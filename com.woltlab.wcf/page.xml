<?xml version="1.0" encoding="UTF-8"?>
<data xmlns="http://www.woltlab.com" xmlns:xsi="http://www.w3.org/2001/XMLSchema-instance" xsi:schemaLocation="http://www.woltlab.com http://www.woltlab.com/XSD/tornado/page.xsd">
	<import>
		<!-- dynamic -->
		<page identifier="com.woltlab.wcf.MembersList">
			<pageType>system</pageType>
			<controller>wcf\page\MembersListPage</controller>
			<name language="de">Mitglieder</name>
			<name language="en">Members</name>
			<options>module_members_list</options>
			<permissions>user.profile.canViewMembersList</permissions>
			<allowSpidersToIndex>1</allowSpidersToIndex>
			<content language="en">
				<title>Members</title>
			</content>
			<content language="de">
				<title>Mitglieder</title>
			</content>
		</page>
		<page identifier="com.woltlab.wcf.RecentActivityList">
			<pageType>system</pageType>
			<controller>wcf\page\RecentActivityListPage</controller>
			<name language="de">Letzte Aktivitäten</name>
			<name language="en">Recent Activities</name>
			<parent>com.woltlab.wcf.MembersList</parent>
			<allowSpidersToIndex>1</allowSpidersToIndex>
			<content language="en">
				<title>Recent Activities</title>
			</content>
			<content language="de">
				<title>Letzte Aktivitäten</title>
			</content>
		</page>
		<page identifier="com.woltlab.wcf.UsersOnlineList">
			<pageType>system</pageType>
			<controller>wcf\page\UsersOnlineListPage</controller>
			<name language="de">Benutzer online</name>
			<name language="en">Users Online</name>
			<parent>com.woltlab.wcf.MembersList</parent>
			<options>module_users_online</options>
			<permissions>user.profile.canViewUsersOnlineList</permissions>
			<allowSpidersToIndex>1</allowSpidersToIndex>
			<content language="en">
				<title>Users Online</title>
			</content>
			<content language="de">
				<title>Benutzer online</title>
			</content>
		</page>
		<page identifier="com.woltlab.wcf.Team">
			<pageType>system</pageType>
			<controller>wcf\page\TeamPage</controller>
			<name language="de">Team</name>
			<name language="en">Team</name>
			<parent>com.woltlab.wcf.MembersList</parent>
			<options>module_team_page</options>
			<permissions>user.profile.canViewMembersList</permissions>
			<allowSpidersToIndex>1</allowSpidersToIndex>
			<content language="en">
				<title>Team</title>
			</content>
			<content language="de">
				<title>Team</title>
			</content>
		</page>
		<page identifier="com.woltlab.wcf.UserSearch">
			<pageType>system</pageType>
			<controller>wcf\form\UserSearchForm</controller>
			<name language="de">Benutzer suchen</name>
			<name language="en">Search Users</name>
			<parent>com.woltlab.wcf.MembersList</parent>
			<options>module_members_list</options>
			<permissions>user.profile.canViewMembersList</permissions>
			<content language="en">
				<title>Search Users</title>
			</content>
			<content language="de">
				<title>Benutzer suchen</title>
			</content>
		</page>
		<page identifier="com.woltlab.wcf.AccountManagement">
			<pageType>system</pageType>
			<controller>wcf\form\AccountManagementForm</controller>
			<name language="de">Benutzerkonto-Verwaltung</name>
			<name language="en">Account Management</name>
			<content language="en">
				<title>Account Management</title>
			</content>
			<content language="de">
				<title>Benutzerkonto-Verwaltung</title>
			</content>
		</page>
		<page identifier="com.woltlab.wcf.AvatarEdit">
			<pageType>system</pageType>
			<controller>wcf\form\AvatarEditForm</controller>
			<name language="de">Avatar-Verwaltung</name>
			<name language="en">Avatar Management</name>
			<hasFixedParent>1</hasFixedParent>
			<parent>com.woltlab.wcf.AccountManagement</parent>
			<content language="en">
				<title>Avatar Management</title>
			</content>
			<content language="de">
				<title>Avatar-Verwaltung</title>
			</content>
		</page>
		<page identifier="com.woltlab.wcf.EmailActivation">
			<pageType>system</pageType>
			<controller>wcf\form\EmailActivationForm</controller>
			<name language="de">Aktivierung neuer E-Mail-Adresse</name>
			<name language="en">New Email Address Verification</name>
			<hasFixedParent>1</hasFixedParent>
			<parent>com.woltlab.wcf.AccountManagement</parent>
			<excludeFromLandingPage>1</excludeFromLandingPage>
			<content language="en">
				<title>New Email Address Verification</title>
			</content>
			<content language="de">
				<title>Aktivierung neuer E-Mail-Adresse</title>
			</content>
		</page>
		<page identifier="com.woltlab.wcf.EmailNewActivationCode">
			<pageType>system</pageType>
			<controller>wcf\form\EmailNewActivationCodeForm</controller>
			<name language="de">E-Mail-Aktivierungscode-Anforderung</name>
			<name language="en">New Email Activation Code Request</name>
			<hasFixedParent>1</hasFixedParent>
			<parent>com.woltlab.wcf.AccountManagement</parent>
			<excludeFromLandingPage>1</excludeFromLandingPage>
			<content language="en">
				<title>New Email Activation Code Request</title>
			</content>
			<content language="de">
				<title>E-Mail-Aktivierungscode-Anforderung</title>
			</content>
		</page>
		<page identifier="com.woltlab.wcf.Login">
			<pageType>system</pageType>
			<controller>wcf\form\LoginForm</controller>
			<name language="de">Anmeldung</name>
			<name language="en">Login</name>
			<excludeFromLandingPage>1</excludeFromLandingPage>
			<content language="en">
				<title>Login</title>
			</content>
			<content language="de">
				<title>Anmeldung</title>
			</content>
		</page>
		<page identifier="com.woltlab.wcf.LostPassword">
			<pageType>system</pageType>
			<controller>wcf\form\LostPasswordForm</controller>
			<name language="de">Kennwort vergessen</name>
			<name language="en">Lost Password</name>
			<parent>com.woltlab.wcf.AccountManagement</parent>
			<excludeFromLandingPage>1</excludeFromLandingPage>
			<content language="en">
				<title>Lost Password</title>
			</content>
			<content language="de">
				<title>Kennwort vergessen</title>
			</content>
		</page>
		<page identifier="com.woltlab.wcf.Mail">
			<pageType>system</pageType>
			<controller>wcf\form\MailForm</controller>
			<name language="de">E-Mail-Formular</name>
			<name language="en">Mail Form</name>
			<requireObjectID>1</requireObjectID>
			<content language="en">
				<title>Mail Form</title>
			</content>
			<content language="de">
				<title>E-Mail-Formular</title>
			</content>
		</page>
		<page identifier="com.woltlab.wcf.NewPassword">
			<pageType>system</pageType>
			<controller>wcf\form\NewPasswordForm</controller>
			<name language="de">Neues Kennwort</name>
			<name language="en">New Password Request</name>
			<parent>com.woltlab.wcf.AccountManagement</parent>
			<excludeFromLandingPage>1</excludeFromLandingPage>
			<content language="en">
				<title>New Password Request</title>
			</content>
			<content language="de">
				<title>Neues Kennwort</title>
			</content>
		</page>
		<page identifier="com.woltlab.wcf.NotificationSettings">
			<pageType>system</pageType>
			<controller>wcf\form\NotificationSettingsForm</controller>
			<name language="de">Benachrichtigungseinstellungen</name>
			<name language="en">Notification Settings</name>
			<hasFixedParent>1</hasFixedParent>
			<parent>com.woltlab.wcf.AccountManagement</parent>
			<content language="en">
				<title>Notification Settings</title>
			</content>
			<content language="de">
				<title>Benachrichtigungseinstellungen</title>
			</content>
		</page>
		<page identifier="com.woltlab.wcf.Register">
			<pageType>system</pageType>
			<controller>wcf\form\RegisterForm</controller>
			<name language="de">Registrierung</name>
			<name language="en">Registration</name>
			<excludeFromLandingPage>1</excludeFromLandingPage>
			<content language="en">
				<title>Registration</title>
			</content>
			<content language="de">
				<title>Registrierung</title>
			</content>
		</page>
		<page identifier="com.woltlab.wcf.Disclaimer">
			<pageType>system</pageType>
			<controller>wcf\form\DisclaimerForm</controller>
			<name language="de">Disclaimer</name>
			<name language="en">Disclaimer</name>
			<parent>com.woltlab.wcf.Register</parent>
			<content language="en">
				<title>Disclaimer</title>
			</content>
			<content language="de">
				<title>Disclaimer</title>
			</content>
		</page>
		<page identifier="com.woltlab.wcf.RegisterActivation">
			<pageType>system</pageType>
			<controller>wcf\form\RegisterActivationForm</controller>
			<name language="de">Registrierung abschließen</name>
			<name language="en">Complete Registration</name>
			<hasFixedParent>1</hasFixedParent>
			<parent>com.woltlab.wcf.Register</parent>
			<excludeFromLandingPage>1</excludeFromLandingPage>
			<content language="en">
				<title>Complete Registration</title>
			</content>
			<content language="de">
				<title>Registrierung abschließen</title>
			</content>
		</page>
		<page identifier="com.woltlab.wcf.RegisterNewActivationCode">
			<pageType>system</pageType>
			<controller>wcf\form\RegisterNewActivationCodeForm</controller>
			<name language="de">Aktivierungscode-Anforderung</name>
			<name language="en">New Activation Code Request</name>
			<hasFixedParent>1</hasFixedParent>
			<parent>com.woltlab.wcf.Register</parent>
			<excludeFromLandingPage>1</excludeFromLandingPage>
			<content language="en">
				<title>New Activation Code Request</title>
			</content>
			<content language="de">
				<title>Aktivierungscode-Anforderung</title>
			</content>
		</page>
		<page identifier="com.woltlab.wcf.Search">
			<pageType>system</pageType>
			<controller>wcf\form\SearchForm</controller>
			<name language="de">Suche</name>
			<name language="en">Search</name>
			<content language="en">
				<title>Search</title>
			</content>
			<content language="de">
				<title>Suche</title>
			</content>
		</page>
		<page identifier="com.woltlab.wcf.Settings">
			<pageType>system</pageType>
			<controller>wcf\form\SettingsForm</controller>
			<name language="de">Einstellungen</name>
			<name language="en">Settings</name>
			<hasFixedParent>1</hasFixedParent>
			<parent>com.woltlab.wcf.AccountManagement</parent>
			<content language="en">
				<title>Settings</title>
			</content>
			<content language="de">
				<title>Einstellungen</title>
			</content>
		</page>
		<page identifier="com.woltlab.wcf.SignatureEdit">
			<pageType>system</pageType>
			<controller>wcf\form\SignatureEditForm</controller>
			<name language="de">Signatur-Verwaltung</name>
			<name language="en">Signature Management</name>
			<hasFixedParent>1</hasFixedParent>
			<parent>com.woltlab.wcf.AccountManagement</parent>
			<options>module_user_signature</options>
			<content language="en">
				<title>Signature Management</title>
			</content>
			<content language="de">
				<title>Signatur-Verwaltung</title>
			</content>
		</page>
		<page identifier="com.woltlab.wcf.EditHistory">
			<pageType>system</pageType>
			<controller>wcf\page\EditHistoryPage</controller>
			<name language="de">Versionsgeschichte</name>
			<name language="en">Edit History</name>
			<options>module_edit_history</options>
			<requireObjectID>1</requireObjectID>
			<content language="en">
				<title>Edit History</title>
			</content>
			<content language="de">
				<title>Versionsgeschichte</title>
			</content>
		</page>
		<page identifier="com.woltlab.wcf.Following">
			<pageType>system</pageType>
			<controller>wcf\page\FollowingPage</controller>
			<name language="de">Benutzer, denen Sie folgen</name>
			<name language="en">Followed Users</name>
			<hasFixedParent>1</hasFixedParent>
			<parent>com.woltlab.wcf.AccountManagement</parent>
			<content language="en">
				<title>Followed Users</title>
			</content>
			<content language="de">
				<title>Benutzer, denen Sie folgen</title>
			</content>
		</page>
		<page identifier="com.woltlab.wcf.IgnoredUsers">
			<pageType>system</pageType>
			<controller>wcf\page\IgnoredUsersPage</controller>
			<name language="de">Blockierte Benutzer</name>
			<name language="en">Blocked Users</name>
			<hasFixedParent>1</hasFixedParent>
			<parent>com.woltlab.wcf.AccountManagement</parent>
			<content language="en">
				<title>Blocked Users</title>
			</content>
			<content language="de">
				<title>Blockierte Benutzer</title>
			</content>
		</page>
		<page identifier="com.woltlab.wcf.ModerationList">
			<pageType>system</pageType>
			<controller>wcf\page\ModerationListPage</controller>
			<name language="de">Moderation</name>
			<name language="en">Moderation</name>
			<permissions>mod.general.canUseModeration</permissions>
			<content language="en">
				<title>Moderation</title>
			</content>
			<content language="de">
				<title>Moderation</title>
			</content>
		</page>
		<page identifier="com.woltlab.wcf.DeletedContentList">
			<pageType>system</pageType>
			<controller>wcf\page\DeletedContentListPage</controller>
			<name language="de">Gelöschte Inhalte</name>
			<name language="en">Deleted Content</name>
			<hasFixedParent>1</hasFixedParent>
			<parent>com.woltlab.wcf.ModerationList</parent>
			<permissions>mod.general.canUseModeration</permissions>
			<content language="en">
				<title>Deleted Content</title>
			</content>
			<content language="de">
				<title>Gelöschte Inhalte</title>
			</content>
		</page>
		<page identifier="com.woltlab.wcf.ModerationActivation">
			<pageType>system</pageType>
			<controller>wcf\form\ModerationActivationForm</controller>
			<name language="de">Inhaltsfreischaltung</name>
			<name language="en">Content Approval</name>
			<hasFixedParent>1</hasFixedParent>
			<parent>com.woltlab.wcf.ModerationList</parent>
			<permissions>mod.general.canUseModeration</permissions>
			<requireObjectID>1</requireObjectID>
			<content language="en">
				<title>Content Approval</title>
			</content>
			<content language="de">
				<title>Inhaltsfreischaltung</title>
			</content>
		</page>
		<page identifier="com.woltlab.wcf.ModerationReport">
			<pageType>system</pageType>
			<controller>wcf\form\ModerationReportForm</controller>
			<name language="de">Inhaltsmeldung</name>
			<name language="en">Content Report</name>
			<hasFixedParent>1</hasFixedParent>
			<parent>com.woltlab.wcf.ModerationList</parent>
			<permissions>mod.general.canUseModeration</permissions>
			<requireObjectID>1</requireObjectID>
			<content language="en">
				<title>Content Report</title>
			</content>
			<content language="de">
				<title>Inhaltsmeldung</title>
			</content>
		</page>
		<page identifier="com.woltlab.wcf.NotificationList">
			<pageType>system</pageType>
			<controller>wcf\page\NotificationListPage</controller>
			<name language="de">Benachrichtigungen</name>
			<name language="en">Notifications</name>
			<hasFixedParent>1</hasFixedParent>
			<parent>com.woltlab.wcf.AccountManagement</parent>
			<content language="en">
				<title>Notifications</title>
			</content>
			<content language="de">
				<title>Benachrichtigungen</title>
			</content>
		</page>
		<page identifier="com.woltlab.wcf.PaidSubscriptionList">
			<pageType>system</pageType>
			<controller>wcf\page\PaidSubscriptionListPage</controller>
			<name language="de">Bezahlte Mitgliedschaften</name>
			<name language="en">Paid Subscriptions</name>
			<hasFixedParent>1</hasFixedParent>
			<parent>com.woltlab.wcf.AccountManagement</parent>
			<options>module_paid_subscription</options>
			<content language="en">
				<title>Paid Subscriptions</title>
			</content>
			<content language="de">
				<title>Bezahlte Mitgliedschaften</title>
			</content>
		</page>
		<page identifier="com.woltlab.wcf.SearchResult">
			<pageType>system</pageType>
			<controller>wcf\page\SearchResultPage</controller>
			<name language="de">Suchergebnisse</name>
			<name language="en">Search Results</name>
			<hasFixedParent>1</hasFixedParent>
			<parent>com.woltlab.wcf.Search</parent>
			<requireObjectID>1</requireObjectID>
			<content language="en">
				<title>Search Results</title>
			</content>
			<content language="de">
				<title>Suchergebnisse</title>
			</content>
		</page>
		<page identifier="com.woltlab.wcf.Tagged">
			<pageType>system</pageType>
			<controller>wcf\page\TaggedPage</controller>
			<name language="de">Inhalte mit bestimmtem Tag</name>
			<name language="en">Content With Particular Tag</name>
			<permissions>user.tag.canViewTag</permissions>
			<requireObjectID>1</requireObjectID>
			<content language="en">
				<title>Content With Particular Tag</title>
			</content>
			<content language="de">
				<title>Inhalte mit bestimmtem Tag</title>
			</content>
		</page>
		<page identifier="com.woltlab.wcf.User">
			<pageType>system</pageType>
			<controller>wcf\page\UserPage</controller>
			<name language="de">Benutzerprofil</name>
			<name language="en">User Profile</name>
			<handler>wcf\system\page\handler\UserPageHandler</handler>
			<parent>com.woltlab.wcf.MembersList</parent>
			<allowSpidersToIndex>1</allowSpidersToIndex>
			<requireObjectID>1</requireObjectID>
		</page>
		<page identifier="com.woltlab.wcf.ArticleList">
			<pageType>system</pageType>
			<controller>wcf\page\ArticleListPage</controller>
			<name language="de">Artikel-Liste</name>
			<name language="en">Article List</name>
			<handler>wcf\system\page\handler\ArticleListPageHandler</handler>
			<options>module_article</options>
			<allowSpidersToIndex>1</allowSpidersToIndex>
			<content language="en">
				<title>Articles</title>
			</content>
			<content language="de">
				<title>Artikel</title>
			</content>
		</page>
		<page identifier="com.woltlab.wcf.ArticleAdd">
			<pageType>system</pageType>
			<controller>wcf\form\ArticleAddForm</controller>
			<name language="de">Artikel hinzufügen</name>
			<name language="en">Add Article</name>
			<parent>com.woltlab.wcf.ArticleList</parent>
			<options>module_article</options>
			<allowSpidersToIndex>0</allowSpidersToIndex>
			<content language="en">
				<title>Add Article</title>
			</content>
			<content language="de">
				<title>Artikel hinzufügen</title>
			</content>
		</page>
		<page identifier="com.woltlab.wcf.ArticleEdit">
			<pageType>system</pageType>
			<controller>wcf\form\ArticleEditForm</controller>
			<name language="de">Artikel bearbeiten</name>
			<name language="en">Edit Article</name>
			<parent>com.woltlab.wcf.ArticleList</parent>
			<options>module_article</options>
			<allowSpidersToIndex>0</allowSpidersToIndex>
			<requireObjectID>1</requireObjectID>
			<content language="en">
				<title>Edit Article</title>
			</content>
			<content language="de">
				<title>Artikel bearbeiten</title>
			</content>
		</page>
		<page identifier="com.woltlab.wcf.UnreadArticleList">
			<pageType>system</pageType>
			<controller>wcf\page\UnreadArticleListPage</controller>
			<name language="de">Ungelesene Artikel</name>
			<name language="en">Unread Articles</name>
			<handler>wcf\system\page\handler\UnreadArticleListPageHandler</handler>
			<parent>com.woltlab.wcf.ArticleList</parent>
			<options>module_article</options>
			<content language="en">
				<title>Unread Articles</title>
			</content>
			<content language="de">
				<title>Ungelesene Artikel</title>
			</content>
		</page>
		<page identifier="com.woltlab.wcf.WatchedArticleList">
			<pageType>system</pageType>
			<controller>wcf\page\WatchedArticleListPage</controller>
			<name language="de">Abonnierte Artikel</name>
			<name language="en">Watched Articles</name>
			<handler>wcf\system\page\handler\WatchedArticleListPageHandler</handler>
			<parent>com.woltlab.wcf.ArticleList</parent>
			<options>module_article</options>
			<content language="en">
				<title>Watched Articles</title>
			</content>
			<content language="de">
				<title>Abonnierte Artikel</title>
			</content>
		</page>
		<page identifier="com.woltlab.wcf.CategoryArticleList">
			<pageType>system</pageType>
			<controller>wcf\page\CategoryArticleListPage</controller>
			<name language="de">Liste von Artikeln aus bestimmter Kategorie</name>
			<name language="en">List of Articles in Certain Category</name>
			<handler>wcf\system\page\handler\CategoryArticleListPageHandler</handler>
			<parent>com.woltlab.wcf.ArticleList</parent>
			<options>module_article</options>
			<allowSpidersToIndex>1</allowSpidersToIndex>
			<requireObjectID>1</requireObjectID>
		</page>
		<page identifier="com.woltlab.wcf.Article">
			<pageType>system</pageType>
			<controller>wcf\page\ArticlePage</controller>
			<name language="de">Artikel</name>
			<name language="en">Article</name>
			<handler>wcf\system\page\handler\ArticlePageHandler</handler>
			<hasFixedParent>1</hasFixedParent>
			<parent>com.woltlab.wcf.CategoryArticleList</parent>
			<options>module_article</options>
			<allowSpidersToIndex>1</allowSpidersToIndex>
			<requireObjectID>1</requireObjectID>
		</page>
		<page identifier="com.woltlab.wcf.Contact">
			<pageType>system</pageType>
			<controller>wcf\form\ContactForm</controller>
			<name language="de">Kontakt-Formular</name>
			<name language="en">Contact Form</name>
			<options>module_contact_form</options>
			<content language="en">
				<title>Contact</title>
			</content>
			<content language="de">
				<title>Kontakt</title>
			</content>
		</page>
		<page identifier="com.woltlab.wcf.TrophyList">
			<pageType>system</pageType>
			<controller>wcf\page\TrophyListPage</controller>
			<name language="de">Trophäen</name>
			<name language="en">Trophies</name>
			<parent>com.woltlab.wcf.MembersList</parent>
			<options>module_trophy</options>
			<permissions>user.profile.trophy.canSeeTrophies</permissions>
			<allowSpidersToIndex>1</allowSpidersToIndex>
			<content language="en">
				<title>Trophies</title>
			</content>
			<content language="de">
				<title>Trophäen</title>
			</content>
		</page>
		<page identifier="com.woltlab.wcf.TrophyCategoryList">
			<pageType>system</pageType>
			<controller>wcf\page\CategoryTrophyListPage</controller>
			<name language="de">Liste von Trophäen aus einer bestimmten Kategorie</name>
			<name language="en">List of Trophies in Certain Category</name>
			<handler>wcf\system\page\handler\TrophyListPageHandler</handler>
			<parent>com.woltlab.wcf.TrophyList</parent>
			<options>module_trophy</options>
			<permissions>user.profile.trophy.canSeeTrophies</permissions>
			<allowSpidersToIndex>1</allowSpidersToIndex>
			<requireObjectID>1</requireObjectID>
		</page>
		<page identifier="com.woltlab.wcf.Trophy">
			<pageType>system</pageType>
			<controller>wcf\page\TrophyPage</controller>
			<name language="de">Trophäe</name>
			<name language="en">Trophy</name>
			<handler>wcf\system\page\handler\TrophyPageHandler</handler>
			<hasFixedParent>1</hasFixedParent>
			<parent>com.woltlab.wcf.TrophyCategoryList</parent>
			<options>module_trophy</options>
			<permissions>user.profile.trophy.canSeeTrophies</permissions>
			<allowSpidersToIndex>1</allowSpidersToIndex>
			<requireObjectID>1</requireObjectID>
		</page>
		<!-- static -->
		<page identifier="com.woltlab.wcf.Dashboard">
			<pageType>text</pageType>
			<name language="de">Dashboard</name>
			<name language="en">Dashboard</name>
<<<<<<< HEAD
			<content language="en">
				<title>Dashboard</title>
				<customURL>dashboard</customURL>
			</content>
			<content language="de">
=======
			<allowSpidersToIndex>1</allowSpidersToIndex>
			
			<content>
>>>>>>> efad8b96
				<title>Dashboard</title>
				<customURL>dashboard</customURL>
			</content>
		</page>
		<page identifier="com.woltlab.wcf.CookiePolicy">
			<pageType>text</pageType>
			<name language="de">Cookie-Richtlinie</name>
			<name language="en">Cookie Policy</name>
			<availableDuringOfflineMode>1</availableDuringOfflineMode>
<<<<<<< HEAD
=======
			<allowSpidersToIndex>0</allowSpidersToIndex>
			
>>>>>>> efad8b96
			<content language="en">
				<title>Cookie Policy</title>
				<content><![CDATA[<p>This website uses cookies required to operate and use this site. Below you will find an explanation on our cookie usage.</p>
		
<h2>What are cookies</h2>
<p>Cookies are small text files which a website may put on your computer or mobile device when you first visit a site or page. The cookie will help the website, or another website, to recognize your device the next time you visit. There are many functions cookies serve, for example they can help us to remember your username and preferences.</p>

<h2>What do we use cookies for</h2>
<p>We’re using cookies for the following purposes:</p>
<ul>
<li>Login: Once you login to our website, a cookie is set containing your encrypted credentials, required to recognize you between page visits. You can disable this cookie by unchecking “Remember me” in the login form.</li>
<li>Session: Upon first visit of our website, the system will create a new unique session for you which will be saved using a cookie on your computer. Sessions are required to recognize users between page accesses. It is a temporary cookie which will be deleted once you close your internet browser.</li>
<li>Third-Party Services: Displayed ads or sharing content through social networks or comparable actions might cause a cookie created by them.</li>
</ul>

<h2>How to disable or delete cookies</h2>
<p>Your internet browser offers specialized options to manage and remove cookies. They offer settings to reject many or all cookies. Please refer to the instructions for your internet browser from the list below.</p>
<ul>
<li><a href="https://support.google.com/chrome/answer/95647?hl=en" class="externalURL" rel="nofollow">Google Chrome</a></li>
<li><a href="https://privacy.microsoft.com/en-us/windows-10-microsoft-edge-and-privacy" class="externalURL" rel="nofollow">Microsoft Edge</a></li>
<li><a href="https://support.mozilla.org/en-US/kb/cookies-information-websites-store-on-your-computer" class="externalURL" rel="nofollow">Mozilla Firefox</a></li>
<li><a href="https://help.opera.com/Windows/12.00/en/cookies.html" class="externalURL" rel="nofollow">Opera</a></li>
<li><a href="https://support.apple.com/kb/ph17191?locale=en_US" class="externalURL" rel="nofollow">Safari</a></li>
<li><a href="https://windows.microsoft.com/en-US/internet-explorer/delete-manage-cookies" class="externalURL" rel="nofollow">Windows Internet Explorer</a></li>
</ul>]]></content>
				<customURL>cookie-policy</customURL>
			</content>
			<content language="de">
				<title>Einsatz von Cookies</title>
				<content><![CDATA[<p>Wie viele Internetseiten nutzt auch diese Seite Cookies. An dieser Stelle wird erklärt was Cookies sind und wie sie genutzt werden.</p>
		
<h2>Was sind Cookies</h2>
<p>Cookies sind kleine Dateien, die beim Aufruf von Internetseiten durch den Internet-Browser auf Ihrem lokalen Rechner gespeichert werden. In den Dateien speichern Internetseiten verschiedene Informationen, um die Nutzung von besuchten Internetseiten für Sie komfortabler zu gestalten. Oftmals wird in Cookies z.B. Ihr Login gespeichert, um Sie bei einem späteren Besuch der Internetseite automatisch anzumelden, ohne dass Sie Ihre Zugangsdaten noch einmal manuell eingeben müssen.</p>

<h2>Wie wir Cookies nutzen</h2>
<p>Wir setzen Cookies für folgende Zwecke ein:</p>
<ul>
<li>Anmeldung: Bei der Anmeldung werden Ihre Zugangsdaten in verschlüsselter Form als Cookies gespeichert, um Sie bei einem späteren Seitenaufruf automatisiert anzumelden. Im Anmeldefenster können Sie mit der Option „Dauerhaft angemeldet bleiben“ festlegen, ob diese Cookies angelegt werden sollen.</li>
<li>Sitzung: Beim ersten Aufruf unserer Seite wird eine neue Sitzung gestartet, diese wird durch ein eindeutiges Cookie Ihrem Computer zugeordnet. Sitzungen erlauben es, Sie zwischen zwei Seitenaufrufen wieder zu erkennen und Ihnen alle Funktionalitäten bereitstellen zu können. Es handelt sich um ein temporäres Cookie, das beim Beenden des Internet-Browsers automatisch gelöscht wird.</li>
<li>Drittanbieter-Dienste: Die Einblendung von Werbeanzeigen oder das Teilen von Inhalten auf sozialen Netzwerken oder vergleichbaren Internetseiten kann die Erzeugung eines Cookies zur Folge haben. Diese Cookies werden nicht direkt von unserer Seite erzeugt, sondern durch den Drittanbieter selbst.</li>
</ul>

<h2>Wie Sie Cookies deaktivieren und entfernen</h2>
<p>Cookies können in den Einstellungen Ihres Internet-Browsers verwaltet und entfernt werden. Darüber hinaus lässt sich in den Einstellungen das Speichern von Cookies vollständig deaktivieren. Bitte entnehmen Sie der folgenden Auflistung die passende Anleitung für den Umgang mit Cookies zu dem von Ihnen genutzten Internet-Browser.</p>
<ul>
<li><a href="https://support.google.com/chrome/answer/95647?hl=de" class="externalURL" rel="nofollow">Google Chrome</a></li>
<li><a href="https://privacy.microsoft.com/de-de/windows-10-microsoft-edge-and-privacy" class="externalURL" rel="nofollow">Microsoft Edge</a></li>
<li><a href="https://support.mozilla.org/de/kb/cookies-informationen-websites-auf-ihrem-computer" class="externalURL" rel="nofollow">Mozilla Firefox</a></li>
<li><a href="https://help.opera.com/de/latest/web-preferences/#cookies" class="externalURL" rel="nofollow">Opera</a></li>
<li><a href="https://support.apple.com/de-de/guide/safari/manage-cookies-and-website-data-sfri11471/" class="externalURL" rel="nofollow">Safari</a></li>
<li><a href="http://windows.microsoft.com/de-DE/internet-explorer/delete-manage-cookies" class="externalURL" rel="nofollow">Windows Internet Explorer</a></li>
</ul>]]></content>
				<customURL>cookie-richtlinie</customURL>
			</content>
		</page>
		<page identifier="com.woltlab.wcf.PrivacyPolicy">
			<pageType>text</pageType>
			<name language="de">Datenschutzerklärung</name>
			<name language="en">Privacy Policy</name>
			<availableDuringOfflineMode>1</availableDuringOfflineMode>
<<<<<<< HEAD
=======
			<allowSpidersToIndex>0</allowSpidersToIndex>
			
>>>>>>> efad8b96
			<content language="en">
				<title>Privacy Policy</title>
				<content><![CDATA[<h2>1. An overview of data protection</h2>
<h3>General information</h3> <p>The following information will provide you with an easy to navigate overview of what will happen with your personal data when you visit our website. The term “personal data” comprises all data that can be used to personally identify you. For detailed information about the subject matter of data protection, please consult our Data Protection Declaration, which we have included beneath this copy.</p>
<h3>Data recording on our website</h3> <p><strong>Who is the responsible party for the recording of data on this website (i.e. the “controller”)?</strong></p><p><br></p><p>The data on this website is processed by the operator of the website, whose contact information is available under section “General information and mandatory information” on this website.</p><p><br></p><p><strong>How do we record your data?</strong></p><p><br></p><p>We collect your data as a result of your sharing of your data with us. This may, for instance be information you enter into our contact form.</p><p><br></p><p>Our IT systems automatically record other data when you visit our website. This data comprises primarily technical information (e.g. web browser, operating system or time the site was accessed). This information is recorded automatically when you access our website.</p><p><br></p><p><strong>What are the purposes we use your data for?</strong></p><p><br></p><p>A portion of the information is generated to guarantee the error free provision of the website. Other data may be used to analyse your user patterns.</p><p><br></p><p><strong>What rights do you have as far as your information is concerned?</strong></p><p><br></p><p>You have the right to receive information about the source, recipients and purposes of your archived personal data at any time without having to pay a fee for such disclosures. You also have the right to demand that your data are rectified, blocked or eradicated. Please do not hesitate to contact us at any time under the address disclosed in section “General information and mandatory information” on this website if you have questions about this or any other data protection related issues. You also have the right to log a complaint with the competent supervising agency.</p><p><br></p><p>Moreover, under certain circumstances, you have the right to demand the restriction of the processing of your personal data. For details, please consult the Data Protection Declaration under section “Right to demand processing restrictions”.</p>

<h2>2. General information and mandatory information</h2>
<h3>Data protection</h3> <p>The operators of this website and its pages take the protection of your personal data very seriously. Hence, we handle your personal data as confidential information and in compliance with the statutory data protection regulations and this Data Protection Declaration.</p><p><br></p><p>Whenever you use this website, a variety of personal information will be collected. Personal data comprises data that can be used to personally identify you. This Data Protection Declaration explains which data we collect as well as the purposes we use this data for. It also explains how, and for which purpose the information is collected.</p><p><br></p><p>We herewith advise you that the transmission of data via the Internet (i.e. through e-mail communications) may be prone to security gaps. It is not possible to completely protect data against third party access.</p>
<h3>Information about the responsible party (referred to as the “controller” in the GDPR)</h3> <p>The data processing controller on this website is:</p><p><br></p><p>[name and address of the responsible party]</p><p><br></p><p>Telephone: [telephone number of the responsible party]<br>
Email: [email address of the responsible party]</p><p><br></p><p>The controller is the natural person or legal entity that single-handedly or jointly with others makes decisions as to the purposes of and resources for the processing of personal data (e.g. names, e-mail addresses, etc.).</p>
<h3>Revocation of your consent to the processing of data</h3> <p>A wide range of data processing transactions are possible only subject to your express consent. You can also revoke at any time any consent you have already given us. To do so, all you are required to do is sent us an informal notification via e-mail. This shall be without prejudice to the lawfulness of any data collection that occurred prior to your revocation.</p>
<h3>Right to object to the collection of data in special cases; right to object to direct advertising (Art. 21 GDPR)</h3> <p><strong>In the event that data are processed on the basis of Art. 6 Sect. 1 lit. e or f GDPR, you have the right to at any time object to the processing of your personal data based on grounds arising from your unique situation. This also applies to any profiling based on these provisions. To determine the legal basis, on which any processing of data is based, please consult this Data Protection Declaration. If you log an objection, we will no longer process your affected personal data, unless we are in a position to present compelling protection worthy grounds for the processing of your data, that outweigh your interests, rights and freedoms or if the purpose of the processing is the claiming, exercising or defence of legal entitlements (objection pursuant to Art. 21 Sect. 1 GDPR).</strong></p><p><br></p><p><strong>If your personal data is being processed in order to engage in direct advertising, you have the right to at any time object to the processing of your affected personal data for the purposes of such advertising. This also applies to profiling to the extent that it is affiliated with such direct advertising. If you object, your personal data will subsequently no longer be used for direct advertising purposes (objection pursuant to Art. 21 Sect. 2 GDPR).</strong></p>
<h3>Right to log a complaint with the competent supervisory agency</h3> <p>In the event of violations of the GDPR, data subjects are entitled to log a complaint with a supervisory agency, in particular in the member state where they usually maintain their domicile, place of work or at the place where the alleged violation occurred. The right to log a complaint is in effect regardless of any other administrative or court proceedings available as legal recourses.</p>
<h3>Right to data portability</h3> <p>You have the right to demand that we hand over any data we automatically process on the basis of your consent or in order to fulfil a contract be handed over to you or a third party in a commonly used, machine readable format. If you should demand the direct transfer of the data to another controller, this will be done only if it is technically feasible.</p>
<h3>Information about, blockage, rectification and eradication of data</h3> <p>Within the scope of the applicable statutory provisions, you have the right to at any time demand information about your archived personal data, their source and recipients as well as the purpose of the processing of your data. You may also have a right to have your data rectified, blocked or eradicated. If you have questions about this subject matter or any other questions about personal data, please do not hesitate to contact us at any time at the address provided in section “General information and mandatory information”.</p>
<h3>Right to demand processing restrictions</h3> <p>You have the right to demand the imposition of restrictions as far as the processing of your personal data is concerned. To do so, you may contact us at any time at the address provided in section “General information and mandatory information”. The right to demand restriction of processing applies in the following cases:</p> <ul> <li>In the event that you should dispute the correctness of your data archived by us, we will usually need some time to verify this claim. During the time that this investigation is ongoing, you have the right to demand that we restrict the processing of your personal data.</li> <li>If the processing of your personal data was/is conducted in an unlawful manner, you have the option to demand the restriction of the processing of your data in lieu of demanding the eradication of this data.</li> <li>If we do not need your personal data any longer and you need it to exercise, defend or claim legal entitlements, you have the right to demand the restriction of the processing of your personal data instead of its eradication.</li> <li>If you have raised an objection pursuant to Art. 21 Sect. 1 GDPR, your rights and our rights will have to be weighed against each other. As long as it has not been determined whose interests prevail, you have the right to demand a restriction of the processing of your personal data.</li> </ul> <p>If you have restricted the processing of your personal data, these data – with the exception of their archiving – may be processed only subject to your consent or to claim, exercise or defend legal entitlements or to protect the rights of other natural persons or legal entities or for important public interest reasons cited by the European Union or a member state of the EU.</p>

<h2>3. Recording of data on our website</h2>
<h3>Cookies</h3> <p>In some instances, our website and its pages use so-called cookies. Cookies do not cause any damage to your computer and do not contain viruses. The purpose of cookies is to make our website more user friendly, effective and more secure. Cookies are small text files that are placed on your computer and stored by your browser.</p><p><br></p><p>Most of the cookies we use are so-called “session cookies.” They are automatically deleted after your leave our site. Other cookies will remain archived on your device until you delete them. These cookies enable us to recognise your browser the next time you visit our website.</p><p><br></p><p>You can adjust the settings of your browser to make sure that you are notified every time cookies are placed and to enable you to accept cookies only in specific cases or to exclude the acceptance of cookies for specific situations or in general and to activate the automatic deletion of cookies when you close your browser. If you deactivate cookies, the functions of this website may be limited.</p><p><br></p><p>Cookies that are required for the performance of the electronic communications transaction or to provide certain functions you want to use (e.g. the shopping cart function), are stored on the basis of Art. 6 Sect. 1 lit. f GDPR. The website operator has a legitimate interest in storing cookies to ensure the technically error free and optimised provision of the operator’s services. If other cookies (e.g. cookies for the analysis of your browsing patterns) should be stored, they are addressed separately in this Data Protection Declaration.</p>
<h3>Server log files</h3> <p>The provider of this website and its pages automatically collects and stores information in so-called server log files, which your browser communicates to us automatically. The information comprises:</p> <ul> <li>The type and version of browser used</li> <li>The used operating system</li> <li>Referrer URL</li> <li>The hostname of the accessing computer</li> <li>The time of the server inquiry</li> <li>The IP address</li> </ul> <p>This data is not merged with other data sources.</p><p><br></p><p>This data is recorded on the basis of Art. 6 Sect. 1 lit. f GDPR. The operator of the website has a legitimate interest in the technically error free depiction and the optimization of the operator’s website. In order to achieve this, server log files must be recorded.</p>
<h3>Contact form</h3> <p>If you submit inquiries to us via our contact form, the information provided in the contact form as well as any contact information provided therein will be stored by us in order to handle your inquiry and in the event that we have further questions. We will not share this information without your consent.</p><p><br></p><p>Hence, the processing of the data entered into the contact form occurs exclusively based on your consent (Art. 6 Sect. 1 lit. a GDPR). You have the right to revoke at any time any consent you have already given us. To do so, all you are required to do is sent us an informal notification via e-mail. This shall be without prejudice to the lawfulness of any data collection that occurred prior to your revocation.</p><p><br></p><p>The information you have entered into the contact form shall remain with us until you ask us to eradicate the data, revoke your consent to the archiving of data or if the purpose for which the information is being archived no longer exists (e.g. after we have concluded our response to your inquiry). This shall be without prejudice to any mandatory legal provisions – in particular retention periods.</p>
<h3>Registration on this website</h3> <p>You have the option to register on our website to be able to use additional website functions. We shall use the data you enter only for the purpose of using the respective offer or service you have registered for. The required information we request at the time of registration must be entered in full. Otherwise we shall reject the registration.</p><p><br></p><p>To notify you of any important changes to the scope of our portfolio or in the event of technical modifications, we shall use the e-mail address provided during the registration process.</p><p><br></p><p>The basis for the processing of data is Art. 6 Sect. 1 lit. b GDPR, which permits the processing of data for the fulfilment of a contract or for pre-contractual actions.</p><p><br></p><p>The data recorded during the registration process shall be stored by us as long as you are registered on our website. Subsequently, such data shall be deleted. This shall be without prejudice to mandatory statutory retention obligations.</p>
<h3>Registration with Facebook Connect</h3> <p>Instead of registering directly on our website, you also have the option to register using Facebook Connect. The provider of this service is Facebook Ireland Limited, 4 Grand Canal Square, Dublin 2, Ireland.</p><p><br></p><p>If you decide to register via Facebook Connect, you will be automatically connected to the Facebook platform. There, you can log in using your username and password. As a result, your Facebook profile will be linked to our website or our services. This link gives us access to the data you have archived with Facebook. These data comprise primarily the following:</p> <ul> <li>Facebook name</li> <li>Facebook profile picture</li> <li>Email address provided to Facebook</li> <li>Facebook ID</li> <li>Birthday</li> <li>Gender</li> <li>Country</li> </ul> <p>This information will be used to set up, provide and customise your account.</p><p><br></p><p>The registration via Facebook Connect and the affiliated data processing transactions are implemented on the basis of your consent (Art. 6 Sect. 1 lit. a GDPR). You may revoke this consent at any time, which shall affect all future transactions thereafter.  </p><p><br></p><p>For more information, please consult the Facebook Terms of Use and the Facebook Data Privacy Policies. Use these links to access this information: <a href="https://www.facebook.com/about/privacy/" target="_blank" rel="noopener">https://www.facebook.com/about/privacy/</a> and <a href="https://www.facebook.com/legal/terms/" target="_blank" rel="noopener">https://www.facebook.com/legal/terms/</a>.</p>
<h3>Registration with Google+</h3> <p>Instead of registering directly on our website, you also have the option to register using Google+ Connect. The provider of this service is Google LLC, 1600 Amphitheatre Parkway, Mountain View, CA 94043, USA.</p><p><br></p><p>If you decide to register via Google+ Connect, you will be automatically connected to the Google+ platform. There, you can log in using your username and password. As a result, your Google+ profile will be linked to our website or our services. This link gives us access to the data you have archived with Google+. These data comprise primarily the following:</p> <ul> <li>Google+ name</li> <li>Google+ profile picture</li> <li>Google+ cover picture</li> <li>Email address provided to Google+</li> <li>Google+ ID</li> <li>Birthday</li> <li>Gender</li> <li>Country</li> </ul> <p>This information will be used to set up, provide and customise your account.</p><p><br></p><p>The registration via Google+ Connect and the affiliated data processing transactions are implemented on the basis of your consent (Art. 6 Sect. 1 lit. a GDPR). You may revoke this consent at any time, which shall affect all future transactions thereafter.  </p><p><br></p><p>For more information, please consult the Google+ Terms of Use and the Google+ Data Privacy Policies. Use these links to access this information: <a href="https://policies.google.com/terms" target="_blank" rel="noopener">https://policies.google.com/terms</a>, <a href="https://www.google.com/+/policy/pagesterms.html" target="_blank" rel="noopener">https://www.google.com/+/policy/pagesterms.html</a> and <a href="https://policies.google.com/privacy" target="_blank" rel="noopener">https://policies.google.com/privacy</a>.</p>
<h3>Registration with Twitter</h3> <p>Instead of registering directly on our website, you also have the option to register using Twitter Connect. The provider of this service is Twitter Inc., 1355 Market Street, Suite 900, San Francisco, CA 94103, USA.</p><p><br></p><p>If you decide to register via Twitter Connect, you will be automatically connected to the Twitter platform. There, you can log in using your username and password. As a result, your Twitter profile will be linked to our website or our services. This link gives us access to the data you have archived with Twitter. These data comprise primarily the following:</p> <ul> <li>Twitter name</li> <li>Twitter profile picture</li> <li>Twitter cover picture</li> <li>Email address provided to Twitter</li> <li>Twitter ID</li> <li>Birthday</li> <li>Gender</li> <li>Country</li> </ul> <p>This information will be used to set up, provide and customise your account.</p><p><br></p><p>The registration via Twitter Connect and the affiliated data processing transactions are implemented on the basis of your consent (Art. 6 Sect. 1 lit. a GDPR). You may revoke this consent at any time, which shall affect all future transactions thereafter.  </p><p><br></p><p>For more information, please consult the Twitter Terms of Use and the Twitter Data Privacy Policies. Use these links to access this information: <a href="https://twitter.com/tos" target="_blank" rel="noopener">https://twitter.com/tos</a> and <a href="https://twitter.com/privacy" target="_blank" rel="noopener">https://twitter.com/privacy</a>.</p>
<h3>Registration with GitHub</h3> <p>Instead of registering directly on our website, you also have the option to register using GitHub Connect. The provider of this service is GitHub, Inc, 88 Colin P Kelly Jr St, San Francisco, CA 94107, USA.</p><p><br></p><p>If you decide to register via GitHub Connect, you will be automatically connected to the GitHub platform. There, you can log in using your username and password. As a result, your GitHub profile will be linked to our website or our services. This link gives us access to the data you have archived with GitHub. These data comprise primarily the following:</p> <ul> <li>GitHub name</li> <li>GitHub profile picture</li> <li>GitHub cover picture</li> <li>Email address provided to GitHub</li> <li>GitHub ID</li> <li>Birthday</li> <li>Gender</li> <li>Country</li> </ul> <p>This information will be used to set up, provide and customise your account.</p><p><br></p><p>The registration via GitHub Connect and the affiliated data processing transactions are implemented on the basis of your consent (Art. 6 Sect. 1 lit. a GDPR). You may revoke this consent at any time, which shall affect all future transactions thereafter.  </p><p><br></p><p>For more information, please consult the GitHub Terms of Use and the GitHub Data Privacy Policies. Use these links to access this information: <a href="https://help.github.com/articles/github-terms-of-service/" target="_blank" rel="noopener">https://help.github.com/articles/github-terms-of-service/</a> and <a href="https://help.github.com/articles/github-privacy-statement/" target="_blank" rel="noopener">https://help.github.com/articles/github-privacy-statement/</a>.</p>
<h3>Processing of data (customer and contract data)</h3> <p>We collect, process and use personal data only to the extent necessary for the establishment, content organization or change of the legal relationship (data inventory). These actions are taken on the basis of Art. 6 Sect. 1 lit. b GDPR, which permits the processing of data for the fulfilment of a contract or pre-contractual actions. We collect, process and use personal data concerning the use of our website (usage data) only to the extent that this is necessary to make it possible for users to utilize the services and to bill for them.</p><p><br></p><p>The collected customer data shall be eradicated upon completion of the order or the termination of the business relationship. This shall be without prejudice to any statutory retention mandates.</p>
<h3>Data transfer upon closing of contracts for services and digital content</h3> <p>We share personal data with third parties only if this is necessary in conjunction with the handling of the contract; for instance, with the financial institution tasked with the processing of payments.</p><p><br></p><p>Any further transfer of data shall not occur or shall only occur if you have expressly consented to the transfer. Any sharing of your data with third parties in the absence of your express consent, for instance for advertising purposes, shall not occur.</p><p><br></p><p>The basis for the processing of data is Art. 6 Sect. 1 lit. b GDPR, which permits the processing of data for the fulfilment of a contract or for pre-contractual actions.</p>

<h2>4. Newsletter</h2>
<h3>Newsletter data</h3> <p>If you would like to subscribe to the newsletter offered on this website, we will need from you an e-mail address as well as information that allow us to verify that you are the owner of the e-mail address provided and consent to the receipt of the newsletter. No further data shall be collected or shall be collected only on a voluntary basis. We shall use such data only for the sending of the requested information and shall not share such data with any third parties.</p><p><br></p><p>The processing of the information entered into the newsletter subscription form shall occur exclusively on the basis of your consent (Art. 6 Sect. 1 lit. a GDPR). You may revoke the consent you have given to the archiving of data, the e-mail address and the use of this information for the sending of the newsletter at any time, for instance by clicking on the "Unsubscribe" link in the newsletter. This shall be without prejudice to the lawfulness of any data processing transactions that have taken place to date.</p><p><br></p><p>The data you archive with us for the purpose of the newsletter subscription shall be archived by us until you unsubscribe from the newsletter. Once you cancel your subscription to the newsletter, the data shall be deleted. This shall not affect data we have been archiving for other purposes.</p>

<h2>5. Plug-ins and Tools</h2>
<h3>YouTube</h3> <p>Our website uses plug-ins of the YouTube platform, which is operated by Google. The website operator is YouTube, LLC, 901 Cherry Ave., San Bruno, CA 94066, USA.</p><p><br></p><p>If you visit a page on our website into which a YouTube plug-in has been integrated, a connection with YouTube’s servers will be established. As a result, the YouTube server will be notified, which of our pages you have visited.</p><p><br></p><p>Furthermore, YouTube will be able to place various cookies on your device. With the assistance of these cookies, YouTube will be able to obtain information about our website visitor. Among other things, this information will be used to generate video statistics with the aim of improving the user friendliness of the site and to prevent attempts to commit fraud. These cookies will stay on your device until you delete them.</p><p><br></p><p>If you are logged into your YouTube account while you visit our site, you enable YouTube to directly allocate your browsing patterns to your personal profile. You have the option to prevent this by logging out of your YouTube account.</p><p><br></p><p>The use of YouTube is based on our interest in presenting our online content in an appealing manner. Pursuant to Art. 6 Sect. 1 lit. f GDPR, this is a legitimate interest.</p><p><br></p><p>For more information on how YouTube handles user data, please consult the YouTube Data Privacy Policy under: <a href="https://policies.google.com/privacy?hl=en" target="_blank" rel="noopener">https://policies.google.com/privacy?hl=en</a>.</p>
<h3>Vimeo</h3> <p>Our website uses plug-ins of the video portal Vimeo. The provider is Vimeo Inc., 555 West 18th Street, New York, New York 10011, USA.</p><p><br></p><p>If you visit one of the pages on our website into which a Vimeo plug-in has been integrated, a connection to Vimeo’s servers will be established. As a consequence, the Vimeo server will receive information as to which of our pages you have visited. Moreover, Vimeo will receive your IP address. This will also happen if you are not logged into Vimeo or do not have an account with Vimeo. The information recorded by Vimeo will be transmitted to Vimeo’s server in the United States.</p><p><br></p><p>If you are logged into your Vimeo account, you enable Vimeo to directly allocate your browsing patterns to your personal profile. You can prevent this by logging out of your Vimeo account.</p><p><br></p><p>The use of Vimeo is based on our interest in presenting our online content in an appealing manner. Pursuant to Art. 6 Sect. 1 lit. f GDPR, this is a legitimate interest.</p><p><br></p><p>For more information on how Vimeo handles user data, please consult the Vimeo Data Privacy Policy under: <a href="https://vimeo.com/privacy" target="_blank" rel="noopener">https://vimeo.com/privacy</a>.</p>
<h3>Google Web Fonts</h3> <p>To ensure that fonts used on this website are uniform, this website uses so-called Web Fonts provided by Google. When you access a page on our website, your browser will load the required web fonts into your browser cache to correctly display text and fonts.</p><p><br></p><p>To do this, the browser you use will have to establish a connection with Google’s servers. As a result, Google will learn that your IP address was used to access our website. The use of Google Web Fonts is based on our interest in presenting our online content in a uniform and appealing way. According to Art. 6 Sect. 1 lit. f GDPR, this is a legitimate interest.</p><p><br></p><p>If your browser should not support Web Fonts, a standard font installed on your computer will be used.</p><p><br></p><p>For more information on Google Web Fonts, please follow this link: <a href="https://developers.google.com/fonts/faq" target="_blank" rel="noopener">https://developers.google.com/fonts/faq</a> and consult Google’s Data Privacy Declaration under: <a href="https://policies.google.com/privacy?hl=en" target="_blank" rel="noopener">https://policies.google.com/privacy?hl=en</a>.</p>
<h3>Google Maps</h3> <p>Via an API, this website uses the mapping service Google Maps. The provider is Google Inc., 1600 Amphitheatre Parkway, Mountain View, CA 94043, USA.</p><p><br></p><p>To enable the use of the Google Maps features, your IP address must be stored. As a rule, this information is transferred to one of Google’s servers in the United States, where it is archived. The operator of this website has no control over the data transfer.</p><p><br></p><p>We use Google Maps to present our online content in an appealing manner and to make the locations disclosed on our website easy to find. This constitutes a legitimate interest as defined in Art. 6 Sect. 1 lit. f GDPR.</p><p><br></p><p>For more information on the handling of user data, please review Google’s Data Privacy Declaration under: <a href="https://policies.google.com/privacy?hl=en" target="_blank" rel="noopener">https://policies.google.com/privacy?hl=en</a>.</p>
<h3>Google reCAPTCHA</h3> <p>We use “Google reCAPTCHA” (hereinafter referred to as “reCAPTCHA”) on our websites. The provider is Google Inc., 1600 Amphitheatre Parkway, Mountain View, CA 94043, USA (“Google”).</p><p><br></p><p>The purpose of reCAPTCHA is to determine whether data entered on our websites (e.g. information entered into a contact form) is being provided by a human user or by an automated program. To determine this, reCAPTCHA analyses the behaviour of the website visitors based on a variety of parameters. This analysis is triggered automatically as soon as the website visitor enters the site. For this analysis, reCAPTCHA evaluates a variety of data (e.g. IP address, time the website visitor spent on the site or cursor movements initiated by the user). The data tracked during such analyses are forwarded to Google.</p><p><br></p><p>reCAPTCHA analyses run entirely in the background. Website visitors are not alerted that an analysis is underway.</p><p><br></p><p>The data is processed on the basis of Art. 6 Sect. 1 lit. f GDPR. It is in the website operators legitimate interest, to protect the operator’s web content against misuse by automated industrial espionage systems and against SPAM.</p><p><br></p><p>For more information about Google reCAPTCHA and to review the Data Privacy Declaration of Google, please follow these links: <a href="https://policies.google.com/privacy?hl=en" target="_blank" rel="noopener">https://policies.google.com/privacy?hl=en</a> and <a href="https://www.google.com/recaptcha/intro/android.html" target="_blank" rel="noopener">https://www.google.com/recaptcha/intro/android.html</a>.</p>
<h3>SoundCloud</h3> <p>We may have integrated plug-ins of the social network SoundCloud (SoundCloud Limited, Berners House, 47-48 Berners Street, London W1T 3NF, Great Britain) into our websites. You will be able to recognise such SoundCloud plug-ins by checking for the SoundCloud logo on the respective pages.</p><p><br></p><p>Whenever you visit one of our websites, a direct connection between your browser and the SoundCloud server will be established immediately after the plug-in has been activated. As a result, SoundCloud will be notified that you have used your IP address to visit our site. If you click the “Like” button or the “Share” button while you are logged into your Sound Cloud user account, you can link the content of our websites to your SoundCloud profile and/or share the content. Consequently, SoundCloud will be able to allocate the visit to our website to your user account. We emphasize that we as the provider of the websites do not have any knowledge of the data transferred and the use of this data by SoundCloud.</p><p><br></p><p>We use SoundCloud on the basis of Art. 6 Sect. 1 lit. f GDPR. The website operator has a legitimate interest in attaining the highest level of visibility on social media.</p><p><br></p><p>For more information about this, please consult SoundCloud’s Data Privacy Declaration at: <a href="https://soundcloud.com/pages/privacy" target="_blank" rel="noopener">https://soundcloud.com/pages/privacy</a>.</p><p><br></p><p>If you prefer not to have your visit to our websites allocated to your SoundCloud user account by SoundCloud, please log out of your SoundCloud user account before you activate content of the SoundCloud plug-in.</p>
<h3>Veoh</h3> <p>Our website uses plug-ins of the video portal Veoh. The provider is FC2, 4730 South Fort Apache Road, Suite 300, Las Vegas, NV 89147, USA.</p><p><br></p><p>If you visit one of the pages on our website into which a Veoh plug-in has been integrated, a connection to Veoh’s servers will be established. As a consequence, the Veoh server will receive information as to which of our pages you have visited. Moreover, Veoh will receive your IP address. This will also happen if you are not logged into Veoh or do not have an account with Veoh. The information recorded by Veoh will be transmitted to Veoh’s server in the United States.</p><p><br></p><p>If you are logged into your Veoh account, you enable Veoh to directly allocate your browsing patterns to your personal profile. You can prevent this by logging out of your Veoh account.</p><p><br></p><p>The use of Veoh is based on our interest in presenting our online content in an appealing manner. Pursuant to Art. 6 Sect. 1 lit. f GDPR, this is a legitimate interest.</p><p><br></p><p>For more information on how Veoh handles user data, please consult the Veoh Data Privacy Policy under: <a href="https://www.veoh.com/corporate/privacypolicy" target="_blank" rel="noopener">https://www.veoh.com/corporate/privacypolicy</a>.</p>
<h3>Dailymotion</h3> <p>Our website uses plug-ins of the video portal Dailymotion. The provider is Dailymotion, 140 boulevard Malesherbes, 75017 Paris, France.</p><p><br></p><p>If you visit one of the pages on our website into which a Dailymotion plug-in has been integrated, a connection to Dailymotion’s servers will be established. As a consequence, the Dailymotion server will receive information as to which of our pages you have visited. Moreover, Dailymotion will receive your IP address. This will also happen if you are not logged into Dailymotion or do not have an account with Dailymotion.</p><p><br></p><p>If you are logged into your Dailymotion account, you enable Dailymotion to directly allocate your browsing patterns to your personal profile. You can prevent this by logging out of your Dailymotion account.</p><p><br></p><p>The use of Dailymotion is based on our interest in presenting our online content in an appealing manner. Pursuant to Art. 6 Sect. 1 lit. f GDPR, this is a legitimate interest.</p><p><br></p><p>For more information on how Dailymotion handles user data, please consult the Dailymotion Data Privacy Policy under: <a href="https://www.dailymotion.com/legal/privacy" target="_blank" rel="noopener">https://www.dailymotion.com/legal/privacy</a>.</p>
<h3>GitHub</h3> <p>Our website uses plug-ins of the portal GitHub. The provider is GitHub, Inc, 88 Colin P Kelly Jr St, San Francisco, CA 94107, USA.</p><p><br></p><p>If you visit one of the pages on our website into which a GitHub plug-in has been integrated, a connection to GitHub’s servers will be established. As a consequence, the GitHub server will receive information as to which of our pages you have visited. Moreover, GitHub will receive your IP address. This will also happen if you are not logged into GitHub or do not have an account with GitHub. The information recorded by GitHub will be transmitted to GitHub’s server in the United States.</p><p><br></p><p>If you are logged into your GitHub account, you enable GitHub to directly allocate your browsing patterns to your personal profile. You can prevent this by logging out of your GitHub account.</p><p><br></p><p>The use of GitHub is based on our interest in presenting our online content in an appealing manner. Pursuant to Art. 6 Sect. 1 lit. f GDPR, this is a legitimate interest.</p><p><br></p><p>For more information on how GitHub handles user data, please consult the GitHub Data Privacy Policy under: <a href="https://help.github.com/articles/github-privacy-statement/" target="_blank" rel="noopener">https://help.github.com/articles/github-privacy-statement/</a>.</p>
<h3>Spotify</h3> <p>Our website uses plug-ins provided by Spotify. The provider is Spotify AB, Birger Jarlsgatan 61, 113 56 Stockholm, Sweden.</p><p><br></p><p>If you visit one of our pages featuring a Spotify plugin, a connection to the Spotify servers is established. Here the Spotify server is informed about which of our pages you have visited. In addition, Spotify will receive your IP address. This also applies if you are not logged in to Spotify when you visit our website or do not have a Spotify account.</p><p><br></p><p>If you are logged in to your Spotify account, Spotify allows you to associate your browsing behavior directly with your personal profile. You can prevent this by logging out of your Spotify account.</p><p><br></p><p>The use of Spotify is based on our interest in presenting our online content in an appealing manner. Pursuant to Art. 6 Sect. 1 lit. f GDPR, this is a legitimate interest.</p><p><br></p><p>For more information on how to handle user data, please refer to the Spotify Privacy Policy at <a href="https://www.spotify.com/de/legal/privacy-policy/" target="_blank" rel="noopener">https://www.spotify.com/de/legal/privacy-policy/</a>.</p>
<h3>Instagram</h3> <p>Our website uses plug-ins provided by Instagram. The provider is Instagram Inc., 1601 Willow Road, Menlo Park, CA 94025, USA.</p><p><br></p><p>If you visit one of our pages featuring a Instagram plugin, a connection to the Instagram servers is established. Here the Instagram server is informed about which of our pages you have visited. In addition, Instagram will receive your IP address. This also applies if you are not logged in to Instagram when you visit our website or do not have a Instagram account. The information is transmitted to a Instagram server in the US, where it is stored.</p><p><br></p><p>If you are logged in to your Instagram account, Instagram allows you to associate your browsing behavior directly with your personal profile. You can prevent this by logging out of your Instagram account.</p><p><br></p><p>The use of Instagram is based on our interest in presenting our online content in an appealing manner. Pursuant to Art. 6 Sect. 1 lit. f GDPR, this is a legitimate interest.</p><p><br></p><p>For more information on how to handle user data, please refer to the Instagram Privacy Policy at <a href="https://instagram.com/about/legal/privacy/" target="_blank" rel="noopener">https://instagram.com/about/legal/privacy/</a>.</p>
<h3>Imgur</h3> <p>Our website uses plug-ins provided by Imgur. The provider is Imgur, Inc., 415 Jackson Street, 2nd Floor, Suite 200, San Francisco, CA 94111, USA.</p><p><br></p><p>If you visit one of our pages featuring a Imgur plugin, a connection to the Imgur servers is established. Here the Imgur server is informed about which of our pages you have visited. In addition, Imgur will receive your IP address. This also applies if you are not logged in to Imgur when you visit our website or do not have a Imgur account. The information is transmitted to a Imgur server in the US, where it is stored.</p><p><br></p><p>If you are logged in to your Imgur account, Imgur allows you to associate your browsing behavior directly with your personal profile. You can prevent this by logging out of your Imgur account.</p><p><br></p><p>The use of Imgur is based on our interest in presenting our online content in an appealing manner. Pursuant to Art. 6 Sect. 1 lit. f GDPR, this is a legitimate interest.</p><p><br></p><p>For more information on how to handle user data, please refer to the Imgur Privacy Policy at <a href="https://imgur.com/privacy" target="_blank" rel="noopener">https://imgur.com/privacy</a>.</p>
<h3>Twitch</h3> <p>Our website uses plug-ins provided by Twitch. The provider is Twitch Interactive, Inc., 225 Bush Street, 6th Floor, San Francisco, CA 94104, USA.</p><p><br></p><p>If you visit one of our pages featuring a Twitch plugin, a connection to the Twitch servers is established. Here the Twitch server is informed about which of our pages you have visited. In addition, Twitch will receive your IP address. This also applies if you are not logged in to Twitch when you visit our website or do not have a Twitch account. The information is transmitted to a Twitch server in the US, where it is stored.</p><p><br></p><p>If you are logged in to your Twitch account, Twitch allows you to associate your browsing behavior directly with your personal profile. You can prevent this by logging out of your Twitch account.</p><p><br></p><p>The use of Twitch is based on our interest in presenting our online content in an appealing manner. Pursuant to Art. 6 Sect. 1 lit. f GDPR, this is a legitimate interest.</p><p><br></p><p>For more information on how to handle user data, please refer to the Twitch Privacy Policy at <a href="https://www.twitch.tv/p/legal/privacy-policy/" target="_blank" rel="noopener">https://www.twitch.tv/p/legal/privacy-policy/</a>.</p>
<h3>Twitter</h3> <p>Our website uses plug-ins provided by Twitter. The provider is  Twitter Inc., 1355 Market Street, Suite 900, San Francisco, CA 94103, USA.</p><p><br></p><p>If you visit one of our pages featuring a Twitter plugin, a connection to the Twitter servers is established. Here the Twitter server is informed about which of our pages you have visited. In addition, Twitter will receive your IP address. This also applies if you are not logged in to Twitter when you visit our website or do not have a Twitter account. The information is transmitted to a Twitter server in the US, where it is stored.</p><p><br></p><p>If you are logged in to your Twitter account, Twitter allows you to associate your browsing behavior directly with your personal profile. You can prevent this by logging out of your Twitter account.</p><p><br></p><p>The use of Twitter is based on our interest in presenting our online content in an appealing manner. Pursuant to Art. 6 Sect. 1 lit. f GDPR, this is a legitimate interest.</p><p><br></p><p>For more information on how to handle user data, please refer to the Twitter Privacy Policy at <a href="https://twitter.com/en/privacy" target="_blank" rel="noopener">https://twitter.com/en/privacy</a>.</p>

<h2>6. Payment service providers</h2>
<h3>PayPal</h3> <p>Among other options, we offer payment via PayPal on our website. The provider of this payment processing service is PayPal (Europe) S.à.r.l. et Cie, S.C.A., 22-24 Boulevard Royal, L-2449 Luxembourg (hereinafter referred to as “PayPal”).</p><p><br></p><p>If you choose payment via PayPal, we will share the payment information you enter with PayPal.</p><p><br></p><p>The legal basis for the sharing of your data with PayPal is Art. 6 Sect. 1 lit. a GDPR (consent) as well as Art. 6 Sect. 1 lit. b GDPR (processing for the fulfilment of a contract). You have the option to at any time revoke your consent to the processing of your data. Such a revocation shall not have any impact on the effectiveness of data processing transactions that occurred in the past.</p>]]></content>
				<customURL>privacy-policy</customURL>
			</content>
			<content language="de">
				<title>Datenschutzerklärung</title>
				<content><![CDATA[<h2>1. Datenschutz auf einen Blick</h2>
<h3>Allgemeine Hinweise</h3> <p>Die folgenden Hinweise geben einen einfachen Überblick darüber, was mit Ihren personenbezogenen Daten passiert, wenn Sie unsere Website besuchen. Personenbezogene Daten sind alle Daten, mit denen Sie persönlich identifiziert werden können. Ausführliche Informationen zum Thema Datenschutz entnehmen Sie unserer unter diesem Text aufgeführten Datenschutzerklärung.</p>
<h3>Datenerfassung auf unserer Website</h3> <p><strong>Wer ist verantwortlich für die Datenerfassung auf dieser Website?</strong></p><p><br></p><p>Die Datenverarbeitung auf dieser Website erfolgt durch den Websitebetreiber. Dessen Kontaktdaten können Sie dem Impressum dieser Website entnehmen.</p><p><br></p><p><strong>Wie erfassen wir Ihre Daten?</strong></p><p><br></p><p>Ihre Daten werden zum einen dadurch erhoben, dass Sie uns diese mitteilen. Hierbei kann es sich z.B. um Daten handeln, die Sie in ein Kontaktformular eingeben.</p><p><br></p><p>Andere Daten werden automatisch beim Besuch der Website durch unsere IT-Systeme erfasst. Das sind vor allem technische Daten (z.B. Internetbrowser, Betriebssystem oder Uhrzeit des Seitenaufrufs). Die Erfassung dieser Daten erfolgt automatisch, sobald Sie unsere Website betreten.</p><p><br></p><p><strong>Wofür nutzen wir Ihre Daten?</strong></p><p><br></p><p>Ein Teil der Daten wird erhoben, um eine fehlerfreie Bereitstellung der Website zu gewährleisten. Andere Daten können zur Analyse Ihres Nutzerverhaltens verwendet werden.</p><p><br></p><p><strong>Welche Rechte haben Sie bezüglich Ihrer Daten?</strong></p><p><br></p><p>Sie haben jederzeit das Recht unentgeltlich Auskunft über Herkunft, Empfänger und Zweck Ihrer gespeicherten personenbezogenen Daten zu erhalten. Sie haben außerdem ein Recht, die Berichtigung, Sperrung oder Löschung dieser Daten zu verlangen. Hierzu sowie zu weiteren Fragen zum Thema Datenschutz können Sie sich jederzeit unter der im Impressum angegebenen Adresse an uns wenden. Des Weiteren steht Ihnen ein Beschwerderecht bei der zuständigen Aufsichtsbehörde zu.</p><p><br></p><p>Außerdem haben Sie das Recht, unter bestimmten Umständen die Einschränkung der Verarbeitung Ihrer personenbezogenen Daten zu verlangen. Details hierzu entnehmen Sie der Datenschutzerklärung unter „Recht auf Einschränkung der Verarbeitung“.</p>

<h2>2. Allgemeine Hinweise und Pflichtinformationen</h2>
<h3>Datenschutz</h3> <p>Die Betreiber dieser Seiten nehmen den Schutz Ihrer persönlichen Daten sehr ernst. Wir behandeln Ihre personenbezogenen Daten vertraulich und entsprechend der gesetzlichen Datenschutzvorschriften sowie dieser Datenschutzerklärung.</p><p><br></p><p>Wenn Sie diese Website benutzen, werden verschiedene personenbezogene Daten erhoben. Personenbezogene Daten sind Daten, mit denen Sie persönlich identifiziert werden können. Die vorliegende Datenschutzerklärung erläutert, welche Daten wir erheben und wofür wir sie nutzen. Sie erläutert auch, wie und zu welchem Zweck das geschieht.</p><p><br></p><p>Wir weisen darauf hin, dass die Datenübertragung im Internet (z.B. bei der Kommunikation per E-Mail) Sicherheitslücken aufweisen kann. Ein lückenloser Schutz der Daten vor dem Zugriff durch Dritte ist nicht möglich.</p>
<h3>Hinweis zur verantwortlichen Stelle</h3> <p>Die verantwortliche Stelle für die Datenverarbeitung auf dieser Website ist:</p><p><br></p><p>[Name und Anschrift der verantwortlichen Stelle]</p><p><br></p><p>Telefon: [Telefonnummer der verantwortlichen Stelle]<br>
E-Mail: [E-Mail-Adresse der verantwortlichen Stelle]</p><p><br></p><p>Verantwortliche Stelle ist die natürliche oder juristische Person, die allein oder gemeinsam mit anderen über die Zwecke und Mittel der Verarbeitung von personenbezogenen Daten (z.B. Namen, E-Mail-Adressen o. Ä.) entscheidet.</p>
<h3>Widerruf Ihrer Einwilligung zur Datenverarbeitung</h3> <p>Viele Datenverarbeitungsvorgänge sind nur mit Ihrer ausdrücklichen Einwilligung möglich. Sie können eine bereits erteilte Einwilligung jederzeit widerrufen. Dazu reicht eine formlose Mitteilung per E-Mail an uns. Die Rechtmäßigkeit der bis zum Widerruf erfolgten Datenverarbeitung bleibt vom Widerruf unberührt.</p>
<h3>Widerspruchsrecht gegen die Datenerhebung in besonderen Fällen sowie gegen Direktwerbung (Art. 21 DSGVO)</h3> <p><strong>Wenn die Datenverarbeitung auf Grundlage von Art. 6 Abs. 1 lit. e oder f DSGVO erfolgt, haben Sie jederzeit das Recht, aus Gründen, die sich aus Ihrer besonderen Situation ergeben, gegen die Verarbeitung Ihrer personenbezogenen Daten Widerspruch einzulegen; dies gilt auch für ein auf diese Bestimmungen gestütztes Profiling. Die jeweilige Rechtsgrundlage, auf denen eine Verarbeitung beruht, entnehmen Sie dieser Datenschutzerklärung. Wenn Sie Widerspruch einlegen, werden wir Ihre betroffenen personenbezogenen Daten nicht mehr verarbeiten, es sei denn, wir können zwingende schutzwürdige Gründe für die Verarbeitung nachweisen, die Ihre Interessen, Rechte und Freiheiten überwiegen oder die Verarbeitung dient der Geltendmachung, Ausübung oder Verteidigung von Rechtsansprüchen (Widerspruch nach Art. 21 Abs. 1 DSGVO).</strong></p><p><br></p><p><strong>Werden Ihre personenbezogenen Daten verarbeitet, um Direktwerbung zu betreiben, so haben Sie das Recht, jederzeit Widerspruch gegen die Verarbeitung Sie betreffender personenbezogener Daten zum Zwecke derartiger Werbung einzulegen; dies gilt auch für das Profiling, soweit es mit solcher Direktwerbung in Verbindung steht. Wenn Sie widersprechen, werden Ihre personenbezogenen Daten anschließend nicht mehr zum Zwecke der Direktwerbung verwendet (Widerspruch nach Art. 21 Abs. 2 DSGVO).</strong></p>
<h3>Beschwerderecht bei der zuständigen Aufsichtsbehörde</h3> <p>Im Falle von Verstößen gegen die DSGVO steht den Betroffenen ein Beschwerderecht bei einer Aufsichtsbehörde, insbesondere in dem Mitgliedstaat ihres gewöhnlichen Aufenthalts, ihres Arbeitsplatzes oder des Orts des mutmaßlichen Verstoßes zu. Das Beschwerderecht besteht unbeschadet anderweitiger verwaltungsrechtlicher oder gerichtlicher Rechtsbehelfe.</p>
<h3>Recht auf Datenübertragbarkeit</h3> <p>Sie haben das Recht, Daten, die wir auf Grundlage Ihrer Einwilligung oder in Erfüllung eines Vertrags automatisiert verarbeiten, an sich oder an einen Dritten in einem gängigen, maschinenlesbaren Format aushändigen zu lassen. Sofern Sie die direkte Übertragung der Daten an einen anderen Verantwortlichen verlangen, erfolgt dies nur, soweit es technisch machbar ist.</p>
<h3>Auskunft, Sperrung, Löschung und Berichtigung</h3> <p>Sie haben im Rahmen der geltenden gesetzlichen Bestimmungen jederzeit das Recht auf unentgeltliche Auskunft über Ihre gespeicherten personenbezogenen Daten, deren Herkunft und Empfänger und den Zweck der Datenverarbeitung und ggf. ein Recht auf Berichtigung, Sperrung oder Löschung dieser Daten. Hierzu sowie zu weiteren Fragen zum Thema personenbezogene Daten können Sie sich jederzeit unter der im Impressum angegebenen Adresse an uns wenden.</p>
<h3>Recht auf Einschränkung der Verarbeitung</h3> <p>Sie haben das Recht, die Einschränkung der Verarbeitung Ihrer personenbezogenen Daten zu verlangen. Hierzu können Sie sich jederzeit unter der im Impressum angegebenen Adresse an uns wenden. Das Recht auf Einschränkung der Verarbeitung besteht in folgenden Fällen:</p> <ul> <li>Wenn Sie die Richtigkeit Ihrer bei uns gespeicherten personenbezogenen Daten bestreiten, benötigen wir in der Regel Zeit, um dies zu überprüfen. Für die Dauer der Prüfung haben Sie das Recht, die Einschränkung der Verarbeitung Ihrer personenbezogenen Daten zu verlangen.</li> <li>Wenn die Verarbeitung Ihrer personenbezogenen Daten unrechtmäßig geschah / geschieht, können Sie statt der Löschung die Einschränkung der Datenverarbeitung verlangen.</li> <li>Wenn wir Ihre personenbezogenen Daten nicht mehr benötigen, Sie sie jedoch zur Ausübung, Verteidigung oder Geltendmachung von Rechtsansprüchen benötigen, haben Sie das Recht, statt der Löschung die Einschränkung der Verarbeitung Ihrer personenbezogenen Daten zu verlangen.</li> <li>Wenn Sie einen Widerspruch nach Art. 21 Abs. 1 DSGVO eingelegt haben, muss eine Abwägung zwischen Ihren und unseren Interessen vorgenommen werden. Solange noch nicht feststeht, wessen Interessen überwiegen, haben Sie das Recht, die Einschränkung der Verarbeitung Ihrer personenbezogenen Daten zu verlangen.</li> </ul> <p>Wenn Sie die Verarbeitung Ihrer personenbezogenen Daten eingeschränkt haben, dürfen diese Daten – von ihrer Speicherung abgesehen – nur mit Ihrer Einwilligung oder zur Geltendmachung, Ausübung oder Verteidigung von Rechtsansprüchen oder zum Schutz der Rechte einer anderen natürlichen oder juristischen Person oder aus Gründen eines wichtigen öffentlichen Interesses der Europäischen Union oder eines Mitgliedstaats verarbeitet werden.</p>

<h2>3. Datenerfassung auf unserer Website</h2>
<h3>Cookies</h3> <p>Die Internetseiten verwenden teilweise so genannte Cookies. Cookies richten auf Ihrem Rechner keinen Schaden an und enthalten keine Viren. Cookies dienen dazu, unser Angebot nutzerfreundlicher, effektiver und sicherer zu machen. Cookies sind kleine Textdateien, die auf Ihrem Rechner abgelegt werden und die Ihr Browser speichert.</p><p><br></p><p>Die meisten der von uns verwendeten Cookies sind so genannte “Session-Cookies”. Sie werden nach Ende Ihres Besuchs automatisch gelöscht. Andere Cookies bleiben auf Ihrem Endgerät gespeichert bis Sie diese löschen. Diese Cookies ermöglichen es uns, Ihren Browser beim nächsten Besuch wiederzuerkennen.</p><p><br></p><p>Sie können Ihren Browser so einstellen, dass Sie über das Setzen von Cookies informiert werden und Cookies nur im Einzelfall erlauben, die Annahme von Cookies für bestimmte Fälle oder generell ausschließen sowie das automatische Löschen der Cookies beim Schließen des Browser aktivieren. Bei der Deaktivierung von Cookies kann die Funktionalität dieser Website eingeschränkt sein.</p><p><br></p><p>Cookies, die zur Durchführung des elektronischen Kommunikationsvorgangs oder zur Bereitstellung bestimmter, von Ihnen erwünschter Funktionen (z.B. Warenkorbfunktion) erforderlich sind, werden auf Grundlage von Art. 6 Abs. 1 lit. f DSGVO gespeichert. Der Websitebetreiber hat ein berechtigtes Interesse an der Speicherung von Cookies zur technisch fehlerfreien und optimierten Bereitstellung seiner Dienste. Soweit andere Cookies (z.B. Cookies zur Analyse Ihres Surfverhaltens) gespeichert werden, werden diese in dieser Datenschutzerklärung gesondert behandelt.</p>
<h3>Server-Log-Dateien</h3> <p>Der Provider der Seiten erhebt und speichert automatisch Informationen in so genannten Server-Log-Dateien, die Ihr Browser automatisch an uns übermittelt. Dies sind:</p> <ul> <li>Browsertyp und Browserversion</li> <li>verwendetes Betriebssystem</li> <li>Referrer URL</li> <li>Hostname des zugreifenden Rechners</li> <li>Uhrzeit der Serveranfrage</li> <li>IP-Adresse</li> </ul> <p>Eine Zusammenführung dieser Daten mit anderen Datenquellen wird nicht vorgenommen.</p><p><br></p><p>Die Erfassung dieser Daten erfolgt auf Grundlage von Art. 6 Abs. 1 lit. f DSGVO. Der Websitebetreiber hat ein berechtigtes Interesse an der technisch fehlerfreien Darstellung und der Optimierung seiner Website – hierzu müssen die Server-Log-Files erfasst werden.</p>
<h3>Kontaktformular</h3> <p>Wenn Sie uns per Kontaktformular Anfragen zukommen lassen, werden Ihre Angaben aus dem Anfrageformular inklusive der von Ihnen dort angegebenen Kontaktdaten zwecks Bearbeitung der Anfrage und für den Fall von Anschlussfragen bei uns gespeichert. Diese Daten geben wir nicht ohne Ihre Einwilligung weiter.</p><p><br></p><p>Die Verarbeitung der in das Kontaktformular eingegebenen Daten erfolgt somit ausschließlich auf Grundlage Ihrer Einwilligung (Art. 6 Abs. 1 lit. a DSGVO). Sie können diese Einwilligung jederzeit widerrufen. Dazu reicht eine formlose Mitteilung per E-Mail an uns. Die Rechtmäßigkeit der bis zum Widerruf erfolgten Datenverarbeitungsvorgänge bleibt vom Widerruf unberührt.</p><p><br></p><p>Die von Ihnen im Kontaktformular eingegebenen Daten verbleiben bei uns, bis Sie uns zur Löschung auffordern, Ihre Einwilligung zur Speicherung widerrufen oder der Zweck für die Datenspeicherung entfällt (z.B. nach abgeschlossener Bearbeitung Ihrer Anfrage). Zwingende gesetzliche Bestimmungen – insbesondere Aufbewahrungsfristen – bleiben unberührt.</p>
<h3>Registrierung auf dieser Website</h3> <p>Sie können sich auf unserer Website registrieren, um zusätzliche Funktionen auf der Seite zu nutzen. Die dazu eingegebenen Daten verwenden wir nur zum Zwecke der Nutzung des jeweiligen Angebotes oder Dienstes, für den Sie sich registriert haben. Die bei der Registrierung abgefragten Pflichtangaben müssen vollständig angegeben werden. Anderenfalls werden wir die Registrierung ablehnen.</p><p><br></p><p>Für wichtige Änderungen etwa beim Angebotsumfang oder bei technisch notwendigen Änderungen nutzen wir die bei der Registrierung angegebene E-Mail-Adresse, um Sie auf diesem Wege zu informieren.</p><p><br></p><p>Grundlage für die Datenverarbeitung ist Art. 6 Abs. 1 lit. b DSGVO, der die Verarbeitung von Daten zur Erfüllung eines Vertrags oder vorvertraglicher Maßnahmen gestattet.</p><p><br></p><p>Die bei der Registrierung erfassten Daten werden von uns gespeichert, solange Sie auf unserer Website registriert sind und werden anschließend gelöscht. Gesetzliche Aufbewahrungsfristen bleiben unberührt.</p>
<h3>Registrierung mit Facebook Connect</h3> <p>Statt einer direkten Registrierung auf unserer Website können Sie sich mit Facebook Connect registrieren. Anbieter dieses Dienstes ist die Facebook Ireland Limited, 4 Grand Canal Square, Dublin 2, Irland.</p><p><br></p><p>Wenn Sie sich für die Registrierung mit Facebook Connect entscheiden, werden Sie automatisch auf die Plattform von Facebook weitergeleitet. Dort können Sie sich mit Ihren Nutzungsdaten anmelden. Dadurch wird Ihr Facebook-Profil mit unserer Website bzw. unseren Diensten verknüpft. Durch diese Verknüpfung erhalten wir Zugriff auf Ihre bei Facebook hinterlegten Daten. Dies sind vor allem:</p> <ul> <li>Facebook-Name</li> <li>Facebook-Profilbild</li> <li>bei Facebook hinterlegte E-Mail-Adresse</li> <li>Facebook-ID</li> <li>Geburtstag</li> <li>Geschlecht</li> <li>Land</li> </ul> <p>Diese Daten werden zur Einrichtung, Bereitstellung und Personalisierung Ihres Accounts genutzt.</p><p><br></p><p>Die Registrierung mit Facebook-Connect und die damit verbundenen Datenverarbeitungsvorgänge erfolgen auf Grundlage Ihrer Einwilligung (Art. 6 Abs. 1 lit. a DSGVO). Diese Einwilligung können Sie jederzeit mit Wirkung für die Zukunft widerrufen.</p><p><br></p><p>Weitere Informationen finden Sie in den Facebook-Nutzungsbedingungen und den Facebook-Datenschutzbestimmungen. Diese finden Sie unter: <a href="https://de-de.facebook.com/about/privacy/" target="_blank" rel="noopener">https://de-de.facebook.com/about/privacy/</a> und <a href="https://de-de.facebook.com/legal/terms/" target="_blank" rel="noopener">https://de-de.facebook.com/legal/terms/</a>.</p>
<h3>Registrierung mit Google+</h3> <p>Statt einer direkten Registrierung auf unserer Website können Sie sich mit Google+ registrieren. Anbieter dieses Dienstes ist die Google LLC, 1600 Amphitheatre Parkway, Mountain View, CA 94043, USA.</p><p><br></p><p>Wenn Sie sich für die Registrierung mit Google+ entscheiden, werden Sie automatisch auf die Plattform von Google+ weitergeleitet. Dort können Sie sich mit Ihren Nutzungsdaten anmelden. Dadurch wird Ihr Google+-Profil mit unserer Website bzw. unseren Diensten verknüpft. Durch diese Verknüpfung erhalten wir Zugriff auf Ihre bei Google+ hinterlegten Daten. Dies sind vor allem:</p> <ul> <li>Google+-Profilbild</li> <li>bei Google+ hinterlegte E-Mail-Adresse</li> <li>Google+-ID</li>  <li>Geburtstag</li> <li>Geschlecht</li> <li>Land</li> </ul> <p>Diese Daten werden zur Einrichtung, Bereitstellung und Personalisierung Ihres Accounts genutzt.</p><p><br></p><p>Die Registrierung mit Google+ und die damit verbundenen Datenverarbeitungsvorgänge erfolgen auf Grundlage Ihrer Einwilligung (Art. 6 Abs. 1 lit. a DSGVO). Diese Einwilligung können Sie jederzeit mit Wirkung für die Zukunft widerrufen.</p><p><br></p><p>Weitere Informationen finden Sie in den Google-Nutzungsbedingungen, Google+-Nutzungsbedingungen und den Google-Datenschutzbestimmungen. Diese finden Sie unter: <a href="https://policies.google.com/terms?hl=de" target="_blank" rel="noopener">https://policies.google.com/terms?hl=de</a>, <a href="https://www.google.com/intl/de/+/policy/pagesterms.html" target="_blank" rel="noopener">https://www.google.com/intl/de/+/policy/pagesterms.html</a> und <a href="https://policies.google.com/privacy?hl=de" target="_blank" rel="noopener">https://policies.google.com/privacy?hl=de</a>.</p>
<h3>Registrierung mit Twitter</h3> <p>Statt einer direkten Registrierung auf unserer Website können Sie sich mit Twitter registrieren. Anbieter dieses Dienstes ist die Twitter Inc., 1355 Market Street, Suite 900, San Francisco, CA 94103, USA.</p><p><br></p><p>Wenn Sie sich für die Registrierung mit Twitter entscheiden, werden Sie automatisch auf die Plattform von Twitter weitergeleitet. Dort können Sie sich mit Ihren Nutzungsdaten anmelden. Dadurch wird Ihr Twitter-Profil mit unserer Website bzw. unseren Diensten verknüpft. Durch diese Verknüpfung erhalten wir Zugriff auf Ihre bei Twitter hinterlegten Daten. Dies sind vor allem:</p> <ul> <li>Twitter-Name</li> <li>Twitter-Profilbild</li> <li>bei Twitter hinterlegte E-Mail-Adresse</li> <li>Twitter-ID</li>  <li>Geburtstag</li> <li>Geschlecht</li> <li>Land</li> </ul> <p>Diese Daten werden zur Einrichtung, Bereitstellung und Personalisierung Ihres Accounts genutzt.</p><p><br></p><p>Die Registrierung mit Twitter und die damit verbundenen Datenverarbeitungsvorgänge erfolgen auf Grundlage Ihrer Einwilligung (Art. 6 Abs. 1 lit. a DSGVO). Diese Einwilligung können Sie jederzeit mit Wirkung für die Zukunft widerrufen.</p><p><br></p><p>Weitere Informationen finden Sie in den Twitter-Nutzungsbedingungen und den Twitter-Datenschutzbestimmungen. Diese finden Sie unter: <a href="https://twitter.com/de/tos" target="_blank" rel="noopener">https://twitter.com/de/tos</a> und <a href="https://twitter.com/de/privacy" target="_blank" rel="noopener">https://twitter.com/de/privacy</a>.</p>
<h3>Registrierung mit GitHub</h3> <p>Statt einer direkten Registrierung auf unserer Website können Sie sich mit GitHub registrieren. Anbieter dieses Dienstes ist die GitHub, Inc, 88 Colin P Kelly Jr St, San Francisco, CA 94107, USA.</p><p><br></p><p>Wenn Sie sich für die Registrierung mit GitHub entscheiden, werden Sie automatisch auf die Plattform von GitHub weitergeleitet. Dort können Sie sich mit Ihren Nutzungsdaten anmelden. Dadurch wird Ihr GitHub-Profil mit unserer Website bzw. unseren Diensten verknüpft. Durch diese Verknüpfung erhalten wir Zugriff auf Ihre bei GitHub hinterlegten Daten. Dies sind vor allem:</p> <ul> <li>GitHub-Name</li> <li>GitHub-Profilbild</li> <li>bei GitHub hinterlegte E-Mail-Adresse</li> <li>GitHub-ID</li>  <li>Geburtstag</li> <li>Geschlecht</li> <li>Land</li> </ul> <p>Diese Daten werden zur Einrichtung, Bereitstellung und Personalisierung Ihres Accounts genutzt.</p><p><br></p><p>Die Registrierung mit GitHub und die damit verbundenen Datenverarbeitungsvorgänge erfolgen auf Grundlage Ihrer Einwilligung (Art. 6 Abs. 1 lit. a DSGVO). Diese Einwilligung können Sie jederzeit mit Wirkung für die Zukunft widerrufen.</p><p><br></p><p>Weitere Informationen finden Sie in den GitHub-Nutzungsbedingungen und den GitHub-Datenschutzbestimmungen. Diese finden Sie unter: <a href="https://help.github.com/articles/github-terms-of-service/" target="_blank" rel="noopener">https://help.github.com/articles/github-terms-of-service/</a> und <a href="https://help.github.com/articles/github-privacy-statement/" target="_blank" rel="noopener">https://help.github.com/articles/github-privacy-statement/</a>.</p>
<h3>Verarbeiten von Daten (Kunden- und Vertragsdaten)</h3> <p>Wir erheben, verarbeiten und nutzen personenbezogene Daten nur, soweit sie für die Begründung, inhaltliche Ausgestaltung oder Änderung des Rechtsverhältnisses erforderlich sind (Bestandsdaten). Dies erfolgt auf Grundlage von Art. 6 Abs. 1 lit. b DSGVO, der die Verarbeitung von Daten zur Erfüllung eines Vertrags oder vorvertraglicher Maßnahmen gestattet. Personenbezogene Daten über die Inanspruchnahme unserer Internetseiten (Nutzungsdaten) erheben, verarbeiten und nutzen wir nur, soweit dies erforderlich ist, um dem Nutzer die Inanspruchnahme des Dienstes zu ermöglichen oder abzurechnen.</p><p><br></p><p>Die erhobenen Kundendaten werden nach Abschluss des Auftrags oder Beendigung der Geschäftsbeziehung gelöscht. Gesetzliche Aufbewahrungsfristen bleiben unberührt.</p>
<h3>Datenübermittlung bei Vertragsschluss für Dienstleistungen und digitale Inhalte</h3> <p>Wir übermitteln personenbezogene Daten an Dritte nur dann, wenn dies im Rahmen der Vertragsabwicklung notwendig ist, etwa an das mit der Zahlungsabwicklung beauftragte Kreditinstitut.</p><p><br></p><p>Eine weitergehende Übermittlung der Daten erfolgt nicht bzw. nur dann, wenn Sie der Übermittlung ausdrücklich zugestimmt haben. Eine Weitergabe Ihrer Daten an Dritte ohne ausdrückliche Einwilligung, etwa zu Zwecken der Werbung, erfolgt nicht.</p><p><br></p><p>Grundlage für die Datenverarbeitung ist Art. 6 Abs. 1 lit. b DSGVO, der die Verarbeitung von Daten zur Erfüllung eines Vertrags oder vorvertraglicher Maßnahmen gestattet.</p>

<h2>4. Newsletter</h2>
<h3>Newsletterdaten</h3> <p>Wenn Sie den auf der Website angebotenen Newsletter beziehen möchten, benötigen wir von Ihnen eine E-Mail-Adresse sowie Informationen, welche uns die Überprüfung gestatten, dass Sie der Inhaber der angegebenen E-Mail-Adresse sind und mit dem Empfang des Newsletters einverstanden sind. Weitere Daten werden nicht bzw. nur auf freiwilliger Basis erhoben. Diese Daten verwenden wir ausschließlich für den Versand der angeforderten Informationen und geben diese nicht an Dritte weiter.</p><p><br></p><p>Die Verarbeitung der in das Newsletteranmeldeformular eingegebenen Daten erfolgt ausschließlich auf Grundlage Ihrer Einwilligung (Art. 6 Abs. 1 lit. a DSGVO). Die erteilte Einwilligung zur Speicherung der Daten, der E-Mail-Adresse sowie deren Nutzung zum Versand des Newsletters können Sie jederzeit widerrufen, etwa über den "Austragen"-Link im Newsletter. Die Rechtmäßigkeit der bereits erfolgten Datenverarbeitungsvorgänge bleibt vom Widerruf unberührt.</p><p><br></p><p>Die von Ihnen zum Zwecke des Newsletter-Bezugs bei uns hinterlegten Daten werden von uns bis zu Ihrer Austragung aus dem Newsletter gespeichert und nach der Abbestellung des Newsletters gelöscht. Daten, die zu anderen Zwecken bei uns gespeichert wurden bleiben hiervon unberührt.</p>

<h2>5. Plugins und Tools</h2>
<h3>YouTube</h3> <p>Unsere Website nutzt Plugins der von Google betriebenen Seite YouTube. Betreiber der Seiten ist die YouTube, LLC, 901 Cherry Ave., San Bruno, CA 94066, USA.</p><p><br></p><p>Wenn Sie eine unserer mit einem YouTube-Plugin ausgestatteten Seiten besuchen, wird eine Verbindung zu den Servern von YouTube hergestellt. Dabei wird dem YouTube-Server mitgeteilt, welche unserer Seiten Sie besucht haben.</p><p><br></p><p>Des Weiteren kann Youtube verschiedene Cookies auf Ihrem Endgerät speichern. Mit Hilfe dieser Cookies kann Youtube Informationen über Besucher unserer Website erhalten. Diese Informationen werden u. a. verwendet, um Videostatistiken zu erfassen, die Anwenderfreundlichkeit zu verbessern und Betrugsversuchen vorzubeugen. Die Cookies verbleiben auf Ihrem Endgerät, bis Sie sie löschen.</p><p><br></p><p>Wenn Sie in Ihrem YouTube-Account eingeloggt sind, ermöglichen Sie YouTube, Ihr Surfverhalten direkt Ihrem persönlichen Profil zuzuordnen. Dies können Sie verhindern, indem Sie sich aus Ihrem YouTube-Account ausloggen.</p><p><br></p><p>Die Nutzung von YouTube erfolgt im Interesse einer ansprechenden Darstellung unserer Online-Angebote. Dies stellt ein berechtigtes Interesse im Sinne von Art. 6 Abs. 1 lit. f DSGVO dar.</p><p><br></p><p>Weitere Informationen zum Umgang mit Nutzerdaten finden Sie in der Datenschutzerklärung von YouTube unter: <a href="https://policies.google.com/privacy?hl=de" target="_blank" rel="noopener">https://policies.google.com/privacy?hl=de</a>.</p>
<h3>Vimeo</h3> <p>Unsere Website nutzt Plugins des Videoportals Vimeo. Anbieter ist die Vimeo Inc., 555 West 18th Street, New York, New York 10011, USA.</p><p><br></p><p>Wenn Sie eine unserer mit einem Vimeo-Plugin ausgestatteten Seiten besuchen, wird eine Verbindung zu den Servern von Vimeo hergestellt. Dabei wird dem Vimeo-Server mitgeteilt, welche unserer Seiten Sie besucht haben. Zudem erlangt Vimeo Ihre IP-Adresse. Dies gilt auch dann, wenn Sie nicht bei Vimeo eingeloggt sind oder keinen Account bei Vimeo besitzen. Die von Vimeo erfassten Informationen werden an den Vimeo-Server in den USA übermittelt.</p><p><br></p><p>Wenn Sie in Ihrem Vimeo-Account eingeloggt sind, ermöglichen Sie Vimeo, Ihr Surfverhalten direkt Ihrem persönlichen Profil zuzuordnen. Dies können Sie verhindern, indem Sie sich aus Ihrem Vimeo-Account ausloggen.</p><p><br></p><p>Die Nutzung von Vimeo erfolgt im Interesse einer ansprechenden Darstellung unserer Online-Angebote. Dies stellt ein berechtigtes Interesse im Sinne des Art. 6 Abs. 1 lit. f DSGVO dar.</p><p><br></p><p>Weitere Informationen zum Umgang mit Nutzerdaten finden Sie in der Datenschutzerklärung von Vimeo unter: <a href="https://vimeo.com/privacy" target="_blank" rel="noopener">https://vimeo.com/privacy</a>.</p>
<h3>Google Web Fonts</h3> <p>Diese Seite nutzt zur einheitlichen Darstellung von Schriftarten so genannte Web Fonts, die von Google bereitgestellt werden. Beim Aufruf einer Seite lädt Ihr Browser die benötigten Web Fonts in ihren Browsercache, um Texte und Schriftarten korrekt anzuzeigen.</p><p><br></p><p>Zu diesem Zweck muss der von Ihnen verwendete Browser Verbindung zu den Servern von Google aufnehmen. Hierdurch erlangt Google Kenntnis darüber, dass über Ihre IP-Adresse unsere Website aufgerufen wurde. Die Nutzung von Google Web Fonts erfolgt im Interesse einer einheitlichen und ansprechenden Darstellung unserer Online-Angebote. Dies stellt ein berechtigtes Interesse im Sinne von Art. 6 Abs. 1 lit. f DSGVO dar.</p><p><br></p><p>Wenn Ihr Browser Web Fonts nicht unterstützt, wird eine Standardschrift von Ihrem Computer genutzt.</p><p><br></p><p>Weitere Informationen zu Google Web Fonts finden Sie unter <a href="https://developers.google.com/fonts/faq" target="_blank" rel="noopener">https://developers.google.com/fonts/faq</a> und in der Datenschutzerklärung von Google: <a href="https://policies.google.com/privacy?hl=de" target="_blank" rel="noopener">https://policies.google.com/privacy?hl=de</a>.</p>
<h3>Google Maps</h3> <p>Diese Seite nutzt über eine API den Kartendienst Google Maps. Anbieter ist die Google Inc., 1600 Amphitheatre Parkway, Mountain View, CA 94043, USA.</p><p><br></p><p>Zur Nutzung der Funktionen von Google Maps ist es notwendig, Ihre IP Adresse zu speichern. Diese Informationen werden in der Regel an einen Server von Google in den USA übertragen und dort gespeichert. Der Anbieter dieser Seite hat keinen Einfluss auf diese Datenübertragung.</p><p><br></p><p>Die Nutzung von Google Maps erfolgt im Interesse einer ansprechenden Darstellung unserer Online-Angebote und an einer leichten Auffindbarkeit der von uns auf der Website angegebenen Orte. Dies stellt ein berechtigtes Interesse im Sinne von Art. 6 Abs. 1 lit. f DSGVO dar.</p><p><br></p><p>Mehr Informationen zum Umgang mit Nutzerdaten finden Sie in der Datenschutzerklärung von Google: <a href="https://policies.google.com/privacy?hl=de" target="_blank" rel="noopener">https://policies.google.com/privacy?hl=de</a>.</p>
<h3>Google reCAPTCHA</h3> <p>Wir nutzen “Google reCAPTCHA” (im Folgenden “reCAPTCHA”) auf unseren Websites. Anbieter ist die Google Inc., 1600 Amphitheatre Parkway, Mountain View, CA 94043, USA (“Google”).</p><p><br></p><p>Mit reCAPTCHA soll überprüft werden, ob die Dateneingabe auf unseren Websites (z.B. in einem Kontaktformular) durch einen Menschen oder durch ein automatisiertes Programm erfolgt. Hierzu analysiert reCAPTCHA das Verhalten des Websitebesuchers anhand verschiedener Merkmale. Diese Analyse beginnt automatisch, sobald der Websitebesucher die Website betritt. Zur Analyse wertet reCAPTCHA verschiedene Informationen aus (z.B. IP-Adresse, Verweildauer des Websitebesuchers auf der Website oder vom Nutzer getätigte Mausbewegungen). Die bei der Analyse erfassten Daten werden an Google weitergeleitet.</p><p><br></p><p>Die reCAPTCHA-Analysen laufen vollständig im Hintergrund. Websitebesucher werden nicht darauf hingewiesen, dass eine Analyse stattfindet.</p><p><br></p><p>Die Datenverarbeitung erfolgt auf Grundlage von Art. 6 Abs. 1 lit. f DSGVO. Der Websitebetreiber hat ein berechtigtes Interesse daran, seine Webangebote vor missbräuchlicher automatisierter Ausspähung und vor SPAM zu schützen.</p><p><br></p><p>Weitere Informationen zu Google reCAPTCHA sowie die Datenschutzerklärung von Google entnehmen Sie folgenden Links: <a href="https://policies.google.com/privacy?hl=de" target="_blank" rel="noopener">https://policies.google.com/privacy?hl=de</a> und <a href="https://www.google.com/recaptcha/intro/android.html" target="_blank" rel="noopener">https://www.google.com/recaptcha/intro/android.html</a>.</p>
<h3>SoundCloud</h3> <p>Auf unseren Seiten können Plugins des sozialen Netzwerks SoundCloud (SoundCloud Limited, Berners House, 47-48 Berners Street, London W1T 3NF, Großbritannien.) integriert sein. Die SoundCloud-Plugins erkennen Sie an dem SoundCloud-Logo auf den betroffenen Seiten.</p><p><br></p><p>Wenn Sie unsere Seiten besuchen, wird nach Aktivierung des Plugin eine direkte Verbindung zwischen Ihrem Browser und dem SoundCloud-Server hergestellt. SoundCloud erhält dadurch die Information, dass Sie mit Ihrer IP-Adresse unsere Seite besucht haben. Wenn Sie den “Like-Button” oder “Share-Button” anklicken während Sie in Ihrem SoundCloud- Benutzerkonto eingeloggt sind, können Sie die Inhalte unserer Seiten mit Ihrem SoundCloud-Profil verlinken und/oder teilen. Dadurch kann SoundCloud Ihrem Benutzerkonto den Besuch unserer Seiten zuordnen. Wir weisen darauf hin, dass wir als Anbieter der Seiten keine Kenntnis vom Inhalt der übermittelten Daten sowie deren Nutzung durch SoundCloud erhalten.</p><p><br></p><p>Die Nutzung von SoundCloud erfolgt auf Grundlage des Art. 6 Abs. 1 lit. f DSGVO. Der Websitebetreiber hat ein berechtigtes Interesse an einer möglichst umfangreichen Sichtbarkeit in den Sozialen Medien.</p><p><br></p><p>Weitere Informationen hierzu finden Sie in der Datenschutzerklärung von SoundCloud unter: <a href="https://soundcloud.com/pages/privacy" target="_blank" rel="noopener">https://soundcloud.com/pages/privacy</a>.</p><p><br></p><p>Wenn Sie nicht wünschen, dass SoundCloud den Besuch unserer Seiten Ihrem SoundCloud- Benutzerkonto zuordnet, loggen Sie sich bitte aus Ihrem SoundCloud-Benutzerkonto aus bevor Sie Inhalte des SoundCloud-Plugins aktivieren.</p>
<h3>Veoh</h3> <p>Unsere Website nutzt Plugins des Videoportals Veoh. Anbieter ist die FC2, 4730 South Fort Apache Road, Suite 300, Las Vegas, NV 89147, USA.</p><p><br></p><p>Wenn Sie eine unserer mit einem Veoh-Plugin ausgestatteten Seiten besuchen, wird eine Verbindung zu den Servern von Veoh hergestellt. Dabei wird dem Veoh-Server mitgeteilt, welche unserer Seiten Sie besucht haben. Zudem erlangt Veoh Ihre IP-Adresse. Dies gilt auch dann, wenn Sie nicht bei Veoh eingeloggt sind oder keinen Account bei Veoh besitzen. Die von Veoh erfassten Informationen werden an den Veoh-Server in den USA übermittelt.</p><p><br></p><p>Wenn Sie in Ihrem Veoh-Account eingeloggt sind, ermöglichen Sie Veoh, Ihr Surfverhalten direkt Ihrem persönlichen Profil zuzuordnen. Dies können Sie verhindern, indem Sie sich aus Ihrem Veoh-Account ausloggen.</p><p><br></p><p>Die Nutzung von Veoh erfolgt im Interesse einer ansprechenden Darstellung unserer Online-Angebote. Dies stellt ein berechtigtes Interesse im Sinne des Art. 6 Abs. 1 lit. f DSGVO dar.</p><p><br></p><p>Weitere Informationen zum Umgang mit Nutzerdaten finden Sie in der Datenschutzerklärung von Veoh unter: <a href="https://www.veoh.com/corporate/privacypolicy" target="_blank" rel="noopener">https://www.veoh.com/corporate/privacypolicy</a>.</p>
<h3>Dailymotion</h3> <p>Unsere Website nutzt Plugins des Videoportals Dailymotion. Anbieter ist Dailymotion, 140 boulevard Malesherbes, 75017 Paris, Frankreich.</p><p><br></p><p>Wenn Sie eine unserer mit einem Dailymotion-Plugin ausgestatteten Seiten besuchen, wird eine Verbindung zu den Servern von Dailymotion hergestellt. Dabei wird dem Dailymotion-Server mitgeteilt, welche unserer Seiten Sie besucht haben. Zudem erlangt Dailymotion Ihre IP-Adresse. Dies gilt auch dann, wenn Sie nicht bei Dailymotion eingeloggt sind oder keinen Account bei Dailymotion besitzen.</p><p><br></p><p>Wenn Sie in Ihrem Dailymotion-Account eingeloggt sind, ermöglichen Sie Dailymotion, Ihr Surfverhalten direkt Ihrem persönlichen Profil zuzuordnen. Dies können Sie verhindern, indem Sie sich aus Ihrem Dailymotion-Account ausloggen.</p><p><br></p><p>Die Nutzung von Dailymotion erfolgt im Interesse einer ansprechenden Darstellung unserer Online-Angebote. Dies stellt ein berechtigtes Interesse im Sinne des Art. 6 Abs. 1 lit. f DSGVO dar.</p><p><br></p><p>Weitere Informationen zum Umgang mit Nutzerdaten finden Sie in der Datenschutzerklärung von Dailymotion unter: <a href="https://www.dailymotion.com/legal/privacy" target="_blank" rel="noopener">https://www.dailymotion.com/legal/privacy</a>.</p>
<h3>GitHub</h3> <p>Unsere Website nutzt Plugins des Online-Dienstes GitHub. Anbieter ist GitHub, Inc, 88 Colin P Kelly Jr St, San Francisco, CA 94107, USA.</p><p><br></p><p>Wenn Sie eine unserer mit einem GitHub-Plugin ausgestatteten Seiten besuchen, wird eine Verbindung zu den Servern von GitHub hergestellt. Dabei wird dem GitHub-Server mitgeteilt, welche unserer Seiten Sie besucht haben. Zudem erlangt GitHub Ihre IP-Adresse. Dies gilt auch dann, wenn Sie nicht bei GitHub eingeloggt sind oder keinen Account bei GitHub besitzen. Die von GitHub erfassten Informationen werden an den GitHub-Server in den USA übermittelt.</p><p><br></p><p>Wenn Sie in Ihrem GitHub-Account eingeloggt sind, ermöglichen Sie GitHub, Ihr Surfverhalten direkt Ihrem persönlichen Profil zuzuordnen. Dies können Sie verhindern, indem Sie sich aus Ihrem GitHub-Account ausloggen.</p><p><br></p><p>Die Nutzung von GitHub erfolgt im Interesse einer ansprechenden Darstellung unserer Online-Angebote. Dies stellt ein berechtigtes Interesse im Sinne des Art. 6 Abs. 1 lit. f DSGVO dar.</p><p><br></p><p>Weitere Informationen zum Umgang mit Nutzerdaten finden Sie in der Datenschutzerklärung von GitHub unter: <a href="https://help.github.com/articles/github-privacy-statement/" target="_blank" rel="noopener">https://help.github.com/articles/github-privacy-statement/</a>.</p>
<h3>Spotify</h3> <p>Unsere Website nutzt Plugins des Online-Dienstes Spotify. Anbieter ist die Spotify AB, Birger Jarlsgatan 61, 113 56 Stockholm, Schweden.</p><p><br></p><p>Wenn Sie eine unserer mit einem Spotify-Plugin ausgestatteten Seiten besuchen, wird eine Verbindung zu den Servern von Spotify hergestellt. Dabei wird dem Spotify-Server mitgeteilt, welche unserer Seiten Sie besucht haben. Zudem erlangt Spotify Ihre IP-Adresse. Dies gilt auch dann, wenn Sie nicht bei Spotify eingeloggt sind oder keinen Account bei Spotify besitzen.</p><p><br></p><p>Wenn Sie in Ihrem Spotify-Account eingeloggt sind, ermöglichen Sie Spotify, Ihr Surfverhalten direkt Ihrem persönlichen Profil zuzuordnen. Dies können Sie verhindern, indem Sie sich aus Ihrem Spotify-Account ausloggen.</p><p><br></p><p>Die Nutzung von Spotify erfolgt im Interesse einer ansprechenden Darstellung unserer Online-Angebote. Dies stellt ein berechtigtes Interesse im Sinne des Art. 6 Abs. 1 lit. f DSGVO dar.</p><p><br></p><p>Weitere Informationen zum Umgang mit Nutzerdaten finden Sie in der Datenschutzerklärung von Spotify unter: <a href="https://www.spotify.com/de/legal/privacy-policy/" target="_blank" rel="noopener">https://www.spotify.com/de/legal/privacy-policy/</a>.</p>
<h3>Instagram</h3> <p>Unsere Website nutzt Plugins des Online-Dienstes Instagram. Anbieter ist Instagram Inc., 1601 Willow Road, Menlo Park, CA 94025, USA.</p><p><br></p><p>Wenn Sie eine unserer mit einem Instagram-Plugin ausgestatteten Seiten besuchen, wird eine Verbindung zu den Servern von Instagram hergestellt. Dabei wird dem Instagram-Server mitgeteilt, welche unserer Seiten Sie besucht haben. Zudem erlangt Instagram Ihre IP-Adresse. Dies gilt auch dann, wenn Sie nicht bei Instagram eingeloggt sind oder keinen Account bei Instagram besitzen. Die von Instagram erfassten Informationen werden an den Instagram-Server in den USA übermittelt.</p><p><br></p><p>Wenn Sie in Ihrem Instagram-Account eingeloggt sind, ermöglichen Sie Instagram, Ihr Surfverhalten direkt Ihrem persönlichen Profil zuzuordnen. Dies können Sie verhindern, indem Sie sich aus Ihrem Instagram-Account ausloggen.</p><p><br></p><p>Die Nutzung von Instagram erfolgt im Interesse einer ansprechenden Darstellung unserer Online-Angebote. Dies stellt ein berechtigtes Interesse im Sinne des Art. 6 Abs. 1 lit. f DSGVO dar.</p><p><br></p><p>Weitere Informationen zum Umgang mit Nutzerdaten finden Sie in der Datenschutzerklärung von Instagram unter: <a href="https://instagram.com/about/legal/privacy/" target="_blank" rel="noopener">https://instagram.com/about/legal/privacy/</a>.</p>
<h3>Imgur</h3> <p>Unsere Website nutzt Plugins des Online-Dienstes Imgur. Anbieter ist Imgur, Inc., 415 Jackson Street, 2nd Floor, Suite 200, San Francisco, CA 94111, USA.</p><p><br></p><p>Wenn Sie eine unserer mit einem Imgur-Plugin ausgestatteten Seiten besuchen, wird eine Verbindung zu den Servern von Imgur hergestellt. Dabei wird dem Imgur-Server mitgeteilt, welche unserer Seiten Sie besucht haben. Zudem erlangt Imgur Ihre IP-Adresse. Dies gilt auch dann, wenn Sie nicht bei Imgur eingeloggt sind oder keinen Account bei Imgur besitzen. Die von Imgur erfassten Informationen werden an den Imgur-Server in den USA übermittelt.</p><p><br></p><p>Wenn Sie in Ihrem Imgur-Account eingeloggt sind, ermöglichen Sie Imgur, Ihr Surfverhalten direkt Ihrem persönlichen Profil zuzuordnen. Dies können Sie verhindern, indem Sie sich aus Ihrem Imgur-Account ausloggen.</p><p><br></p><p>Die Nutzung von Imgur erfolgt im Interesse einer ansprechenden Darstellung unserer Online-Angebote. Dies stellt ein berechtigtes Interesse im Sinne des Art. 6 Abs. 1 lit. f DSGVO dar.</p><p><br></p><p>Weitere Informationen zum Umgang mit Nutzerdaten finden Sie in der Datenschutzerklärung von Imgur unter: <a href="https://imgur.com/privacy" target="_blank" rel="noopener">https://imgur.com/privacy</a>.</p>
<h3>Twitch</h3> <p>Unsere Website nutzt Plugins des Online-Dienstes Twitch. Anbieter ist Twitch Interactive, Inc., 225 Bush Street, 6th Floor, San Francisco, CA 94104, USA.</p><p><br></p><p>Wenn Sie eine unserer mit einem Twitch-Plugin ausgestatteten Seiten besuchen, wird eine Verbindung zu den Servern von Twitch hergestellt. Dabei wird dem Twitch-Server mitgeteilt, welche unserer Seiten Sie besucht haben. Zudem erlangt Twitch Ihre IP-Adresse. Dies gilt auch dann, wenn Sie nicht bei Twitch eingeloggt sind oder keinen Account bei Twitch besitzen. Die von Twitch erfassten Informationen werden an den Twitch-Server in den USA übermittelt.</p><p><br></p><p>Wenn Sie in Ihrem Twitch-Account eingeloggt sind, ermöglichen Sie Twitch, Ihr Surfverhalten direkt Ihrem persönlichen Profil zuzuordnen. Dies können Sie verhindern, indem Sie sich aus Ihrem Twitch-Account ausloggen.</p><p><br></p><p>Die Nutzung von Twitch erfolgt im Interesse einer ansprechenden Darstellung unserer Online-Angebote. Dies stellt ein berechtigtes Interesse im Sinne des Art. 6 Abs. 1 lit. f DSGVO dar.</p><p><br></p><p>Weitere Informationen zum Umgang mit Nutzerdaten finden Sie in der Datenschutzerklärung von Twitch unter: <a href="https://www.twitch.tv/p/legal/privacy-policy/" target="_blank" rel="noopener">https://www.twitch.tv/p/legal/privacy-policy/</a>.</p>
<h3>Twitter</h3> <p>Unsere Website nutzt Plugins des Online-Dienstes Twitter. Anbieter ist Twitter Inc., 1355 Market Street, Suite 900, San Francisco, CA 94103, USA.</p><p><br></p><p>Wenn Sie eine unserer mit einem Twitter-Plugin ausgestatteten Seiten besuchen, wird eine Verbindung zu den Servern von Twitter hergestellt. Dabei wird dem Twitter-Server mitgeteilt, welche unserer Seiten Sie besucht haben. Zudem erlangt Twitter Ihre IP-Adresse. Dies gilt auch dann, wenn Sie nicht bei Twitter eingeloggt sind oder keinen Account bei Twitter besitzen. Die von Twitter erfassten Informationen werden an den Twitter-Server in den USA übermittelt.</p><p><br></p><p>Wenn Sie in Ihrem Twitter-Account eingeloggt sind, ermöglichen Sie Twitter, Ihr Surfverhalten direkt Ihrem persönlichen Profil zuzuordnen. Dies können Sie verhindern, indem Sie sich aus Ihrem Twitter-Account ausloggen.</p><p><br></p><p>Die Nutzung von Twitter erfolgt im Interesse einer ansprechenden Darstellung unserer Online-Angebote. Dies stellt ein berechtigtes Interesse im Sinne des Art. 6 Abs. 1 lit. f DSGVO dar.</p><p><br></p><p>Weitere Informationen zum Umgang mit Nutzerdaten finden Sie in der Datenschutzerklärung von Twitter unter: <a href="https://twitter.com/de/privacy" target="_blank" rel="noopener">https://twitter.com/de/privacy</a>.</p>

<h2>6. Zahlungsanbieter</h2>
<h3>PayPal</h3> <p>Auf unserer Website bieten wir u.a. die Bezahlung via PayPal an. Anbieter dieses Zahlungsdienstes ist die PayPal (Europe) S.à.r.l. et Cie, S.C.A., 22-24 Boulevard Royal, L-2449 Luxembourg (im Folgenden “PayPal”).</p><p><br></p><p>Wenn Sie die Bezahlung via PayPal auswählen, werden die von Ihnen eingegebenen Zahlungsdaten an PayPal übermittelt.</p><p><br></p><p>Die Übermittlung Ihrer Daten an PayPal erfolgt auf Grundlage von Art. 6 Abs. 1 lit. a DSGVO (Einwilligung) und Art. 6 Abs. 1 lit. b DSGVO (Verarbeitung zur Erfüllung eines Vertrags). Sie haben die Möglichkeit, Ihre Einwilligung zur Datenverarbeitung jederzeit zu widerrufen. Ein Widerruf wirkt sich auf die Wirksamkeit von in der Vergangenheit liegenden Datenverarbeitungsvorgängen nicht aus.</p>]]></content>
				<customURL>datenschutzerklaerung</customURL>
			</content>
		</page>
	</import>
</data><|MERGE_RESOLUTION|>--- conflicted
+++ resolved
@@ -627,17 +627,13 @@
 			<pageType>text</pageType>
 			<name language="de">Dashboard</name>
 			<name language="en">Dashboard</name>
-<<<<<<< HEAD
+			<allowSpidersToIndex>1</allowSpidersToIndex>
+
 			<content language="en">
 				<title>Dashboard</title>
 				<customURL>dashboard</customURL>
 			</content>
 			<content language="de">
-=======
-			<allowSpidersToIndex>1</allowSpidersToIndex>
-			
-			<content>
->>>>>>> efad8b96
 				<title>Dashboard</title>
 				<customURL>dashboard</customURL>
 			</content>
@@ -647,11 +643,8 @@
 			<name language="de">Cookie-Richtlinie</name>
 			<name language="en">Cookie Policy</name>
 			<availableDuringOfflineMode>1</availableDuringOfflineMode>
-<<<<<<< HEAD
-=======
 			<allowSpidersToIndex>0</allowSpidersToIndex>
 			
->>>>>>> efad8b96
 			<content language="en">
 				<title>Cookie Policy</title>
 				<content><![CDATA[<p>This website uses cookies required to operate and use this site. Below you will find an explanation on our cookie usage.</p>
@@ -712,11 +705,8 @@
 			<name language="de">Datenschutzerklärung</name>
 			<name language="en">Privacy Policy</name>
 			<availableDuringOfflineMode>1</availableDuringOfflineMode>
-<<<<<<< HEAD
-=======
 			<allowSpidersToIndex>0</allowSpidersToIndex>
 			
->>>>>>> efad8b96
 			<content language="en">
 				<title>Privacy Policy</title>
 				<content><![CDATA[<h2>1. An overview of data protection</h2>
