<?xml version="1.0" encoding="UTF-8"?>
<data xmlns="http://www.woltlab.com" xmlns:xsi="http://www.w3.org/2001/XMLSchema-instance" xsi:schemaLocation="http://www.woltlab.com http://www.woltlab.com/XSD/vortex/userGroupOption.xsd">
	<import>
		<categories>
			<category name="user"/>
			<category name="user.profile">
				<parent>user</parent>
			</category>
			<category name="user.profileComment">
				<parent>user.profile</parent>
			</category>
			<category name="user.signature">
				<parent>user.profile</parent>
			</category>
			<category name="user.profile.avatar">
				<parent>user.profile</parent>
			</category>
			<category name="user.profile.coverPhoto">
				<parent>user.profile</parent>
			</category>
			<category name="user.profile.trophy">
				<parent>user.profile</parent>
			</category>
			<category name="user.message">
				<parent>user</parent>
			</category>
			<category name="user.like">
				<parent>user.message</parent>
			</category>
			<category name="user.message.attachment">
				<parent>user.message</parent>
			</category>
			<category name="user.message.comment">
				<parent>user.message</parent>
			</category>
			<category name="user.message.contactForm">
				<parent>user.message</parent>
			</category>
			<category name="user.cms">
				<parent>user</parent>
			</category>
			<category name="user.article">
				<parent>user.cms</parent>
			</category>
			<category name="user.page">
				<parent>user.cms</parent>
			</category>
			<category name="mod"/>
			<category name="mod.general">
				<parent>mod</parent>
			</category>
			<category name="mod.profileComment">
				<parent>mod.general</parent>
			</category>
			<category name="mod.cms">
				<parent>mod</parent>
			</category>
			<category name="mod.page">
				<parent>mod.cms</parent>
			</category>
			<category name="mod.article">
				<parent>mod.cms</parent>
			</category>
			<category name="admin"/>
			<category name="admin.general">
				<parent>admin</parent>
			</category>
			<!-- admin.configuration -->
			<category name="admin.configuration">
				<parent>admin</parent>
			</category>
			<category name="admin.configuration.package">
				<parent>admin.configuration</parent>
			</category>
			<!-- /admin.configuration -->
			<!-- admin.user -->
			<category name="admin.user">
				<parent>admin</parent>
			</category>
			<category name="admin.user.user">
				<parent>admin.user</parent>
			</category>
			<category name="admin.user.group">
				<parent>admin.user</parent>
			</category>
			<category name="admin.user.trophy">
				<parent>admin.user</parent>
			</category>
			<!-- /admin.user -->
			<!-- admin.content -->
			<category name="admin.content">
				<parent>admin</parent>
			</category>
			<!-- /admin.content -->
			<!-- admin.application -->
			<category name="admin.application">
				<parent>admin</parent>
			</category>
			<!-- /admin.application -->
			<!-- admin.customization -->
			<category name="admin.customization">
				<parent>admin</parent>
			</category>
			<!-- /admin.customization -->
			<!-- admin.management -->
			<category name="admin.management">
				<parent>admin</parent>
			</category>
		</categories>
		<options>
			<!-- admin.general -->
			<option name="admin.general.canViewPrivateUserOptions">
				<categoryname>admin.general</categoryname>
				<optiontype>boolean</optiontype>
				<defaultvalue>0</defaultvalue>
				<admindefaultvalue>1</admindefaultvalue>
				<usersonly>1</usersonly>
			</option>
			<option name="admin.general.canViewPageDuringOfflineMode">
				<categoryname>admin.general</categoryname>
				<optiontype>boolean</optiontype>
				<defaultvalue>0</defaultvalue>
				<admindefaultvalue>1</admindefaultvalue>
				<usersonly>1</usersonly>
			</option>
			<option name="admin.user.canViewInvisible">
				<categoryname>admin.general</categoryname>
				<optiontype>boolean</optiontype>
				<defaultvalue>0</defaultvalue>
				<admindefaultvalue>1</admindefaultvalue>
				<usersonly>1</usersonly>
			</option>
			<option name="admin.user.canViewIpAddress">
				<categoryname>admin.general</categoryname>
				<optiontype>boolean</optiontype>
				<defaultvalue>0</defaultvalue>
				<admindefaultvalue>1</admindefaultvalue>
				<usersonly>1</usersonly>
			</option>
			<!-- /admin.general -->
			<!-- admin.configuration -->
			<option name="admin.configuration.canEditOption">
				<categoryname>admin.configuration</categoryname>
				<optiontype>boolean</optiontype>
				<defaultvalue>0</defaultvalue>
				<admindefaultvalue>1</admindefaultvalue>
				<usersonly>1</usersonly>
			</option>
			<option name="admin.user.canEditActivityPoints">
				<categoryname>admin.configuration</categoryname>
				<optiontype>boolean</optiontype>
				<defaultvalue>0</defaultvalue>
				<admindefaultvalue>1</admindefaultvalue>
				<usersonly>1</usersonly>
			</option>
			<option name="admin.captcha.canManageCaptchaQuestion">
				<categoryname>admin.configuration</categoryname>
				<optiontype>boolean</optiontype>
				<defaultvalue>0</defaultvalue>
				<admindefaultvalue>1</admindefaultvalue>
				<usersonly>1</usersonly>
			</option>
			<option name="admin.contact.canManageContactForm">
				<categoryname>admin.configuration</categoryname>
				<optiontype>boolean</optiontype>
				<defaultvalue>0</defaultvalue>
				<options>module_contact_form</options>
				<admindefaultvalue>1</admindefaultvalue>
				<usersonly>1</usersonly>
			</option>
			<option name="admin.configuration.canManageApplication">
				<categoryname>admin.configuration.package</categoryname>
				<optiontype>boolean</optiontype>
				<defaultvalue>0</defaultvalue>
				<admindefaultvalue>1</admindefaultvalue>
				<usersonly>1</usersonly>
			</option>
			<option name="admin.configuration.package.canUpdatePackage">
				<categoryname>admin.configuration.package</categoryname>
				<optiontype>boolean</optiontype>
				<defaultvalue>0</defaultvalue>
				<admindefaultvalue>1</admindefaultvalue>
				<usersonly>1</usersonly>
			</option>
			<option name="admin.configuration.package.canUninstallPackage">
				<categoryname>admin.configuration.package</categoryname>
				<optiontype>boolean</optiontype>
				<defaultvalue>0</defaultvalue>
				<admindefaultvalue>1</admindefaultvalue>
				<usersonly>1</usersonly>
			</option>
			<option name="admin.configuration.package.canEditServer">
				<categoryname>admin.configuration.package</categoryname>
				<optiontype>boolean</optiontype>
				<defaultvalue>0</defaultvalue>
				<admindefaultvalue>1</admindefaultvalue>
				<usersonly>1</usersonly>
			</option>
			<!-- /admin.configuration -->
			<!-- admin.user -->
			<option name="admin.user.accessibleGroups">
				<categoryname>admin.user.group</categoryname>
				<optiontype>userGroups</optiontype>
				<admindefaultvalue>1,2,3,4,5</admindefaultvalue>
				<usersonly>1</usersonly>
			</option>
			<option name="admin.user.canAddUser">
				<categoryname>admin.user.user</categoryname>
				<optiontype>boolean</optiontype>
				<defaultvalue>0</defaultvalue>
				<admindefaultvalue>1</admindefaultvalue>
				<usersonly>1</usersonly>
			</option>
			<option name="admin.user.canSearchUser">
				<categoryname>admin.user.user</categoryname>
				<optiontype>boolean</optiontype>
				<defaultvalue>0</defaultvalue>
				<admindefaultvalue>1</admindefaultvalue>
				<usersonly>1</usersonly>
			</option>
			<option name="admin.user.canEditUser">
				<categoryname>admin.user.user</categoryname>
				<optiontype>boolean</optiontype>
				<defaultvalue>0</defaultvalue>
				<admindefaultvalue>1</admindefaultvalue>
				<usersonly>1</usersonly>
			</option>
			<option name="admin.user.canEditMailAddress">
				<categoryname>admin.user.user</categoryname>
				<optiontype>boolean</optiontype>
				<defaultvalue>0</defaultvalue>
				<admindefaultvalue>1</admindefaultvalue>
				<usersonly>1</usersonly>
			</option>
			<option name="admin.user.canEditPassword">
				<categoryname>admin.user.user</categoryname>
				<optiontype>boolean</optiontype>
				<defaultvalue>0</defaultvalue>
				<admindefaultvalue>1</admindefaultvalue>
				<usersonly>1</usersonly>
			</option>
			<option name="admin.user.canDeleteUser">
				<categoryname>admin.user.user</categoryname>
				<optiontype>boolean</optiontype>
				<defaultvalue>0</defaultvalue>
				<admindefaultvalue>1</admindefaultvalue>
				<usersonly>1</usersonly>
			</option>
			<option name="admin.user.canEnableUser">
				<categoryname>admin.user.user</categoryname>
				<optiontype>boolean</optiontype>
				<defaultvalue>0</defaultvalue>
				<admindefaultvalue>1</admindefaultvalue>
				<usersonly>1</usersonly>
			</option>
			<option name="admin.user.canBanUser">
				<categoryname>admin.user.user</categoryname>
				<optiontype>boolean</optiontype>
				<defaultvalue>0</defaultvalue>
				<admindefaultvalue>1</admindefaultvalue>
				<usersonly>1</usersonly>
			</option>
			<option name="admin.user.canDisableAvatar">
				<categoryname>admin.user.user</categoryname>
				<optiontype>boolean</optiontype>
				<defaultvalue>0</defaultvalue>
				<admindefaultvalue>1</admindefaultvalue>
				<usersonly>1</usersonly>
			</option>
			<option name="admin.user.canDisableSignature">
				<categoryname>admin.user.user</categoryname>
				<optiontype>boolean</optiontype>
				<defaultvalue>0</defaultvalue>
				<options>module_user_signature</options>
				<admindefaultvalue>1</admindefaultvalue>
				<usersonly>1</usersonly>
			</option>
			<option name="admin.user.canDisableCoverPhoto">
				<categoryname>admin.user.user</categoryname>
				<optiontype>boolean</optiontype>
				<defaultvalue>0</defaultvalue>
				<admindefaultvalue>1</admindefaultvalue>
				<usersonly>1</usersonly>
			</option>
			<option name="admin.user.canMailUser">
				<categoryname>admin.user.user</categoryname>
				<optiontype>boolean</optiontype>
				<defaultvalue>0</defaultvalue>
				<admindefaultvalue>1</admindefaultvalue>
				<usersonly>1</usersonly>
			</option>
			<option name="admin.user.canManageNotificationSettings">
				<categoryname>admin.user.user</categoryname>
				<optiontype>boolean</optiontype>
				<defaultvalue>0</defaultvalue>
				<admindefaultvalue>1</admindefaultvalue>
				<usersonly>1</usersonly>
			</option>
			<option name="admin.user.canAddGroup">
				<categoryname>admin.user.group</categoryname>
				<optiontype>boolean</optiontype>
				<defaultvalue>0</defaultvalue>
				<admindefaultvalue>1</admindefaultvalue>
				<usersonly>1</usersonly>
			</option>
			<option name="admin.user.canDeleteGroup">
				<categoryname>admin.user.group</categoryname>
				<optiontype>boolean</optiontype>
				<defaultvalue>0</defaultvalue>
				<admindefaultvalue>1</admindefaultvalue>
				<usersonly>1</usersonly>
			</option>
			<option name="admin.user.canManageGroupAssignment">
				<categoryname>admin.user.group</categoryname>
				<optiontype>boolean</optiontype>
				<defaultvalue>0</defaultvalue>
				<admindefaultvalue>1</admindefaultvalue>
				<usersonly>1</usersonly>
			</option>
			<option name="admin.user.canManageUserOption">
				<categoryname>admin.user.user</categoryname>
				<optiontype>boolean</optiontype>
				<defaultvalue>0</defaultvalue>
				<admindefaultvalue>1</admindefaultvalue>
				<usersonly>1</usersonly>
			</option>
			<option name="admin.notice.canManageNotice">
				<categoryname>admin.user.user</categoryname>
				<optiontype>boolean</optiontype>
				<defaultvalue>0</defaultvalue>
				<admindefaultvalue>1</admindefaultvalue>
				<usersonly>1</usersonly>
			</option>
			<option name="admin.user.rank.canManageRank">
				<categoryname>admin.user.user</categoryname>
				<optiontype>boolean</optiontype>
				<defaultvalue>0</defaultvalue>
				<admindefaultvalue>1</admindefaultvalue>
				<usersonly>1</usersonly>
			</option>
			<option name="admin.paidSubscription.canManageSubscription">
				<categoryname>admin.user.user</categoryname>
				<optiontype>boolean</optiontype>
				<defaultvalue>0</defaultvalue>
				<admindefaultvalue>1</admindefaultvalue>
				<usersonly>1</usersonly>
			</option>
			<option name="admin.trophy.canManageTrophy">
				<categoryname>admin.user.trophy</categoryname>
				<optiontype>boolean</optiontype>
				<defaultvalue>0</defaultvalue>
				<options>module_trophy</options>
				<admindefaultvalue>1</admindefaultvalue>
				<usersonly>1</usersonly>
			</option>
			<option name="admin.trophy.canAwardTrophy">
				<categoryname>admin.user.trophy</categoryname>
				<optiontype>boolean</optiontype>
				<defaultvalue>0</defaultvalue>
				<options>module_trophy</options>
				<admindefaultvalue>1</admindefaultvalue>
				<usersonly>1</usersonly>
			</option>
			<!-- /admin.user -->
			<!-- admin.content -->
			<option name="admin.content.cms.canManagePage">
				<categoryname>admin.content</categoryname>
				<optiontype>boolean</optiontype>
				<defaultvalue>0</defaultvalue>
				<admindefaultvalue>1</admindefaultvalue>
				<usersonly>1</usersonly>
			</option>
			<option name="admin.content.cms.canManageMenu">
				<categoryname>admin.content</categoryname>
				<optiontype>boolean</optiontype>
				<defaultvalue>0</defaultvalue>
				<admindefaultvalue>1</admindefaultvalue>
				<usersonly>1</usersonly>
			</option>
			<option name="admin.content.cms.canManageBox">
				<categoryname>admin.content</categoryname>
				<optiontype>boolean</optiontype>
				<defaultvalue>0</defaultvalue>
				<admindefaultvalue>1</admindefaultvalue>
				<usersonly>1</usersonly>
			</option>
			<option name="admin.content.cms.canManageMedia">
				<categoryname>admin.content</categoryname>
				<optiontype>boolean</optiontype>
				<defaultvalue>0</defaultvalue>
				<enableoptions>admin.content.cms.canOnlyAccessOwnMedia</enableoptions>
				<admindefaultvalue>1</admindefaultvalue>
				<usersonly>1</usersonly>
			</option>
			<option name="admin.content.cms.canOnlyAccessOwnMedia">
				<categoryname>admin.content</categoryname>
				<optiontype>boolean</optiontype>
				<defaultvalue>0</defaultvalue>
				<admindefaultvalue>0</admindefaultvalue>
				<usersonly>1</usersonly>
			</option>
			<option name="admin.content.cms.canUseMedia">
				<categoryname>admin.content</categoryname>
				<optiontype>boolean</optiontype>
				<defaultvalue>0</defaultvalue>
				<admindefaultvalue>1</admindefaultvalue>
				<usersonly>1</usersonly>
			</option>
			<option name="admin.content.article.canManageArticle">
				<categoryname>admin.content</categoryname>
				<optiontype>boolean</optiontype>
				<defaultvalue>0</defaultvalue>
				<options>module_article</options>
				<admindefaultvalue>1</admindefaultvalue>
				<usersonly>1</usersonly>
			</option>
			<option name="admin.content.article.canContributeArticle">
				<categoryname>admin.content</categoryname>
				<optiontype>boolean</optiontype>
				<defaultvalue>0</defaultvalue>
				<options>module_article</options>
				<admindefaultvalue>1</admindefaultvalue>
				<usersonly>1</usersonly>
			</option>
			<option name="admin.content.article.canManageOwnArticles">
				<categoryname>admin.content</categoryname>
				<optiontype>boolean</optiontype>
				<defaultvalue>0</defaultvalue>
				<options>module_article</options>
				<admindefaultvalue>1</admindefaultvalue>
				<usersonly>1</usersonly>
			</option>
			<option name="admin.content.article.canManageCategory">
				<categoryname>admin.content</categoryname>
				<optiontype>boolean</optiontype>
				<defaultvalue>0</defaultvalue>
				<options>module_article</options>
				<admindefaultvalue>1</admindefaultvalue>
				<usersonly>1</usersonly>
			</option>
			<option name="admin.content.canBulkRevertContentChanges">
				<categoryname>admin.content</categoryname>
				<optiontype>boolean</optiontype>
				<defaultvalue>0</defaultvalue>
				<options>module_edit_history</options>
				<admindefaultvalue>1</admindefaultvalue>
				<usersonly>1</usersonly>
			</option>
			<option name="admin.content.label.canManageLabel">
				<categoryname>admin.content</categoryname>
				<optiontype>boolean</optiontype>
				<defaultvalue>0</defaultvalue>
				<admindefaultvalue>1</admindefaultvalue>
				<usersonly>1</usersonly>
			</option>
			<option name="admin.content.bbcode.canManageBBCode">
				<categoryname>admin.content</categoryname>
				<optiontype>boolean</optiontype>
				<defaultvalue>0</defaultvalue>
				<admindefaultvalue>1</admindefaultvalue>
				<usersonly>1</usersonly>
			</option>
			<option name="admin.content.tag.canManageTag">
				<categoryname>admin.content</categoryname>
				<optiontype>boolean</optiontype>
				<defaultvalue>0</defaultvalue>
				<admindefaultvalue>1</admindefaultvalue>
				<usersonly>1</usersonly>
			</option>
			<option name="admin.attachment.canManageAttachment">
				<categoryname>admin.content</categoryname>
				<optiontype>boolean</optiontype>
				<defaultvalue>0</defaultvalue>
				<options>module_attachment</options>
				<admindefaultvalue>1</admindefaultvalue>
				<usersonly>1</usersonly>
			</option>
			<option name="admin.content.reaction.canManageReactionType">
				<categoryname>admin.content</categoryname>
				<optiontype>boolean</optiontype>
				<defaultvalue>0</defaultvalue>
				<admindefaultvalue>1</admindefaultvalue>
				<usersonly>1</usersonly>
			</option>
			<!-- /admin.content -->
			<!-- admin.customization -->
			<option name="admin.style.canManageStyle">
				<categoryname>admin.customization</categoryname>
				<optiontype>boolean</optiontype>
				<defaultvalue>0</defaultvalue>
				<admindefaultvalue>1</admindefaultvalue>
				<usersonly>1</usersonly>
			</option>
			<option name="admin.style.canUseDisabledStyle">
				<categoryname>admin.customization</categoryname>
				<optiontype>boolean</optiontype>
				<defaultvalue>0</defaultvalue>
				<admindefaultvalue>1</admindefaultvalue>
				<usersonly>1</usersonly>
			</option>
			<option name="admin.template.canManageTemplate">
				<categoryname>admin.customization</categoryname>
				<optiontype>boolean</optiontype>
				<defaultvalue>0</defaultvalue>
				<admindefaultvalue>1</admindefaultvalue>
				<usersonly>1</usersonly>
			</option>
			<option name="admin.language.canManageLanguage">
				<categoryname>admin.customization</categoryname>
				<optiontype>boolean</optiontype>
				<defaultvalue>0</defaultvalue>
				<admindefaultvalue>1</admindefaultvalue>
				<usersonly>1</usersonly>
			</option>
			<option name="admin.content.smiley.canManageSmiley">
				<categoryname>admin.content</categoryname>
				<optiontype>boolean</optiontype>
				<defaultvalue>0</defaultvalue>
				<admindefaultvalue>1</admindefaultvalue>
				<usersonly>1</usersonly>
			</option>
			<option name="admin.ad.canManageAd">
				<categoryname>admin.customization</categoryname>
				<optiontype>boolean</optiontype>
				<defaultvalue>0</defaultvalue>
				<admindefaultvalue>1</admindefaultvalue>
				<usersonly>1</usersonly>
			</option>
			<!-- /admin.customization -->
			<!-- admin.management -->
			<option name="admin.management.canManageCronjob">
				<categoryname>admin.management</categoryname>
				<optiontype>boolean</optiontype>
				<defaultvalue>0</defaultvalue>
				<admindefaultvalue>1</admindefaultvalue>
				<usersonly>1</usersonly>
			</option>
			<option name="admin.management.canRebuildData">
				<categoryname>admin.management</categoryname>
				<optiontype>boolean</optiontype>
				<defaultvalue>0</defaultvalue>
				<admindefaultvalue>1</admindefaultvalue>
				<usersonly>1</usersonly>
			</option>
			<option name="admin.management.canImportData">
				<categoryname>admin.management</categoryname>
				<optiontype>boolean</optiontype>
				<defaultvalue>0</defaultvalue>
				<admindefaultvalue>1</admindefaultvalue>
				<usersonly>1</usersonly>
			</option>
			<option name="admin.management.canViewLog">
				<categoryname>admin.management</categoryname>
				<optiontype>boolean</optiontype>
				<defaultvalue>0</defaultvalue>
				<admindefaultvalue>1</admindefaultvalue>
				<usersonly>1</usersonly>
			</option>
			<!-- /admin.management -->
			<option name="user.attachment.maxSize">
				<categoryname>user.message.attachment</categoryname>
				<optiontype>fileSize</optiontype>
				<defaultvalue>1000000</defaultvalue>
				<minvalue>10000</minvalue>
			</option>
			<option name="user.attachment.allowedExtensions">
				<categoryname>user.message.attachment</categoryname>
				<optiontype>textarea</optiontype>
				<defaultvalue>gif
jpg
jpeg
png
bmp
zip
txt
pdf</defaultvalue>
				<wildcard>*</wildcard>
			</option>
			<option name="user.attachment.maxCount">
				<categoryname>user.message.attachment</categoryname>
				<optiontype>integer</optiontype>
				<defaultvalue>10</defaultvalue>
				<minvalue>1</minvalue>
				<maxvalue>100</maxvalue>
			</option>
			<!-- user.message -->
			<option name="user.message.disallowedBBCodes">
				<categoryname>user.message</categoryname>
				<optiontype>BBCodeSelect</optiontype>
			</option>
			<!-- /user.message -->
			<!-- user.message.comment -->
			<option name="user.comment.floodControlTime">
				<categoryname>user.message.comment</categoryname>
				<optiontype>inverseInteger</optiontype>
				<defaultvalue>15</defaultvalue>
				<minvalue>0</minvalue>
				<suffix>seconds</suffix>
				<admindefaultvalue>0</admindefaultvalue>
			</option>
			<option name="user.comment.disallowedBBCodes">
				<categoryname>user.message.comment</categoryname>
				<optiontype>BBCodeSelect</optiontype>
			</option>
			<!-- /user.message.comment -->
			<!-- user.message.contactForm -->
			<option name="user.contactForm.attachment.maxSize">
				<categoryname>user.message.contactForm</categoryname>
				<optiontype>fileSize</optiontype>
				<defaultvalue>1000000</defaultvalue>
				<minvalue>10000</minvalue>
			</option>
			<option name="user.contactForm.attachment.allowedExtensions">
				<categoryname>user.message.contactForm</categoryname>
				<optiontype>textarea</optiontype>
				<defaultvalue>gif
jpg
jpeg
png
bmp
zip
txt
pdf</defaultvalue>
				<wildcard>*</wildcard>
			</option>
			<option name="user.contactForm.attachment.maxCount">
				<categoryname>user.message.contactForm</categoryname>
				<optiontype>integer</optiontype>
				<defaultvalue>5</defaultvalue>
				<minvalue>1</minvalue>
				<maxvalue>100</maxvalue>
			</option>
			<!-- /user.message.contactForm -->
			<!-- user.signature -->
			<option name="user.signature.canEditSignature">
				<categoryname>user.signature</categoryname>
				<optiontype>boolean</optiontype>
				<defaultvalue>1</defaultvalue>
				<usersonly>1</usersonly>
				<options>module_user_signature</options>
			</option>
			<option name="user.signature.maxLength">
				<categoryname>user.signature</categoryname>
				<optiontype>integer</optiontype>
				<defaultvalue>500</defaultvalue>
				<options>module_user_signature</options>
				<minvalue>100</minvalue>
				<maxvalue>65535</maxvalue>
				<suffix>chars</suffix>
				<admindefaultvalue>10000</admindefaultvalue>
				<usersonly>1</usersonly>
			</option>
			<option name="user.signature.disallowedBBCodes">
				<categoryname>user.signature</categoryname>
				<optiontype>BBCodeSelect</optiontype>
				<options>module_user_signature</options>
				<usersonly>1</usersonly>
			</option>
			<!-- /user.signature -->
			<!-- user.profile -->
			<option name="user.profile.canMail">
				<categoryname>user.profile</categoryname>
				<optiontype>boolean</optiontype>
				<defaultvalue>0</defaultvalue>
				<userdefaultvalue>1</userdefaultvalue>
			</option>
			<option name="user.profile.canChangeEmail">
				<categoryname>user.profile</categoryname>
				<optiontype>boolean</optiontype>
				<defaultvalue>1</defaultvalue>
				<usersonly>1</usersonly>
			</option>
			<option name="user.profile.canQuit">
				<categoryname>user.profile</categoryname>
				<optiontype>boolean</optiontype>
				<defaultvalue>0</defaultvalue>
				<usersonly>1</usersonly>
			</option>
			<option name="user.profile.canRename">
				<categoryname>user.profile</categoryname>
				<optiontype>boolean</optiontype>
				<defaultvalue>1</defaultvalue>
				<enableoptions>user.profile.renamePeriod</enableoptions>
				<usersonly>1</usersonly>
			</option>
			<option name="user.profile.renamePeriod">
				<categoryname>user.profile</categoryname>
				<optiontype>inverseInteger</optiontype>
				<defaultvalue>182</defaultvalue>
				<suffix>days</suffix>
				<usersonly>1</usersonly>
			</option>
			<option name="user.profile.canEditUserTitle">
				<categoryname>user.profile</categoryname>
				<optiontype>boolean</optiontype>
				<defaultvalue>0</defaultvalue>
				<admindefaultvalue>1</admindefaultvalue>
				<usersonly>1</usersonly>
			</option>
			<option name="user.profile.canViewMembersList">
				<categoryname>user.profile</categoryname>
				<optiontype>boolean</optiontype>
				<defaultvalue>1</defaultvalue>
			</option>
			<option name="user.profile.canViewUsersOnlineList">
				<categoryname>user.profile</categoryname>
				<optiontype>boolean</optiontype>
				<defaultvalue>1</defaultvalue>
				<options>module_users_online</options>
			</option>
			<option name="user.profile.canViewUserProfile">
				<categoryname>user.profile</categoryname>
				<optiontype>boolean</optiontype>
				<defaultvalue>1</defaultvalue>
			</option>
			<option name="user.profile.canViewStatistics">
				<categoryname>user.profile</categoryname>
				<optiontype>boolean</optiontype>
				<defaultvalue>1</defaultvalue>
			</option>
			<option name="user.profile.cannotBeIgnored">
				<categoryname>user.profile</categoryname>
				<optiontype>boolean</optiontype>
				<defaultvalue>0</defaultvalue>
				<admindefaultvalue>1</admindefaultvalue>
				<usersonly>1</usersonly>
			</option>
			<option name="user.profile.canReportContent">
				<categoryname>user.profile</categoryname>
				<optiontype>boolean</optiontype>
				<defaultvalue>1</defaultvalue>
			</option>
			<option name="user.profile.aboutMeMaxLength">
				<categoryname>user.profile</categoryname>
				<optiontype>integer</optiontype>
				<defaultvalue>1000</defaultvalue>
				<minvalue>100</minvalue>
				<maxvalue>65535</maxvalue>
				<suffix>chars</suffix>
				<admindefaultvalue>10000</admindefaultvalue>
<<<<<<< HEAD
=======
			</option>
			<option name="user.profile.canEditUserProfile">
				<categoryname>user.profile</categoryname>
				<optiontype>boolean</optiontype>
				<defaultvalue>1</defaultvalue>
				<usersonly>1</usersonly>
>>>>>>> 9ea32398
			</option>
			<option name="user.profile.avatar.canSeeAvatars">
				<categoryname>user.profile.avatar</categoryname>
				<optiontype>boolean</optiontype>
				<defaultvalue>1</defaultvalue>
			</option>
			<option name="user.profile.avatar.canUploadAvatar">
				<categoryname>user.profile.avatar</categoryname>
				<optiontype>boolean</optiontype>
				<defaultvalue>1</defaultvalue>
				<enableoptions>user.profile.avatar.maxSize,user.profile.avatar.allowedFileExtensions</enableoptions>
				<usersonly>1</usersonly>
			</option>
			<option name="user.profile.avatar.maxSize">
				<categoryname>user.profile.avatar</categoryname>
				<optiontype>fileSize</optiontype>
				<defaultvalue>100000</defaultvalue>
				<minvalue>10000</minvalue>
				<usersonly>1</usersonly>
			</option>
			<option name="user.profile.avatar.allowedFileExtensions">
				<categoryname>user.profile.avatar</categoryname>
				<optiontype>textarea</optiontype>
				<defaultvalue>gif
jpg
jpeg
png</defaultvalue>
				<usersonly>1</usersonly>
			</option>
			<option name="user.profile.coverPhoto.canSeeCoverPhotos">
				<categoryname>user.profile.coverPhoto</categoryname>
				<optiontype>boolean</optiontype>
				<defaultvalue>1</defaultvalue>
			</option>
			<option name="user.profile.coverPhoto.canUploadCoverPhoto">
				<categoryname>user.profile.coverPhoto</categoryname>
				<optiontype>boolean</optiontype>
				<defaultvalue>1</defaultvalue>
				<usersonly>1</usersonly>
			</option>
			<option name="user.profile.coverPhoto.maxSize">
				<categoryname>user.profile.coverPhoto</categoryname>
				<optiontype>fileSize</optiontype>
				<defaultvalue>500000</defaultvalue>
				<minvalue>100000</minvalue>
				<usersonly>1</usersonly>
			</option>
			<option name="user.profile.trophy.canSeeTrophies">
				<categoryname>user.profile.trophy</categoryname>
				<optiontype>boolean</optiontype>
				<defaultvalue>1</defaultvalue>
				<options>module_trophy</options>
			</option>
			<option name="user.profile.trophy.maxUserSpecialTrophies">
				<categoryname>user.profile.trophy</categoryname>
				<optiontype>integer</optiontype>
				<defaultvalue>3</defaultvalue>
				<options>module_trophy</options>
				<minvalue>0</minvalue>
				<maxvalue>5</maxvalue>
				<usersonly>1</usersonly>
			</option>
			<!-- /user.profile -->
			<option name="user.page.canAddComment">
				<categoryname>user.page</categoryname>
				<optiontype>boolean</optiontype>
				<defaultvalue>1</defaultvalue>
				<enableoptions>user.page.canAddCommentWithoutModeration</enableoptions>
				<excludedInTinyBuild>1</excludedInTinyBuild>
			</option>
			<option name="user.page.canAddCommentWithoutModeration">
				<categoryname>user.page</categoryname>
				<optiontype>boolean</optiontype>
				<defaultvalue>1</defaultvalue>
				<excludedInTinyBuild>1</excludedInTinyBuild>
			</option>
			<option name="user.page.canEditComment">
				<categoryname>user.page</categoryname>
				<optiontype>boolean</optiontype>
				<defaultvalue>1</defaultvalue>
				<usersonly>1</usersonly>
			</option>
			<option name="user.page.canDeleteComment">
				<categoryname>user.page</categoryname>
				<optiontype>boolean</optiontype>
				<defaultvalue>0</defaultvalue>
				<admindefaultvalue>1</admindefaultvalue>
				<usersonly>1</usersonly>
			</option>
			<option name="user.article.canReadArticle">
				<categoryname>user.article</categoryname>
				<optiontype>boolean</optiontype>
				<defaultvalue>1</defaultvalue>
				<options>module_article</options>
			</option>
			<option name="user.article.canAddComment">
				<categoryname>user.article</categoryname>
				<optiontype>boolean</optiontype>
				<defaultvalue>1</defaultvalue>
				<enableoptions>user.article.canAddCommentWithoutModeration</enableoptions>
				<options>module_article</options>
				<excludedInTinyBuild>1</excludedInTinyBuild>
			</option>
			<option name="user.article.canAddCommentWithoutModeration">
				<categoryname>user.article</categoryname>
				<optiontype>boolean</optiontype>
				<defaultvalue>1</defaultvalue>
				<options>module_article</options>
				<excludedInTinyBuild>1</excludedInTinyBuild>
			</option>
			<option name="user.article.canEditComment">
				<categoryname>user.article</categoryname>
				<optiontype>boolean</optiontype>
				<defaultvalue>1</defaultvalue>
				<options>module_article</options>
				<usersonly>1</usersonly>
			</option>
			<option name="user.article.canDeleteComment">
				<categoryname>user.article</categoryname>
				<optiontype>boolean</optiontype>
				<defaultvalue>0</defaultvalue>
				<options>module_article</options>
				<admindefaultvalue>1</admindefaultvalue>
				<usersonly>1</usersonly>
			</option>
			<option name="mod.general.canUseModeration">
				<categoryname>mod.general</categoryname>
				<optiontype>boolean</optiontype>
				<defaultvalue>0</defaultvalue>
				<moddefaultvalue>1</moddefaultvalue>
				<usersonly>1</usersonly>
			</option>
			<option name="user.like.canViewLike">
				<categoryname>user.like</categoryname>
				<optiontype>boolean</optiontype>
				<defaultvalue>1</defaultvalue>
				<options>module_like</options>
			</option>
			<option name="user.like.canLike">
				<categoryname>user.like</categoryname>
				<optiontype>boolean</optiontype>
				<defaultvalue>1</defaultvalue>
				<options>module_like</options>
				<usersonly>1</usersonly>
			</option>
			<!-- mod.general -->
			<option name="mod.profileComment.canEditComment">
				<categoryname>mod.profileComment</categoryname>
				<optiontype>boolean</optiontype>
				<defaultvalue>0</defaultvalue>
				<options>module_user_profile_wall</options>
				<moddefaultvalue>1</moddefaultvalue>
				<usersonly>1</usersonly>
			</option>
			<option name="mod.profileComment.canDeleteComment">
				<categoryname>mod.profileComment</categoryname>
				<optiontype>boolean</optiontype>
				<defaultvalue>0</defaultvalue>
				<options>module_user_profile_wall</options>
				<moddefaultvalue>1</moddefaultvalue>
				<usersonly>1</usersonly>
			</option>
			<option name="mod.profileComment.canModerateComment">
				<categoryname>mod.profileComment</categoryname>
				<optiontype>boolean</optiontype>
				<defaultvalue>0</defaultvalue>
				<options>module_user_profile_wall</options>
				<moddefaultvalue>1</moddefaultvalue>
				<usersonly>1</usersonly>
			</option>
			<!-- /mod.general -->
			<option name="mod.page.canEditComment">
				<categoryname>mod.page</categoryname>
				<optiontype>boolean</optiontype>
				<defaultvalue>0</defaultvalue>
				<moddefaultvalue>1</moddefaultvalue>
				<usersonly>1</usersonly>
			</option>
			<option name="mod.page.canDeleteComment">
				<categoryname>mod.page</categoryname>
				<optiontype>boolean</optiontype>
				<defaultvalue>0</defaultvalue>
				<moddefaultvalue>1</moddefaultvalue>
				<usersonly>1</usersonly>
			</option>
			<option name="mod.page.canModerateComment">
				<categoryname>mod.page</categoryname>
				<optiontype>boolean</optiontype>
				<defaultvalue>0</defaultvalue>
				<moddefaultvalue>1</moddefaultvalue>
				<usersonly>1</usersonly>
			</option>
			<option name="mod.article.canEditComment">
				<categoryname>mod.article</categoryname>
				<optiontype>boolean</optiontype>
				<defaultvalue>0</defaultvalue>
				<options>module_article</options>
				<moddefaultvalue>1</moddefaultvalue>
				<usersonly>1</usersonly>
			</option>
			<option name="mod.article.canDeleteComment">
				<categoryname>mod.article</categoryname>
				<optiontype>boolean</optiontype>
				<defaultvalue>0</defaultvalue>
				<options>module_article</options>
				<moddefaultvalue>1</moddefaultvalue>
				<usersonly>1</usersonly>
			</option>
			<option name="mod.article.canModerateComment">
				<categoryname>mod.article</categoryname>
				<optiontype>boolean</optiontype>
				<defaultvalue>0</defaultvalue>
				<options>module_article</options>
				<moddefaultvalue>1</moddefaultvalue>
				<usersonly>1</usersonly>
			</option>
			<!-- user.profileComment -->
			<option name="user.profileComment.canAddComment">
				<categoryname>user.profileComment</categoryname>
				<optiontype>boolean</optiontype>
				<defaultvalue>1</defaultvalue>
				<enableoptions>user.profileComment.canAddCommentWithoutModeration</enableoptions>
				<options>module_user_profile_wall</options>
				<excludedInTinyBuild>1</excludedInTinyBuild>
			</option>
			<option name="user.profileComment.canAddCommentWithoutModeration">
				<categoryname>user.profileComment</categoryname>
				<optiontype>boolean</optiontype>
				<defaultvalue>1</defaultvalue>
				<excludedInTinyBuild>1</excludedInTinyBuild>
			</option>
			<option name="user.profileComment.canEditComment">
				<categoryname>user.profileComment</categoryname>
				<optiontype>boolean</optiontype>
				<defaultvalue>1</defaultvalue>
				<options>module_user_profile_wall</options>
				<usersonly>1</usersonly>
			</option>
			<option name="user.profileComment.canDeleteComment">
				<categoryname>user.profileComment</categoryname>
				<optiontype>boolean</optiontype>
				<defaultvalue>0</defaultvalue>
				<options>module_user_profile_wall</options>
				<admindefaultvalue>1</admindefaultvalue>
				<usersonly>1</usersonly>
			</option>
			<option name="user.profileComment.canDeleteCommentInOwnProfile">
				<categoryname>user.profileComment</categoryname>
				<optiontype>boolean</optiontype>
				<defaultvalue>0</defaultvalue>
				<options>module_user_profile_wall</options>
				<usersonly>1</usersonly>
			</option>
			<!-- /user.profileComment -->
			<option name="user.tag.canViewTag">
				<categoryname>user.message</categoryname>
				<optiontype>boolean</optiontype>
				<defaultvalue>1</defaultvalue>
				<options>module_tagging</options>
			</option>
		</options>
	</import>
</data><|MERGE_RESOLUTION|>--- conflicted
+++ resolved
@@ -738,15 +738,12 @@
 				<maxvalue>65535</maxvalue>
 				<suffix>chars</suffix>
 				<admindefaultvalue>10000</admindefaultvalue>
-<<<<<<< HEAD
-=======
 			</option>
 			<option name="user.profile.canEditUserProfile">
 				<categoryname>user.profile</categoryname>
 				<optiontype>boolean</optiontype>
 				<defaultvalue>1</defaultvalue>
 				<usersonly>1</usersonly>
->>>>>>> 9ea32398
 			</option>
 			<option name="user.profile.avatar.canSeeAvatars">
 				<categoryname>user.profile.avatar</categoryname>
