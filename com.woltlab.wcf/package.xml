--- conflicted
+++ resolved
@@ -61,33 +61,6 @@
 		<instruction type="script" run="standalone">acp/update_com.woltlab.wcf_5.4_db.php</instruction>
 		
 		<instruction type="objectTypeDefinition" />
-<<<<<<< HEAD
 		<instruction type="option" />
-=======
-		<instruction type="objectType" />
-		
-		<instruction type="userNotificationEvent" />
-		<instruction type="userOption" />
-		
-		<instruction type="language" />
-		
-		<instruction type="script" run="standalone">acp/update_com.woltlab.wcf_5.3_invalidateMailForm.php</instruction>
-		
-		<instruction type="script" run="standalone">acp/update_com.woltlab.wcf_5.3_style.php</instruction>
-		
-		<instruction type="style" run="standalone">defaultStyle.tar</instruction>
-		
-		<!-- This SQL step purges the legacy package servers, this must come last to make sure that an early
-		     abort of the core upgrade does not brick the installation. -->
-		<instruction type="sql">update_5.3.sql</instruction>
-	</instructions>
-	
-	<instructions type="update" fromversion="5.3.0 RC 3">
-		<instruction type="acpTemplate"/>
-		<instruction type="file"/>
-		<instruction type="template"/>
-		
-		<instruction type="language" />
->>>>>>> d5660872
 	</instructions>
 </package>