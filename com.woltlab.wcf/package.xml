<?xml version="1.0" encoding="UTF-8"?>
<package name="com.woltlab.wcf" xmlns="http://www.woltlab.com" xmlns:xsi="http://www.w3.org/2001/XMLSchema-instance" xsi:schemaLocation="http://www.woltlab.com http://www.woltlab.com/XSD/5.4/package.xsd">
	<packageinformation>
		<packagename>WoltLab Suite Core</packagename>
		<packagedescription>Free CMS and web-framework, designed for awesome websites and communities.</packagedescription>
		<packagedescription language="de">Freies CMS und Web-Framework, das eindrucksvolle Websites und Communities ermöglicht.</packagedescription>
		<isapplication>1</isapplication>
<<<<<<< HEAD
		<version>5.5.0 Alpha 1</version>
		<date>2021-11-30</date>
=======
		<version>5.4.10</version>
		<date>2021-12-22</date>
>>>>>>> 36d52aa4
	</packageinformation>
	
	<authorinformation>
		<author>WoltLab GmbH</author>
		<authorurl>https://www.woltlab.com</authorurl>
	</authorinformation>
	
	<instructions type="install">
		<instruction type="packageInstallationPlugin" />
		<instruction type="acpMenu" />
		<instruction type="userGroupOption" />
		<instruction type="option" />
		
		<instruction type="template" run="standalone" />
		
		<instruction type="eventListener" />
		<instruction type="script">acp/install.php</instruction>
		<instruction type="cronjob" />
		<instruction type="coreObject" />
		<instruction type="clipboardAction" />
		<instruction type="objectTypeDefinition" />
		<instruction type="objectType" />
		<instruction type="acpSearchProvider" />
		<instruction type="style">defaultStyle.tar</instruction>
		
		<instruction type="userOption" run="standalone" />
		
		<instruction type="bbcode" />
		<instruction type="smiley" />
		<instruction type="userProfileMenu" />
		<instruction type="userMenu" />
		<instruction type="userNotificationEvent" />
		<instruction type="aclOption" />
		<instruction type="page" />
		<instruction type="menu" />
		<instruction type="menuItem" />
		<instruction type="box" />
		<instruction type="mediaProvider" />
		<instruction type="templateListener" />
		
		<instruction type="script">acp/post_install.php</instruction>
	</instructions>
<<<<<<< HEAD

	<instructions type="update" fromversion="5.4.*">
		<!--
tar cvf com.woltlab.wcf/files_pre_check.tar -C wcfsetup/install/files/ \
	acp/update_com.woltlab.wcf_5.5_ensureInnoDbSearch.php \
	acp/update_com.woltlab.wcf_5.5_normalizeFileLog.php \
	acp/update_com.woltlab.wcf_5.5_styleVariables.php
		-->
		<instruction type="file" run="standalone">files_pre_check.tar</instruction>

		<!-- Checks that need to happen before the upgrade starts. -->
		<instruction type="script" run="standalone">acp/update_com.woltlab.wcf_5.5_ensureInnoDbSearch.php</instruction>

		<!-- Clean up the file log. -->
		<instruction type="script" run="standalone">acp/update_com.woltlab.wcf_5.5_normalizeFileLog.php</instruction>

		<!-- Insert the new style variables early to prevent style rebuilds bricking the system. -->
		<instruction type="script" run="standalone">acp/update_com.woltlab.wcf_5.5_styleVariables.php</instruction>

		<!-- Deploy new application code. -->
		<instruction type="file" />
		<instruction type="acpTemplate" />
		<instruction type="template" />

		<!-- Make all the new options available as early as possible. -->
		<instruction type="option" run="standalone" />

		<!-- The updated object types are required for the boxCondition migrator. -->
		<instruction type="objectTypeDefinition" />
		<instruction type="objectType" />

		<!-- Migrate the database as early as possible. -->
		<instruction type="database" run="standalone">acp/database/update_com.woltlab.wcf_5.5.php</instruction>
		<instruction type="script" run="standalone">acp/update_com.woltlab.wcf_5.5_boxConditions.php</instruction>

		<!-- Install new PIPs (fileDelete, templateDelete, acpTemplateDelete). -->
		<instruction type="packageInstallationPlugin" />

		<!-- Misc. PIPs. -->
		<instruction type="eventListener" />
		<instruction type="language" />
		<instruction type="mediaProvider" />

		<!-- Updates to <allowSpidersToIndex> only -->
		<instruction type="page" />

		<!-- Clean Up. -->
		<instruction type="acpTemplateDelete" />
		<instruction type="fileDelete" />
		<instruction type="templateDelete" />
		<instruction type="script" run="standalone">acp/update_com.woltlab.wcf_5.5_clearPackageDeprecations.php</instruction>

		<!-- Migrate the STARTTLS option last. This requires external connections and thus is the
			step that most likely might fail. -->
		<instruction type="script" run="standalone">acp/update_com.woltlab.wcf_5.5_starttls.php</instruction>
=======
	
	<instructions type="update" fromversion="5.4.9">
		<instruction type="acpTemplate">acptemplates_update.tar</instruction>
		<instruction type="file">files_update.tar</instruction>
		<instruction type="template">templates_update.tar</instruction>
		
		<instruction type="language"/>
	</instructions>

	<instructions type="update" fromversion="5.4.10 dev 2">
		<instruction type="file">files_update.tar</instruction>
>>>>>>> 36d52aa4
	</instructions>
</package><|MERGE_RESOLUTION|>--- conflicted
+++ resolved
@@ -5,13 +5,8 @@
 		<packagedescription>Free CMS and web-framework, designed for awesome websites and communities.</packagedescription>
 		<packagedescription language="de">Freies CMS und Web-Framework, das eindrucksvolle Websites und Communities ermöglicht.</packagedescription>
 		<isapplication>1</isapplication>
-<<<<<<< HEAD
 		<version>5.5.0 Alpha 1</version>
-		<date>2021-11-30</date>
-=======
-		<version>5.4.10</version>
 		<date>2021-12-22</date>
->>>>>>> 36d52aa4
 	</packageinformation>
 	
 	<authorinformation>
@@ -54,7 +49,6 @@
 		
 		<instruction type="script">acp/post_install.php</instruction>
 	</instructions>
-<<<<<<< HEAD
 
 	<instructions type="update" fromversion="5.4.*">
 		<!--
@@ -110,18 +104,5 @@
 		<!-- Migrate the STARTTLS option last. This requires external connections and thus is the
 			step that most likely might fail. -->
 		<instruction type="script" run="standalone">acp/update_com.woltlab.wcf_5.5_starttls.php</instruction>
-=======
-	
-	<instructions type="update" fromversion="5.4.9">
-		<instruction type="acpTemplate">acptemplates_update.tar</instruction>
-		<instruction type="file">files_update.tar</instruction>
-		<instruction type="template">templates_update.tar</instruction>
-		
-		<instruction type="language"/>
-	</instructions>
-
-	<instructions type="update" fromversion="5.4.10 dev 2">
-		<instruction type="file">files_update.tar</instruction>
->>>>>>> 36d52aa4
 	</instructions>
 </package>