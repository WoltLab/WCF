--- conflicted
+++ resolved
@@ -5,13 +5,8 @@
 		<packagedescription>Free CMS and web-framework, designed for awesome websites and communities.</packagedescription>
 		<packagedescription language="de">Freies CMS und Web-Framework, das eindrucksvolle Websites und Communities ermöglicht.</packagedescription>
 		<isapplication>1</isapplication>
-<<<<<<< HEAD
 		<version>5.5.0 Alpha 1</version>
-		<date>2022-02-15</date>
-=======
-		<version>5.4.15 dev 2</version>
 		<date>2022-03-15</date>
->>>>>>> f74902c8
 	</packageinformation>
 	
 	<authorinformation>
