--- conflicted
+++ resolved
@@ -89,19 +89,7 @@
 		
 		<instruction type="language" />
 		
-<<<<<<< HEAD
 		<instruction type="script" run="standalone">acp/update_com.woltlab.wcf_5.3_invalidateMailForm.php</instruction>
-=======
-		<instruction type="script">acp/update_com.woltlab.wcf_preventMailAbuse.php</instruction>
-	</instructions>
-	
-	<!-- Include `update_com.woltlab.wcf_5.2.10_orphanedComments.php` in the next update! -->
-	
-	<instructions type="update" fromversion="5.2.8">
-		<instruction type="acpTemplate">acptemplates_update.tar</instruction>
-		<instruction type="file">files_update.tar</instruction>
-		<instruction type="template">templates_update.tar</instruction>
->>>>>>> 9ecddd45
 		
 		<instruction type="script" run="standalone">acp/update_com.woltlab.wcf_5.3_fixActivationMethod.php</instruction>
 		
@@ -116,6 +104,7 @@
 	
 	<!-- Run the option.xml update for 5.3.0 -> 5.3.1, due to the missing removal of external_link_rel_nofollow. -->
 	<!-- Run update_com.woltlab.wcf_5.3.1_style.php for 5.3.0 -> 5.3.1 -->
+	<!-- Include `update_com.woltlab.wcf_5.2.10_orphanedComments.php` in the next update! -->
 	<!-- Add a note about the updated CSS in email_html.tpl to the release notes:
 		https://github.com/WoltLab/WCF/commit/1ac55ad408d5bfab4f69714c6259cc5d09ceb344
 		Administrators are highly encouraged to apply the CSS adjustments to their custom template version.
