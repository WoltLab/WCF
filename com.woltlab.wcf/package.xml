<?xml version="1.0" encoding="UTF-8"?>
<package name="com.woltlab.wcf" xmlns="http://www.woltlab.com" xmlns:xsi="http://www.w3.org/2001/XMLSchema-instance" xsi:schemaLocation="http://www.woltlab.com http://www.woltlab.com/XSD/5.4/package.xsd">
	<packageinformation>
		<packagename>WoltLab Suite Core</packagename>
		<packagedescription>Free CMS and web-framework, designed for awesome websites and communities.</packagedescription>
		<packagedescription language="de">Freies CMS und Web-Framework, das eindrucksvolle Websites und Communities ermöglicht.</packagedescription>
		<isapplication>1</isapplication>
<<<<<<< HEAD
		<version>5.5.0 Alpha 1</version>
		<date>2021-12-22</date>
=======
		<version>5.4.11 dev 1</version>
		<date>2022-01-13</date>
>>>>>>> 9666b669
	</packageinformation>
	
	<authorinformation>
		<author>WoltLab GmbH</author>
		<authorurl>https://www.woltlab.com</authorurl>
	</authorinformation>
	
	<instructions type="install">
		<instruction type="packageInstallationPlugin" />
		<instruction type="acpMenu" />
		<instruction type="userGroupOption" />
		<instruction type="option" />
		
		<instruction type="template" run="standalone" />
		
		<instruction type="eventListener" />
		<instruction type="script">acp/install.php</instruction>
		<instruction type="cronjob" />
		<instruction type="coreObject" />
		<instruction type="clipboardAction" />
		<instruction type="objectTypeDefinition" />
		<instruction type="objectType" />
		<instruction type="acpSearchProvider" />
		<instruction type="style">defaultStyle.tar</instruction>
		
		<instruction type="userOption" run="standalone" />
		
		<instruction type="bbcode" />
		<instruction type="smiley" />
		<instruction type="userProfileMenu" />
		<instruction type="userMenu" />
		<instruction type="userNotificationEvent" />
		<instruction type="aclOption" />
		<instruction type="page" />
		<instruction type="menu" />
		<instruction type="menuItem" />
		<instruction type="box" />
		<instruction type="mediaProvider" />
		<instruction type="templateListener" />
		
		<instruction type="script">acp/post_install.php</instruction>
	</instructions>
<<<<<<< HEAD

	<instructions type="update" fromversion="5.4.*">
		<!--
tar cvf com.woltlab.wcf/files_pre_check.tar -C wcfsetup/install/files/ \
	acp/update_com.woltlab.wcf_5.5_ensureInnoDbSearch.php \
	acp/update_com.woltlab.wcf_5.5_normalizeFileLog.php \
	acp/update_com.woltlab.wcf_5.5_styleVariables.php
		-->
		<instruction type="file" run="standalone">files_pre_check.tar</instruction>

		<!-- Checks that need to happen before the upgrade starts. -->
		<instruction type="script" run="standalone">acp/update_com.woltlab.wcf_5.5_ensureInnoDbSearch.php</instruction>

		<!-- Clean up the file log. -->
		<instruction type="script" run="standalone">acp/update_com.woltlab.wcf_5.5_normalizeFileLog.php</instruction>

		<!-- Insert the new style variables early to prevent style rebuilds bricking the system. -->
		<instruction type="script" run="standalone">acp/update_com.woltlab.wcf_5.5_styleVariables.php</instruction>

		<!-- Deploy new application code. -->
		<instruction type="file" />
		<instruction type="acpTemplate" />
		<instruction type="template" />

		<!-- Make all the new options available as early as possible. -->
		<instruction type="option" run="standalone" />

		<!-- The updated object types are required for the boxCondition migrator. -->
		<instruction type="objectTypeDefinition" />
		<instruction type="objectType" />

		<!-- Migrate the database as early as possible. -->
		<instruction type="database" run="standalone">acp/database/update_com.woltlab.wcf_5.5.php</instruction>
		<instruction type="script" run="standalone">acp/update_com.woltlab.wcf_5.5_boxConditions.php</instruction>

		<!-- Install new PIPs (fileDelete, templateDelete, acpTemplateDelete). -->
		<instruction type="packageInstallationPlugin" />

		<!-- Misc. PIPs. -->
		<instruction type="eventListener" />
		<instruction type="language" />
		<instruction type="mediaProvider" />

		<!-- Updates to <allowSpidersToIndex> only -->
		<instruction type="page" />

		<!-- Clean Up. -->
		<instruction type="acpTemplateDelete" />
		<instruction type="fileDelete" />
		<instruction type="templateDelete" />
		<instruction type="script" run="standalone">acp/update_com.woltlab.wcf_5.5_clearPackageDeprecations.php</instruction>

		<!-- Migrate the STARTTLS option last. This requires external connections and thus is the
			step that most likely might fail. -->
		<instruction type="script" run="standalone">acp/update_com.woltlab.wcf_5.5_starttls.php</instruction>
=======
	
	<instructions type="update" fromversion="5.4.10">
		<instruction type="file">files_update.tar</instruction>
		
		<instruction type="language"/>
>>>>>>> 9666b669
	</instructions>
</package><|MERGE_RESOLUTION|>--- conflicted
+++ resolved
@@ -5,13 +5,8 @@
 		<packagedescription>Free CMS and web-framework, designed for awesome websites and communities.</packagedescription>
 		<packagedescription language="de">Freies CMS und Web-Framework, das eindrucksvolle Websites und Communities ermöglicht.</packagedescription>
 		<isapplication>1</isapplication>
-<<<<<<< HEAD
 		<version>5.5.0 Alpha 1</version>
-		<date>2021-12-22</date>
-=======
-		<version>5.4.11 dev 1</version>
 		<date>2022-01-13</date>
->>>>>>> 9666b669
 	</packageinformation>
 	
 	<authorinformation>
@@ -54,7 +49,6 @@
 		
 		<instruction type="script">acp/post_install.php</instruction>
 	</instructions>
-<<<<<<< HEAD
 
 	<instructions type="update" fromversion="5.4.*">
 		<!--
@@ -110,12 +104,5 @@
 		<!-- Migrate the STARTTLS option last. This requires external connections and thus is the
 			step that most likely might fail. -->
 		<instruction type="script" run="standalone">acp/update_com.woltlab.wcf_5.5_starttls.php</instruction>
-=======
-	
-	<instructions type="update" fromversion="5.4.10">
-		<instruction type="file">files_update.tar</instruction>
-		
-		<instruction type="language"/>
->>>>>>> 9666b669
 	</instructions>
 </package>