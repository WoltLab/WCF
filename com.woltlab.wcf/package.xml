<?xml version="1.0" encoding="UTF-8"?>
<package name="com.woltlab.wcf" xmlns="http://www.woltlab.com" xmlns:xsi="http://www.w3.org/2001/XMLSchema-instance" xsi:schemaLocation="http://www.woltlab.com http://www.woltlab.com/XSD/5.4/package.xsd">
	<packageinformation>
		<packagename>WoltLab Suite Core</packagename>
		<packagedescription>Free CMS and web-framework, designed for awesome websites and communities.</packagedescription>
		<packagedescription language="de">Freies CMS und Web-Framework, das eindrucksvolle Websites und Communities ermöglicht.</packagedescription>
		<isapplication>1</isapplication>
<<<<<<< HEAD
		<version>5.5.0 Alpha 1</version>
		<date>2022-04-12</date>
=======
		<version>5.4.16</version>
		<date>2022-04-14</date>
>>>>>>> b2a92de0
	</packageinformation>

	<authorinformation>
		<author>WoltLab GmbH</author>
		<authorurl>https://www.woltlab.com</authorurl>
	</authorinformation>

	<instructions type="install">
		<instruction type="packageInstallationPlugin" />
		<instruction type="acpMenu" />
		<instruction type="userGroupOption" />
		<instruction type="option" />

		<instruction type="template" run="standalone" />

		<instruction type="eventListener" />
		<instruction type="script">acp/install.php</instruction>
		<instruction type="cronjob" />
		<instruction type="coreObject" />
		<instruction type="clipboardAction" />
		<instruction type="objectTypeDefinition" />
		<instruction type="objectType" />
		<instruction type="acpSearchProvider" />
		<instruction type="style">defaultStyle.tar</instruction>

		<instruction type="userOption" run="standalone" />

		<instruction type="bbcode" />
		<instruction type="smiley" />
		<instruction type="userProfileMenu" />
		<instruction type="userMenu" />
		<instruction type="userNotificationEvent" />
		<instruction type="aclOption" />
		<instruction type="page" />
		<instruction type="menu" />
		<instruction type="menuItem" />
		<instruction type="box" />
		<instruction type="mediaProvider" />
		<instruction type="templateListener" />

		<instruction type="script">acp/post_install.php</instruction>
	</instructions>

	<instructions type="update" fromversion="5.4.*">
		<!--
tar cvf com.woltlab.wcf/files_pre_check.tar -C wcfsetup/install/files/ \
	acp/update_com.woltlab.wcf_5.5_ensureInnoDbSearch.php \
	acp/update_com.woltlab.wcf_5.5_normalizeFileLog.php \
	acp/update_com.woltlab.wcf_5.5_styleVariables.php
		-->
		<instruction type="file" run="standalone">files_pre_check.tar</instruction>

		<!-- Checks that need to happen before the upgrade starts. -->
		<instruction type="script" run="standalone">acp/update_com.woltlab.wcf_5.5_ensureInnoDbSearch.php</instruction>

		<!-- Clean up the file log. -->
		<instruction type="script" run="standalone">acp/update_com.woltlab.wcf_5.5_normalizeFileLog.php</instruction>

		<!-- Insert the new style variables early to prevent style rebuilds bricking the system. -->
		<instruction type="script" run="standalone">acp/update_com.woltlab.wcf_5.5_styleVariables.php</instruction>

		<!-- Deploy new application code. -->
		<instruction type="file" />
		<instruction type="acpTemplate" />
		<instruction type="template" />

		<!-- Make all the new options available as early as possible. -->
		<instruction type="option" run="standalone" />

		<!-- The updated object types are required for the boxCondition migrator. -->
		<instruction type="objectTypeDefinition" />
		<instruction type="objectType" />

		<!-- Migrate the database as early as possible. -->
		<instruction type="database" run="standalone">acp/database/update_com.woltlab.wcf_5.5.php</instruction>
		<instruction type="script" run="standalone">acp/update_com.woltlab.wcf_5.5_boxConditions.php</instruction>

		<!-- Install new PIPs (fileDelete, templateDelete, acpTemplateDelete). -->
		<instruction type="packageInstallationPlugin" />

		<!-- Misc. PIPs. -->
		<instruction type="cronjob" />
		<instruction type="eventListener" />
		<instruction type="language" />
		<instruction type="mediaProvider" />
		<instruction type="page" />
		<instruction type="userGroupOption" />

		<!-- Clean Up. -->
		<instruction type="acpTemplateDelete" />
		<instruction type="fileDelete" />
		<instruction type="templateDelete" />
		<instruction type="script" run="standalone">acp/update_com.woltlab.wcf_5.5_clearPackageDeprecations.php</instruction>
		<instruction type="script" run="standalone">acp/update_com.woltlab.wcf_5.5_cleanupPackageExclusion.php</instruction>

		<!-- Misc. Update Scripts. -->
		<instruction type="script" run="standalone">acp/update_com.woltlab.wcf_5.5_randomize_cronjobs.php</instruction>

		<!-- Migrate the STARTTLS option last. This requires external connections and thus is the
			step that most likely might fail. -->
		<instruction type="script" run="standalone">acp/update_com.woltlab.wcf_5.5_starttls.php</instruction>
	</instructions>

	<instructions type="update" fromversion="5.4.16 dev 1">
		<instruction type="file">files_update.tar</instruction>
		
		<instruction type="language"/>
	</instructions>
</package><|MERGE_RESOLUTION|>--- conflicted
+++ resolved
@@ -5,13 +5,8 @@
 		<packagedescription>Free CMS and web-framework, designed for awesome websites and communities.</packagedescription>
 		<packagedescription language="de">Freies CMS und Web-Framework, das eindrucksvolle Websites und Communities ermöglicht.</packagedescription>
 		<isapplication>1</isapplication>
-<<<<<<< HEAD
 		<version>5.5.0 Alpha 1</version>
-		<date>2022-04-12</date>
-=======
-		<version>5.4.16</version>
 		<date>2022-04-14</date>
->>>>>>> b2a92de0
 	</packageinformation>
 
 	<authorinformation>
@@ -114,10 +109,4 @@
 			step that most likely might fail. -->
 		<instruction type="script" run="standalone">acp/update_com.woltlab.wcf_5.5_starttls.php</instruction>
 	</instructions>
-
-	<instructions type="update" fromversion="5.4.16 dev 1">
-		<instruction type="file">files_update.tar</instruction>
-		
-		<instruction type="language"/>
-	</instructions>
 </package>