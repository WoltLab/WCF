--- conflicted
+++ resolved
@@ -5,13 +5,8 @@
 		<packagedescription>Free CMS and web-framework, designed for awesome websites and communities.</packagedescription>
 		<packagedescription language="de">Freies CMS und Web-Framework, das eindrucksvolle Websites und Communities ermöglicht.</packagedescription>
 		<isapplication>1</isapplication>
-<<<<<<< HEAD
 		<version>5.4.0 Alpha 1</version>
-		<date>2021-02-01</date>
-=======
-		<version>5.3.5</version>
 		<date>2021-03-03</date>
->>>>>>> 2e719997
 	</packageinformation>
 	
 	<authorinformation>
@@ -123,19 +118,7 @@
 		<!-- Migration of the rank images -->
 		<instruction type="script" run="standalone">acp/update_com.woltlab.wcf_5.4_migrate_rank_images.php</instruction>
 
-<<<<<<< HEAD
 		<!-- Update of the Google Fonts -->
 		<instruction type="script" run="standalone">acp/update_com.woltlab.wcf_5.4_update_google_font.php</instruction>
-=======
-	<instructions type="update" fromversion="5.3.4">
-		<instruction type="acpTemplate">acptemplates_update.tar</instruction>
-		<instruction type="file">files_update.tar</instruction>
-		<instruction type="template">templates_update.tar</instruction>
-		
-		<instruction type="language" />
-		
-		<instruction type="mediaProvider" />
-		<instruction type="objectType" />
->>>>>>> 2e719997
 	</instructions>
 </package>