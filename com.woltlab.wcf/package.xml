<?xml version="1.0" encoding="UTF-8"?>
<package name="com.woltlab.wcf" xmlns="http://www.woltlab.com" xmlns:xsi="http://www.w3.org/2001/XMLSchema-instance" xsi:schemaLocation="http://www.woltlab.com http://www.woltlab.com/XSD/5.4/package.xsd">
	<packageinformation>
		<packagename>WoltLab Suite Core</packagename>
		<packagedescription>Free CMS and web-framework, designed for awesome websites and communities.</packagedescription>
		<packagedescription language="de">Freies CMS und Web-Framework, das eindrucksvolle Websites und Communities ermöglicht.</packagedescription>
		<isapplication>1</isapplication>
<<<<<<< HEAD
		<version>5.5.0 Alpha 1</version>
		<date>2022-01-31</date>
=======
		<version>5.4.14 dev 1</version>
		<date>2022-02-10</date>
>>>>>>> 7cbf8339
	</packageinformation>
	
	<authorinformation>
		<author>WoltLab GmbH</author>
		<authorurl>https://www.woltlab.com</authorurl>
	</authorinformation>
	
	<instructions type="install">
		<instruction type="packageInstallationPlugin" />
		<instruction type="acpMenu" />
		<instruction type="userGroupOption" />
		<instruction type="option" />
		
		<instruction type="template" run="standalone" />
		
		<instruction type="eventListener" />
		<instruction type="script">acp/install.php</instruction>
		<instruction type="cronjob" />
		<instruction type="coreObject" />
		<instruction type="clipboardAction" />
		<instruction type="objectTypeDefinition" />
		<instruction type="objectType" />
		<instruction type="acpSearchProvider" />
		<instruction type="style">defaultStyle.tar</instruction>
		
		<instruction type="userOption" run="standalone" />
		
		<instruction type="bbcode" />
		<instruction type="smiley" />
		<instruction type="userProfileMenu" />
		<instruction type="userMenu" />
		<instruction type="userNotificationEvent" />
		<instruction type="aclOption" />
		<instruction type="page" />
		<instruction type="menu" />
		<instruction type="menuItem" />
		<instruction type="box" />
		<instruction type="mediaProvider" />
		<instruction type="templateListener" />
		
		<instruction type="script">acp/post_install.php</instruction>
	</instructions>
<<<<<<< HEAD

	<instructions type="update" fromversion="5.4.*">
		<!--
tar cvf com.woltlab.wcf/files_pre_check.tar -C wcfsetup/install/files/ \
	acp/update_com.woltlab.wcf_5.5_ensureInnoDbSearch.php \
	acp/update_com.woltlab.wcf_5.5_normalizeFileLog.php \
	acp/update_com.woltlab.wcf_5.5_styleVariables.php
		-->
		<instruction type="file" run="standalone">files_pre_check.tar</instruction>

		<!-- Checks that need to happen before the upgrade starts. -->
		<instruction type="script" run="standalone">acp/update_com.woltlab.wcf_5.5_ensureInnoDbSearch.php</instruction>

		<!-- Clean up the file log. -->
		<instruction type="script" run="standalone">acp/update_com.woltlab.wcf_5.5_normalizeFileLog.php</instruction>

		<!-- Insert the new style variables early to prevent style rebuilds bricking the system. -->
		<instruction type="script" run="standalone">acp/update_com.woltlab.wcf_5.5_styleVariables.php</instruction>

		<!-- Deploy new application code. -->
		<instruction type="file" />
		<instruction type="acpTemplate" />
		<instruction type="template" />

		<!-- Make all the new options available as early as possible. -->
		<instruction type="option" run="standalone" />

		<!-- The updated object types are required for the boxCondition migrator. -->
		<instruction type="objectTypeDefinition" />
		<instruction type="objectType" />

		<!-- Migrate the database as early as possible. -->
		<instruction type="database" run="standalone">acp/database/update_com.woltlab.wcf_5.5.php</instruction>
		<instruction type="script" run="standalone">acp/update_com.woltlab.wcf_5.5_boxConditions.php</instruction>

		<!-- Install new PIPs (fileDelete, templateDelete, acpTemplateDelete). -->
		<instruction type="packageInstallationPlugin" />

		<!-- Misc. PIPs. -->
		<instruction type="eventListener" />
		<instruction type="language" />
		<instruction type="mediaProvider" />
		<instruction type="userGroupOption" />

		<!-- Updates to <allowSpidersToIndex> only -->
		<instruction type="page" />

		<!-- Clean Up. -->
		<instruction type="acpTemplateDelete" />
		<instruction type="fileDelete" />
		<instruction type="templateDelete" />
		<instruction type="script" run="standalone">acp/update_com.woltlab.wcf_5.5_clearPackageDeprecations.php</instruction>

		<!-- Migrate the STARTTLS option last. This requires external connections and thus is the
			step that most likely might fail. -->
		<instruction type="script" run="standalone">acp/update_com.woltlab.wcf_5.5_starttls.php</instruction>
=======
	
	<instructions type="update" fromversion="5.4.13">
		<instruction type="acpTemplate">acptemplates_update.tar</instruction>
		<instruction type="file">files_update.tar</instruction>
		
		<instruction type="language"/>
>>>>>>> 7cbf8339
	</instructions>
</package><|MERGE_RESOLUTION|>--- conflicted
+++ resolved
@@ -5,13 +5,8 @@
 		<packagedescription>Free CMS and web-framework, designed for awesome websites and communities.</packagedescription>
 		<packagedescription language="de">Freies CMS und Web-Framework, das eindrucksvolle Websites und Communities ermöglicht.</packagedescription>
 		<isapplication>1</isapplication>
-<<<<<<< HEAD
 		<version>5.5.0 Alpha 1</version>
-		<date>2022-01-31</date>
-=======
-		<version>5.4.14 dev 1</version>
 		<date>2022-02-10</date>
->>>>>>> 7cbf8339
 	</packageinformation>
 	
 	<authorinformation>
@@ -54,7 +49,6 @@
 		
 		<instruction type="script">acp/post_install.php</instruction>
 	</instructions>
-<<<<<<< HEAD
 
 	<instructions type="update" fromversion="5.4.*">
 		<!--
@@ -111,13 +105,5 @@
 		<!-- Migrate the STARTTLS option last. This requires external connections and thus is the
 			step that most likely might fail. -->
 		<instruction type="script" run="standalone">acp/update_com.woltlab.wcf_5.5_starttls.php</instruction>
-=======
-	
-	<instructions type="update" fromversion="5.4.13">
-		<instruction type="acpTemplate">acptemplates_update.tar</instruction>
-		<instruction type="file">files_update.tar</instruction>
-		
-		<instruction type="language"/>
->>>>>>> 7cbf8339
 	</instructions>
 </package>