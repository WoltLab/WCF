<?xml version="1.0" encoding="UTF-8"?>
<data xmlns="http://www.woltlab.com" xmlns:xsi="http://www.w3.org/2001/XMLSchema-instance" xsi:schemaLocation="http://www.woltlab.com http://www.woltlab.com/XSD/vortex/cronjob.xsd">
	<import>
		<cronjob name="com.woltlab.wcf.refreshPackageUpdates">
			<classname>wcf\system\cronjob\GetUpdateInfoCronjob</classname>
			<description>Updates package information</description>
			<description language="de">Aktualisiert Paket-Informationen</description>
			<startminute>0</startminute>
			<starthour>2</starthour>
			<startdom>*/2</startdom>
			<startmonth>*</startmonth>
			<startdow>*</startdow>
<<<<<<< HEAD
=======
			<canbedisabled>0</canbedisabled>
>>>>>>> 9ea32398
		</cronjob>
		<cronjob name="com.woltlab.wcf.refreshSearchRobots">
			<classname>wcf\system\cronjob\RefreshSearchRobotsCronjob</classname>
			<description>Refreshes list of search robots</description>
			<description language="de">Aktualisiert die Liste der Suchroboter</description>
			<startminute>0</startminute>
			<starthour>3</starthour>
			<startdom>1</startdom>
			<startmonth>*</startmonth>
			<startdow>*</startdow>
		</cronjob>
		<cronjob name="com.woltlab.wcf.dailyCleanUp">
			<classname>wcf\system\cronjob\DailyCleanUpCronjob</classname>
			<description>Executes daily Cleanup</description>
			<description language="de">Führt tägliche Aufräumarbeiten aus</description>
			<startminute>0</startminute>
			<starthour>1</starthour>
			<startdom>*</startdom>
			<startmonth>*</startmonth>
			<startdow>*</startdow>
<<<<<<< HEAD
=======
			<canbedisabled>0</canbedisabled>
>>>>>>> 9ea32398
		</cronjob>
		<cronjob name="com.woltlab.wcf.hourlyCleanUp">
			<classname>wcf\system\cronjob\HourlyCleanUpCronjob</classname>
			<description>Executes hourly Cleanup</description>
			<description language="de">Führt stündliche Aufräumarbeiten aus</description>
			<startminute>0</startminute>
			<starthour>*</starthour>
			<startdom>*</startdom>
			<startmonth>*</startmonth>
			<startdow>*</startdow>
<<<<<<< HEAD
=======
			<canbedisabled>0</canbedisabled>
>>>>>>> 9ea32398
		</cronjob>
		<cronjob name="com.woltlab.wcf.sessionCleanUp">
			<classname>wcf\system\cronjob\SessionCleanUpCronjob</classname>
			<description>Deletes expired sessions</description>
			<description language="de">Löscht abgelaufene Sessions</description>
			<startminute>*/30</startminute>
			<starthour>*</starthour>
			<startdom>*</startdom>
			<startmonth>*</startmonth>
			<startdow>*</startdow>
<<<<<<< HEAD
=======
			<canbedisabled>0</canbedisabled>
>>>>>>> 9ea32398
		</cronjob>
		<cronjob name="com.woltlab.wcf.attachmentCleanUp">
			<classname>wcf\system\cronjob\AttachmentCleanUpCronjob</classname>
			<description>Deletes orphaned attachments</description>
			<description language="de">Löscht verwaiste Dateianhänge</description>
			<startminute>0</startminute>
			<starthour>2</starthour>
			<startdom>*</startdom>
			<startmonth>*</startmonth>
			<startdow>*</startdow>
		</cronjob>
		<cronjob name="com.woltlab.wcf.backgroundQueueCleanUp">
			<classname>wcf\system\cronjob\BackgroundQueueCleanUpCronjob</classname>
			<description>Requeues stuck queue items</description>
			<description language="de">Räumt Hintergrundaufgaben auf</description>
			<startminute>*/10</startminute>
			<starthour>*</starthour>
			<startdom>*</startdom>
			<startmonth>*</startmonth>
			<startdow>*</startdow>
<<<<<<< HEAD
=======
			<canbedisabled>0</canbedisabled>
>>>>>>> 9ea32398
		</cronjob>
		<cronjob name="com.woltlab.wcf.lastActivityUpdate">
			<classname>wcf\system\cronjob\LastActivityCronjob</classname>
			<description>Updates last activity timestamp</description>
			<description language="de">Aktualisiert Zeitpunkt der letzten Aktivität</description>
			<startminute>*/5</startminute>
			<starthour>*</starthour>
			<startdom>*</startdom>
			<startmonth>*</startmonth>
			<startdow>*</startdow>
<<<<<<< HEAD
=======
			<canbedisabled>0</canbedisabled>
>>>>>>> 9ea32398
		</cronjob>
		<cronjob name="com.woltlab.wcf.userQuit">
			<classname>wcf\system\cronjob\UserQuitCronjob</classname>
			<description>Deletes canceled user accounts</description>
			<description language="de">Löscht gekündigte Benutzer-Accounts</description>
			<startminute>0</startminute>
			<starthour>0</starthour>
			<startdom>*</startdom>
			<startmonth>*</startmonth>
			<startdow>*</startdow>
<<<<<<< HEAD
=======
			<canbedisabled>0</canbedisabled>
>>>>>>> 9ea32398
		</cronjob>
		<cronjob name="com.woltlab.wcf.dailyMailNotification">
			<classname>wcf\system\cronjob\DailyMailNotificationCronjob</classname>
			<description>Sends daily mail notifications</description>
			<description language="de">Versendet tägliche E-Mail-Benachrichtigungen</description>
			<startminute>*/30</startminute>
			<starthour>*</starthour>
			<startdom>*</startdom>
			<startmonth>*</startmonth>
			<startdow>*</startdow>
<<<<<<< HEAD
=======
			<canbedisabled>0</canbedisabled>
>>>>>>> 9ea32398
		</cronjob>
		<cronjob name="com.woltlab.wcf.moderationQueueCleanup">
			<classname>wcf\system\cronjob\ModerationQueueCronjob</classname>
			<description>Moderation queue cleanup</description>
			<description language="de">Löscht veraltete Einträge in der Moderation</description>
			<startminute>0</startminute>
			<starthour>1</starthour>
			<startdom>*</startdom>
			<startmonth>*</startmonth>
			<startdow>*</startdow>
		</cronjob>
		<cronjob name="com.woltlab.wcf.statDailyBuilder">
			<classname>wcf\system\cronjob\StatDailyBuilderCronjob</classname>
			<description>Builds the daily statistics</description>
			<description language="de">Generiert die täglichen Statistiken</description>
			<startminute>0</startminute>
			<starthour>1</starthour>
			<startdom>*</startdom>
			<startmonth>*</startmonth>
			<startdow>*</startdow>
		</cronjob>
		<cronjob name="com.woltlab.wcf.userGroupAssignment">
			<classname>wcf\system\cronjob\UserGroupAssignmentCronjob</classname>
			<description>Automatically assigns users to user groups</description>
			<description language="de">Ordnet Benutzer automatisch Benutzergruppen zu</description>
			<startminute>*/30</startminute>
			<starthour>*</starthour>
			<startdom>*</startdom>
			<startmonth>*</startmonth>
			<startdow>*</startdow>
<<<<<<< HEAD
=======
			<canbedisabled>0</canbedisabled>
>>>>>>> 9ea32398
		</cronjob>
		<cronjob name="com.woltlab.wcf.userBan">
			<classname>wcf\system\cronjob\UserBanCronjob</classname>
			<description>Unbans users and enables disabled avatars and disabled signatures</description>
			<description language="de">Entsperrt gesperrte Benutzer, Avatare und Signaturen</description>
			<startminute>0</startminute>
			<starthour>1</starthour>
			<startdom>*</startdom>
			<startmonth>*</startmonth>
			<startdow>*</startdow>
<<<<<<< HEAD
=======
			<canbedisabled>0</canbedisabled>
>>>>>>> 9ea32398
		</cronjob>
		<cronjob name="com.woltlab.wcf.articlePublication">
			<classname>wcf\system\cronjob\ArticlePublicationCronjob</classname>
			<description>Publishes delayed articles</description>
			<description language="de">Veröffentlicht Artikel</description>
			<startminute>*/5</startminute>
			<starthour>*</starthour>
			<startdom>*</startdom>
			<startmonth>*</startmonth>
			<startdow>*</startdow>
		</cronjob>
		<cronjob name="com.woltlab.wcf.expiringPaidSubscriptionUser">
			<classname>wcf\system\cronjob\ExpiringPaidSubscriptionUserCronjob</classname>
			<description>Sends notifications about expiring paid subscriptions</description>
			<description language="de">Sendet Benachrichtigungen über ablaufende bezahlte Mitgliedschaften</description>
			<startminute>0</startminute>
			<starthour>2</starthour>
			<startdom>*</startdom>
			<startmonth>*</startmonth>
			<startdow>*</startdow>
		</cronjob>
		<cronjob name="com.woltlab.wcf.rebuildSitemap">
			<classname>wcf\system\cronjob\RebuildSitemapCronjob</classname>
			<description>Rebuilds the sitemap</description>
			<description language="de">Aktualisiert die Sitemap</description>
			<startminute>0</startminute>
			<starthour>3</starthour>
			<startdom>*</startdom>
			<startmonth>*</startmonth>
			<startdow>*</startdow>
		</cronjob>
		<cronjob name="com.woltlab.wcf.assignTrophies">
			<classname>wcf\system\cronjob\AssignTrophiesCronjob</classname>
			<description>Assign trophies based on rules</description>
			<description language="de">Ordnet Trophäen aufgrund der Regeln zu</description>
			<startminute>*/5</startminute>
			<starthour>*</starthour>
			<startdom>*</startdom>
			<startmonth>*</startmonth>
			<startdow>*</startdow>
		</cronjob>
		<cronjob name="com.woltlab.wcf.pruneIpAddresses">
			<classname>wcf\system\cronjob\PruneIpAddressesCronjob</classname>
			<description>Prunes IP addresses</description>
			<description language="de">Entfernt alte IP-Adressen</description>
			<startminute>0</startminute>
			<starthour>3</starthour>
			<startdom>*</startdom>
			<startmonth>*</startmonth>
			<startdow>*</startdow>
<<<<<<< HEAD
=======
			<canbedisabled>0</canbedisabled>
>>>>>>> 9ea32398
		</cronjob>
	</import>
</data><|MERGE_RESOLUTION|>--- conflicted
+++ resolved
@@ -10,10 +10,7 @@
 			<startdom>*/2</startdom>
 			<startmonth>*</startmonth>
 			<startdow>*</startdow>
-<<<<<<< HEAD
-=======
-			<canbedisabled>0</canbedisabled>
->>>>>>> 9ea32398
+			<canbedisabled>0</canbedisabled>
 		</cronjob>
 		<cronjob name="com.woltlab.wcf.refreshSearchRobots">
 			<classname>wcf\system\cronjob\RefreshSearchRobotsCronjob</classname>
@@ -34,10 +31,7 @@
 			<startdom>*</startdom>
 			<startmonth>*</startmonth>
 			<startdow>*</startdow>
-<<<<<<< HEAD
-=======
-			<canbedisabled>0</canbedisabled>
->>>>>>> 9ea32398
+			<canbedisabled>0</canbedisabled>
 		</cronjob>
 		<cronjob name="com.woltlab.wcf.hourlyCleanUp">
 			<classname>wcf\system\cronjob\HourlyCleanUpCronjob</classname>
@@ -48,10 +42,7 @@
 			<startdom>*</startdom>
 			<startmonth>*</startmonth>
 			<startdow>*</startdow>
-<<<<<<< HEAD
-=======
-			<canbedisabled>0</canbedisabled>
->>>>>>> 9ea32398
+			<canbedisabled>0</canbedisabled>
 		</cronjob>
 		<cronjob name="com.woltlab.wcf.sessionCleanUp">
 			<classname>wcf\system\cronjob\SessionCleanUpCronjob</classname>
@@ -62,10 +53,7 @@
 			<startdom>*</startdom>
 			<startmonth>*</startmonth>
 			<startdow>*</startdow>
-<<<<<<< HEAD
-=======
-			<canbedisabled>0</canbedisabled>
->>>>>>> 9ea32398
+			<canbedisabled>0</canbedisabled>
 		</cronjob>
 		<cronjob name="com.woltlab.wcf.attachmentCleanUp">
 			<classname>wcf\system\cronjob\AttachmentCleanUpCronjob</classname>
@@ -86,10 +74,7 @@
 			<startdom>*</startdom>
 			<startmonth>*</startmonth>
 			<startdow>*</startdow>
-<<<<<<< HEAD
-=======
-			<canbedisabled>0</canbedisabled>
->>>>>>> 9ea32398
+			<canbedisabled>0</canbedisabled>
 		</cronjob>
 		<cronjob name="com.woltlab.wcf.lastActivityUpdate">
 			<classname>wcf\system\cronjob\LastActivityCronjob</classname>
@@ -100,10 +85,7 @@
 			<startdom>*</startdom>
 			<startmonth>*</startmonth>
 			<startdow>*</startdow>
-<<<<<<< HEAD
-=======
-			<canbedisabled>0</canbedisabled>
->>>>>>> 9ea32398
+			<canbedisabled>0</canbedisabled>
 		</cronjob>
 		<cronjob name="com.woltlab.wcf.userQuit">
 			<classname>wcf\system\cronjob\UserQuitCronjob</classname>
@@ -114,10 +96,7 @@
 			<startdom>*</startdom>
 			<startmonth>*</startmonth>
 			<startdow>*</startdow>
-<<<<<<< HEAD
-=======
-			<canbedisabled>0</canbedisabled>
->>>>>>> 9ea32398
+			<canbedisabled>0</canbedisabled>
 		</cronjob>
 		<cronjob name="com.woltlab.wcf.dailyMailNotification">
 			<classname>wcf\system\cronjob\DailyMailNotificationCronjob</classname>
@@ -128,10 +107,7 @@
 			<startdom>*</startdom>
 			<startmonth>*</startmonth>
 			<startdow>*</startdow>
-<<<<<<< HEAD
-=======
-			<canbedisabled>0</canbedisabled>
->>>>>>> 9ea32398
+			<canbedisabled>0</canbedisabled>
 		</cronjob>
 		<cronjob name="com.woltlab.wcf.moderationQueueCleanup">
 			<classname>wcf\system\cronjob\ModerationQueueCronjob</classname>
@@ -162,10 +138,7 @@
 			<startdom>*</startdom>
 			<startmonth>*</startmonth>
 			<startdow>*</startdow>
-<<<<<<< HEAD
-=======
-			<canbedisabled>0</canbedisabled>
->>>>>>> 9ea32398
+			<canbedisabled>0</canbedisabled>
 		</cronjob>
 		<cronjob name="com.woltlab.wcf.userBan">
 			<classname>wcf\system\cronjob\UserBanCronjob</classname>
@@ -176,10 +149,7 @@
 			<startdom>*</startdom>
 			<startmonth>*</startmonth>
 			<startdow>*</startdow>
-<<<<<<< HEAD
-=======
-			<canbedisabled>0</canbedisabled>
->>>>>>> 9ea32398
+			<canbedisabled>0</canbedisabled>
 		</cronjob>
 		<cronjob name="com.woltlab.wcf.articlePublication">
 			<classname>wcf\system\cronjob\ArticlePublicationCronjob</classname>
@@ -230,10 +200,7 @@
 			<startdom>*</startdom>
 			<startmonth>*</startmonth>
 			<startdow>*</startdow>
-<<<<<<< HEAD
-=======
-			<canbedisabled>0</canbedisabled>
->>>>>>> 9ea32398
+			<canbedisabled>0</canbedisabled>
 		</cronjob>
 	</import>
 </data>