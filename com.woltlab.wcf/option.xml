<?xml version="1.0" encoding="UTF-8"?>
<data xmlns="http://www.woltlab.com" xmlns:xsi="http://www.w3.org/2001/XMLSchema-instance" xsi:schemaLocation="http://www.woltlab.com http://www.woltlab.com/XSD/vortex/option.xsd">
	<import>
		<categories>
			<!-- modules -->
			<category name="module">
				<showorder>1</showorder>
			</category>
			<category name="module.system">
				<parent>module</parent>
			</category>
			<category name="module.user">
				<parent>module</parent>
			</category>
			<category name="module.customization">
				<parent>module</parent>
			</category>
			<category name="module.content">
				<parent>module</parent>
			</category>
			<category name="module.community">
				<parent>module</parent>
			</category>
			<category name="module.development">
				<parent>module</parent>
			</category>
			<!-- /modules -->
			<!-- general -->
			<category name="general">
				<showorder>2</showorder>
			</category>
			<category name="general.page">
				<parent>general</parent>
				<showorder>1</showorder>
			</category>
			<category name="general.page.seo">
				<parent>general.page</parent>
			</category>
			<category name="general.page.sitemap">
				<parent>general.page</parent>
			</category>
			<category name="general.offline">
				<parent>general</parent>
				<showorder>2</showorder>
			</category>
			<category name="general.system">
				<parent>general</parent>
				<showorder>3</showorder>
			</category>
			<category name="general.system.error">
				<parent>general.system</parent>
			</category>
			<category name="general.system.cookie">
				<parent>general.system</parent>
			</category>
			<category name="general.system.http">
				<parent>general.system</parent>
			</category>
			<category name="general.system.packageServer">
				<parent>general.system</parent>
			</category>
			<category name="general.system.proxy">
				<parent>general.system</parent>
			</category>
			<category name="general.system.image">
				<parent>general.system</parent>
			</category>
			<category name="general.system.search">
				<parent>general.system</parent>
			</category>
			<category name="general.system.date">
				<parent>general.system</parent>
			</category>
			<category name="general.system.googleMaps">
				<parent>general.system</parent>
			</category>
			<category name="general.mail">
				<parent>general</parent>
				<showorder>4</showorder>
			</category>
			<category name="general.mail.general">
				<parent>general.mail</parent>
			</category>
			<category name="general.mail.send">
				<parent>general.mail</parent>
			</category>
			<category name="general.cache">
				<parent>general</parent>
				<showorder>5</showorder>
			</category>
			<category name="general.cache.general">
				<parent>general.cache</parent>
			</category>
			<category name="general.cache.memcached">
				<parent>general.cache</parent>
			</category>
			<category name="general.cache.redis">
				<parent>general.cache</parent>
			</category>
			<category name="general.payment">
				<parent>general</parent>
				<showorder>6</showorder>
			</category>
			<category name="general.payment.paidSubscription">
				<parent>general.payment</parent>
			</category>
			<!-- /general -->
			<!-- user -->
			<category name="user">
				<showorder>3</showorder>
			</category>
			<category name="user.general">
				<parent>user</parent>
			</category>
			<category name="user.profile">
				<parent>user</parent>
			</category>
			<category name="user.avatar">
				<parent>user.profile</parent>
			</category>
			<category name="user.signature">
				<parent>user.profile</parent>
			</category>
			<category name="user.title">
				<parent>user.profile</parent>
			</category>
			<category name="user.cleanup">
				<parent>user.profile</parent>
			</category>
			<category name="user.list">
				<parent>user</parent>
			</category>
			<category name="user.list.members">
				<parent>user.list</parent>
			</category>
			<category name="user.list.online">
				<parent>user.list</parent>
			</category>
			<category name="user.register">
				<parent>user</parent>
			</category>
			<category name="user.3rdPartyAuth">
				<parent>user.register</parent>
			</category>
			<category name="user.password">
				<parent>user.register</parent>
			</category>
			<category name="user.ban">
				<parent>user.register</parent>
			</category>
			<!-- /user -->
			<!-- security -->
			<category name="security">
				<showorder>4</showorder>
			</category>
			<category name="security.general">
				<parent>security</parent>
			</category>
			<category name="security.general.session">
				<parent>security.general</parent>
			</category>
			<category name="security.general.authentication">
				<parent>security.general</parent>
			</category>
			<category name="security.general.secrets">
				<parent>security.general</parent>
				<showorder>15</showorder>
			</category>
			<category name="security.blacklist">
				<parent>security</parent>
			</category>
			<category name="security.antispam">
				<parent>security</parent>
			</category>
			<category name="security.antispam.captcha">
				<parent>security.antispam</parent>
			</category>
			<category name="security.antispam.recaptcha">
				<parent>security.antispam</parent>
			</category>
			<category name="security.censorship">
				<parent>security</parent>
			</category>
			<category name="message.censorship">
				<parent>security.censorship</parent>
			</category>
			<!-- /security -->
			<!-- message -->
			<category name="message">
				<showorder>5</showorder>
			</category>
			<category name="message.general">
				<parent>message</parent>
			</category>
			<category name="message.general.share">
				<parent>message.general</parent>
			</category>
			<category name="message.general.likes">
				<parent>message.general</parent>
			</category>
			<category name="message.general.poll">
				<parent>message.general</parent>
				<options>module_poll</options>
			</category>
			<category name="message.general.edit">
				<parent>message.general</parent>
			</category>
			<category name="message.general.image">
				<parent>message.general</parent>
			</category>
			<category name="message.attachment">
				<parent>message</parent>
				<options>module_attachment</options>
			</category>
			<category name="message.sidebar">
				<parent>message</parent>
			</category>
			<category name="message.search">
				<parent>message</parent>
			</category>
			<!-- /message -->
			<category name="dashboard"/>
			<category name="dashboard.content">
				<parent>dashboard</parent>
			</category>
			<category name="dashboard.sidebar">
				<parent>dashboard</parent>
			</category>
			<!-- cms -->
			<category name="cms"/>
			<category name="cms.media">
				<parent>cms</parent>
			</category>
			<category name="cms.media.thumbnail">
				<parent>cms.media</parent>
			</category>
			<category name="cms.article">
				<parent>cms</parent>
			</category>
		</categories>
		<options>
			<option name="last_update_time">
				<categoryname>general</categoryname>
				<optiontype>integer</optiontype>
				<defaultvalue>0</defaultvalue>
				<hidden>1</hidden>
			</option>
			<!-- value will automatically be replaced during WCFSetup -->
			<option name="wcf_uuid">
				<categoryname>general</categoryname>
				<optiontype>text</optiontype>
				<defaultvalue>bd096261-15f4-5dc1-9767-01ce08d7c80b</defaultvalue>
				<hidden>1</hidden>
			</option>
			<option name="woltlab_branding">
				<categoryname>general</categoryname>
				<optiontype>integer</optiontype>
				<defaultvalue>1</defaultvalue>
				<hidden>1</hidden>
			</option>
			<option name="module_master_password">
				<categoryname>module.system</categoryname>
				<optiontype>boolean</optiontype>
				<defaultvalue>0</defaultvalue>
			</option>
			<option name="visitor_use_tiny_build">
				<categoryname>module.system</categoryname>
				<optiontype>boolean</optiontype>
				<defaultvalue>0</defaultvalue>
			</option>
			<option name="module_contact_form">
				<categoryname>module.system</categoryname>
				<optiontype>boolean</optiontype>
				<defaultvalue>0</defaultvalue>
			</option>
			<option name="log_ip_address">
				<categoryname>module.system</categoryname>
				<optiontype>boolean</optiontype>
				<defaultvalue>0</defaultvalue>
			</option>
			<option name="enable_woltlab_news">
				<categoryname>module.system</categoryname>
				<optiontype>boolean</optiontype>
				<defaultvalue>1</defaultvalue>
			</option>
			<!-- deprecated -->
			<option name="module_system_recaptcha">
				<categoryname>module.system</categoryname>
				<optiontype>boolean</optiontype>
				<defaultvalue>1</defaultvalue>
				<hidden>1</hidden>
			</option>
			<option name="module_cookie_policy_page">
				<categoryname>module.system</categoryname>
				<optiontype>boolean</optiontype>
				<defaultvalue>1</defaultvalue>
			</option>
			<option name="module_article">
				<categoryname>module.content</categoryname>
				<optiontype>boolean</optiontype>
				<defaultvalue>1</defaultvalue>
			</option>
<<<<<<< HEAD
			
=======
>>>>>>> 32f9c5d9
			<option name="module_smiley">
				<categoryname>module.customization</categoryname>
				<optiontype>boolean</optiontype>
				<defaultvalue>1</defaultvalue>
			</option>
			<option name="module_gravatar">
				<categoryname>module.user</categoryname>
				<optiontype>boolean</optiontype>
				<defaultvalue>0</defaultvalue>
			</option>
			<option name="module_users_online">
				<categoryname>module.user</categoryname>
				<optiontype>boolean</optiontype>
				<defaultvalue>1</defaultvalue>
			</option>
			<option name="module_user_rank">
				<categoryname>module.user</categoryname>
				<optiontype>boolean</optiontype>
				<defaultvalue>1</defaultvalue>
			</option>
			<option name="module_user_signature">
				<categoryname>module.user</categoryname>
				<optiontype>boolean</optiontype>
				<defaultvalue>1</defaultvalue>
			</option>
			<option name="module_members_list">
				<categoryname>module.user</categoryname>
				<optiontype>boolean</optiontype>
				<defaultvalue>1</defaultvalue>
			</option>
			<option name="module_team_page">
				<categoryname>module.user</categoryname>
				<optiontype>boolean</optiontype>
				<defaultvalue>1</defaultvalue>
			</option>
			<option name="module_user_cover_photo">
				<categoryname>module.user</categoryname>
				<optiontype>boolean</optiontype>
				<defaultvalue>1</defaultvalue>
			</option>
			<option name="module_like">
				<categoryname>module.community</categoryname>
				<optiontype>boolean</optiontype>
				<defaultvalue>1</defaultvalue>
			</option>
			<option name="module_user_profile_wall">
				<categoryname>module.user</categoryname>
				<optiontype>boolean</optiontype>
				<defaultvalue>1</defaultvalue>
			</option>
			<option name="module_trophy">
				<categoryname>module.user</categoryname>
				<optiontype>boolean</optiontype>
				<defaultvalue>1</defaultvalue>
			</option>
			<option name="module_tagging">
				<categoryname>module.content</categoryname>
				<optiontype>boolean</optiontype>
				<defaultvalue>1</defaultvalue>
			</option>
			<option name="module_poll">
				<categoryname>module.community</categoryname>
				<optiontype>boolean</optiontype>
				<defaultvalue>1</defaultvalue>
			</option>
			<option name="module_wcf_ad">
				<categoryname>module.customization</categoryname>
				<optiontype>boolean</optiontype>
				<defaultvalue>0</defaultvalue>
			</option>
			<option name="enable_debug_mode">
				<categoryname>module.development</categoryname>
				<optiontype>boolean</optiontype>
				<defaultvalue>0</defaultvalue>
			</option>
			<option name="enable_production_debug_mode">
				<categoryname>module.development</categoryname>
				<optiontype>boolean</optiontype>
				<defaultvalue>1</defaultvalue>
			</option>
			<option name="enable_benchmark">
				<categoryname>module.development</categoryname>
				<optiontype>boolean</optiontype>
				<defaultvalue>0</defaultvalue>
			</option>
			<option name="enable_developer_tools">
				<categoryname>module.development</categoryname>
				<optiontype>boolean</optiontype>
				<defaultvalue>0</defaultvalue>
			</option>
			<!-- general.page -->
			<option name="page_title">
				<categoryname>general.page</categoryname>
				<optiontype>textI18n</optiontype>
				<defaultvalue>WoltLab Suite</defaultvalue>
				<supporti18n>1</supporti18n>
			</option>
			<option name="page_description">
				<categoryname>general.page</categoryname>
				<optiontype>textI18n</optiontype>
				<supporti18n>1</supporti18n>
			</option>
			<option name="use_page_title_on_landing_page">
				<categoryname>general.page</categoryname>
				<optiontype>boolean</optiontype>
				<defaultvalue>1</defaultvalue>
			</option>
			<option name="meta_keywords">
				<categoryname>general.page</categoryname>
				<optiontype>textI18n</optiontype>
				<supporti18n>1</supporti18n>
			</option>
			<option name="meta_description">
				<categoryname>general.page</categoryname>
				<optiontype>textI18n</optiontype>
				<supporti18n>1</supporti18n>
			</option>
			<option name="og_image">
				<categoryname>general.page</categoryname>
				<optiontype>text</optiontype>
			</option>
			<option name="fb_share_app_id">
				<categoryname>general.page</categoryname>
				<optiontype>text</optiontype>
			</option>
			<option name="show_version_number">
				<categoryname>general.page</categoryname>
				<optiontype>boolean</optiontype>
				<defaultvalue>1</defaultvalue>
			</option>
			<option name="external_link_rel_nofollow">
				<categoryname>general.page</categoryname>
				<optiontype>boolean</optiontype>
				<defaultvalue>1</defaultvalue>
			</option>
			<option name="external_link_target_blank">
				<categoryname>general.page</categoryname>
				<optiontype>boolean</optiontype>
				<defaultvalue>0</defaultvalue>
			</option>
			<option name="show_update_notice_frontend">
				<categoryname>general.page</categoryname>
				<optiontype>boolean</optiontype>
				<defaultvalue>1</defaultvalue>
			</option>
			<option name="language_use_informal_variant">
				<categoryname>general.page</categoryname>
				<optiontype>boolean</optiontype>
				<defaultvalue>0</defaultvalue>
			</option>
			<option name="show_style_changer">
				<categoryname>general.page</categoryname>
				<optiontype>boolean</optiontype>
				<defaultvalue>0</defaultvalue>
			</option>
			<option name="enable_ad_rotation">
				<categoryname>general.page</categoryname>
				<optiontype>boolean</optiontype>
				<defaultvalue>1</defaultvalue>
				<options>module_wcf_ad</options>
			</option>
			<option name="enable_polling">
				<categoryname>general.page</categoryname>
				<optiontype>boolean</optiontype>
				<defaultvalue>1</defaultvalue>
				<enableoptions>enable_desktop_notifications,desktop_notification_package_id</enableoptions>
			</option>
			<option name="enable_desktop_notifications">
				<categoryname>general.page</categoryname>
				<optiontype>boolean</optiontype>
				<defaultvalue>1</defaultvalue>
				<enableoptions>desktop_notification_package_id</enableoptions>
			</option>
			<option name="desktop_notification_package_id">
				<categoryname>general.page</categoryname>
				<optiontype>desktopNotificationApplicationSelect</optiontype>
				<defaultvalue>1</defaultvalue>
			</option>
			<option name="page_logo_link_to_app_default">
				<categoryname>general.page</categoryname>
				<optiontype>boolean</optiontype>
				<defaultvalue>1</defaultvalue>
			</option>
			<option name="head_code">
				<categoryname>general.page</categoryname>
				<optiontype>textarea</optiontype>
			</option>
			<option name="footer_code">
				<categoryname>general.page</categoryname>
				<optiontype>textarea</optiontype>
			</option>
			<!-- legacy option, no longer used -->
			<option name="url_legacy_mode">
				<categoryname>hidden</categoryname>
				<optiontype>boolean</optiontype>
				<defaultvalue>0</defaultvalue>
			</option>
			<!-- /legacy option, no longer used -->
			<option name="url_omit_index_php">
				<categoryname>general.page.seo</categoryname>
				<optiontype>boolean</optiontype>
				<defaultvalue>0</defaultvalue>
			</option>
			<option name="url_title_component_replacement">
				<categoryname>general.page.seo</categoryname>
				<optiontype>textarea</optiontype>
			</option>
			<option name="sitemap_index_time_frame">
				<categoryname>general.page.sitemap</categoryname>
				<optiontype>integer</optiontype>
				<defaultvalue>365</defaultvalue>
				<minvalue>0</minvalue>
				<suffix>days</suffix>
			</option>
			<!-- /general.page -->
			<!-- offline -->
			<option name="offline">
				<categoryname>general.offline</categoryname>
				<optiontype>boolean</optiontype>
				<enableoptions>offline_message,offline_message_allow_html</enableoptions>
			</option>
			<option name="offline_message">
				<categoryname>general.offline</categoryname>
				<optiontype>textareaI18n</optiontype>
				<supporti18n>1</supporti18n>
			</option>
			<option name="offline_message_allow_html">
				<categoryname>general.offline</categoryname>
				<optiontype>boolean</optiontype>
			</option>
			<!-- /offline -->
			<!-- general.system.image -->
			<option name="image_adapter_type">
				<categoryname>general.system.image</categoryname>
				<optiontype>radioButton</optiontype>
				<defaultvalue>gd</defaultvalue>
				<selectoptions>gd:wcf.acp.option.image_adapter_type.gd
imagick:wcf.acp.option.image_adapter_type.imagick</selectoptions>
			</option>
			<!-- /general.system.image -->
			<!-- general.system.search -->
			<option name="search_engine">
				<categoryname>general.system.search</categoryname>
				<optiontype>radioButton</optiontype>
				<defaultvalue>mysql</defaultvalue>
				<selectoptions>mysql:wcf.acp.option.search_engine.mysql</selectoptions>
			</option>
			<!-- /general.system.search -->
			<!-- general.system.error -->
			<option name="exception_privacy">
				<categoryname>general.system.error</categoryname>
				<optiontype>radioButton</optiontype>
				<defaultvalue>reduced</defaultvalue>
				<selectoptions>public:wcf.acp.option.exception_privacy.public
reduced:wcf.acp.option.exception_privacy.reduced
private:wcf.acp.option.exception_privacy.private</selectoptions>
			</option>
			<!-- /general.system.error-->
			<!-- general.system.cookie -->
			<option name="cookie_prefix">
				<categoryname>general.system.cookie</categoryname>
				<optiontype>text</optiontype>
				<defaultvalue>wsc31_</defaultvalue>
				<validationpattern>^[a-zA-Z0-9_]+$</validationpattern>
			</option>
			<!-- /general.system.cookie-->
			<!-- general.system.http -->
			<option name="http_send_x_frame_options">
				<categoryname>general.system.http</categoryname>
				<optiontype>boolean</optiontype>
				<defaultvalue>1</defaultvalue>
			</option>
			<option name="http_enable_gzip">
				<categoryname>general.system.http</categoryname>
				<optiontype>boolean</optiontype>
				<defaultvalue>1</defaultvalue>
			</option>
			<!-- /general.system.http -->
			<!-- general.system.packageServer -->
			<option name="package_server_auth_code">
				<categoryname>general.system.packageServer</categoryname>
				<optiontype>text</optiontype>
			</option>
			<!-- /general.system.packageServer -->
			<!-- general.system.proxy -->
			<option name="proxy_server_http">
				<categoryname>general.system.proxy</categoryname>
				<optiontype>text</optiontype>
			</option>
			<!-- /general.system.proxy -->
			<!-- security.general.session -->
			<option name="session_timeout">
				<categoryname>security.general.session</categoryname>
				<optiontype>integer</optiontype>
				<defaultvalue>1800</defaultvalue>
				<minvalue>600</minvalue>
				<maxvalue>86400</maxvalue>
				<suffix>seconds</suffix>
			</option>
			<option name="user_online_timeout">
				<categoryname>security.general.session</categoryname>
				<optiontype>integer</optiontype>
				<defaultvalue>900</defaultvalue>
				<minvalue>1</minvalue>
				<suffix>seconds</suffix>
			</option>
			<option name="session_validate_ip_address">
				<categoryname>security.general.session</categoryname>
				<optiontype>boolean</optiontype>
				<defaultvalue>0</defaultvalue>
			</option>
			<option name="session_validate_user_agent">
				<categoryname>security.general.session</categoryname>
				<optiontype>boolean</optiontype>
				<defaultvalue>1</defaultvalue>
			</option>
			<option name="session_enable_virtualization">
				<categoryname>security.general.session</categoryname>
				<optiontype>boolean</optiontype>
				<defaultvalue>1</defaultvalue>
			</option>
			<!-- /security.general.session -->
			<!-- security.general.authentication -->
			<option name="enable_user_authentication_failure">
				<categoryname>security.general.authentication</categoryname>
				<optiontype>boolean</optiontype>
				<defaultvalue>1</defaultvalue>
				<enableoptions>user_authentication_failure_timeout,user_authentication_failure_ip_captcha,user_authentication_failure_ip_block,user_authentication_failure_user_captcha,user_authentication_failure_expiration</enableoptions>
			</option>
			<option name="user_authentication_failure_timeout">
				<categoryname>security.general.authentication</categoryname>
				<optiontype>integer</optiontype>
				<defaultvalue>7200</defaultvalue>
				<minvalue>300</minvalue>
				<maxvalue>86400</maxvalue>
				<suffix>seconds</suffix>
			</option>
			<option name="user_authentication_failure_ip_captcha">
				<categoryname>security.general.authentication</categoryname>
				<optiontype>integer</optiontype>
				<defaultvalue>3</defaultvalue>
				<minvalue>0</minvalue>
			</option>
			<option name="user_authentication_failure_ip_block">
				<categoryname>security.general.authentication</categoryname>
				<optiontype>integer</optiontype>
				<defaultvalue>10</defaultvalue>
				<minvalue>0</minvalue>
			</option>
			<option name="user_authentication_failure_user_captcha">
				<categoryname>security.general.authentication</categoryname>
				<optiontype>integer</optiontype>
				<defaultvalue>3</defaultvalue>
				<minvalue>0</minvalue>
			</option>
			<option name="user_authentication_failure_expiration">
				<categoryname>security.general.authentication</categoryname>
				<optiontype>integer</optiontype>
				<defaultvalue>30</defaultvalue>
				<minvalue>1</minvalue>
				<maxvalue>365</maxvalue>
				<suffix>days</suffix>
			</option>
			<!-- /security.general.authentication -->
			<!-- security.general.secrets -->
			<option name="signature_secret">
				<categoryname>security.general.secrets</categoryname>
				<optiontype>text</optiontype>
				<validationpattern>^.{15,}$</validationpattern>
			</option>
			<!-- /security.general.secrets -->
			<!-- security.blacklist -->
			<option name="blacklist_ip_addresses">
				<categoryname>security.blacklist</categoryname>
				<optiontype>textarea</optiontype>
			</option>
			<option name="blacklist_user_agents">
				<categoryname>security.blacklist</categoryname>
				<optiontype>textarea</optiontype>
			</option>
			<option name="blacklist_hostnames">
				<categoryname>security.blacklist</categoryname>
				<optiontype>textarea</optiontype>
			</option>
			<!-- /security.blacklist -->
			<!-- security.antispam.captcha -->
			<option name="captcha_type">
				<categoryname>security.antispam.captcha</categoryname>
				<optiontype>captchaSelect</optiontype>
				<defaultvalue>com.woltlab.wcf.recaptcha</defaultvalue>
				<enableoptions>:!register_use_captcha,!lost_password_use_captcha,!profile_mail_use_captcha,!search_use_captcha</enableoptions>
				<allowemptyvalue>1</allowemptyvalue>
			</option>
			<option name="register_use_captcha">
				<categoryname>security.antispam.captcha</categoryname>
				<optiontype>boolean</optiontype>
				<defaultvalue>1</defaultvalue>
			</option>
			<option name="lost_password_use_captcha">
				<categoryname>security.antispam.captcha</categoryname>
				<optiontype>boolean</optiontype>
				<defaultvalue>1</defaultvalue>
			</option>
			<option name="profile_mail_use_captcha">
				<categoryname>security.antispam.captcha</categoryname>
				<optiontype>boolean</optiontype>
				<defaultvalue>1</defaultvalue>
			</option>
			<option name="search_use_captcha">
				<categoryname>security.antispam.captcha</categoryname>
				<optiontype>boolean</optiontype>
				<defaultvalue>0</defaultvalue>
			</option>
			<!-- /security.antispam.captcha -->
			<!-- security.antispam.recaptcha -->
			<option name="recaptcha_publickey">
				<categoryname>security.antispam.recaptcha</categoryname>
				<optiontype>text</optiontype>
				<validationpattern>^[^/]*$</validationpattern>
				<showorder>1</showorder>
			</option>
			<option name="recaptcha_privatekey">
				<categoryname>security.antispam.recaptcha</categoryname>
				<optiontype>text</optiontype>
				<validationpattern>^[^/]*$</validationpattern>
				<showorder>2</showorder>
			</option>
			<option name="recaptcha_publickey_invisible">
				<categoryname>security.antispam.recaptcha</categoryname>
				<optiontype>text</optiontype>
				<validationpattern>^[^/]*$</validationpattern>
				<showorder>3</showorder>
			</option>
			<option name="recaptcha_privatekey_invisible">
				<categoryname>security.antispam.recaptcha</categoryname>
				<optiontype>text</optiontype>
				<validationpattern>^[^/]*$</validationpattern>
				<showorder>4</showorder>
			</option>
			<!-- /security.antispam.recaptcha -->
			<!-- general.system.date -->
			<option name="timezone">
				<categoryname>general.system.date</categoryname>
				<optiontype>timezone</optiontype>
				<defaultvalue>Europe/London</defaultvalue>
			</option>
			<!-- /general.system.date -->
			<!-- general.system.googleMaps -->
			<option name="google_maps_api_key">
				<categoryname>general.system.googleMaps</categoryname>
				<optiontype>text</optiontype>
				<showorder>1</showorder>
			</option>
			<option name="google_maps_zoom">
				<categoryname>general.system.googleMaps</categoryname>
				<optiontype>select</optiontype>
				<defaultvalue>13</defaultvalue>
				<selectoptions>1
2
3
4
5
6
7
8
9
10
11
12
13
14
15
16
17</selectoptions>
			</option>
			<option name="google_maps_type">
				<categoryname>general.system.googleMaps</categoryname>
				<optiontype>select</optiontype>
				<defaultvalue>hybrid</defaultvalue>
				<selectoptions>map:wcf.acp.option.google_maps_type.map
satellite:wcf.acp.option.google_maps_type.satellite
hybrid:wcf.acp.option.google_maps_type.hybrid
physical:wcf.acp.option.google_maps_type.physical</selectoptions>
			</option>
			<option name="google_maps_enable_scale_control">
				<categoryname>general.system.googleMaps</categoryname>
				<optiontype>boolean</optiontype>
				<defaultvalue>0</defaultvalue>
			</option>
			<option name="google_maps_enable_dragging">
				<categoryname>general.system.googleMaps</categoryname>
				<optiontype>boolean</optiontype>
				<defaultvalue>1</defaultvalue>
			</option>
			<option name="google_maps_enable_scroll_wheel_zoom">
				<categoryname>general.system.googleMaps</categoryname>
				<optiontype>boolean</optiontype>
				<defaultvalue>0</defaultvalue>
			</option>
			<option name="google_maps_enable_double_click_zoom">
				<categoryname>general.system.googleMaps</categoryname>
				<optiontype>boolean</optiontype>
				<defaultvalue>1</defaultvalue>
			</option>
			<option name="google_maps_default_latitude">
				<categoryname>general.system.googleMaps</categoryname>
				<optiontype>float</optiontype>
				<defaultvalue>52.517</defaultvalue>
			</option>
			<option name="google_maps_default_longitude">
				<categoryname>general.system.googleMaps</categoryname>
				<optiontype>float</optiontype>
				<defaultvalue>13.4</defaultvalue>
			</option>
			<option name="google_maps_access_user_location">
				<categoryname>general.system.googleMaps</categoryname>
				<optiontype>boolean</optiontype>
				<defaultvalue>1</defaultvalue>
			</option>
			<!-- /general.system.googleMaps -->
			<!-- general.mail.general -->
			<option name="mail_from_name">
				<categoryname>general.mail.general</categoryname>
				<optiontype>text</optiontype>
			</option>
			<option name="mail_from_address">
				<categoryname>general.mail.general</categoryname>
				<optiontype>text</optiontype>
				<validationpattern>^.+@.+\..+$</validationpattern>
			</option>
			<option name="mail_admin_address">
				<categoryname>general.mail.general</categoryname>
				<optiontype>text</optiontype>
				<validationpattern>^.+@.+\..+$</validationpattern>
			</option>
			<option name="mail_signature">
				<categoryname>general.mail.general</categoryname>
				<optiontype>textareaI18n</optiontype>
				<supporti18n>1</supporti18n>
			</option>
			<!-- /general.mail.general -->
			<!-- general.mail.send -->
			<option name="mail_send_method">
				<categoryname>general.mail.send</categoryname>
				<optiontype>radioButton</optiontype>
				<defaultvalue>php</defaultvalue>
				<enableoptions>php:mail_use_f_param,!mail_smtp_host,!mail_smtp_port,!mail_smtp_starttls,!mail_smtp_user,!mail_smtp_password
smtp:!mail_use_f_param,mail_smtp_host,mail_smtp_port,mail_smtp_starttls,mail_smtp_user,mail_smtp_password
debug:!mail_use_f_param,!mail_smtp_host,!mail_smtp_port,!mail_smtp_starttls,!mail_smtp_user,!mail_smtp_password</enableoptions>
				<selectoptions>php:wcf.acp.option.mail_send_method.php
smtp:wcf.acp.option.mail_send_method.smtp
debug:wcf.acp.option.mail_send_method.debug</selectoptions>
			</option>
			<option name="mail_smtp_host">
				<categoryname>general.mail.send</categoryname>
				<optiontype>text</optiontype>
			</option>
			<option name="mail_smtp_port">
				<categoryname>general.mail.send</categoryname>
				<optiontype>integer</optiontype>
				<defaultvalue>25</defaultvalue>
				<minvalue>0</minvalue>
				<maxvalue>65535</maxvalue>
			</option>
			<option name="mail_smtp_starttls">
				<categoryname>general.mail.send</categoryname>
				<optiontype>radioButton</optiontype>
				<defaultvalue>may</defaultvalue>
				<selectoptions>none:wcf.acp.option.mail_smtp_starttls.none
may:wcf.acp.option.mail_smtp_starttls.may
encrypt:wcf.acp.option.mail_smtp_starttls.encrypt</selectoptions>
			</option>
			<option name="mail_smtp_user">
				<categoryname>general.mail.send</categoryname>
				<optiontype>text</optiontype>
				<disableAutocomplete>1</disableAutocomplete>
			</option>
			<option name="mail_smtp_password">
				<categoryname>general.mail.send</categoryname>
				<optiontype>password</optiontype>
			</option>
			<option name="mail_use_f_param">
				<categoryname>general.mail.send</categoryname>
				<optiontype>boolean</optiontype>
				<defaultvalue>1</defaultvalue>
			</option>
			<!-- /general.mail.send -->
			<!-- general.cache -->
			<option name="cache_source_type">
				<categoryname>general.cache.general</categoryname>
				<optiontype>radioButton</optiontype>
				<defaultvalue>disk</defaultvalue>
				<enableoptions>disk:!cache_source_memcached_host,!cache_source_redis_host
memcached:cache_source_memcached_host,!cache_source_redis_host
redis:cache_source_redis_host,!cache_source_memcached_host</enableoptions>
				<selectoptions>disk:wcf.acp.option.cache_source_type.disk
memcached:wcf.acp.option.cache_source_type.memcached
redis:wcf.acp.option.cache_source_type.redis</selectoptions>
			</option>
			<option name="cache_source_memcached_host">
				<categoryname>general.cache.memcached</categoryname>
				<optiontype>textarea</optiontype>
			</option>
			<option name="cache_source_redis_host">
				<categoryname>general.cache.redis</categoryname>
				<optiontype>text</optiontype>
			</option>
			<!-- /general.cache -->
			<!-- general.payment -->
			<option name="available_payment_methods">
				<categoryname>general.payment</categoryname>
				<optiontype>paymentMethodSelect</optiontype>
			</option>
			<option name="paypal_email_address">
				<categoryname>general.payment</categoryname>
				<optiontype>text</optiontype>
			</option>
			<option name="module_paid_subscription">
				<categoryname>general.payment.paidSubscription</categoryname>
				<optiontype>boolean</optiontype>
			</option>
			<option name="paid_subscription_enable_tos_confirmation">
				<categoryname>general.payment.paidSubscription</categoryname>
				<optiontype>boolean</optiontype>
				<enableoptions>paid_subscription_tos_url</enableoptions>
			</option>
			<option name="paid_subscription_tos_url">
				<categoryname>general.payment.paidSubscription</categoryname>
				<optiontype>text</optiontype>
			</option>
			<!-- /general.payment -->
			<option name="attachment_storage">
				<categoryname>message.attachment</categoryname>
				<optiontype>text</optiontype>
			</option>
			<option name="attachment_enable_thumbnails">
				<categoryname>message.attachment</categoryname>
				<optiontype>boolean</optiontype>
				<defaultvalue>1</defaultvalue>
				<enableoptions>attachment_retain_dimensions,attachment_thumbnail_height,attachment_thumbnail_width</enableoptions>
			</option>
			<option name="attachment_retain_dimensions">
				<categoryname>message.attachment</categoryname>
				<optiontype>boolean</optiontype>
				<defaultvalue>0</defaultvalue>
			</option>
			<option name="attachment_thumbnail_height">
				<categoryname>message.attachment</categoryname>
				<optiontype>integer</optiontype>
				<defaultvalue>198</defaultvalue>
				<minvalue>96</minvalue>
				<suffix>pixel</suffix>
			</option>
			<option name="attachment_thumbnail_width">
				<categoryname>message.attachment</categoryname>
				<optiontype>integer</optiontype>
				<defaultvalue>352</defaultvalue>
				<minvalue>96</minvalue>
				<suffix>pixel</suffix>
			</option>
			<!-- message.general.edit -->
			<option name="module_edit_history">
				<categoryname>message.general.edit</categoryname>
				<optiontype>boolean</optiontype>
				<defaultvalue>1</defaultvalue>
				<enableoptions>edit_history_expiration</enableoptions>
			</option>
			<option name="edit_history_expiration">
				<categoryname>message.general.edit</categoryname>
				<optiontype>integer</optiontype>
				<defaultvalue>90</defaultvalue>
				<minvalue>0</minvalue>
				<suffix>days</suffix>
			</option>
			<!-- /message.general.edit -->
			<!-- message.general.share -->
			<option name="enable_share_buttons">
				<categoryname>message.general.share</categoryname>
				<optiontype>boolean</optiontype>
				<defaultvalue>1</defaultvalue>
			</option>
			<option name="share_buttons_providers">
				<categoryname>message.general.share</categoryname>
				<optiontype>checkboxes</optiontype>
				<defaultvalue>Facebook
Twitter
Google
Reddit
LinkedIn
Pinterest</defaultvalue>
				<selectoptions>Facebook
Twitter
Google
Reddit
WhatsApp
LinkedIn
Pinterest
XING</selectoptions>
			</option>
			<!-- /message.general.share -->
			<!-- message.general.image -->
			<option name="image_allow_external_source">
				<categoryname>message.general.image</categoryname>
				<optiontype>boolean</optiontype>
				<defaultvalue>0</defaultvalue>
				<enableoptions>!image_external_source_whitelist</enableoptions>
			</option>
			<option name="image_external_source_whitelist">
				<categoryname>message.general.image</categoryname>
				<optiontype>textarea</optiontype>
			</option>
			<option name="message_force_secure_images">
				<categoryname>message.general.image</categoryname>
				<optiontype>boolean</optiontype>
				<defaultvalue>0</defaultvalue>
			</option>
			<option name="module_image_proxy">
				<categoryname>message.general.image</categoryname>
				<optiontype>boolean</optiontype>
				<defaultvalue>0</defaultvalue>
				<enableoptions>image_proxy_insecure_only,image_proxy_enable_prune,image_proxy_expiration,image_proxy_host_whitelist</enableoptions>
			</option>
			<option name="image_proxy_insecure_only">
				<categoryname>message.general.image</categoryname>
				<optiontype>boolean</optiontype>
				<defaultvalue>0</defaultvalue>
			</option>
			<option name="image_proxy_enable_prune">
				<categoryname>message.general.image</categoryname>
				<optiontype>boolean</optiontype>
				<defaultvalue>1</defaultvalue>
				<enableoptions>image_proxy_expiration</enableoptions>
			</option>
			<option name="image_proxy_expiration">
				<categoryname>message.general.image</categoryname>
				<optiontype>integer</optiontype>
				<defaultvalue>14</defaultvalue>
				<minvalue>7</minvalue>
				<maxvalue>30</maxvalue>
				<suffix>days</suffix>
			</option>
			<option name="image_proxy_host_whitelist">
				<categoryname>message.general.image</categoryname>
				<optiontype>textarea</optiontype>
			</option>
			<!-- /message.general.image -->
			<!-- message.censorship -->
			<option name="enable_censorship">
				<categoryname>message.censorship</categoryname>
				<optiontype>boolean</optiontype>
				<enableoptions>censored_words</enableoptions>
			</option>
			<option name="censored_words">
				<categoryname>message.censorship</categoryname>
				<optiontype>textarea</optiontype>
			</option>
			<!-- /message.censorship -->
			<option name="register_enable_password_security_check">
				<categoryname>user.password</categoryname>
				<optiontype>boolean</optiontype>
				<enableoptions>register_password_min_length,register_password_must_contain_lower_case,register_password_must_contain_upper_case,register_password_must_contain_digit,register_password_must_contain_special_char</enableoptions>
			</option>
			<option name="register_password_min_length">
				<categoryname>user.password</categoryname>
				<optiontype>integer</optiontype>
				<defaultvalue>8</defaultvalue>
				<minvalue>0</minvalue>
				<suffix>chars</suffix>
			</option>
			<option name="register_password_must_contain_lower_case">
				<categoryname>user.password</categoryname>
				<optiontype>boolean</optiontype>
				<defaultvalue>1</defaultvalue>
			</option>
			<option name="register_password_must_contain_upper_case">
				<categoryname>user.password</categoryname>
				<optiontype>boolean</optiontype>
				<defaultvalue>1</defaultvalue>
			</option>
			<option name="register_password_must_contain_digit">
				<categoryname>user.password</categoryname>
				<optiontype>boolean</optiontype>
				<defaultvalue>1</defaultvalue>
			</option>
			<option name="register_password_must_contain_special_char">
				<categoryname>user.password</categoryname>
				<optiontype>boolean</optiontype>
				<defaultvalue>1</defaultvalue>
			</option>
			<!-- /user.password -->
			<!-- user.ban -->
			<option name="register_forbidden_usernames">
				<categoryname>user.ban</categoryname>
				<optiontype>textarea</optiontype>
			</option>
			<option name="register_forbidden_emails">
				<categoryname>user.ban</categoryname>
				<optiontype>textarea</optiontype>
			</option>
			<option name="register_allowed_emails">
				<categoryname>user.ban</categoryname>
				<optiontype>textarea</optiontype>
			</option>
			<!-- /user.ban -->
			<!-- user.register -->
			<option name="force_login">
				<categoryname>user.register</categoryname>
				<optiontype>boolean</optiontype>
			</option>
			<option name="register_disabled">
				<categoryname>user.register</categoryname>
				<optiontype>boolean</optiontype>
				<enableoptions>!register_enable_disclaimer,!register_admin_notification,!register_activation_method</enableoptions>
			</option>
			<option name="register_enable_disclaimer">
				<categoryname>user.register</categoryname>
				<optiontype>boolean</optiontype>
				<defaultvalue>1</defaultvalue>
			</option>
			<option name="register_admin_notification">
				<categoryname>user.register</categoryname>
				<optiontype>boolean</optiontype>
			</option>
			<option name="register_activation_method">
				<categoryname>user.register</categoryname>
				<optiontype>radioButton</optiontype>
				<defaultvalue>1</defaultvalue>
				<selectoptions>0:wcf.acp.option.register_activation_method.disabled
1:wcf.acp.option.register_activation_method.byUser
2:wcf.acp.option.register_activation_method.byAdmin</selectoptions>
			</option>
			<option name="register_username_min_length">
				<categoryname>user.register</categoryname>
				<optiontype>integer</optiontype>
				<defaultvalue>3</defaultvalue>
				<minvalue>3</minvalue>
				<maxvalue>100</maxvalue>
				<suffix>chars</suffix>
			</option>
			<option name="register_username_max_length">
				<categoryname>user.register</categoryname>
				<optiontype>integer</optiontype>
				<defaultvalue>25</defaultvalue>
				<minvalue>3</minvalue>
				<maxvalue>100</maxvalue>
				<suffix>chars</suffix>
			</option>
			<option name="register_username_force_ascii">
				<categoryname>user.register</categoryname>
				<optiontype>boolean</optiontype>
				<defaultvalue>1</defaultvalue>
			</option>
			<option name="register_min_user_age">
				<categoryname>user.register</categoryname>
				<optiontype>integer</optiontype>
				<defaultvalue>0</defaultvalue>
				<minvalue>0</minvalue>
				<suffix>years</suffix>
			</option>
			<!-- /user.register -->
			<!-- user.3rdPartyAuth -->
			<option name="github_public_key">
				<categoryname>user.3rdPartyAuth</categoryname>
				<optiontype>text</optiontype>
			</option>
			<option name="github_private_key">
				<categoryname>user.3rdPartyAuth</categoryname>
				<optiontype>text</optiontype>
			</option>
			<option name="twitter_public_key">
				<categoryname>user.3rdPartyAuth</categoryname>
				<optiontype>text</optiontype>
			</option>
			<option name="twitter_private_key">
				<categoryname>user.3rdPartyAuth</categoryname>
				<optiontype>text</optiontype>
			</option>
			<option name="facebook_public_key">
				<categoryname>user.3rdPartyAuth</categoryname>
				<optiontype>text</optiontype>
			</option>
			<option name="facebook_private_key">
				<categoryname>user.3rdPartyAuth</categoryname>
				<optiontype>text</optiontype>
			</option>
			<option name="google_public_key">
				<categoryname>user.3rdPartyAuth</categoryname>
				<optiontype>text</optiontype>
			</option>
			<option name="google_private_key">
				<categoryname>user.3rdPartyAuth</categoryname>
				<optiontype>text</optiontype>
			</option>
			<!-- /user.3rdPartyAuth -->
			<!-- user.avatar -->
			<option name="avatar_default_type">
				<categoryname>user.avatar</categoryname>
				<optiontype>select</optiontype>
				<defaultvalue>initials</defaultvalue>
				<selectoptions>initials:wcf.acp.option.avatar_default_type.initials
silhouette:wcf.acp.option.avatar_default_type.silhouette</selectoptions>
			</option>
			<option name="gravatar_default_type">
				<categoryname>user.avatar</categoryname>
				<optiontype>select</optiontype>
				<defaultvalue>404</defaultvalue>
				<options>module_gravatar</options>
				<selectoptions>404:wcf.acp.option.gravatar_default_type.404
identicon:wcf.acp.option.gravatar_default_type.identicon
wavatar:wcf.acp.option.gravatar_default_type.wavatar
monsterid:wcf.acp.option.gravatar_default_type.monsterid
retro:wcf.acp.option.gravatar_default_type.retro</selectoptions>
			</option>
			<!-- /user.avatar -->
			<!-- user.signature -->
			<option name="signature_max_image_height">
				<categoryname>user.signature</categoryname>
				<optiontype>integer</optiontype>
				<defaultvalue>150</defaultvalue>
				<options>module_user_signature</options>
				<minvalue>0</minvalue>
				<suffix>pixel</suffix>
			</option>
			<!-- /user.signature -->
			<!-- user.title -->
			<option name="user_title_max_length">
				<categoryname>user.title</categoryname>
				<optiontype>integer</optiontype>
				<defaultvalue>25</defaultvalue>
				<options>module_user_rank</options>
				<minvalue>0</minvalue>
				<suffix>chars</suffix>
			</option>
			<option name="user_forbidden_titles">
				<categoryname>user.title</categoryname>
				<optiontype>textarea</optiontype>
				<options>module_user_rank</options>
			</option>
			<!-- /user.title -->
			<!-- user.profile -->
			<option name="profile_show_old_username">
				<categoryname>user.profile</categoryname>
				<optiontype>integer</optiontype>
				<defaultvalue>182</defaultvalue>
				<minvalue>0</minvalue>
				<suffix>days</suffix>
			</option>
			<option name="profile_enable_visitors">
				<categoryname>user.profile</categoryname>
				<optiontype>boolean</optiontype>
				<defaultvalue>1</defaultvalue>
			</option>
			<!-- /user.profile -->
			<!-- user.list.members -->
			<option name="members_list_users_per_page">
				<categoryname>user.list.members</categoryname>
				<optiontype>integer</optiontype>
				<defaultvalue>30</defaultvalue>
				<minvalue>5</minvalue>
				<maxvalue>100</maxvalue>
			</option>
			<option name="members_list_default_sort_field">
				<categoryname>user.list.members</categoryname>
				<optiontype>select</optiontype>
				<defaultvalue>username</defaultvalue>
				<selectoptions>username:wcf.user.username
registrationDate:wcf.user.registrationDate
activityPoints:wcf.user.activityPoint
likesReceived:wcf.like.likesReceived
lastActivityTime:wcf.user.usersOnline.lastActivity</selectoptions>
			</option>
			<option name="members_list_default_sort_order">
				<categoryname>user.list.members</categoryname>
				<optiontype>select</optiontype>
				<defaultvalue>DESC</defaultvalue>
				<selectoptions>ASC:wcf.global.sortOrder.ascending
DESC:wcf.global.sortOrder.descending</selectoptions>
			</option>
			<!-- /user.list.members -->
			<!-- user.list.online -->
			<option name="users_online_show_guests">
				<categoryname>user.list.online</categoryname>
				<optiontype>boolean</optiontype>
				<defaultvalue>1</defaultvalue>
			</option>
			<option name="users_online_show_robots">
				<categoryname>user.list.online</categoryname>
				<optiontype>boolean</optiontype>
				<defaultvalue>1</defaultvalue>
			</option>
			<option name="users_online_default_sort_field">
				<categoryname>user.list.online</categoryname>
				<optiontype>select</optiontype>
				<defaultvalue>lastActivityTime</defaultvalue>
				<selectoptions>username:wcf.user.username
lastActivityTime:wcf.user.usersOnline.lastActivity
requestURI:wcf.user.usersOnline.location</selectoptions>
			</option>
			<option name="users_online_default_sort_order">
				<categoryname>user.list.online</categoryname>
				<optiontype>select</optiontype>
				<defaultvalue>DESC</defaultvalue>
				<selectoptions>ASC:wcf.global.sortOrder.ascending
DESC:wcf.global.sortOrder.descending</selectoptions>
			</option>
			<option name="users_online_page_refresh">
				<categoryname>user.list.online</categoryname>
				<optiontype>integer</optiontype>
				<defaultvalue>0</defaultvalue>
				<minvalue>0</minvalue>
				<suffix>seconds</suffix>
			</option>
			<option name="users_online_record_no_guests">
				<categoryname>user.list.online</categoryname>
				<optiontype>boolean</optiontype>
				<defaultvalue>1</defaultvalue>
				<options>module_users_online</options>
			</option>
			<option name="users_online_enable_legend">
				<categoryname>user.list.online</categoryname>
				<optiontype>boolean</optiontype>
				<defaultvalue>1</defaultvalue>
				<options>module_users_online</options>
			</option>
			<option name="users_online_record">
				<categoryname>user.list.online</categoryname>
				<optiontype>integer</optiontype>
				<hidden>1</hidden>
			</option>
			<option name="users_online_record_time">
				<categoryname>user.list.online</categoryname>
				<optiontype>integer</optiontype>
				<hidden>1</hidden>
			</option>
			<option name="user_ip_address_searchengine">
				<categoryname>user.list.online</categoryname>
				<optiontype>text</optiontype>
<<<<<<< HEAD
				<defaultvalue><![CDATA[]]></defaultvalue>
=======
>>>>>>> 32f9c5d9
			</option>
			<!-- /user.list.online -->
			<!-- user.cleanup -->
			<option name="user_cleanup_notification_lifetime">
				<categoryname>user.cleanup</categoryname>
				<optiontype>integer</optiontype>
				<defaultvalue>14</defaultvalue>
				<minvalue>0</minvalue>
				<suffix>days</suffix>
			</option>
			<option name="user_cleanup_activity_event_lifetime">
				<categoryname>user.cleanup</categoryname>
				<optiontype>integer</optiontype>
				<defaultvalue>60</defaultvalue>
				<minvalue>0</minvalue>
				<suffix>days</suffix>
			</option>
			<option name="user_cleanup_profile_visitor_lifetime">
				<categoryname>user.cleanup</categoryname>
				<optiontype>integer</optiontype>
				<defaultvalue>60</defaultvalue>
				<minvalue>0</minvalue>
				<suffix>days</suffix>
			</option>
			<!-- /user.cleanup -->
			<option name="like_allow_for_own_content">
				<categoryname>message.general.likes</categoryname>
				<optiontype>boolean</optiontype>
				<defaultvalue>0</defaultvalue>
				<options>module_like</options>
			</option>
			<option name="like_enable_dislike">
				<categoryname>message.general.likes</categoryname>
				<optiontype>boolean</optiontype>
				<defaultvalue>0</defaultvalue>
				<options>module_like</options>
				<hidden>1</hidden>
			</option>
			<option name="like_show_summary">
				<categoryname>message.general.likes</categoryname>
				<optiontype>boolean</optiontype>
				<defaultvalue>0</defaultvalue>
				<options>module_like</options>
				<hidden>1</hidden>
			</option>
			<option name="message_sidebar_enable_online_status">
				<categoryname>message.sidebar</categoryname>
				<optiontype>boolean</optiontype>
				<defaultvalue>1</defaultvalue>
			</option>
			<option name="message_sidebar_enable_likes_received">
				<categoryname>message.sidebar</categoryname>
				<optiontype>boolean</optiontype>
				<defaultvalue>1</defaultvalue>
				<options>module_like</options>
			</option>
			<option name="message_sidebar_enable_activity_points">
				<categoryname>message.sidebar</categoryname>
				<optiontype>boolean</optiontype>
				<defaultvalue>0</defaultvalue>
			</option>
			<option name="message_sidebar_enable_user_online_marking">
				<categoryname>message.sidebar</categoryname>
				<optiontype>boolean</optiontype>
				<defaultvalue>1</defaultvalue>
				<options>module_users_online</options>
			</option>
			<option name="message_sidebar_enable_trophy_points">
				<categoryname>message.sidebar</categoryname>
				<optiontype>boolean</optiontype>
				<defaultvalue>1</defaultvalue>
				<options>module_trophy</options>
			</option>
			<option name="message_sidebar_enable_articles">
				<categoryname>message.sidebar</categoryname>
				<optiontype>boolean</optiontype>
				<defaultvalue>1</defaultvalue>
			</option>
			<option name="message_sidebar_user_options">
				<categoryname>message.sidebar</categoryname>
				<optiontype>useroptions</optiontype>
				<issortable>1</issortable>
			</option>
			<!-- message.general -->
			<option name="tagging_max_tag_length">
				<categoryname>message.general</categoryname>
				<optiontype>integer</optiontype>
				<defaultvalue>30</defaultvalue>
				<options>module_tagging</options>
				<minvalue>1</minvalue>
				<maxvalue>255</maxvalue>
				<suffix>chars</suffix>
			</option>
			<option name="message_max_quote_depth">
				<categoryname>message.general</categoryname>
				<optiontype>integer</optiontype>
				<defaultvalue>1</defaultvalue>
				<minvalue>0</minvalue>
				<maxvalue>255</maxvalue>
			</option>
<<<<<<< HEAD
			
=======
>>>>>>> 32f9c5d9
			<option name="message_enable_toc">
				<categoryname>message.general</categoryname>
				<optiontype>boolean</optiontype>
				<defaultvalue>1</defaultvalue>
			</option>
			<!-- /message.general -->
			<option name="search_results_per_page">
				<categoryname>message.search</categoryname>
				<optiontype>integer</optiontype>
				<defaultvalue>20</defaultvalue>
				<minvalue>5</minvalue>
				<maxvalue>40</maxvalue>
			</option>
			<option name="search_default_sort_field">
				<categoryname>message.search</categoryname>
				<optiontype>select</optiontype>
				<defaultvalue>time</defaultvalue>
				<selectoptions>relevance:wcf.search.sortBy.relevance
subject:wcf.global.subject
time:wcf.search.sortBy.time
username:wcf.search.sortBy.username</selectoptions>
			</option>
			<option name="search_default_sort_order">
				<categoryname>message.search</categoryname>
				<optiontype>select</optiontype>
				<defaultvalue>DESC</defaultvalue>
				<selectoptions>ASC:wcf.global.sortOrder.ascending
DESC:wcf.global.sortOrder.descending</selectoptions>
			</option>
			<!-- message.general.poll -->
			<option name="poll_max_options">
				<categoryname>message.general.poll</categoryname>
				<optiontype>integer</optiontype>
				<defaultvalue>20</defaultvalue>
				<minvalue>2</minvalue>
				<maxvalue>100</maxvalue>
			</option>
			<option name="poll_full_width">
				<categoryname>message.general.poll</categoryname>
				<optiontype>boolean</optiontype>
				<defaultvalue>0</defaultvalue>
			</option>
			<!-- /message.general.poll -->
			<!-- cms.media.thumbnail -->
			<option name="media_small_thumbnail_width">
				<categoryname>cms.media.thumbnail</categoryname>
				<optiontype>integer</optiontype>
				<defaultvalue>280</defaultvalue>
				<minvalue>145</minvalue>
				<maxvalue>400</maxvalue>
				<suffix>pixel</suffix>
			</option>
			<option name="media_small_thumbnail_height">
				<categoryname>cms.media.thumbnail</categoryname>
				<optiontype>integer</optiontype>
				<defaultvalue>210</defaultvalue>
				<minvalue>145</minvalue>
				<maxvalue>300</maxvalue>
				<suffix>pixel</suffix>
			</option>
			<option name="media_small_thumbnail_retain_dimensions">
				<categoryname>cms.media.thumbnail</categoryname>
				<optiontype>boolean</optiontype>
				<defaultvalue>1</defaultvalue>
			</option>
			<option name="media_medium_thumbnail_width">
				<categoryname>cms.media.thumbnail</categoryname>
				<optiontype>integer</optiontype>
				<defaultvalue>560</defaultvalue>
				<minvalue>400</minvalue>
				<maxvalue>900</maxvalue>
				<suffix>pixel</suffix>
			</option>
			<option name="media_medium_thumbnail_height">
				<categoryname>cms.media.thumbnail</categoryname>
				<optiontype>integer</optiontype>
				<defaultvalue>420</defaultvalue>
				<minvalue>300</minvalue>
				<maxvalue>700</maxvalue>
				<suffix>pixel</suffix>
			</option>
			<option name="media_medium_thumbnail_retain_dimensions">
				<categoryname>cms.media.thumbnail</categoryname>
				<optiontype>boolean</optiontype>
				<defaultvalue>1</defaultvalue>
			</option>
			<option name="media_large_thumbnail_width">
				<categoryname>cms.media.thumbnail</categoryname>
				<optiontype>integer</optiontype>
				<defaultvalue>1200</defaultvalue>
				<minvalue>900</minvalue>
				<suffix>pixel</suffix>
			</option>
			<option name="media_large_thumbnail_height">
				<categoryname>cms.media.thumbnail</categoryname>
				<optiontype>integer</optiontype>
				<defaultvalue>900</defaultvalue>
				<minvalue>700</minvalue>
				<suffix>pixel</suffix>
			</option>
			<option name="media_large_thumbnail_retain_dimensions">
				<categoryname>cms.media.thumbnail</categoryname>
				<optiontype>boolean</optiontype>
				<defaultvalue>1</defaultvalue>
			</option>
			<!-- /cms.media.thumbnail -->
			<!-- cms.article -->
			<option name="article_show_about_author">
				<categoryname>cms.article</categoryname>
				<optiontype>boolean</optiontype>
				<defaultvalue>0</defaultvalue>
				<options>module_article</options>
			</option>
			<option name="article_enable_comments_default_value">
				<categoryname>cms.article</categoryname>
				<optiontype>boolean</optiontype>
				<defaultvalue>1</defaultvalue>
				<options>module_article</options>
			</option>
			<option name="article_enable_like">
				<categoryname>cms.article</categoryname>
				<optiontype>boolean</optiontype>
				<defaultvalue>1</defaultvalue>
				<options>module_article</options>
			</option>
			<option name="article_enable_visit_tracking">
				<categoryname>cms.article</categoryname>
				<optiontype>boolean</optiontype>
				<defaultvalue>1</defaultvalue>
				<options>module_article</options>
			</option>
			<option name="articles_per_page">
				<categoryname>cms.article</categoryname>
				<optiontype>integer</optiontype>
				<defaultvalue>20</defaultvalue>
				<options>module_article</options>
				<minvalue>1</minvalue>
			</option>
			<option name="article_related_articles">
				<categoryname>cms.article</categoryname>
				<optiontype>integer</optiontype>
				<defaultvalue>3</defaultvalue>
				<options>module_article</options>
				<minvalue>0</minvalue>
			</option>
			<option name="article_related_articles_match_threshold">
				<categoryname>cms.article</categoryname>
				<optiontype>integer</optiontype>
				<defaultvalue>50</defaultvalue>
				<options>module_article</options>
				<minvalue>1</minvalue>
				<maxvalue>100</maxvalue>
				<suffix>percent</suffix>
			</option>
			<option name="article_sort_order">
				<categoryname>cms.article</categoryname>
				<optiontype>select</optiontype>
				<defaultvalue>DESC</defaultvalue>
				<options>module_article</options>
				<selectoptions>ASC:wcf.global.sortOrder.ascending
DESC:wcf.global.sortOrder.descending</selectoptions>
			</option>
		</options>
	</import>
	<delete>
<<<<<<< HEAD
		<option name="module_attachment" />
=======
		<option name="module_attachment"/>
>>>>>>> 32f9c5d9
	</delete>
</data><|MERGE_RESOLUTION|>--- conflicted
+++ resolved
@@ -300,10 +300,6 @@
 				<optiontype>boolean</optiontype>
 				<defaultvalue>1</defaultvalue>
 			</option>
-<<<<<<< HEAD
-			
-=======
->>>>>>> 32f9c5d9
 			<option name="module_smiley">
 				<categoryname>module.customization</categoryname>
 				<optiontype>boolean</optiontype>
@@ -1341,10 +1337,6 @@
 			<option name="user_ip_address_searchengine">
 				<categoryname>user.list.online</categoryname>
 				<optiontype>text</optiontype>
-<<<<<<< HEAD
-				<defaultvalue><![CDATA[]]></defaultvalue>
-=======
->>>>>>> 32f9c5d9
 			</option>
 			<!-- /user.list.online -->
 			<!-- user.cleanup -->
@@ -1445,10 +1437,6 @@
 				<minvalue>0</minvalue>
 				<maxvalue>255</maxvalue>
 			</option>
-<<<<<<< HEAD
-			
-=======
->>>>>>> 32f9c5d9
 			<option name="message_enable_toc">
 				<categoryname>message.general</categoryname>
 				<optiontype>boolean</optiontype>
@@ -1614,10 +1602,6 @@
 		</options>
 	</import>
 	<delete>
-<<<<<<< HEAD
-		<option name="module_attachment" />
-=======
 		<option name="module_attachment"/>
->>>>>>> 32f9c5d9
 	</delete>
 </data>