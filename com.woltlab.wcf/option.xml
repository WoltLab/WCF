--- conflicted
+++ resolved
@@ -1000,16 +1000,16 @@
 			<!-- /message.general.share -->
 			
 			<!-- message.general.image -->
-<<<<<<< HEAD
+			<option name="image_allow_external_source">
+				<categoryname>message.general.image</categoryname>
+				<optiontype>boolean</optiontype>
+				<defaultvalue>0</defaultvalue>
+			</option>
 			<option name="module_image_proxy">
-=======
-			<option name="image_allow_external_source">
->>>>>>> 87ad5049
 				<categoryname>message.general.image</categoryname>
 				<optiontype>boolean</optiontype>
 				<defaultvalue>0</defaultvalue>
 			</option>
-<<<<<<< HEAD
 			<option name="image_proxy_expiration">
 				<categoryname>message.general.image</categoryname>
 				<optiontype>integer</optiontype>
@@ -1018,8 +1018,6 @@
 				<minvalue>7</minvalue>
 				<suffix>days</suffix>
 			</option>
-=======
->>>>>>> 87ad5049
 			<!-- /message.general.image -->
 			
 			<!-- message.censorship -->
