--- conflicted
+++ resolved
@@ -610,13 +610,8 @@
 			<option name="cookie_prefix">
 				<categoryname>general.system.cookie</categoryname>
 				<optiontype>text</optiontype>
-<<<<<<< HEAD
 				<defaultvalue>wsc31_</defaultvalue>
-				<validationpattern>.+</validationpattern>
-=======
-				<defaultvalue>wsc30_</defaultvalue>
 				<validationpattern>^[a-zA-Z0-9_]+$</validationpattern>
->>>>>>> 7935cb51
 			</option>
 			<!-- /general.system.cookie-->
 			
