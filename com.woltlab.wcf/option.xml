<?xml version="1.0" encoding="UTF-8"?>
<data xmlns="http://www.woltlab.com" xmlns:xsi="http://www.w3.org/2001/XMLSchema-instance" xsi:schemaLocation="http://www.woltlab.com http://www.woltlab.com/XSD/5.4/option.xsd">
	<import>
		<categories>
			<!-- modules -->
			<category name="module">
				<showorder>1</showorder>
			</category>
			<category name="module.system">
				<parent>module</parent>
			</category>
			<category name="module.user">
				<parent>module</parent>
			</category>
			<category name="module.customization">
				<parent>module</parent>
			</category>
			<category name="module.content">
				<parent>module</parent>
			</category>
			<category name="module.community">
				<parent>module</parent>
			</category>
			<category name="module.development">
				<parent>module</parent>
			</category>
			<!-- /modules -->
			<!-- general -->
			<category name="general">
				<showorder>2</showorder>
			</category>
			<category name="general.page">
				<parent>general</parent>
				<showorder>1</showorder>
			</category>
			<category name="general.page.seo">
				<parent>general.page</parent>
			</category>
			<category name="general.page.sitemap">
				<parent>general.page</parent>
			</category>
			<category name="general.offline">
				<parent>general</parent>
				<showorder>2</showorder>
			</category>
			<category name="general.system">
				<parent>general</parent>
				<showorder>3</showorder>
			</category>
			<category name="general.system.ipAddress">
				<parent>general.system</parent>
			</category>
			<category name="general.system.error">
				<parent>general.system</parent>
			</category>
			<category name="general.system.cookie">
				<parent>general.system</parent>
			</category>
			<category name="general.system.http">
				<parent>general.system</parent>
			</category>
			<category name="general.system.packageServer">
				<parent>general.system</parent>
			</category>
			<category name="general.system.proxy">
				<parent>general.system</parent>
			</category>
			<category name="general.system.image">
				<parent>general.system</parent>
			</category>
			<category name="general.system.search">
				<parent>general.system</parent>
			</category>
			<category name="general.system.date">
				<parent>general.system</parent>
			</category>
			<category name="general.system.googleMaps">
				<parent>general.system</parent>
			</category>
			<category name="general.mail">
				<parent>general</parent>
				<showorder>4</showorder>
			</category>
			<category name="general.mail.general">
				<parent>general.mail</parent>
			</category>
			<category name="general.mail.send">
				<parent>general.mail</parent>
			</category>
			<category name="general.cache">
				<parent>general</parent>
				<showorder>5</showorder>
			</category>
			<category name="general.cache.general">
				<parent>general.cache</parent>
			</category>
			<category name="general.cache.memcached">
				<parent>general.cache</parent>
			</category>
			<category name="general.cache.redis">
				<parent>general.cache</parent>
			</category>
			<category name="general.payment">
				<parent>general</parent>
				<showorder>6</showorder>
			</category>
			<category name="general.payment.paidSubscription">
				<parent>general.payment</parent>
			</category>
			<!-- /general -->
			<!-- user -->
			<category name="user">
				<showorder>3</showorder>
			</category>
			<category name="user.general">
				<parent>user</parent>
			</category>
			<category name="user.profile">
				<parent>user</parent>
			</category>
			<category name="user.avatar">
				<parent>user.profile</parent>
			</category>
			<category name="user.signature">
				<parent>user.profile</parent>
			</category>
			<category name="user.title">
				<parent>user.profile</parent>
			</category>
			<category name="user.cleanup">
				<parent>user.profile</parent>
			</category>
			<category name="user.list">
				<parent>user</parent>
			</category>
			<category name="user.list.members">
				<parent>user.list</parent>
			</category>
			<category name="user.list.online">
				<parent>user.list</parent>
			</category>
			<category name="user.register">
				<parent>user</parent>
			</category>
			<category name="user.3rdPartyAuth">
				<parent>user.register</parent>
			</category>
			<category name="user.password">
				<parent>user.register</parent>
			</category>
			<category name="user.ban">
				<parent>user.register</parent>
			</category>
			<!-- /user -->
			<!-- security -->
			<category name="security">
				<showorder>4</showorder>
			</category>
			<category name="security.general">
				<parent>security</parent>
			</category>
			<category name="security.general.session">
				<parent>security.general</parent>
			</category>
			<category name="security.general.authentication">
				<parent>security.general</parent>
			</category>
			<category name="security.general.secrets">
				<parent>security.general</parent>
				<showorder>15</showorder>
			</category>
			<category name="security.blacklist">
				<parent>security</parent>
			</category>
			<category name="security.blacklist.sfs">
				<parent>security.blacklist</parent>
				<showorder>1</showorder>
			</category>
			<category name="security.blacklist.custom">
				<parent>security.blacklist</parent>
				<showorder>2</showorder>
			</category>
			<category name="security.antispam">
				<parent>security</parent>
			</category>
			<category name="security.antispam.captcha">
				<parent>security.antispam</parent>
			</category>
			<category name="security.antispam.recaptcha">
				<parent>security.antispam</parent>
			</category>
			<category name="security.censorship">
				<parent>security</parent>
			</category>
			<category name="message.censorship">
				<parent>security.censorship</parent>
			</category>
			<!-- /security -->
			<!-- message -->
			<category name="message">
				<showorder>5</showorder>
			</category>
			<category name="message.general">
				<parent>message</parent>
			</category>
			<category name="message.general.share">
				<parent>message.general</parent>
			</category>
			<category name="message.general.likes">
				<parent>message.general</parent>
			</category>
			<category name="message.general.poll">
				<parent>message.general</parent>
				<options>module_poll</options>
			</category>
			<category name="message.general.edit">
				<parent>message.general</parent>
			</category>
			<category name="message.general.image">
				<parent>message.general</parent>
			</category>
			<category name="message.general.imageProxy">
				<parent>message.general</parent>
			</category>
			<category name="message.general.unfurl">
				<parent>message.general</parent>
			</category>
			<category name="message.attachment">
				<parent>message</parent>
			</category>
			<category name="message.attachment.autoscale">
				<parent>message.attachment</parent>
			</category>
			<category name="message.sidebar">
				<parent>message</parent>
			</category>
			<category name="message.search">
				<parent>message</parent>
			</category>
			<category name="message.contactForm">
				<parent>message</parent>
			</category>
			<!-- /message -->
			<category name="dashboard"/>
			<category name="dashboard.content">
				<parent>dashboard</parent>
			</category>
			<category name="dashboard.sidebar">
				<parent>dashboard</parent>
			</category>
			<!-- cms -->
			<category name="cms"/>
			<category name="cms.media">
				<parent>cms</parent>
			</category>
			<category name="cms.media.thumbnail">
				<parent>cms.media</parent>
			</category>
			<category name="cms.article">
				<parent>cms</parent>
			</category>
		</categories>
		<options>
			<option name="last_update_time">
				<categoryname>general</categoryname>
				<optiontype>integer</optiontype>
				<defaultvalue>0</defaultvalue>
				<hidden>1</hidden>
			</option>
			<!-- value will automatically be replaced during WCFSetup -->
			<option name="wcf_uuid">
				<categoryname>general</categoryname>
				<optiontype>text</optiontype>
				<defaultvalue>bd096261-15f4-5dc1-9767-01ce08d7c80b</defaultvalue>
				<hidden>1</hidden>
			</option>
			<option name="woltlab_branding">
				<categoryname>general</categoryname>
				<optiontype>integer</optiontype>
				<defaultvalue>1</defaultvalue>
				<hidden>1</hidden>
			</option>
			<option name="visitor_use_tiny_build">
				<categoryname>module.system</categoryname>
				<optiontype>boolean</optiontype>
				<defaultvalue>0</defaultvalue>
			</option>
			<option name="enable_woltlab_news">
				<categoryname>module.system</categoryname>
				<optiontype>boolean</optiontype>
				<defaultvalue>1</defaultvalue>
			</option>
			<option name="module_cookie_policy_page">
				<categoryname>module.system</categoryname>
				<optiontype>boolean</optiontype>
				<defaultvalue>0</defaultvalue>
			</option>
			<option name="module_article">
				<categoryname>module.content</categoryname>
				<optiontype>boolean</optiontype>
				<defaultvalue>1</defaultvalue>
			</option>
			<option name="module_amp"><!-- deprecated: Support for AMP will be removed in 6.0 -->
				<categoryname>module.content</categoryname>
				<optiontype>boolean</optiontype>
				<defaultvalue>0</defaultvalue>
			</option>
			<option name="module_smiley">
				<categoryname>module.customization</categoryname>
				<optiontype>boolean</optiontype>
				<defaultvalue>1</defaultvalue>
			</option>
			<option name="module_gravatar">
				<categoryname>module.user</categoryname>
				<optiontype>boolean</optiontype>
				<defaultvalue>0</defaultvalue>
			</option>
			<option name="module_users_online">
				<categoryname>module.user</categoryname>
				<optiontype>boolean</optiontype>
				<defaultvalue>1</defaultvalue>
			</option>
			<option name="module_user_rank">
				<categoryname>module.user</categoryname>
				<optiontype>boolean</optiontype>
				<defaultvalue>1</defaultvalue>
			</option>
			<option name="module_user_signature">
				<categoryname>module.user</categoryname>
				<optiontype>boolean</optiontype>
				<defaultvalue>1</defaultvalue>
			</option>
			<option name="module_members_list">
				<categoryname>module.user</categoryname>
				<optiontype>boolean</optiontype>
				<defaultvalue>1</defaultvalue>
			</option>
			<option name="module_team_page">
				<categoryname>module.user</categoryname>
				<optiontype>boolean</optiontype>
				<defaultvalue>1</defaultvalue>
			</option>
			<option name="module_like">
				<categoryname>module.community</categoryname>
				<optiontype>boolean</optiontype>
				<defaultvalue>1</defaultvalue>
			</option>
			<option name="module_user_profile_wall">
				<categoryname>module.user</categoryname>
				<optiontype>boolean</optiontype>
				<defaultvalue>1</defaultvalue>
			</option>
			<option name="module_trophy">
				<categoryname>module.user</categoryname>
				<optiontype>boolean</optiontype>
				<defaultvalue>1</defaultvalue>
			</option>
			<option name="module_tagging">
				<categoryname>module.content</categoryname>
				<optiontype>boolean</optiontype>
				<defaultvalue>1</defaultvalue>
			</option>
			<option name="module_poll">
				<categoryname>module.community</categoryname>
				<optiontype>boolean</optiontype>
				<defaultvalue>1</defaultvalue>
			</option>
			<option name="module_wcf_ad">
				<categoryname>module.customization</categoryname>
				<optiontype>boolean</optiontype>
				<defaultvalue>0</defaultvalue>
			</option>
			<option name="enable_debug_mode">
				<categoryname>module.development</categoryname>
				<optiontype>boolean</optiontype>
				<defaultvalue>0</defaultvalue>
			</option>
			<option name="enable_production_debug_mode">
				<categoryname>module.development</categoryname>
				<optiontype>boolean</optiontype>
				<defaultvalue>1</defaultvalue>
			</option>
			<option name="enable_benchmark">
				<categoryname>module.development</categoryname>
				<optiontype>boolean</optiontype>
				<defaultvalue>0</defaultvalue>
			</option>
			<option name="enable_developer_tools">
				<categoryname>module.development</categoryname>
				<optiontype>boolean</optiontype>
				<defaultvalue>0</defaultvalue>
				<enableoptions>log_missing_language_items</enableoptions>
			</option>
			<!-- general.page -->
			<option name="page_title">
				<categoryname>general.page</categoryname>
				<optiontype>textI18n</optiontype>
				<defaultvalue>WoltLab Suite</defaultvalue>
				<supporti18n>1</supporti18n>
			</option>
			<option name="page_description">
				<categoryname>general.page</categoryname>
				<optiontype>textI18n</optiontype>
				<supporti18n>1</supporti18n>
			</option>
			<option name="use_page_title_on_landing_page">
				<categoryname>general.page</categoryname>
				<optiontype>boolean</optiontype>
				<defaultvalue>1</defaultvalue>
			</option>
			<option name="meta_description">
				<categoryname>general.page</categoryname>
				<optiontype>textI18n</optiontype>
				<supporti18n>1</supporti18n>
			</option>
			<option name="og_image">
				<categoryname>general.page</categoryname>
				<optiontype>text</optiontype>
			</option>
			<option name="fb_share_app_id">
				<categoryname>general.page</categoryname>
				<optiontype>text</optiontype>
			</option>
			<option name="show_version_number">
				<categoryname>general.page</categoryname>
				<optiontype>boolean</optiontype>
				<defaultvalue>1</defaultvalue>
			</option>
			<option name="external_link_target_blank">
				<categoryname>general.page</categoryname>
				<optiontype>boolean</optiontype>
				<defaultvalue>0</defaultvalue>
			</option>
			<option name="show_update_notice_frontend">
				<categoryname>general.page</categoryname>
				<optiontype>boolean</optiontype>
				<defaultvalue>1</defaultvalue>
			</option>
			<option name="language_use_informal_variant">
				<categoryname>general.page</categoryname>
				<optiontype>boolean</optiontype>
				<defaultvalue>0</defaultvalue>
			</option>
			<option name="show_style_changer">
				<categoryname>general.page</categoryname>
				<optiontype>boolean</optiontype>
				<defaultvalue>0</defaultvalue>
			</option>
			<option name="enable_ad_rotation">
				<categoryname>general.page</categoryname>
				<optiontype>boolean</optiontype>
				<defaultvalue>1</defaultvalue>
				<options>module_wcf_ad</options>
			</option>
			<option name="enable_polling">
				<categoryname>general.page</categoryname>
				<optiontype>boolean</optiontype>
				<defaultvalue>1</defaultvalue>
<<<<<<< HEAD
				<enableoptions>enable_desktop_notifications</enableoptions>
			</option>
			<option name="enable_desktop_notifications">
				<categoryname>general.page</categoryname>
				<optiontype>boolean</optiontype>
=======
				<enableoptions>desktop_notification_package_id</enableoptions>
			</option>
			<option name="desktop_notification_package_id">
				<categoryname>general.page</categoryname>
				<optiontype>desktopNotificationApplicationSelect</optiontype>
>>>>>>> f3fb2fba
				<defaultvalue>1</defaultvalue>
			</option>
			<option name="page_logo_link_to_app_default">
				<categoryname>general.page</categoryname>
				<optiontype>boolean</optiontype>
				<defaultvalue>1</defaultvalue>
			</option>
			<option name="breadcrumbs_home_use_page_title">
				<categoryname>general.page</categoryname>
				<optiontype>boolean</optiontype>
				<defaultvalue>1</defaultvalue>
			</option>
			<option name="internal_hostnames">
				<categoryname>general.page</categoryname>
				<optiontype>lineBreakSeparatedText</optiontype>
			</option>
			<option name="head_code">
				<categoryname>general.page</categoryname>
				<optiontype>textarea</optiontype>
			</option>
			<option name="footer_code">
				<categoryname>general.page</categoryname>
				<optiontype>textarea</optiontype>
			</option>
			<option name="url_omit_index_php">
				<categoryname>general.page.seo</categoryname>
				<optiontype>boolean</optiontype>
				<defaultvalue>0</defaultvalue>
			</option>
			<option name="url_title_component_replacement">
				<categoryname>general.page.seo</categoryname>
				<optiontype>lineBreakSeparatedText</optiontype>
			</option>
			<option name="sitemap_index_time_frame">
				<categoryname>general.page.sitemap</categoryname>
				<optiontype>integer</optiontype>
				<defaultvalue>365</defaultvalue>
				<minvalue>0</minvalue>
				<suffix>days</suffix>
			</option>
			<!-- /general.page -->
			<!-- offline -->
			<option name="offline">
				<categoryname>general.offline</categoryname>
				<optiontype>boolean</optiontype>
				<defaultvalue>0</defaultvalue>
				<enableoptions>offline_message,offline_message_allow_html</enableoptions>
			</option>
			<option name="offline_message">
				<categoryname>general.offline</categoryname>
				<optiontype>textareaI18n</optiontype>
				<supporti18n>1</supporti18n>
			</option>
			<option name="offline_message_allow_html">
				<categoryname>general.offline</categoryname>
				<optiontype>boolean</optiontype>
				<defaultvalue>0</defaultvalue>
			</option>
			<!-- /offline -->
			<!-- general.system.ipAddress -->
			<option name="log_ip_address">
				<categoryname>general.system.ipAddress</categoryname>
				<optiontype>boolean</optiontype>
				<defaultvalue>0</defaultvalue>
				<enableoptions>prune_ip_address</enableoptions>
			</option>
			<option name="prune_ip_address">
				<categoryname>general.system.ipAddress</categoryname>
				<optiontype>integer</optiontype>
				<defaultvalue>30</defaultvalue>
				<suffix>days</suffix>
				<minvalue>0</minvalue>
				<maxvalue>365</maxvalue>
			</option>
			<option name="ip_address_search_engine">
				<categoryname>general.system.ipAddress</categoryname>
				<optiontype>text</optiontype>
			</option>
			<!-- /general.system.ipAddress -->
			<!-- general.system.image -->
			<option name="image_adapter_type">
				<categoryname>general.system.image</categoryname>
				<optiontype>radioButton</optiontype>
				<defaultvalue>gd</defaultvalue>
				<selectoptions>gd:wcf.acp.option.image_adapter_type.gd
imagick:wcf.acp.option.image_adapter_type.imagick</selectoptions>
			</option>
			<!-- /general.system.image -->
			<!-- general.system.search -->
			<option name="search_engine">
				<categoryname>general.system.search</categoryname>
				<optiontype>radioButton</optiontype>
				<defaultvalue>mysql</defaultvalue>
				<selectoptions>mysql:wcf.acp.option.search_engine.mysql</selectoptions>
			</option>
			<!-- /general.system.search -->
			<!-- general.system.error -->
			<option name="exception_privacy">
				<categoryname>general.system.error</categoryname>
				<optiontype>radioButton</optiontype>
				<defaultvalue>reduced</defaultvalue>
				<selectoptions>public:wcf.acp.option.exception_privacy.public
reduced:wcf.acp.option.exception_privacy.reduced
private:wcf.acp.option.exception_privacy.private</selectoptions>
			</option>
			<!-- /general.system.error-->
			<!-- general.system.cookie -->
			<option name="cookie_prefix">
				<categoryname>general.system.cookie</categoryname>
				<optiontype>text</optiontype>
				<defaultvalue>wsc_</defaultvalue>
				<validationpattern>^[a-zA-Z0-9_]+$</validationpattern>
			</option>
			<!-- /general.system.cookie-->
			<!-- general.system.packageServer -->
			<option name="package_server_auth_code">
				<categoryname>general.system.packageServer</categoryname>
				<optiontype>text</optiontype>
			</option>
			<!-- /general.system.packageServer -->
			<!-- general.system.proxy -->
			<option name="proxy_server_http">
				<categoryname>general.system.proxy</categoryname>
				<optiontype>text</optiontype>
			</option>
			<!-- /general.system.proxy -->
			<!-- security.general.session -->
			<option name="user_online_timeout">
				<categoryname>security.general.session</categoryname>
				<optiontype>integer</optiontype>
				<defaultvalue>900</defaultvalue>
				<minvalue>1</minvalue>
				<maxvalue>7200</maxvalue>
				<suffix>seconds</suffix>
			</option>
			<!-- /security.general.session -->
			<!-- security.general.authentication -->
			<option name="enable_user_authentication_failure">
				<categoryname>security.general.authentication</categoryname>
				<optiontype>boolean</optiontype>
				<defaultvalue>1</defaultvalue>
				<enableoptions>user_authentication_failure_timeout,user_authentication_failure_ip_captcha,user_authentication_failure_ip_block,user_authentication_failure_user_captcha,user_authentication_failure_expiration</enableoptions>
			</option>
			<option name="user_authentication_failure_timeout">
				<categoryname>security.general.authentication</categoryname>
				<optiontype>integer</optiontype>
				<defaultvalue>7200</defaultvalue>
				<minvalue>300</minvalue>
				<maxvalue>86400</maxvalue>
				<suffix>seconds</suffix>
			</option>
			<option name="user_authentication_failure_ip_captcha">
				<categoryname>security.general.authentication</categoryname>
				<optiontype>integer</optiontype>
				<defaultvalue>3</defaultvalue>
				<minvalue>0</minvalue>
			</option>
			<option name="user_authentication_failure_ip_block">
				<categoryname>security.general.authentication</categoryname>
				<optiontype>integer</optiontype>
				<defaultvalue>10</defaultvalue>
				<minvalue>0</minvalue>
			</option>
			<option name="user_authentication_failure_user_captcha">
				<categoryname>security.general.authentication</categoryname>
				<optiontype>integer</optiontype>
				<defaultvalue>3</defaultvalue>
				<minvalue>0</minvalue>
			</option>
			<option name="user_authentication_failure_expiration">
				<categoryname>security.general.authentication</categoryname>
				<optiontype>integer</optiontype>
				<defaultvalue>30</defaultvalue>
				<minvalue>1</minvalue>
				<maxvalue>365</maxvalue>
				<suffix>days</suffix>
			</option>
			<!-- /security.general.authentication -->
			<!-- security.general.secrets -->
			<option name="signature_secret">
				<categoryname>security.general.secrets</categoryname>
				<optiontype>text</optiontype>
				<validationpattern>^.{15,}$</validationpattern>
			</option>
			<!-- /security.general.secrets -->
			<!-- security.blacklist.sfs -->
			<option name="blacklist_sfs_enable">
				<categoryname>security.blacklist.sfs</categoryname>
				<optiontype>boolean</optiontype>
				<defaultvalue>1</defaultvalue>
				<enableoptions>blacklist_sfs_username,blacklist_sfs_email_address,blacklist_sfs_ip_address,blacklist_sfs_action</enableoptions>
			</option>
			<option name="blacklist_sfs_username">
				<categoryname>security.blacklist.sfs</categoryname>
				<optiontype>select</optiontype>
				<selectoptions><![CDATA[skip:wcf.acp.option.blacklist_sfs_enable.skip
90percentile:wcf.acp.option.blacklist_sfs_enable.90percentile
moreThanOnce:wcf.acp.option.blacklist_sfs_enable.moreThanOnce
simpleMatch:wcf.acp.option.blacklist_sfs_enable.simpleMatch]]></selectoptions>
				<defaultvalue>skip</defaultvalue>
			</option>
			<option name="blacklist_sfs_email_address">
				<categoryname>security.blacklist.sfs</categoryname>
				<optiontype>select</optiontype>
				<selectoptions><![CDATA[skip:wcf.acp.option.blacklist_sfs_enable.skip
90percentile:wcf.acp.option.blacklist_sfs_enable.90percentile
moreThanOnce:wcf.acp.option.blacklist_sfs_enable.moreThanOnce
simpleMatch:wcf.acp.option.blacklist_sfs_enable.simpleMatch]]></selectoptions>
				<defaultvalue>moreThanOnce</defaultvalue>
			</option>
			<option name="blacklist_sfs_ip_address">
				<categoryname>security.blacklist.sfs</categoryname>
				<optiontype>select</optiontype>
				<selectoptions><![CDATA[skip:wcf.acp.option.blacklist_sfs_enable.skip
90percentile:wcf.acp.option.blacklist_sfs_enable.90percentile
moreThanOnce:wcf.acp.option.blacklist_sfs_enable.moreThanOnce
simpleMatch:wcf.acp.option.blacklist_sfs_enable.simpleMatch]]></selectoptions>
				<defaultvalue>90percentile</defaultvalue>
			</option>
			<option name="blacklist_sfs_action">
				<categoryname>security.blacklist.sfs</categoryname>
				<optiontype>select</optiontype>
				<selectoptions><![CDATA[disable:wcf.acp.option.blacklist_sfs_action.disable
block:wcf.acp.option.blacklist_sfs_action.block]]></selectoptions>
				<defaultvalue>disable</defaultvalue>
			</option>
			<!-- /security.blacklist.stopforumspam -->
			<!-- security.antispam.captcha -->
			<option name="captcha_type">
				<categoryname>security.antispam.captcha</categoryname>
				<optiontype>captchaSelect</optiontype>
				<defaultvalue>com.woltlab.wcf.recaptcha</defaultvalue>
				<enableoptions>:!register_use_captcha,!lost_password_use_captcha</enableoptions>
				<allowemptyvalue>1</allowemptyvalue>
			</option>
			<option name="register_use_captcha">
				<categoryname>security.antispam.captcha</categoryname>
				<optiontype>boolean</optiontype>
				<defaultvalue>1</defaultvalue>
			</option>
			<option name="lost_password_use_captcha">
				<categoryname>security.antispam.captcha</categoryname>
				<optiontype>boolean</optiontype>
				<defaultvalue>1</defaultvalue>
			</option>
			<!-- /security.antispam.captcha -->
			<!-- security.antispam.recaptcha -->
			<option name="recaptcha_publickey">
				<categoryname>security.antispam.recaptcha</categoryname>
				<optiontype>text</optiontype>
				<validationpattern>^[^/]*$</validationpattern>
				<showorder>1</showorder>
			</option>
			<option name="recaptcha_privatekey">
				<categoryname>security.antispam.recaptcha</categoryname>
				<optiontype>text</optiontype>
				<validationpattern>^[^/]*$</validationpattern>
				<showorder>2</showorder>
			</option>
			<option name="recaptcha_publickey_invisible">
				<categoryname>security.antispam.recaptcha</categoryname>
				<optiontype>text</optiontype>
				<validationpattern>^[^/]*$</validationpattern>
				<showorder>3</showorder>
			</option>
			<option name="recaptcha_privatekey_invisible">
				<categoryname>security.antispam.recaptcha</categoryname>
				<optiontype>text</optiontype>
				<validationpattern>^[^/]*$</validationpattern>
				<showorder>4</showorder>
			</option>
			<!-- /security.antispam.recaptcha -->
			<!-- general.system.date -->
			<option name="timezone">
				<categoryname>general.system.date</categoryname>
				<optiontype>timezone</optiontype>
				<defaultvalue>Europe/London</defaultvalue>
			</option>
			<!-- /general.system.date -->
			<!-- general.system.googleMaps -->
			<option name="google_maps_api_key">
				<categoryname>general.system.googleMaps</categoryname>
				<optiontype>text</optiontype>
				<showorder>1</showorder>
			</option>
			<option name="google_maps_zoom">
				<categoryname>general.system.googleMaps</categoryname>
				<optiontype>select</optiontype>
				<defaultvalue>13</defaultvalue>
				<selectoptions>1
2
3
4
5
6
7
8
9
10
11
12
13
14
15
16
17</selectoptions>
			</option>
			<option name="google_maps_type">
				<categoryname>general.system.googleMaps</categoryname>
				<optiontype>select</optiontype>
				<defaultvalue>hybrid</defaultvalue>
				<selectoptions>map:wcf.acp.option.google_maps_type.map
satellite:wcf.acp.option.google_maps_type.satellite
hybrid:wcf.acp.option.google_maps_type.hybrid
physical:wcf.acp.option.google_maps_type.physical</selectoptions>
			</option>
			<option name="google_maps_enable_scale_control">
				<categoryname>general.system.googleMaps</categoryname>
				<optiontype>boolean</optiontype>
				<defaultvalue>0</defaultvalue>
			</option>
			<option name="google_maps_enable_dragging">
				<categoryname>general.system.googleMaps</categoryname>
				<optiontype>boolean</optiontype>
				<defaultvalue>1</defaultvalue>
			</option>
			<option name="google_maps_enable_scroll_wheel_zoom">
				<categoryname>general.system.googleMaps</categoryname>
				<optiontype>boolean</optiontype>
				<defaultvalue>0</defaultvalue>
			</option>
			<option name="google_maps_enable_double_click_zoom">
				<categoryname>general.system.googleMaps</categoryname>
				<optiontype>boolean</optiontype>
				<defaultvalue>1</defaultvalue>
			</option>
			<option name="google_maps_default_latitude">
				<categoryname>general.system.googleMaps</categoryname>
				<optiontype>float</optiontype>
				<defaultvalue>52.517</defaultvalue>
			</option>
			<option name="google_maps_default_longitude">
				<categoryname>general.system.googleMaps</categoryname>
				<optiontype>float</optiontype>
				<defaultvalue>13.4</defaultvalue>
			</option>
			<option name="google_maps_access_user_location">
				<categoryname>general.system.googleMaps</categoryname>
				<optiontype>boolean</optiontype>
				<defaultvalue>1</defaultvalue>
			</option>
			<!-- /general.system.googleMaps -->
			<!-- general.mail.general -->
			<option name="mail_from_name">
				<categoryname>general.mail.general</categoryname>
				<optiontype>text</optiontype>
			</option>
			<option name="mail_from_address">
				<categoryname>general.mail.general</categoryname>
				<optiontype>text</optiontype>
				<validationpattern>^.+@.+\..+$</validationpattern>
			</option>
			<option name="mail_admin_address">
				<categoryname>general.mail.general</categoryname>
				<optiontype>text</optiontype>
				<validationpattern>^.+@.+\..+$</validationpattern>
			</option>
			<option name="mail_signature">
				<categoryname>general.mail.general</categoryname>
				<optiontype>textareaI18n</optiontype>
				<supporti18n>1</supporti18n>
			</option>
			<option name="mail_signature_html">
				<categoryname>general.mail.general</categoryname>
				<optiontype>textareaI18n</optiontype>
				<supporti18n>1</supporti18n>
			</option>
			<!-- /general.mail.general -->
			<!-- general.mail.send -->
			<option name="mail_send_method">
				<categoryname>general.mail.send</categoryname>
				<optiontype>radioButton</optiontype>
				<defaultvalue>php</defaultvalue>
				<enableoptions>php:mail_use_f_param,!mail_smtp_host,!mail_smtp_port,!mail_smtp_starttls,!mail_smtp_user,!mail_smtp_password
smtp:!mail_use_f_param,mail_smtp_host,mail_smtp_port,mail_smtp_starttls,mail_smtp_user,mail_smtp_password
debug:!mail_use_f_param,!mail_smtp_host,!mail_smtp_port,!mail_smtp_starttls,!mail_smtp_user,!mail_smtp_password
debugFolder:!mail_use_f_param,!mail_smtp_host,!mail_smtp_port,!mail_smtp_starttls,!mail_smtp_user,!mail_smtp_password</enableoptions>
				<selectoptions>php:wcf.acp.option.mail_send_method.php
smtp:wcf.acp.option.mail_send_method.smtp
debug:wcf.acp.option.mail_send_method.debug
debugFolder:wcf.acp.option.mail_send_method.debugFolder</selectoptions>
			</option>
			<option name="mail_smtp_host">
				<categoryname>general.mail.send</categoryname>
				<optiontype>text</optiontype>
			</option>
			<option name="mail_smtp_port">
				<categoryname>general.mail.send</categoryname>
				<optiontype>integer</optiontype>
				<defaultvalue>587</defaultvalue>
				<minvalue>0</minvalue>
				<maxvalue>65535</maxvalue>
			</option>
			<option name="mail_smtp_starttls">
				<categoryname>general.mail.send</categoryname>
				<optiontype>radioButton</optiontype>
				<defaultvalue>encrypt</defaultvalue>
				<selectoptions>none:wcf.acp.option.mail_smtp_starttls.none
encrypt:wcf.acp.option.mail_smtp_starttls.encrypt</selectoptions>
			</option>
			<option name="mail_smtp_user">
				<categoryname>general.mail.send</categoryname>
				<optiontype>text</optiontype>
				<disableAutocomplete>1</disableAutocomplete>
			</option>
			<option name="mail_smtp_password">
				<categoryname>general.mail.send</categoryname>
				<optiontype>password</optiontype>
			</option>
			<option name="mail_use_f_param">
				<categoryname>general.mail.send</categoryname>
				<optiontype>boolean</optiontype>
				<defaultvalue>1</defaultvalue>
			</option>
			<!-- /general.mail.send -->
			<!-- general.cache -->
			<option name="cache_source_type">
				<categoryname>general.cache.general</categoryname>
				<optiontype>radioButton</optiontype>
				<defaultvalue>disk</defaultvalue>
				<enableoptions>disk:!cache_source_memcached_host,!cache_source_redis_host
memcached:cache_source_memcached_host,!cache_source_redis_host
redis:cache_source_redis_host,!cache_source_memcached_host</enableoptions>
				<selectoptions>disk:wcf.acp.option.cache_source_type.disk
memcached:wcf.acp.option.cache_source_type.memcached
redis:wcf.acp.option.cache_source_type.redis</selectoptions>
			</option>
			<option name="cache_source_memcached_host">
				<categoryname>general.cache.memcached</categoryname>
				<optiontype>textarea</optiontype>
			</option>
			<option name="cache_source_redis_host">
				<categoryname>general.cache.redis</categoryname>
				<optiontype>text</optiontype>
			</option>
			<!-- /general.cache -->
			<!-- general.payment -->
			<option name="available_payment_methods">
				<categoryname>general.payment</categoryname>
				<optiontype>paymentMethodSelect</optiontype>
			</option>
			<option name="paypal_email_address">
				<categoryname>general.payment</categoryname>
				<optiontype>text</optiontype>
			</option>
			<option name="module_paid_subscription">
				<categoryname>general.payment.paidSubscription</categoryname>
				<optiontype>boolean</optiontype>
				<defaultvalue>0</defaultvalue>
			</option>
			<option name="paid_subscription_enable_tos_confirmation">
				<categoryname>general.payment.paidSubscription</categoryname>
				<optiontype>boolean</optiontype>
				<defaultvalue>0</defaultvalue>
				<enableoptions>paid_subscription_tos_url</enableoptions>
			</option>
			<option name="paid_subscription_tos_url">
				<categoryname>general.payment.paidSubscription</categoryname>
				<optiontype>text</optiontype>
			</option>
			<!-- /general.payment -->
			<option name="attachment_retain_dimensions">
				<categoryname>message.attachment</categoryname>
				<optiontype>boolean</optiontype>
				<defaultvalue>0</defaultvalue>
			</option>
			<option name="attachment_thumbnail_height">
				<categoryname>message.attachment</categoryname>
				<optiontype>integer</optiontype>
				<defaultvalue>198</defaultvalue>
				<minvalue>96</minvalue>
				<suffix>pixel</suffix>
			</option>
			<option name="attachment_thumbnail_width">
				<categoryname>message.attachment</categoryname>
				<optiontype>integer</optiontype>
				<defaultvalue>352</defaultvalue>
				<minvalue>96</minvalue>
				<suffix>pixel</suffix>
			</option>
			<option name="attachment_image_autoscale">
				<categoryname>message.attachment.autoscale</categoryname>
				<optiontype>boolean</optiontype>
				<defaultvalue>1</defaultvalue>
				<enableoptions>attachment_image_autoscale_max_width,attachment_image_autoscale_max_height,attachment_image_autoscale_file_type,attachment_image_autoscale_quality</enableoptions>
			</option>
			<option name="attachment_image_autoscale_max_width">
				<categoryname>message.attachment.autoscale</categoryname>
				<optiontype>integer</optiontype>
				<defaultvalue>1920</defaultvalue>
				<minvalue>96</minvalue>
				<suffix>pixel</suffix>
			</option>
			<option name="attachment_image_autoscale_max_height">
				<categoryname>message.attachment.autoscale</categoryname>
				<optiontype>integer</optiontype>
				<defaultvalue>1200</defaultvalue>
				<minvalue>96</minvalue>
				<suffix>pixel</suffix>
			</option>
			<option name="attachment_image_autoscale_file_type">
				<categoryname>message.attachment.autoscale</categoryname>
				<optiontype>radioButton</optiontype>
				<defaultvalue>keep</defaultvalue>
				<selectoptions>keep:wcf.acp.option.attachment_image_autoscale_file_type.keep
image/jpeg:wcf.acp.option.attachment_image_autoscale_file_type.jpeg</selectoptions>
			</option>
			<option name="attachment_image_autoscale_quality">
				<categoryname>message.attachment.autoscale</categoryname>
				<optiontype>integer</optiontype>
				<defaultvalue>80</defaultvalue>
				<minvalue>1</minvalue>
				<maxvalue>100</maxvalue>
				<suffix>percent</suffix>
			</option>
			<!-- message.general.edit -->
			<option name="module_edit_history">
				<categoryname>message.general.edit</categoryname>
				<optiontype>boolean</optiontype>
				<defaultvalue>1</defaultvalue>
				<enableoptions>edit_history_expiration</enableoptions>
			</option>
			<option name="edit_history_expiration">
				<categoryname>message.general.edit</categoryname>
				<optiontype>integer</optiontype>
				<defaultvalue>90</defaultvalue>
				<minvalue>0</minvalue>
				<suffix>days</suffix>
			</option>
			<!-- /message.general.edit -->
			<!-- message.general.share -->
			<option name="enable_share_buttons">
				<categoryname>message.general.share</categoryname>
				<optiontype>boolean</optiontype>
				<defaultvalue>1</defaultvalue>
			</option>
			<option name="share_buttons_providers">
				<categoryname>message.general.share</categoryname>
				<optiontype>checkboxes</optiontype>
				<defaultvalue>Facebook
Twitter
Reddit
LinkedIn
Pinterest</defaultvalue>
				<selectoptions>Facebook
Twitter
Reddit
WhatsApp
LinkedIn
Pinterest
XING</selectoptions>
			</option>
			<!-- /message.general.share -->
			<!-- message.general.image -->
			<option name="image_allow_external_source">
				<categoryname>message.general.image</categoryname>
				<optiontype>boolean</optiontype>
				<defaultvalue>0</defaultvalue>
				<enableoptions>!image_external_source_whitelist</enableoptions>
			</option>
			<option name="image_external_source_whitelist">
				<categoryname>message.general.image</categoryname>
				<optiontype>lineBreakSeparatedText</optiontype>
			</option>
			<option name="message_force_secure_images">
				<categoryname>message.general.image</categoryname>
				<optiontype>boolean</optiontype>
				<defaultvalue>0</defaultvalue>
			</option>
			<option name="module_image_proxy">
				<categoryname>message.general.imageProxy</categoryname>
				<optiontype>boolean</optiontype>
				<defaultvalue>0</defaultvalue>
				<enableoptions>image_proxy_insecure_only,image_proxy_enable_prune,image_proxy_expiration,image_proxy_host_whitelist</enableoptions>
			</option>
			<option name="image_proxy_insecure_only">
				<categoryname>message.general.imageProxy</categoryname>
				<optiontype>boolean</optiontype>
				<defaultvalue>0</defaultvalue>
			</option>
			<option name="image_proxy_enable_prune">
				<categoryname>message.general.imageProxy</categoryname>
				<optiontype>boolean</optiontype>
				<defaultvalue>1</defaultvalue>
				<enableoptions>image_proxy_expiration</enableoptions>
			</option>
			<option name="image_proxy_expiration">
				<categoryname>message.general.imageProxy</categoryname>
				<optiontype>integer</optiontype>
				<defaultvalue>14</defaultvalue>
				<minvalue>7</minvalue>
				<maxvalue>30</maxvalue>
				<suffix>days</suffix>
			</option>
			<option name="image_proxy_host_whitelist">
				<categoryname>message.general.imageProxy</categoryname>
				<optiontype>lineBreakSeparatedText</optiontype>
			</option>
			<!-- /message.general.image -->
			<!-- message.general.unfurl -->
			<option name="module_url_unfurling">
				<categoryname>message.general.unfurl</categoryname>
				<optiontype>boolean</optiontype>
				<defaultvalue>1</defaultvalue>
			</option>
			<!-- /message.general.unfurl -->
			<!-- message.censorship -->
			<option name="censored_words">
				<categoryname>message.censorship</categoryname>
				<optiontype>lineBreakSeparatedText</optiontype>
			</option>
			<!-- /message.censorship -->
			<option name="password_min_score">
				<categoryname>user.password</categoryname>
				<optiontype>select</optiontype>
				<selectoptions>0:wcf.acp.option.password_min_score.0
1:wcf.acp.option.password_min_score.1
2:wcf.acp.option.password_min_score.2
3:wcf.acp.option.password_min_score.3</selectoptions>
				<defaultvalue>1</defaultvalue>
			</option>
			<!-- /user.password -->
			<!-- user.ban -->
			<option name="register_forbidden_usernames">
				<categoryname>user.ban</categoryname>
				<optiontype>lineBreakSeparatedText</optiontype>
			</option>
			<option name="register_forbidden_emails">
				<categoryname>user.ban</categoryname>
				<optiontype>lineBreakSeparatedText</optiontype>
			</option>
			<option name="register_allowed_emails">
				<categoryname>user.ban</categoryname>
				<optiontype>lineBreakSeparatedText</optiontype>
			</option>
			<!-- /user.ban -->
			<!-- user.register -->
			<option name="force_login">
				<categoryname>user.register</categoryname>
				<optiontype>boolean</optiontype>
				<defaultvalue>0</defaultvalue>
			</option>
			<option name="register_disabled">
				<categoryname>user.register</categoryname>
				<optiontype>boolean</optiontype>
				<defaultvalue>0</defaultvalue>
				<enableoptions>!register_enable_disclaimer,!register_activation_method</enableoptions>
			</option>
			<option name="register_enable_disclaimer">
				<categoryname>user.register</categoryname>
				<optiontype>boolean</optiontype>
				<defaultvalue>1</defaultvalue>
			</option>
			<option name="register_activation_method">
				<categoryname>user.register</categoryname>
				<optiontype>radioButton</optiontype>
				<defaultvalue>1</defaultvalue>
				<selectoptions>0:wcf.acp.option.register_activation_method.disabled
1:wcf.acp.option.register_activation_method.byUser
2:wcf.acp.option.register_activation_method.byAdmin
3:wcf.acp.option.register_activation_method.byUserAndAdmin</selectoptions>
			</option>
			<option name="register_username_min_length">
				<categoryname>user.register</categoryname>
				<optiontype>integer</optiontype>
				<defaultvalue>3</defaultvalue>
				<minvalue>3</minvalue>
				<maxvalue>100</maxvalue>
				<suffix>chars</suffix>
			</option>
			<option name="register_username_max_length">
				<categoryname>user.register</categoryname>
				<optiontype>integer</optiontype>
				<defaultvalue>25</defaultvalue>
				<minvalue>3</minvalue>
				<maxvalue>100</maxvalue>
				<suffix>chars</suffix>
			</option>
			<option name="register_username_force_ascii">
				<categoryname>user.register</categoryname>
				<optiontype>boolean</optiontype>
				<defaultvalue>1</defaultvalue>
			</option>
			<option name="register_min_user_age">
				<categoryname>user.register</categoryname>
				<optiontype>integer</optiontype>
				<defaultvalue>0</defaultvalue>
				<minvalue>0</minvalue>
				<suffix>years</suffix>
			</option>
			<!-- /user.register -->
			<!-- user.3rdPartyAuth -->
			<option name="github_public_key">
				<categoryname>user.3rdPartyAuth</categoryname>
				<optiontype>text</optiontype>
			</option>
			<option name="github_private_key">
				<categoryname>user.3rdPartyAuth</categoryname>
				<optiontype>text</optiontype>
			</option>
			<option name="twitter_public_key">
				<categoryname>user.3rdPartyAuth</categoryname>
				<optiontype>text</optiontype>
			</option>
			<option name="twitter_private_key">
				<categoryname>user.3rdPartyAuth</categoryname>
				<optiontype>text</optiontype>
			</option>
			<option name="facebook_public_key">
				<categoryname>user.3rdPartyAuth</categoryname>
				<optiontype>text</optiontype>
			</option>
			<option name="facebook_private_key">
				<categoryname>user.3rdPartyAuth</categoryname>
				<optiontype>text</optiontype>
			</option>
			<option name="google_public_key">
				<categoryname>user.3rdPartyAuth</categoryname>
				<optiontype>text</optiontype>
			</option>
			<option name="google_private_key">
				<categoryname>user.3rdPartyAuth</categoryname>
				<optiontype>text</optiontype>
			</option>
			<!-- /user.3rdPartyAuth -->
			<!-- user.avatar -->
			<option name="avatar_default_type">
				<categoryname>user.avatar</categoryname>
				<optiontype>select</optiontype>
				<defaultvalue>initials</defaultvalue>
				<selectoptions>initials:wcf.acp.option.avatar_default_type.initials
silhouette:wcf.acp.option.avatar_default_type.silhouette</selectoptions>
			</option>
			<option name="gravatar_default_type">
				<categoryname>user.avatar</categoryname>
				<optiontype>select</optiontype>
				<defaultvalue>404</defaultvalue>
				<options>module_gravatar</options>
				<selectoptions>404:wcf.acp.option.gravatar_default_type.404
identicon:wcf.acp.option.gravatar_default_type.identicon
wavatar:wcf.acp.option.gravatar_default_type.wavatar
monsterid:wcf.acp.option.gravatar_default_type.monsterid
retro:wcf.acp.option.gravatar_default_type.retro</selectoptions>
			</option>
			<!-- /user.avatar -->
			<!-- user.signature -->
			<option name="signature_max_image_height">
				<categoryname>user.signature</categoryname>
				<optiontype>integer</optiontype>
				<defaultvalue>150</defaultvalue>
				<options>module_user_signature</options>
				<minvalue>0</minvalue>
				<suffix>pixel</suffix>
			</option>
			<!-- /user.signature -->
			<!-- user.title -->
			<option name="user_title_max_length">
				<categoryname>user.title</categoryname>
				<optiontype>integer</optiontype>
				<defaultvalue>25</defaultvalue>
				<options>module_user_rank</options>
				<minvalue>0</minvalue>
				<suffix>chars</suffix>
			</option>
			<option name="user_forbidden_titles">
				<categoryname>user.title</categoryname>
				<optiontype>lineBreakSeparatedText</optiontype>
				<options>module_user_rank</options>
			</option>
			<!-- /user.title -->
			<!-- user.profile -->
			<option name="profile_show_old_username">
				<categoryname>user.profile</categoryname>
				<optiontype>integer</optiontype>
				<defaultvalue>182</defaultvalue>
				<minvalue>0</minvalue>
				<suffix>days</suffix>
			</option>
			<option name="profile_enable_visitors">
				<categoryname>user.profile</categoryname>
				<optiontype>boolean</optiontype>
				<defaultvalue>1</defaultvalue>
			</option>
			<!-- /user.profile -->
			<!-- user.list.members -->
			<option name="members_list_users_per_page">
				<categoryname>user.list.members</categoryname>
				<optiontype>integer</optiontype>
				<defaultvalue>30</defaultvalue>
				<minvalue>5</minvalue>
				<maxvalue>100</maxvalue>
			</option>
			<option name="members_list_default_sort_field">
				<categoryname>user.list.members</categoryname>
				<optiontype>select</optiontype>
				<defaultvalue>username</defaultvalue>
				<selectoptions>username:wcf.user.username
registrationDate:wcf.user.registrationDate
activityPoints:wcf.user.activityPoint
likesReceived:wcf.like.likesReceived
lastActivityTime:wcf.user.usersOnline.lastActivity</selectoptions>
			</option>
			<option name="members_list_default_sort_order">
				<categoryname>user.list.members</categoryname>
				<optiontype>select</optiontype>
				<defaultvalue>DESC</defaultvalue>
				<selectoptions>ASC:wcf.global.sortOrder.ascending
DESC:wcf.global.sortOrder.descending</selectoptions>
			</option>
			<!-- /user.list.members -->
			<!-- user.list.online -->
			<option name="users_online_show_guests">
				<categoryname>user.list.online</categoryname>
				<optiontype>boolean</optiontype>
				<defaultvalue>1</defaultvalue>
			</option>
			<option name="users_online_show_robots">
				<categoryname>user.list.online</categoryname>
				<optiontype>boolean</optiontype>
				<defaultvalue>1</defaultvalue>
			</option>
			<option name="users_online_default_sort_field">
				<categoryname>user.list.online</categoryname>
				<optiontype>select</optiontype>
				<defaultvalue>lastActivityTime</defaultvalue>
				<selectoptions>username:wcf.user.username
lastActivityTime:wcf.user.usersOnline.lastActivity
requestURI:wcf.user.usersOnline.location</selectoptions>
			</option>
			<option name="users_online_default_sort_order">
				<categoryname>user.list.online</categoryname>
				<optiontype>select</optiontype>
				<defaultvalue>DESC</defaultvalue>
				<selectoptions>ASC:wcf.global.sortOrder.ascending
DESC:wcf.global.sortOrder.descending</selectoptions>
			</option>
			<option name="users_online_page_refresh">
				<categoryname>user.list.online</categoryname>
				<optiontype>integer</optiontype>
				<defaultvalue>0</defaultvalue>
				<minvalue>0</minvalue>
				<suffix>seconds</suffix>
			</option>
			<option name="users_online_record_no_guests">
				<categoryname>user.list.online</categoryname>
				<optiontype>boolean</optiontype>
				<defaultvalue>1</defaultvalue>
				<options>module_users_online</options>
			</option>
			<option name="users_online_enable_legend">
				<categoryname>user.list.online</categoryname>
				<optiontype>boolean</optiontype>
				<defaultvalue>1</defaultvalue>
				<options>module_users_online</options>
			</option>
			<option name="users_online_record">
				<categoryname>user.list.online</categoryname>
				<optiontype>integer</optiontype>
				<hidden>1</hidden>
			</option>
			<option name="users_online_record_time">
				<categoryname>user.list.online</categoryname>
				<optiontype>integer</optiontype>
				<hidden>1</hidden>
			</option>
			<!-- /user.list.online -->
			<!-- user.cleanup -->
			<option name="user_cleanup_notification_lifetime">
				<categoryname>user.cleanup</categoryname>
				<optiontype>integer</optiontype>
				<defaultvalue>31</defaultvalue>
				<minvalue>1</minvalue>
				<suffix>days</suffix>
			</option>
			<option name="user_cleanup_activity_event_lifetime">
				<categoryname>user.cleanup</categoryname>
				<optiontype>integer</optiontype>
				<defaultvalue>60</defaultvalue>
				<minvalue>1</minvalue>
				<suffix>days</suffix>
			</option>
			<option name="user_cleanup_profile_visitor_lifetime">
				<categoryname>user.cleanup</categoryname>
				<optiontype>integer</optiontype>
				<defaultvalue>60</defaultvalue>
				<minvalue>1</minvalue>
				<suffix>days</suffix>
			</option>
			<!-- /user.cleanup -->
			<option name="like_show_summary">
				<categoryname>message.general.likes</categoryname>
				<optiontype>boolean</optiontype>
				<defaultvalue>0</defaultvalue>
				<options>module_like</options>
				<hidden>1</hidden>
			</option>
			<option name="message_sidebar_enable_online_status">
				<categoryname>message.sidebar</categoryname>
				<optiontype>boolean</optiontype>
				<defaultvalue>1</defaultvalue>
			</option>
			<option name="message_sidebar_enable_likes_received">
				<categoryname>message.sidebar</categoryname>
				<optiontype>boolean</optiontype>
				<defaultvalue>1</defaultvalue>
				<options>module_like</options>
			</option>
			<option name="message_sidebar_enable_activity_points">
				<categoryname>message.sidebar</categoryname>
				<optiontype>boolean</optiontype>
				<defaultvalue>0</defaultvalue>
			</option>
			<option name="message_sidebar_enable_trophy_points">
				<categoryname>message.sidebar</categoryname>
				<optiontype>boolean</optiontype>
				<defaultvalue>1</defaultvalue>
				<options>module_trophy</options>
			</option>
			<option name="message_sidebar_enable_articles">
				<categoryname>message.sidebar</categoryname>
				<optiontype>boolean</optiontype>
				<defaultvalue>1</defaultvalue>
			</option>
			<option name="message_sidebar_user_options">
				<categoryname>message.sidebar</categoryname>
				<optiontype>useroptions</optiontype>
				<issortable>1</issortable>
			</option>
			<!-- message.general -->
			<option name="tagging_max_tag_length">
				<categoryname>message.general</categoryname>
				<optiontype>integer</optiontype>
				<defaultvalue>30</defaultvalue>
				<options>module_tagging</options>
				<minvalue>1</minvalue>
				<maxvalue>255</maxvalue>
				<suffix>chars</suffix>
			</option>
			<option name="message_max_quote_depth">
				<categoryname>message.general</categoryname>
				<optiontype>integer</optiontype>
				<defaultvalue>1</defaultvalue>
				<minvalue>0</minvalue>
				<maxvalue>255</maxvalue>
			</option>
			<option name="message_enable_toc">
				<categoryname>message.general</categoryname>
				<optiontype>boolean</optiontype>
				<defaultvalue>1</defaultvalue>
			</option>
			<option name="message_public_highlighters">
				<categoryname>message.general</categoryname>
				<optiontype>highlighters</optiontype>
				<defaultvalue>html
css
php
javascript
java
c
cpp
csharp
ruby
rust
go</defaultvalue>
			</option>
			<option name="message_enable_user_consent">
				<categoryname>message.general</categoryname>
				<optiontype>boolean</optiontype>
				<defaultvalue>1</defaultvalue>
			</option>
			<option name="modification_log_expiration">
				<categoryname>message.general</categoryname>
				<optiontype>integer</optiontype>
				<defaultvalue>0</defaultvalue>
				<minvalue>0</minvalue>
				<maxvalue>365</maxvalue>
				<suffix>days</suffix>
			</option>
			<!-- /message.general -->
			<option name="search_results_per_page">
				<categoryname>message.search</categoryname>
				<optiontype>integer</optiontype>
				<defaultvalue>20</defaultvalue>
				<minvalue>5</minvalue>
				<maxvalue>40</maxvalue>
			</option>
			<option name="search_default_sort_field">
				<categoryname>message.search</categoryname>
				<optiontype>select</optiontype>
				<defaultvalue>time</defaultvalue>
				<selectoptions>relevance:wcf.search.sortBy.relevance
subject:wcf.global.subject
time:wcf.search.sortBy.time
username:wcf.search.sortBy.username</selectoptions>
			</option>
			<option name="search_default_sort_order">
				<categoryname>message.search</categoryname>
				<optiontype>select</optiontype>
				<defaultvalue>DESC</defaultvalue>
				<selectoptions>ASC:wcf.global.sortOrder.ascending
DESC:wcf.global.sortOrder.descending</selectoptions>
			</option>
			<option name="search_max_combined_tags">
				<categoryname>message.search</categoryname>
				<optiontype>integer</optiontype>
				<defaultvalue>3</defaultvalue>
				<options>module_tagging</options>
				<minvalue>1</minvalue>
				<maxvalue>10</maxvalue>
			</option>
			<option name="search_enable_pages">
				<categoryname>message.search</categoryname>
				<optiontype>boolean</optiontype>
				<defaultvalue>1</defaultvalue>
			</option>
			<option name="search_enable_articles">
				<categoryname>message.search</categoryname>
				<optiontype>boolean</optiontype>
				<defaultvalue>1</defaultvalue>
			</option>
			<!-- message.general.poll -->
			<option name="poll_max_options">
				<categoryname>message.general.poll</categoryname>
				<optiontype>integer</optiontype>
				<defaultvalue>20</defaultvalue>
				<minvalue>2</minvalue>
				<maxvalue>100</maxvalue>
			</option>
			<option name="poll_full_width">
				<categoryname>message.general.poll</categoryname>
				<optiontype>boolean</optiontype>
				<defaultvalue>0</defaultvalue>
			</option>
			<!-- /message.general.poll -->
			<!-- message.contactForm -->
			<option name="module_contact_form">
				<categoryname>message.contactForm</categoryname>
				<optiontype>boolean</optiontype>
				<defaultvalue>0</defaultvalue>
				<enableoptions>contact_form_enable_attachments</enableoptions>
			</option>
			<option name="contact_form_enable_attachments">
				<categoryname>message.contactForm</categoryname>
				<optiontype>boolean</optiontype>
				<defaultvalue>0</defaultvalue>
				<enableoptions>contact_form_prune_attachments</enableoptions>
			</option>
			<option name="contact_form_prune_attachments">
				<categoryname>message.contactForm</categoryname>
				<optiontype>integer</optiontype>
				<defaultvalue>180</defaultvalue>
				<minvalue>0</minvalue>
				<maxvalue>365</maxvalue>
				<suffix>days</suffix>
			</option>
			<!-- /message.contactForm -->
			<!-- cms.media.thumbnail -->
			<option name="media_small_thumbnail_width">
				<categoryname>cms.media.thumbnail</categoryname>
				<optiontype>integer</optiontype>
				<defaultvalue>280</defaultvalue>
				<minvalue>145</minvalue>
				<maxvalue>400</maxvalue>
				<suffix>pixel</suffix>
			</option>
			<option name="media_small_thumbnail_height">
				<categoryname>cms.media.thumbnail</categoryname>
				<optiontype>integer</optiontype>
				<defaultvalue>210</defaultvalue>
				<minvalue>145</minvalue>
				<maxvalue>300</maxvalue>
				<suffix>pixel</suffix>
			</option>
			<option name="media_small_thumbnail_retain_dimensions">
				<categoryname>cms.media.thumbnail</categoryname>
				<optiontype>boolean</optiontype>
				<defaultvalue>1</defaultvalue>
			</option>
			<option name="media_medium_thumbnail_width">
				<categoryname>cms.media.thumbnail</categoryname>
				<optiontype>integer</optiontype>
				<defaultvalue>560</defaultvalue>
				<minvalue>400</minvalue>
				<maxvalue>900</maxvalue>
				<suffix>pixel</suffix>
			</option>
			<option name="media_medium_thumbnail_height">
				<categoryname>cms.media.thumbnail</categoryname>
				<optiontype>integer</optiontype>
				<defaultvalue>420</defaultvalue>
				<minvalue>300</minvalue>
				<maxvalue>700</maxvalue>
				<suffix>pixel</suffix>
			</option>
			<option name="media_medium_thumbnail_retain_dimensions">
				<categoryname>cms.media.thumbnail</categoryname>
				<optiontype>boolean</optiontype>
				<defaultvalue>1</defaultvalue>
			</option>
			<option name="media_large_thumbnail_width">
				<categoryname>cms.media.thumbnail</categoryname>
				<optiontype>integer</optiontype>
				<defaultvalue>1200</defaultvalue>
				<minvalue>900</minvalue>
				<suffix>pixel</suffix>
			</option>
			<option name="media_large_thumbnail_height">
				<categoryname>cms.media.thumbnail</categoryname>
				<optiontype>integer</optiontype>
				<defaultvalue>900</defaultvalue>
				<minvalue>700</minvalue>
				<suffix>pixel</suffix>
			</option>
			<option name="media_large_thumbnail_retain_dimensions">
				<categoryname>cms.media.thumbnail</categoryname>
				<optiontype>boolean</optiontype>
				<defaultvalue>1</defaultvalue>
			</option>
			<!-- /cms.media.thumbnail -->
			<!-- cms.article -->
			<option name="article_show_about_author">
				<categoryname>cms.article</categoryname>
				<optiontype>boolean</optiontype>
				<defaultvalue>0</defaultvalue>
				<options>module_article</options>
			</option>
			<option name="article_enable_comments_default_value">
				<categoryname>cms.article</categoryname>
				<optiontype>boolean</optiontype>
				<defaultvalue>1</defaultvalue>
				<options>module_article</options>
			</option>
			<option name="article_enable_like">
				<categoryname>cms.article</categoryname>
				<optiontype>boolean</optiontype>
				<defaultvalue>1</defaultvalue>
				<options>module_article</options>
			</option>
			<option name="article_enable_visit_tracking">
				<categoryname>cms.article</categoryname>
				<optiontype>boolean</optiontype>
				<defaultvalue>1</defaultvalue>
				<options>module_article</options>
			</option>
			<option name="articles_per_page">
				<categoryname>cms.article</categoryname>
				<optiontype>integer</optiontype>
				<defaultvalue>20</defaultvalue>
				<options>module_article</options>
				<minvalue>1</minvalue>
			</option>
			<option name="article_related_articles">
				<categoryname>cms.article</categoryname>
				<optiontype>integer</optiontype>
				<defaultvalue>3</defaultvalue>
				<options>module_article</options>
				<minvalue>0</minvalue>
			</option>
			<option name="article_related_articles_match_threshold">
				<categoryname>cms.article</categoryname>
				<optiontype>integer</optiontype>
				<defaultvalue>50</defaultvalue>
				<options>module_article</options>
				<minvalue>1</minvalue>
				<maxvalue>100</maxvalue>
				<suffix>percent</suffix>
			</option>
			<option name="article_sort_order">
				<categoryname>cms.article</categoryname>
				<optiontype>select</optiontype>
				<defaultvalue>DESC</defaultvalue>
				<options>module_article</options>
				<selectoptions>ASC:wcf.global.sortOrder.ascending
DESC:wcf.global.sortOrder.descending</selectoptions>
			</option>
			<option name="log_missing_language_items">
				<categoryname>module.development</categoryname>
				<optiontype>boolean</optiontype>
				<defaultvalue>0</defaultvalue>
			</option>
		</options>
	</import>
	<delete>
		<option name="desktop_notification_package_id"/>
		<option name="http_send_x_frame_options"/>
	</delete>
</data><|MERGE_RESOLUTION|>--- conflicted
+++ resolved
@@ -455,20 +455,6 @@
 			<option name="enable_polling">
 				<categoryname>general.page</categoryname>
 				<optiontype>boolean</optiontype>
-				<defaultvalue>1</defaultvalue>
-<<<<<<< HEAD
-				<enableoptions>enable_desktop_notifications</enableoptions>
-			</option>
-			<option name="enable_desktop_notifications">
-				<categoryname>general.page</categoryname>
-				<optiontype>boolean</optiontype>
-=======
-				<enableoptions>desktop_notification_package_id</enableoptions>
-			</option>
-			<option name="desktop_notification_package_id">
-				<categoryname>general.page</categoryname>
-				<optiontype>desktopNotificationApplicationSelect</optiontype>
->>>>>>> f3fb2fba
 				<defaultvalue>1</defaultvalue>
 			</option>
 			<option name="page_logo_link_to_app_default">
