<?xml version="1.0" encoding="UTF-8"?>
<data xmlns="http://www.woltlab.com" xmlns:xsi="http://www.w3.org/2001/XMLSchema-instance" xsi:schemaLocation="http://www.woltlab.com http://www.woltlab.com/XSD/2019/option.xsd">
	<import>
		<categories>
			<!-- modules -->
			<category name="module">
				<showorder>1</showorder>
			</category>
			<category name="module.system">
				<parent>module</parent>
			</category>
			<category name="module.user">
				<parent>module</parent>
			</category>
			<category name="module.customization">
				<parent>module</parent>
			</category>
			<category name="module.content">
				<parent>module</parent>
			</category>
			<category name="module.community">
				<parent>module</parent>
			</category>
			<category name="module.development">
				<parent>module</parent>
			</category>
			<!-- /modules -->
			<!-- general -->
			<category name="general">
				<showorder>2</showorder>
			</category>
			<category name="general.page">
				<parent>general</parent>
				<showorder>1</showorder>
			</category>
			<category name="general.page.seo">
				<parent>general.page</parent>
			</category>
			<category name="general.page.sitemap">
				<parent>general.page</parent>
			</category>
			<category name="general.offline">
				<parent>general</parent>
				<showorder>2</showorder>
			</category>
			<category name="general.system">
				<parent>general</parent>
				<showorder>3</showorder>
			</category>
			<category name="general.system.ipAddress">
				<parent>general.system</parent>
			</category>
			<category name="general.system.error">
				<parent>general.system</parent>
			</category>
			<category name="general.system.cookie">
				<parent>general.system</parent>
			</category>
			<category name="general.system.http">
				<parent>general.system</parent>
			</category>
			<category name="general.system.packageServer">
				<parent>general.system</parent>
			</category>
			<category name="general.system.proxy">
				<parent>general.system</parent>
			</category>
			<category name="general.system.image">
				<parent>general.system</parent>
			</category>
			<category name="general.system.search">
				<parent>general.system</parent>
			</category>
			<category name="general.system.date">
				<parent>general.system</parent>
			</category>
			<category name="general.system.googleMaps">
				<parent>general.system</parent>
			</category>
			<category name="general.mail">
				<parent>general</parent>
				<showorder>4</showorder>
			</category>
			<category name="general.mail.general">
				<parent>general.mail</parent>
			</category>
			<category name="general.mail.send">
				<parent>general.mail</parent>
			</category>
			<category name="general.cache">
				<parent>general</parent>
				<showorder>5</showorder>
			</category>
			<category name="general.cache.general">
				<parent>general.cache</parent>
			</category>
			<category name="general.cache.memcached">
				<parent>general.cache</parent>
			</category>
			<category name="general.cache.redis">
				<parent>general.cache</parent>
			</category>
			<category name="general.payment">
				<parent>general</parent>
				<showorder>6</showorder>
			</category>
			<category name="general.payment.paidSubscription">
				<parent>general.payment</parent>
			</category>
			<!-- /general -->
			<!-- user -->
			<category name="user">
				<showorder>3</showorder>
			</category>
			<category name="user.general">
				<parent>user</parent>
			</category>
			<category name="user.profile">
				<parent>user</parent>
			</category>
			<category name="user.avatar">
				<parent>user.profile</parent>
			</category>
			<category name="user.signature">
				<parent>user.profile</parent>
			</category>
			<category name="user.title">
				<parent>user.profile</parent>
			</category>
			<category name="user.cleanup">
				<parent>user.profile</parent>
			</category>
			<category name="user.list">
				<parent>user</parent>
			</category>
			<category name="user.list.members">
				<parent>user.list</parent>
			</category>
			<category name="user.list.online">
				<parent>user.list</parent>
			</category>
			<category name="user.register">
				<parent>user</parent>
			</category>
			<category name="user.3rdPartyAuth">
				<parent>user.register</parent>
			</category>
			<category name="user.password">
				<parent>user.register</parent>
			</category>
			<category name="user.ban">
				<parent>user.register</parent>
			</category>
			<!-- /user -->
			<!-- security -->
			<category name="security">
				<showorder>4</showorder>
			</category>
			<category name="security.general">
				<parent>security</parent>
			</category>
			<category name="security.general.session">
				<parent>security.general</parent>
			</category>
			<category name="security.general.authentication">
				<parent>security.general</parent>
			</category>
			<category name="security.general.secrets">
				<parent>security.general</parent>
				<showorder>15</showorder>
			</category>
			<category name="security.blacklist">
				<parent>security</parent>
			</category>
			<category name="security.blacklist.sfs">
				<parent>security.blacklist</parent>
				<showorder>1</showorder>
			</category>
			<category name="security.blacklist.custom">
				<parent>security.blacklist</parent>
				<showorder>2</showorder>
			</category>
			<category name="security.antispam">
				<parent>security</parent>
			</category>
			<category name="security.antispam.captcha">
				<parent>security.antispam</parent>
			</category>
			<category name="security.antispam.recaptcha">
				<parent>security.antispam</parent>
			</category>
			<category name="security.censorship">
				<parent>security</parent>
			</category>
			<category name="message.censorship">
				<parent>security.censorship</parent>
			</category>
			<!-- /security -->
			<!-- message -->
			<category name="message">
				<showorder>5</showorder>
			</category>
			<category name="message.general">
				<parent>message</parent>
			</category>
			<category name="message.general.share">
				<parent>message.general</parent>
			</category>
			<category name="message.general.likes">
				<parent>message.general</parent>
			</category>
			<category name="message.general.poll">
				<parent>message.general</parent>
				<options>module_poll</options>
			</category>
			<category name="message.general.edit">
				<parent>message.general</parent>
			</category>
			<category name="message.general.image">
				<parent>message.general</parent>
			</category>
			<category name="message.attachment">
				<parent>message</parent>
			</category>
			<category name="message.attachment.autoscale">
				<parent>message.attachment</parent>
			</category>
			<category name="message.sidebar">
				<parent>message</parent>
			</category>
			<category name="message.search">
				<parent>message</parent>
			</category>
			<category name="message.contactForm">
				<parent>message</parent>
			</category>
			<!-- /message -->
			<category name="dashboard"/>
			<category name="dashboard.content">
				<parent>dashboard</parent>
			</category>
			<category name="dashboard.sidebar">
				<parent>dashboard</parent>
			</category>
			<!-- cms -->
			<category name="cms"/>
			<category name="cms.media">
				<parent>cms</parent>
			</category>
			<category name="cms.media.thumbnail">
				<parent>cms.media</parent>
			</category>
			<category name="cms.article">
				<parent>cms</parent>
			</category>
		</categories>
		<options>
			<option name="last_update_time">
				<categoryname>general</categoryname>
				<optiontype>integer</optiontype>
				<defaultvalue>0</defaultvalue>
				<hidden>1</hidden>
			</option>
			<!-- value will automatically be replaced during WCFSetup -->
			<option name="wcf_uuid">
				<categoryname>general</categoryname>
				<optiontype>text</optiontype>
				<defaultvalue>bd096261-15f4-5dc1-9767-01ce08d7c80b</defaultvalue>
				<hidden>1</hidden>
			</option>
			<option name="woltlab_branding">
				<categoryname>general</categoryname>
				<optiontype>integer</optiontype>
				<defaultvalue>1</defaultvalue>
				<hidden>1</hidden>
			</option>
			<option name="module_master_password">
				<categoryname>module.system</categoryname>
				<optiontype>boolean</optiontype>
				<defaultvalue>0</defaultvalue>
			</option>
			<option name="visitor_use_tiny_build">
				<categoryname>module.system</categoryname>
				<optiontype>boolean</optiontype>
				<defaultvalue>0</defaultvalue>
			</option>
			<option name="enable_woltlab_news">
				<categoryname>module.system</categoryname>
				<optiontype>boolean</optiontype>
				<defaultvalue>1</defaultvalue>
			</option>
			<!-- deprecated -->
			<option name="module_system_recaptcha">
				<categoryname>module.system</categoryname>
				<optiontype>boolean</optiontype>
				<defaultvalue>1</defaultvalue>
				<hidden>1</hidden>
			</option>
			<option name="module_cookie_policy_page">
				<categoryname>module.system</categoryname>
				<optiontype>boolean</optiontype>
				<defaultvalue>1</defaultvalue>
			</option>
			<option name="module_article">
				<categoryname>module.content</categoryname>
				<optiontype>boolean</optiontype>
				<defaultvalue>1</defaultvalue>
			</option>
			<option name="module_amp">
				<categoryname>module.content</categoryname>
				<optiontype>boolean</optiontype>
				<defaultvalue>1</defaultvalue>
			</option>
			<option name="module_smiley">
				<categoryname>module.customization</categoryname>
				<optiontype>boolean</optiontype>
				<defaultvalue>1</defaultvalue>
			</option>
			<option name="module_gravatar">
				<categoryname>module.user</categoryname>
				<optiontype>boolean</optiontype>
				<defaultvalue>0</defaultvalue>
			</option>
			<option name="module_users_online">
				<categoryname>module.user</categoryname>
				<optiontype>boolean</optiontype>
				<defaultvalue>1</defaultvalue>
			</option>
			<option name="module_user_rank">
				<categoryname>module.user</categoryname>
				<optiontype>boolean</optiontype>
				<defaultvalue>1</defaultvalue>
			</option>
			<option name="module_user_signature">
				<categoryname>module.user</categoryname>
				<optiontype>boolean</optiontype>
				<defaultvalue>1</defaultvalue>
			</option>
			<option name="module_members_list">
				<categoryname>module.user</categoryname>
				<optiontype>boolean</optiontype>
				<defaultvalue>1</defaultvalue>
			</option>
			<option name="module_team_page">
				<categoryname>module.user</categoryname>
				<optiontype>boolean</optiontype>
				<defaultvalue>1</defaultvalue>
			</option>
			<option name="module_user_cover_photo">
				<categoryname>module.user</categoryname>
				<optiontype>boolean</optiontype>
				<defaultvalue>1</defaultvalue>
			</option>
			<option name="module_like">
				<categoryname>module.community</categoryname>
				<optiontype>boolean</optiontype>
				<defaultvalue>1</defaultvalue>
			</option>
			<option name="module_user_profile_wall">
				<categoryname>module.user</categoryname>
				<optiontype>boolean</optiontype>
				<defaultvalue>1</defaultvalue>
			</option>
			<option name="module_trophy">
				<categoryname>module.user</categoryname>
				<optiontype>boolean</optiontype>
				<defaultvalue>1</defaultvalue>
			</option>
			<option name="module_tagging">
				<categoryname>module.content</categoryname>
				<optiontype>boolean</optiontype>
				<defaultvalue>1</defaultvalue>
			</option>
			<option name="module_poll">
				<categoryname>module.community</categoryname>
				<optiontype>boolean</optiontype>
				<defaultvalue>1</defaultvalue>
			</option>
			<option name="module_wcf_ad">
				<categoryname>module.customization</categoryname>
				<optiontype>boolean</optiontype>
				<defaultvalue>0</defaultvalue>
			</option>
			<option name="enable_debug_mode">
				<categoryname>module.development</categoryname>
				<optiontype>boolean</optiontype>
				<defaultvalue>0</defaultvalue>
			</option>
			<option name="enable_production_debug_mode">
				<categoryname>module.development</categoryname>
				<optiontype>boolean</optiontype>
				<defaultvalue>1</defaultvalue>
			</option>
			<option name="enable_benchmark">
				<categoryname>module.development</categoryname>
				<optiontype>boolean</optiontype>
				<defaultvalue>0</defaultvalue>
			</option>
			<option name="enable_developer_tools">
				<categoryname>module.development</categoryname>
				<optiontype>boolean</optiontype>
				<defaultvalue>0</defaultvalue>
				<enableoptions>log_missing_language_items</enableoptions>
			</option>
			<!-- general.page -->
			<option name="page_title">
				<categoryname>general.page</categoryname>
				<optiontype>textI18n</optiontype>
				<defaultvalue>WoltLab Suite</defaultvalue>
				<supporti18n>1</supporti18n>
			</option>
			<option name="page_description">
				<categoryname>general.page</categoryname>
				<optiontype>textI18n</optiontype>
				<supporti18n>1</supporti18n>
			</option>
			<option name="use_page_title_on_landing_page">
				<categoryname>general.page</categoryname>
				<optiontype>boolean</optiontype>
				<defaultvalue>1</defaultvalue>
			</option>
			<option name="meta_description">
				<categoryname>general.page</categoryname>
				<optiontype>textI18n</optiontype>
				<supporti18n>1</supporti18n>
			</option>
			<option name="og_image">
				<categoryname>general.page</categoryname>
				<optiontype>text</optiontype>
			</option>
			<option name="fb_share_app_id">
				<categoryname>general.page</categoryname>
				<optiontype>text</optiontype>
			</option>
			<option name="show_version_number">
				<categoryname>general.page</categoryname>
				<optiontype>boolean</optiontype>
				<defaultvalue>1</defaultvalue>
			</option>
			<option name="external_link_target_blank">
				<categoryname>general.page</categoryname>
				<optiontype>boolean</optiontype>
				<defaultvalue>0</defaultvalue>
			</option>
			<option name="show_update_notice_frontend">
				<categoryname>general.page</categoryname>
				<optiontype>boolean</optiontype>
				<defaultvalue>1</defaultvalue>
			</option>
			<option name="language_use_informal_variant">
				<categoryname>general.page</categoryname>
				<optiontype>boolean</optiontype>
				<defaultvalue>0</defaultvalue>
			</option>
			<option name="show_style_changer">
				<categoryname>general.page</categoryname>
				<optiontype>boolean</optiontype>
				<defaultvalue>0</defaultvalue>
			</option>
			<option name="enable_ad_rotation">
				<categoryname>general.page</categoryname>
				<optiontype>boolean</optiontype>
				<defaultvalue>1</defaultvalue>
				<options>module_wcf_ad</options>
			</option>
			<option name="enable_polling">
				<categoryname>general.page</categoryname>
				<optiontype>boolean</optiontype>
				<defaultvalue>1</defaultvalue>
				<enableoptions>enable_desktop_notifications,desktop_notification_package_id</enableoptions>
			</option>
			<option name="enable_desktop_notifications">
				<categoryname>general.page</categoryname>
				<optiontype>boolean</optiontype>
				<defaultvalue>1</defaultvalue>
				<enableoptions>desktop_notification_package_id</enableoptions>
			</option>
			<option name="desktop_notification_package_id">
				<categoryname>general.page</categoryname>
				<optiontype>desktopNotificationApplicationSelect</optiontype>
				<defaultvalue>1</defaultvalue>
			</option>
			<option name="page_logo_link_to_app_default">
				<categoryname>general.page</categoryname>
				<optiontype>boolean</optiontype>
				<defaultvalue>1</defaultvalue>
			</option>
			<option name="breadcrumbs_home_use_page_title">
				<categoryname>general.page</categoryname>
				<optiontype>boolean</optiontype>
				<defaultvalue>1</defaultvalue>
			</option>
			<option name="head_code">
				<categoryname>general.page</categoryname>
				<optiontype>textarea</optiontype>
			</option>
			<option name="footer_code">
				<categoryname>general.page</categoryname>
				<optiontype>textarea</optiontype>
			</option>
			<!-- legacy option, no longer used -->
			<option name="url_legacy_mode">
				<categoryname>hidden</categoryname>
				<optiontype>boolean</optiontype>
				<defaultvalue>0</defaultvalue>
			</option>
			<!-- /legacy option, no longer used -->
			<option name="url_omit_index_php">
				<categoryname>general.page.seo</categoryname>
				<optiontype>boolean</optiontype>
				<defaultvalue>0</defaultvalue>
			</option>
			<option name="url_title_component_replacement">
				<categoryname>general.page.seo</categoryname>
				<optiontype>textarea</optiontype>
			</option>
			<option name="sitemap_index_time_frame">
				<categoryname>general.page.sitemap</categoryname>
				<optiontype>integer</optiontype>
				<defaultvalue>365</defaultvalue>
				<minvalue>0</minvalue>
				<suffix>days</suffix>
			</option>
			<!-- /general.page -->
			<!-- offline -->
			<option name="offline">
				<categoryname>general.offline</categoryname>
				<optiontype>boolean</optiontype>
				<enableoptions>offline_message,offline_message_allow_html</enableoptions>
			</option>
			<option name="offline_message">
				<categoryname>general.offline</categoryname>
				<optiontype>textareaI18n</optiontype>
				<supporti18n>1</supporti18n>
			</option>
			<option name="offline_message_allow_html">
				<categoryname>general.offline</categoryname>
				<optiontype>boolean</optiontype>
			</option>
			<!-- /offline -->
			<!-- general.system.ipAddress -->
			<option name="log_ip_address">
				<categoryname>general.system.ipAddress</categoryname>
				<optiontype>boolean</optiontype>
				<defaultvalue>0</defaultvalue>
				<enableoptions>prune_ip_address</enableoptions>
			</option>
			<option name="prune_ip_address">
				<categoryname>general.system.ipAddress</categoryname>
				<optiontype>integer</optiontype>
				<defaultvalue>30</defaultvalue>
				<suffix>days</suffix>
				<minvalue>0</minvalue>
				<maxvalue>365</maxvalue>
			</option>
			<option name="ip_address_search_engine">
				<categoryname>general.system.ipAddress</categoryname>
				<optiontype>text</optiontype>
			</option>
			<!-- /general.system.ipAddress -->
			<!-- general.system.image -->
			<option name="image_adapter_type">
				<categoryname>general.system.image</categoryname>
				<optiontype>radioButton</optiontype>
				<defaultvalue>gd</defaultvalue>
				<selectoptions>gd:wcf.acp.option.image_adapter_type.gd
imagick:wcf.acp.option.image_adapter_type.imagick</selectoptions>
			</option>
			<!-- /general.system.image -->
			<!-- general.system.search -->
			<option name="search_engine">
				<categoryname>general.system.search</categoryname>
				<optiontype>radioButton</optiontype>
				<defaultvalue>mysql</defaultvalue>
				<selectoptions>mysql:wcf.acp.option.search_engine.mysql</selectoptions>
			</option>
			<!-- /general.system.search -->
			<!-- general.system.error -->
			<option name="exception_privacy">
				<categoryname>general.system.error</categoryname>
				<optiontype>radioButton</optiontype>
				<defaultvalue>reduced</defaultvalue>
				<selectoptions>public:wcf.acp.option.exception_privacy.public
reduced:wcf.acp.option.exception_privacy.reduced
private:wcf.acp.option.exception_privacy.private</selectoptions>
			</option>
			<!-- /general.system.error-->
			<!-- general.system.cookie -->
			<option name="cookie_prefix">
				<categoryname>general.system.cookie</categoryname>
				<optiontype>text</optiontype>
				<defaultvalue>wsc_</defaultvalue>
				<validationpattern>^[a-zA-Z0-9_]+$</validationpattern>
			</option>
			<!-- /general.system.cookie-->
			<!-- general.system.http -->
			<option name="http_send_x_frame_options">
				<categoryname>general.system.http</categoryname>
				<optiontype>boolean</optiontype>
				<defaultvalue>1</defaultvalue>
			</option>
			<!-- /general.system.http -->
			<!-- general.system.packageServer -->
			<option name="package_server_auth_code">
				<categoryname>general.system.packageServer</categoryname>
				<optiontype>text</optiontype>
			</option>
			<!-- /general.system.packageServer -->
			<!-- general.system.proxy -->
			<option name="proxy_server_http">
				<categoryname>general.system.proxy</categoryname>
				<optiontype>text</optiontype>
			</option>
			<!-- /general.system.proxy -->
			<!-- security.general.session -->
			<option name="user_online_timeout">
				<categoryname>security.general.session</categoryname>
				<optiontype>integer</optiontype>
				<defaultvalue>900</defaultvalue>
				<minvalue>1</minvalue>
				<maxvalue>7200</maxvalue>
				<suffix>seconds</suffix>
			</option>
			<!-- /security.general.session -->
			<!-- security.general.authentication -->
			<option name="enable_user_authentication_failure">
				<categoryname>security.general.authentication</categoryname>
				<optiontype>boolean</optiontype>
				<defaultvalue>1</defaultvalue>
				<enableoptions>user_authentication_failure_timeout,user_authentication_failure_ip_captcha,user_authentication_failure_ip_block,user_authentication_failure_user_captcha,user_authentication_failure_expiration</enableoptions>
			</option>
			<option name="user_authentication_failure_timeout">
				<categoryname>security.general.authentication</categoryname>
				<optiontype>integer</optiontype>
				<defaultvalue>7200</defaultvalue>
				<minvalue>300</minvalue>
				<maxvalue>86400</maxvalue>
				<suffix>seconds</suffix>
			</option>
			<option name="user_authentication_failure_ip_captcha">
				<categoryname>security.general.authentication</categoryname>
				<optiontype>integer</optiontype>
				<defaultvalue>3</defaultvalue>
				<minvalue>0</minvalue>
			</option>
			<option name="user_authentication_failure_ip_block">
				<categoryname>security.general.authentication</categoryname>
				<optiontype>integer</optiontype>
				<defaultvalue>10</defaultvalue>
				<minvalue>0</minvalue>
			</option>
			<option name="user_authentication_failure_user_captcha">
				<categoryname>security.general.authentication</categoryname>
				<optiontype>integer</optiontype>
				<defaultvalue>3</defaultvalue>
				<minvalue>0</minvalue>
			</option>
			<option name="user_authentication_failure_expiration">
				<categoryname>security.general.authentication</categoryname>
				<optiontype>integer</optiontype>
				<defaultvalue>30</defaultvalue>
				<minvalue>1</minvalue>
				<maxvalue>365</maxvalue>
				<suffix>days</suffix>
			</option>
			<!-- /security.general.authentication -->
			<!-- security.general.secrets -->
			<option name="signature_secret">
				<categoryname>security.general.secrets</categoryname>
				<optiontype>text</optiontype>
				<validationpattern>^.{15,}$</validationpattern>
			</option>
			<!-- /security.general.secrets -->
			<!-- security.blacklist.sfs -->
			<option name="blacklist_sfs_enable">
				<categoryname>security.blacklist.sfs</categoryname>
				<optiontype>boolean</optiontype>
				<defaultvalue>1</defaultvalue>
				<enableoptions>blacklist_sfs_username,blacklist_sfs_email_address,blacklist_sfs_ip_address,blacklist_sfs_action</enableoptions>
			</option>
			<option name="blacklist_sfs_username">
				<categoryname>security.blacklist.sfs</categoryname>
				<optiontype>select</optiontype>
				<selectoptions><![CDATA[skip:wcf.acp.option.blacklist_sfs_enable.skip
90percentile:wcf.acp.option.blacklist_sfs_enable.90percentile
moreThanOnce:wcf.acp.option.blacklist_sfs_enable.moreThanOnce
simpleMatch:wcf.acp.option.blacklist_sfs_enable.simpleMatch]]></selectoptions>
				<defaultvalue>skip</defaultvalue>
			</option>
			<option name="blacklist_sfs_email_address">
				<categoryname>security.blacklist.sfs</categoryname>
				<optiontype>select</optiontype>
				<selectoptions><![CDATA[skip:wcf.acp.option.blacklist_sfs_enable.skip
90percentile:wcf.acp.option.blacklist_sfs_enable.90percentile
moreThanOnce:wcf.acp.option.blacklist_sfs_enable.moreThanOnce
simpleMatch:wcf.acp.option.blacklist_sfs_enable.simpleMatch]]></selectoptions>
				<defaultvalue>moreThanOnce</defaultvalue>
			</option>
			<option name="blacklist_sfs_ip_address">
				<categoryname>security.blacklist.sfs</categoryname>
				<optiontype>select</optiontype>
				<selectoptions><![CDATA[skip:wcf.acp.option.blacklist_sfs_enable.skip
90percentile:wcf.acp.option.blacklist_sfs_enable.90percentile
moreThanOnce:wcf.acp.option.blacklist_sfs_enable.moreThanOnce
simpleMatch:wcf.acp.option.blacklist_sfs_enable.simpleMatch]]></selectoptions>
				<defaultvalue>90percentile</defaultvalue>
			</option>
			<option name="blacklist_sfs_action">
				<categoryname>security.blacklist.sfs</categoryname>
				<optiontype>select</optiontype>
				<selectoptions><![CDATA[disable:wcf.acp.option.blacklist_sfs_action.disable
block:wcf.acp.option.blacklist_sfs_action.block]]></selectoptions>
				<defaultvalue>disable</defaultvalue>
			</option>
			<!-- /security.blacklist.stopforumspam -->
			<!-- security.blacklist.custom -->
			<option name="blacklist_ip_addresses">
				<categoryname>security.blacklist.custom</categoryname>
				<optiontype>textarea</optiontype>
			</option>
			<option name="blacklist_user_agents">
				<categoryname>security.blacklist.custom</categoryname>
				<optiontype>textarea</optiontype>
			</option>
			<option name="blacklist_hostnames">
				<categoryname>security.blacklist.custom</categoryname>
				<optiontype>textarea</optiontype>
			</option>
			<!-- /security.blacklist.custom -->
			<!-- security.antispam.captcha -->
			<option name="captcha_type">
				<categoryname>security.antispam.captcha</categoryname>
				<optiontype>captchaSelect</optiontype>
				<defaultvalue>com.woltlab.wcf.recaptcha</defaultvalue>
				<enableoptions>:!register_use_captcha,!lost_password_use_captcha,!profile_mail_use_captcha,!search_use_captcha</enableoptions>
				<allowemptyvalue>1</allowemptyvalue>
			</option>
			<option name="register_use_captcha">
				<categoryname>security.antispam.captcha</categoryname>
				<optiontype>boolean</optiontype>
				<defaultvalue>1</defaultvalue>
			</option>
			<option name="lost_password_use_captcha">
				<categoryname>security.antispam.captcha</categoryname>
				<optiontype>boolean</optiontype>
				<defaultvalue>1</defaultvalue>
			</option>
			<option name="profile_mail_use_captcha">
				<categoryname>security.antispam.captcha</categoryname>
				<optiontype>boolean</optiontype>
				<defaultvalue>1</defaultvalue>
			</option>
			<option name="search_use_captcha">
				<categoryname>security.antispam.captcha</categoryname>
				<optiontype>boolean</optiontype>
				<defaultvalue>0</defaultvalue>
			</option>
			<!-- /security.antispam.captcha -->
			<!-- security.antispam.recaptcha -->
			<option name="recaptcha_publickey">
				<categoryname>security.antispam.recaptcha</categoryname>
				<optiontype>text</optiontype>
				<validationpattern>^[^/]*$</validationpattern>
				<showorder>1</showorder>
			</option>
			<option name="recaptcha_privatekey">
				<categoryname>security.antispam.recaptcha</categoryname>
				<optiontype>text</optiontype>
				<validationpattern>^[^/]*$</validationpattern>
				<showorder>2</showorder>
			</option>
			<option name="recaptcha_publickey_invisible">
				<categoryname>security.antispam.recaptcha</categoryname>
				<optiontype>text</optiontype>
				<validationpattern>^[^/]*$</validationpattern>
				<showorder>3</showorder>
			</option>
			<option name="recaptcha_privatekey_invisible">
				<categoryname>security.antispam.recaptcha</categoryname>
				<optiontype>text</optiontype>
				<validationpattern>^[^/]*$</validationpattern>
				<showorder>4</showorder>
			</option>
			<!-- /security.antispam.recaptcha -->
			<!-- general.system.date -->
			<option name="timezone">
				<categoryname>general.system.date</categoryname>
				<optiontype>timezone</optiontype>
				<defaultvalue>Europe/London</defaultvalue>
			</option>
			<!-- /general.system.date -->
			<!-- general.system.googleMaps -->
			<option name="google_maps_api_key">
				<categoryname>general.system.googleMaps</categoryname>
				<optiontype>text</optiontype>
				<showorder>1</showorder>
			</option>
			<option name="google_maps_zoom">
				<categoryname>general.system.googleMaps</categoryname>
				<optiontype>select</optiontype>
				<defaultvalue>13</defaultvalue>
				<selectoptions>1
2
3
4
5
6
7
8
9
10
11
12
13
14
15
16
17</selectoptions>
			</option>
			<option name="google_maps_type">
				<categoryname>general.system.googleMaps</categoryname>
				<optiontype>select</optiontype>
				<defaultvalue>hybrid</defaultvalue>
				<selectoptions>map:wcf.acp.option.google_maps_type.map
satellite:wcf.acp.option.google_maps_type.satellite
hybrid:wcf.acp.option.google_maps_type.hybrid
physical:wcf.acp.option.google_maps_type.physical</selectoptions>
			</option>
			<option name="google_maps_enable_scale_control">
				<categoryname>general.system.googleMaps</categoryname>
				<optiontype>boolean</optiontype>
				<defaultvalue>0</defaultvalue>
			</option>
			<option name="google_maps_enable_dragging">
				<categoryname>general.system.googleMaps</categoryname>
				<optiontype>boolean</optiontype>
				<defaultvalue>1</defaultvalue>
			</option>
			<option name="google_maps_enable_scroll_wheel_zoom">
				<categoryname>general.system.googleMaps</categoryname>
				<optiontype>boolean</optiontype>
				<defaultvalue>0</defaultvalue>
			</option>
			<option name="google_maps_enable_double_click_zoom">
				<categoryname>general.system.googleMaps</categoryname>
				<optiontype>boolean</optiontype>
				<defaultvalue>1</defaultvalue>
			</option>
			<option name="google_maps_default_latitude">
				<categoryname>general.system.googleMaps</categoryname>
				<optiontype>float</optiontype>
				<defaultvalue>52.517</defaultvalue>
			</option>
			<option name="google_maps_default_longitude">
				<categoryname>general.system.googleMaps</categoryname>
				<optiontype>float</optiontype>
				<defaultvalue>13.4</defaultvalue>
			</option>
			<option name="google_maps_access_user_location">
				<categoryname>general.system.googleMaps</categoryname>
				<optiontype>boolean</optiontype>
				<defaultvalue>1</defaultvalue>
			</option>
			<!-- /general.system.googleMaps -->
			<!-- general.mail.general -->
			<option name="mail_from_name">
				<categoryname>general.mail.general</categoryname>
				<optiontype>text</optiontype>
			</option>
			<option name="mail_from_address">
				<categoryname>general.mail.general</categoryname>
				<optiontype>text</optiontype>
				<validationpattern>^.+@.+\..+$</validationpattern>
			</option>
			<option name="mail_admin_address">
				<categoryname>general.mail.general</categoryname>
				<optiontype>text</optiontype>
				<validationpattern>^.+@.+\..+$</validationpattern>
			</option>
			<option name="mail_signature">
				<categoryname>general.mail.general</categoryname>
				<optiontype>textareaI18n</optiontype>
				<supporti18n>1</supporti18n>
			</option>
			<option name="mail_signature_html">
				<categoryname>general.mail.general</categoryname>
				<optiontype>textareaI18n</optiontype>
				<supporti18n>1</supporti18n>
			</option>
			<!-- /general.mail.general -->
			<!-- general.mail.send -->
			<option name="mail_send_method">
				<categoryname>general.mail.send</categoryname>
				<optiontype>radioButton</optiontype>
				<defaultvalue>php</defaultvalue>
				<enableoptions>php:mail_use_f_param,!mail_smtp_host,!mail_smtp_port,!mail_smtp_starttls,!mail_smtp_user,!mail_smtp_password
smtp:!mail_use_f_param,mail_smtp_host,mail_smtp_port,mail_smtp_starttls,mail_smtp_user,mail_smtp_password
debug:!mail_use_f_param,!mail_smtp_host,!mail_smtp_port,!mail_smtp_starttls,!mail_smtp_user,!mail_smtp_password
debugFolder:!mail_use_f_param,!mail_smtp_host,!mail_smtp_port,!mail_smtp_starttls,!mail_smtp_user,!mail_smtp_password</enableoptions>
				<selectoptions>php:wcf.acp.option.mail_send_method.php
smtp:wcf.acp.option.mail_send_method.smtp
debug:wcf.acp.option.mail_send_method.debug
debugFolder:wcf.acp.option.mail_send_method.debugFolder</selectoptions>
			</option>
			<option name="mail_smtp_host">
				<categoryname>general.mail.send</categoryname>
				<optiontype>text</optiontype>
			</option>
			<option name="mail_smtp_port">
				<categoryname>general.mail.send</categoryname>
				<optiontype>integer</optiontype>
				<defaultvalue>25</defaultvalue>
				<minvalue>0</minvalue>
				<maxvalue>65535</maxvalue>
			</option>
			<option name="mail_smtp_starttls">
				<categoryname>general.mail.send</categoryname>
				<optiontype>radioButton</optiontype>
				<defaultvalue>may</defaultvalue>
				<selectoptions>none:wcf.acp.option.mail_smtp_starttls.none
may:wcf.acp.option.mail_smtp_starttls.may
encrypt:wcf.acp.option.mail_smtp_starttls.encrypt</selectoptions>
			</option>
			<option name="mail_smtp_user">
				<categoryname>general.mail.send</categoryname>
				<optiontype>text</optiontype>
				<disableAutocomplete>1</disableAutocomplete>
			</option>
			<option name="mail_smtp_password">
				<categoryname>general.mail.send</categoryname>
				<optiontype>password</optiontype>
			</option>
			<option name="mail_use_f_param">
				<categoryname>general.mail.send</categoryname>
				<optiontype>boolean</optiontype>
				<defaultvalue>1</defaultvalue>
			</option>
			<!-- /general.mail.send -->
			<!-- general.cache -->
			<option name="cache_source_type">
				<categoryname>general.cache.general</categoryname>
				<optiontype>radioButton</optiontype>
				<defaultvalue>disk</defaultvalue>
				<enableoptions>disk:!cache_source_memcached_host,!cache_source_redis_host
memcached:cache_source_memcached_host,!cache_source_redis_host
redis:cache_source_redis_host,!cache_source_memcached_host</enableoptions>
				<selectoptions>disk:wcf.acp.option.cache_source_type.disk
memcached:wcf.acp.option.cache_source_type.memcached
redis:wcf.acp.option.cache_source_type.redis</selectoptions>
			</option>
			<option name="cache_source_memcached_host">
				<categoryname>general.cache.memcached</categoryname>
				<optiontype>textarea</optiontype>
			</option>
			<option name="cache_source_redis_host">
				<categoryname>general.cache.redis</categoryname>
				<optiontype>text</optiontype>
			</option>
			<!-- /general.cache -->
			<!-- general.payment -->
			<option name="available_payment_methods">
				<categoryname>general.payment</categoryname>
				<optiontype>paymentMethodSelect</optiontype>
			</option>
			<option name="paypal_email_address">
				<categoryname>general.payment</categoryname>
				<optiontype>text</optiontype>
			</option>
			<option name="module_paid_subscription">
				<categoryname>general.payment.paidSubscription</categoryname>
				<optiontype>boolean</optiontype>
			</option>
			<option name="paid_subscription_enable_tos_confirmation">
				<categoryname>general.payment.paidSubscription</categoryname>
				<optiontype>boolean</optiontype>
				<enableoptions>paid_subscription_tos_url</enableoptions>
			</option>
			<option name="paid_subscription_tos_url">
				<categoryname>general.payment.paidSubscription</categoryname>
				<optiontype>text</optiontype>
			</option>
			<!-- /general.payment -->
			<option name="attachment_retain_dimensions">
				<categoryname>message.attachment</categoryname>
				<optiontype>boolean</optiontype>
				<defaultvalue>0</defaultvalue>
			</option>
			<option name="attachment_thumbnail_height">
				<categoryname>message.attachment</categoryname>
				<optiontype>integer</optiontype>
				<defaultvalue>198</defaultvalue>
				<minvalue>96</minvalue>
				<suffix>pixel</suffix>
			</option>
			<option name="attachment_thumbnail_width">
				<categoryname>message.attachment</categoryname>
				<optiontype>integer</optiontype>
				<defaultvalue>352</defaultvalue>
				<minvalue>96</minvalue>
				<suffix>pixel</suffix>
			</option>
			<option name="attachment_image_autoscale">
				<categoryname>message.attachment.autoscale</categoryname>
				<optiontype>boolean</optiontype>
				<defaultvalue>1</defaultvalue>
				<enableoptions>attachment_image_autoscale_max_width,attachment_image_autoscale_max_height,attachment_image_autoscale_file_type,attachment_image_autoscale_quality</enableoptions>
			</option>
			<option name="attachment_image_autoscale_max_width">
				<categoryname>message.attachment.autoscale</categoryname>
				<optiontype>integer</optiontype>
				<defaultvalue>1920</defaultvalue>
				<minvalue>96</minvalue>
				<suffix>pixel</suffix>
			</option>
			<option name="attachment_image_autoscale_max_height">
				<categoryname>message.attachment.autoscale</categoryname>
				<optiontype>integer</optiontype>
				<defaultvalue>1200</defaultvalue>
				<minvalue>96</minvalue>
				<suffix>pixel</suffix>
			</option>
			<option name="attachment_image_autoscale_file_type">
				<categoryname>message.attachment.autoscale</categoryname>
				<optiontype>radioButton</optiontype>
				<defaultvalue>keep</defaultvalue>
				<selectoptions>keep:wcf.acp.option.attachment_image_autoscale_file_type.keep
image/jpeg:wcf.acp.option.attachment_image_autoscale_file_type.jpeg</selectoptions>
			</option>
			<option name="attachment_image_autoscale_quality">
				<categoryname>message.attachment.autoscale</categoryname>
				<optiontype>integer</optiontype>
				<defaultvalue>80</defaultvalue>
				<minvalue>1</minvalue>
				<maxvalue>100</maxvalue>
				<suffix>percent</suffix>
			</option>
			<!-- message.general.edit -->
			<option name="module_edit_history">
				<categoryname>message.general.edit</categoryname>
				<optiontype>boolean</optiontype>
				<defaultvalue>1</defaultvalue>
				<enableoptions>edit_history_expiration</enableoptions>
			</option>
			<option name="edit_history_expiration">
				<categoryname>message.general.edit</categoryname>
				<optiontype>integer</optiontype>
				<defaultvalue>90</defaultvalue>
				<minvalue>0</minvalue>
				<suffix>days</suffix>
			</option>
			<!-- /message.general.edit -->
			<!-- message.general.share -->
			<option name="enable_share_buttons">
				<categoryname>message.general.share</categoryname>
				<optiontype>boolean</optiontype>
				<defaultvalue>1</defaultvalue>
			</option>
			<option name="share_buttons_providers">
				<categoryname>message.general.share</categoryname>
				<optiontype>checkboxes</optiontype>
				<defaultvalue>Facebook
Twitter
Reddit
LinkedIn
Pinterest</defaultvalue>
				<selectoptions>Facebook
Twitter
Reddit
WhatsApp
LinkedIn
Pinterest
XING</selectoptions>
			</option>
			<!-- /message.general.share -->
			<!-- message.general.image -->
			<option name="image_allow_external_source">
				<categoryname>message.general.image</categoryname>
				<optiontype>boolean</optiontype>
				<defaultvalue>0</defaultvalue>
				<enableoptions>!image_external_source_whitelist</enableoptions>
			</option>
			<option name="image_external_source_whitelist">
				<categoryname>message.general.image</categoryname>
				<optiontype>textarea</optiontype>
			</option>
			<option name="message_force_secure_images">
				<categoryname>message.general.image</categoryname>
				<optiontype>boolean</optiontype>
				<defaultvalue>0</defaultvalue>
			</option>
			<option name="module_image_proxy">
				<categoryname>message.general.image</categoryname>
				<optiontype>boolean</optiontype>
				<defaultvalue>0</defaultvalue>
				<enableoptions>image_proxy_insecure_only,image_proxy_enable_prune,image_proxy_expiration,image_proxy_host_whitelist</enableoptions>
			</option>
			<option name="image_proxy_insecure_only">
				<categoryname>message.general.image</categoryname>
				<optiontype>boolean</optiontype>
				<defaultvalue>0</defaultvalue>
			</option>
			<option name="image_proxy_enable_prune">
				<categoryname>message.general.image</categoryname>
				<optiontype>boolean</optiontype>
				<defaultvalue>1</defaultvalue>
				<enableoptions>image_proxy_expiration</enableoptions>
			</option>
			<option name="image_proxy_expiration">
				<categoryname>message.general.image</categoryname>
				<optiontype>integer</optiontype>
				<defaultvalue>14</defaultvalue>
				<minvalue>7</minvalue>
				<maxvalue>30</maxvalue>
				<suffix>days</suffix>
			</option>
			<option name="image_proxy_host_whitelist">
				<categoryname>message.general.image</categoryname>
				<optiontype>textarea</optiontype>
			</option>
			<!-- /message.general.image -->
			<!-- message.censorship -->
			<option name="enable_censorship">
				<categoryname>message.censorship</categoryname>
				<optiontype>boolean</optiontype>
				<enableoptions>censored_words</enableoptions>
			</option>
			<option name="censored_words">
				<categoryname>message.censorship</categoryname>
				<optiontype>textarea</optiontype>
			</option>
			<!-- /message.censorship -->
			<option name="password_min_score">
				<categoryname>user.password</categoryname>
				<optiontype>select</optiontype>
				<selectoptions>0:wcf.acp.option.password_min_score.0
1:wcf.acp.option.password_min_score.1
2:wcf.acp.option.password_min_score.2</selectoptions>
				<defaultvalue>1</defaultvalue>
			</option>
			<!-- /user.password -->
			<!-- user.ban -->
			<option name="register_forbidden_usernames">
				<categoryname>user.ban</categoryname>
				<optiontype>textarea</optiontype>
			</option>
			<option name="register_forbidden_emails">
				<categoryname>user.ban</categoryname>
				<optiontype>textarea</optiontype>
			</option>
			<option name="register_allowed_emails">
				<categoryname>user.ban</categoryname>
				<optiontype>textarea</optiontype>
			</option>
			<!-- /user.ban -->
			<!-- user.register -->
			<option name="force_login">
				<categoryname>user.register</categoryname>
				<optiontype>boolean</optiontype>
			</option>
			<option name="register_disabled">
				<categoryname>user.register</categoryname>
				<optiontype>boolean</optiontype>
				<enableoptions>!register_enable_disclaimer,!register_admin_notification,!register_activation_method</enableoptions>
			</option>
			<option name="register_enable_disclaimer">
				<categoryname>user.register</categoryname>
				<optiontype>boolean</optiontype>
				<defaultvalue>1</defaultvalue>
			</option>
			<option name="register_admin_notification">
				<categoryname>user.register</categoryname>
				<optiontype>boolean</optiontype>
			</option>
			<option name="register_activation_method">
				<categoryname>user.register</categoryname>
				<optiontype>radioButton</optiontype>
				<defaultvalue>1</defaultvalue>
				<selectoptions>0:wcf.acp.option.register_activation_method.disabled
1:wcf.acp.option.register_activation_method.byUser
2:wcf.acp.option.register_activation_method.byAdmin
3:wcf.acp.option.register_activation_method.byUserAndAdmin</selectoptions>
			</option>
			<option name="register_username_min_length">
				<categoryname>user.register</categoryname>
				<optiontype>integer</optiontype>
				<defaultvalue>3</defaultvalue>
				<minvalue>3</minvalue>
				<maxvalue>100</maxvalue>
				<suffix>chars</suffix>
			</option>
			<option name="register_username_max_length">
				<categoryname>user.register</categoryname>
				<optiontype>integer</optiontype>
				<defaultvalue>25</defaultvalue>
				<minvalue>3</minvalue>
				<maxvalue>100</maxvalue>
				<suffix>chars</suffix>
			</option>
			<option name="register_username_force_ascii">
				<categoryname>user.register</categoryname>
				<optiontype>boolean</optiontype>
				<defaultvalue>1</defaultvalue>
			</option>
			<option name="register_min_user_age">
				<categoryname>user.register</categoryname>
				<optiontype>integer</optiontype>
				<defaultvalue>0</defaultvalue>
				<minvalue>0</minvalue>
				<suffix>years</suffix>
			</option>
			<!-- /user.register -->
			<!-- user.3rdPartyAuth -->
			<option name="github_public_key">
				<categoryname>user.3rdPartyAuth</categoryname>
				<optiontype>text</optiontype>
			</option>
			<option name="github_private_key">
				<categoryname>user.3rdPartyAuth</categoryname>
				<optiontype>text</optiontype>
			</option>
			<option name="twitter_public_key">
				<categoryname>user.3rdPartyAuth</categoryname>
				<optiontype>text</optiontype>
			</option>
			<option name="twitter_private_key">
				<categoryname>user.3rdPartyAuth</categoryname>
				<optiontype>text</optiontype>
			</option>
			<option name="facebook_public_key">
				<categoryname>user.3rdPartyAuth</categoryname>
				<optiontype>text</optiontype>
			</option>
			<option name="facebook_private_key">
				<categoryname>user.3rdPartyAuth</categoryname>
				<optiontype>text</optiontype>
			</option>
			<option name="google_public_key">
				<categoryname>user.3rdPartyAuth</categoryname>
				<optiontype>text</optiontype>
			</option>
			<option name="google_private_key">
				<categoryname>user.3rdPartyAuth</categoryname>
				<optiontype>text</optiontype>
			</option>
			<!-- /user.3rdPartyAuth -->
			<!-- user.avatar -->
			<option name="avatar_default_type">
				<categoryname>user.avatar</categoryname>
				<optiontype>select</optiontype>
				<defaultvalue>initials</defaultvalue>
				<selectoptions>initials:wcf.acp.option.avatar_default_type.initials
silhouette:wcf.acp.option.avatar_default_type.silhouette</selectoptions>
			</option>
			<option name="gravatar_default_type">
				<categoryname>user.avatar</categoryname>
				<optiontype>select</optiontype>
				<defaultvalue>404</defaultvalue>
				<options>module_gravatar</options>
				<selectoptions>404:wcf.acp.option.gravatar_default_type.404
identicon:wcf.acp.option.gravatar_default_type.identicon
wavatar:wcf.acp.option.gravatar_default_type.wavatar
monsterid:wcf.acp.option.gravatar_default_type.monsterid
retro:wcf.acp.option.gravatar_default_type.retro</selectoptions>
			</option>
			<!-- /user.avatar -->
			<!-- user.signature -->
			<option name="signature_max_image_height">
				<categoryname>user.signature</categoryname>
				<optiontype>integer</optiontype>
				<defaultvalue>150</defaultvalue>
				<options>module_user_signature</options>
				<minvalue>0</minvalue>
				<suffix>pixel</suffix>
			</option>
			<!-- /user.signature -->
			<!-- user.title -->
			<option name="user_title_max_length">
				<categoryname>user.title</categoryname>
				<optiontype>integer</optiontype>
				<defaultvalue>25</defaultvalue>
				<options>module_user_rank</options>
				<minvalue>0</minvalue>
				<suffix>chars</suffix>
			</option>
			<option name="user_forbidden_titles">
				<categoryname>user.title</categoryname>
				<optiontype>textarea</optiontype>
				<options>module_user_rank</options>
			</option>
			<!-- /user.title -->
			<!-- user.profile -->
			<option name="profile_show_old_username">
				<categoryname>user.profile</categoryname>
				<optiontype>integer</optiontype>
				<defaultvalue>182</defaultvalue>
				<minvalue>0</minvalue>
				<suffix>days</suffix>
			</option>
			<option name="profile_enable_visitors">
				<categoryname>user.profile</categoryname>
				<optiontype>boolean</optiontype>
				<defaultvalue>1</defaultvalue>
			</option>
			<!-- /user.profile -->
			<!-- user.list.members -->
			<option name="members_list_users_per_page">
				<categoryname>user.list.members</categoryname>
				<optiontype>integer</optiontype>
				<defaultvalue>30</defaultvalue>
				<minvalue>5</minvalue>
				<maxvalue>100</maxvalue>
			</option>
			<option name="members_list_default_sort_field">
				<categoryname>user.list.members</categoryname>
				<optiontype>select</optiontype>
				<defaultvalue>username</defaultvalue>
				<selectoptions>username:wcf.user.username
registrationDate:wcf.user.registrationDate
activityPoints:wcf.user.activityPoint
likesReceived:wcf.like.likesReceived
lastActivityTime:wcf.user.usersOnline.lastActivity</selectoptions>
			</option>
			<option name="members_list_default_sort_order">
				<categoryname>user.list.members</categoryname>
				<optiontype>select</optiontype>
				<defaultvalue>DESC</defaultvalue>
				<selectoptions>ASC:wcf.global.sortOrder.ascending
DESC:wcf.global.sortOrder.descending</selectoptions>
			</option>
			<!-- /user.list.members -->
			<!-- user.list.online -->
			<option name="users_online_show_guests">
				<categoryname>user.list.online</categoryname>
				<optiontype>boolean</optiontype>
				<defaultvalue>1</defaultvalue>
			</option>
			<option name="users_online_show_robots">
				<categoryname>user.list.online</categoryname>
				<optiontype>boolean</optiontype>
				<defaultvalue>1</defaultvalue>
			</option>
			<option name="users_online_default_sort_field">
				<categoryname>user.list.online</categoryname>
				<optiontype>select</optiontype>
				<defaultvalue>lastActivityTime</defaultvalue>
				<selectoptions>username:wcf.user.username
lastActivityTime:wcf.user.usersOnline.lastActivity
requestURI:wcf.user.usersOnline.location</selectoptions>
			</option>
			<option name="users_online_default_sort_order">
				<categoryname>user.list.online</categoryname>
				<optiontype>select</optiontype>
				<defaultvalue>DESC</defaultvalue>
				<selectoptions>ASC:wcf.global.sortOrder.ascending
DESC:wcf.global.sortOrder.descending</selectoptions>
			</option>
			<option name="users_online_page_refresh">
				<categoryname>user.list.online</categoryname>
				<optiontype>integer</optiontype>
				<defaultvalue>0</defaultvalue>
				<minvalue>0</minvalue>
				<suffix>seconds</suffix>
			</option>
			<option name="users_online_record_no_guests">
				<categoryname>user.list.online</categoryname>
				<optiontype>boolean</optiontype>
				<defaultvalue>1</defaultvalue>
				<options>module_users_online</options>
			</option>
			<option name="users_online_enable_legend">
				<categoryname>user.list.online</categoryname>
				<optiontype>boolean</optiontype>
				<defaultvalue>1</defaultvalue>
				<options>module_users_online</options>
			</option>
			<option name="users_online_record">
				<categoryname>user.list.online</categoryname>
				<optiontype>integer</optiontype>
				<hidden>1</hidden>
			</option>
			<option name="users_online_record_time">
				<categoryname>user.list.online</categoryname>
				<optiontype>integer</optiontype>
				<hidden>1</hidden>
			</option>
			<!-- /user.list.online -->
			<!-- user.cleanup -->
			<option name="user_cleanup_notification_lifetime">
				<categoryname>user.cleanup</categoryname>
				<optiontype>integer</optiontype>
				<defaultvalue>14</defaultvalue>
				<minvalue>0</minvalue>
				<suffix>days</suffix>
			</option>
			<option name="user_cleanup_activity_event_lifetime">
				<categoryname>user.cleanup</categoryname>
				<optiontype>integer</optiontype>
				<defaultvalue>60</defaultvalue>
				<minvalue>0</minvalue>
				<suffix>days</suffix>
			</option>
			<option name="user_cleanup_profile_visitor_lifetime">
				<categoryname>user.cleanup</categoryname>
				<optiontype>integer</optiontype>
				<defaultvalue>60</defaultvalue>
				<minvalue>0</minvalue>
				<suffix>days</suffix>
			</option>
			<!-- /user.cleanup -->
			<option name="like_show_summary">
				<categoryname>message.general.likes</categoryname>
				<optiontype>boolean</optiontype>
				<defaultvalue>0</defaultvalue>
				<options>module_like</options>
				<hidden>1</hidden>
			</option>
			<option name="message_sidebar_enable_online_status">
				<categoryname>message.sidebar</categoryname>
				<optiontype>boolean</optiontype>
				<defaultvalue>1</defaultvalue>
			</option>
			<option name="message_sidebar_enable_likes_received">
				<categoryname>message.sidebar</categoryname>
				<optiontype>boolean</optiontype>
				<defaultvalue>1</defaultvalue>
				<options>module_like</options>
			</option>
			<option name="message_sidebar_enable_activity_points">
				<categoryname>message.sidebar</categoryname>
				<optiontype>boolean</optiontype>
				<defaultvalue>0</defaultvalue>
			</option>
			<option name="message_sidebar_enable_trophy_points">
				<categoryname>message.sidebar</categoryname>
				<optiontype>boolean</optiontype>
				<defaultvalue>1</defaultvalue>
				<options>module_trophy</options>
			</option>
			<option name="message_sidebar_enable_articles">
				<categoryname>message.sidebar</categoryname>
				<optiontype>boolean</optiontype>
				<defaultvalue>1</defaultvalue>
			</option>
			<option name="message_sidebar_user_options">
				<categoryname>message.sidebar</categoryname>
				<optiontype>useroptions</optiontype>
				<issortable>1</issortable>
			</option>
			<!-- message.general -->
			<option name="tagging_max_tag_length">
				<categoryname>message.general</categoryname>
				<optiontype>integer</optiontype>
				<defaultvalue>30</defaultvalue>
				<options>module_tagging</options>
				<minvalue>1</minvalue>
				<maxvalue>255</maxvalue>
				<suffix>chars</suffix>
			</option>
			<option name="message_max_quote_depth">
				<categoryname>message.general</categoryname>
				<optiontype>integer</optiontype>
				<defaultvalue>1</defaultvalue>
				<minvalue>0</minvalue>
				<maxvalue>255</maxvalue>
			</option>
			<option name="message_enable_toc">
				<categoryname>message.general</categoryname>
				<optiontype>boolean</optiontype>
				<defaultvalue>1</defaultvalue>
			</option>
			<option name="message_public_highlighters">
				<categoryname>message.general</categoryname>
				<optiontype>highlighters</optiontype>
				<defaultvalue>html
css
php
javascript
java
c
cpp
csharp
ruby
rust
go</defaultvalue>
			</option>
			<option name="message_enable_user_consent">
				<categoryname>message.general</categoryname>
				<optiontype>boolean</optiontype>
				<defaultvalue>1</defaultvalue>
			</option>
			<option name="modification_log_expiration">
				<categoryname>message.general</categoryname>
				<optiontype>integer</optiontype>
				<defaultvalue>0</defaultvalue>
				<minvalue>0</minvalue>
				<maxvalue>365</maxvalue>
				<suffix>days</suffix>
			</option>
			<!-- /message.general -->
			<option name="search_results_per_page">
				<categoryname>message.search</categoryname>
				<optiontype>integer</optiontype>
				<defaultvalue>20</defaultvalue>
				<minvalue>5</minvalue>
				<maxvalue>40</maxvalue>
			</option>
			<option name="search_default_sort_field">
				<categoryname>message.search</categoryname>
				<optiontype>select</optiontype>
				<defaultvalue>time</defaultvalue>
				<selectoptions>relevance:wcf.search.sortBy.relevance
subject:wcf.global.subject
time:wcf.search.sortBy.time
username:wcf.search.sortBy.username</selectoptions>
			</option>
			<option name="search_default_sort_order">
				<categoryname>message.search</categoryname>
				<optiontype>select</optiontype>
				<defaultvalue>DESC</defaultvalue>
				<selectoptions>ASC:wcf.global.sortOrder.ascending
DESC:wcf.global.sortOrder.descending</selectoptions>
			</option>
			<option name="search_max_combined_tags">
				<categoryname>message.search</categoryname>
				<optiontype>integer</optiontype>
				<defaultvalue>3</defaultvalue>
				<options>module_tagging</options>
				<minvalue>1</minvalue>
				<maxvalue>10</maxvalue>
			</option>
			<option name="search_enable_pages">
				<categoryname>message.search</categoryname>
				<optiontype>boolean</optiontype>
				<defaultvalue>1</defaultvalue>
			</option>
			<option name="search_enable_articles">
				<categoryname>message.search</categoryname>
				<optiontype>boolean</optiontype>
				<defaultvalue>1</defaultvalue>
			</option>
			<!-- message.general.poll -->
			<option name="poll_max_options">
				<categoryname>message.general.poll</categoryname>
				<optiontype>integer</optiontype>
				<defaultvalue>20</defaultvalue>
				<minvalue>2</minvalue>
				<maxvalue>100</maxvalue>
			</option>
			<option name="poll_full_width">
				<categoryname>message.general.poll</categoryname>
				<optiontype>boolean</optiontype>
				<defaultvalue>0</defaultvalue>
			</option>
			<!-- /message.general.poll -->
			<!-- message.contactForm -->
			<option name="module_contact_form">
				<categoryname>message.contactForm</categoryname>
				<optiontype>boolean</optiontype>
				<defaultvalue>0</defaultvalue>
				<enableoptions>contact_form_enable_attachments</enableoptions>
			</option>
			<option name="contact_form_enable_attachments">
				<categoryname>message.contactForm</categoryname>
				<optiontype>boolean</optiontype>
				<defaultvalue>0</defaultvalue>
				<enableoptions>contact_form_prune_attachments</enableoptions>
			</option>
			<option name="contact_form_prune_attachments">
				<categoryname>message.contactForm</categoryname>
				<optiontype>integer</optiontype>
				<defaultvalue>180</defaultvalue>
				<minvalue>0</minvalue>
				<maxvalue>365</maxvalue>
				<suffix>days</suffix>
			</option>
			<!-- /message.contactForm -->
			<!-- cms.media.thumbnail -->
			<option name="media_small_thumbnail_width">
				<categoryname>cms.media.thumbnail</categoryname>
				<optiontype>integer</optiontype>
				<defaultvalue>280</defaultvalue>
				<minvalue>145</minvalue>
				<maxvalue>400</maxvalue>
				<suffix>pixel</suffix>
			</option>
			<option name="media_small_thumbnail_height">
				<categoryname>cms.media.thumbnail</categoryname>
				<optiontype>integer</optiontype>
				<defaultvalue>210</defaultvalue>
				<minvalue>145</minvalue>
				<maxvalue>300</maxvalue>
				<suffix>pixel</suffix>
			</option>
			<option name="media_small_thumbnail_retain_dimensions">
				<categoryname>cms.media.thumbnail</categoryname>
				<optiontype>boolean</optiontype>
				<defaultvalue>1</defaultvalue>
			</option>
			<option name="media_medium_thumbnail_width">
				<categoryname>cms.media.thumbnail</categoryname>
				<optiontype>integer</optiontype>
				<defaultvalue>560</defaultvalue>
				<minvalue>400</minvalue>
				<maxvalue>900</maxvalue>
				<suffix>pixel</suffix>
			</option>
			<option name="media_medium_thumbnail_height">
				<categoryname>cms.media.thumbnail</categoryname>
				<optiontype>integer</optiontype>
				<defaultvalue>420</defaultvalue>
				<minvalue>300</minvalue>
				<maxvalue>700</maxvalue>
				<suffix>pixel</suffix>
			</option>
			<option name="media_medium_thumbnail_retain_dimensions">
				<categoryname>cms.media.thumbnail</categoryname>
				<optiontype>boolean</optiontype>
				<defaultvalue>1</defaultvalue>
			</option>
			<option name="media_large_thumbnail_width">
				<categoryname>cms.media.thumbnail</categoryname>
				<optiontype>integer</optiontype>
				<defaultvalue>1200</defaultvalue>
				<minvalue>900</minvalue>
				<suffix>pixel</suffix>
			</option>
			<option name="media_large_thumbnail_height">
				<categoryname>cms.media.thumbnail</categoryname>
				<optiontype>integer</optiontype>
				<defaultvalue>900</defaultvalue>
				<minvalue>700</minvalue>
				<suffix>pixel</suffix>
			</option>
			<option name="media_large_thumbnail_retain_dimensions">
				<categoryname>cms.media.thumbnail</categoryname>
				<optiontype>boolean</optiontype>
				<defaultvalue>1</defaultvalue>
			</option>
			<!-- /cms.media.thumbnail -->
			<!-- cms.article -->
			<option name="article_show_about_author">
				<categoryname>cms.article</categoryname>
				<optiontype>boolean</optiontype>
				<defaultvalue>0</defaultvalue>
				<options>module_article</options>
			</option>
			<option name="article_enable_comments_default_value">
				<categoryname>cms.article</categoryname>
				<optiontype>boolean</optiontype>
				<defaultvalue>1</defaultvalue>
				<options>module_article</options>
			</option>
			<option name="article_enable_like">
				<categoryname>cms.article</categoryname>
				<optiontype>boolean</optiontype>
				<defaultvalue>1</defaultvalue>
				<options>module_article</options>
			</option>
			<option name="article_enable_visit_tracking">
				<categoryname>cms.article</categoryname>
				<optiontype>boolean</optiontype>
				<defaultvalue>1</defaultvalue>
				<options>module_article</options>
			</option>
			<option name="articles_per_page">
				<categoryname>cms.article</categoryname>
				<optiontype>integer</optiontype>
				<defaultvalue>20</defaultvalue>
				<options>module_article</options>
				<minvalue>1</minvalue>
			</option>
			<option name="article_related_articles">
				<categoryname>cms.article</categoryname>
				<optiontype>integer</optiontype>
				<defaultvalue>3</defaultvalue>
				<options>module_article</options>
				<minvalue>0</minvalue>
			</option>
			<option name="article_related_articles_match_threshold">
				<categoryname>cms.article</categoryname>
				<optiontype>integer</optiontype>
				<defaultvalue>50</defaultvalue>
				<options>module_article</options>
				<minvalue>1</minvalue>
				<maxvalue>100</maxvalue>
				<suffix>percent</suffix>
			</option>
			<option name="article_sort_order">
				<categoryname>cms.article</categoryname>
				<optiontype>select</optiontype>
				<defaultvalue>DESC</defaultvalue>
				<options>module_article</options>
				<selectoptions>ASC:wcf.global.sortOrder.ascending
DESC:wcf.global.sortOrder.descending</selectoptions>
			</option>
			<option name="log_missing_language_items">
				<categoryname>module.development</categoryname>
				<optiontype>boolean</optiontype>
				<defaultvalue>0</defaultvalue>
			</option>
		</options>
	</import>
	<delete>
<<<<<<< HEAD
		<option name="attachment_enable_thumbnails" />
		<option name="message_sidebar_enable_user_online_marking" />
		<option name="register_enable_password_security_check" />
		<option name="register_password_min_length" />
		<option name="register_password_must_contain_lower_case" />
		<option name="register_password_must_contain_upper_case" />
		<option name="register_password_must_contain_digit" />
		<option name="register_password_must_contain_special_char" />
		<option name="meta_keywords" />
=======
		<option name="http_enable_gzip" />
>>>>>>> 079b2fc2
	</delete>
</data><|MERGE_RESOLUTION|>--- conflicted
+++ resolved
@@ -1701,18 +1701,7 @@
 		</options>
 	</import>
 	<delete>
-<<<<<<< HEAD
-		<option name="attachment_enable_thumbnails" />
-		<option name="message_sidebar_enable_user_online_marking" />
-		<option name="register_enable_password_security_check" />
-		<option name="register_password_min_length" />
-		<option name="register_password_must_contain_lower_case" />
-		<option name="register_password_must_contain_upper_case" />
-		<option name="register_password_must_contain_digit" />
-		<option name="register_password_must_contain_special_char" />
+		<option name="http_enable_gzip" />
 		<option name="meta_keywords" />
-=======
-		<option name="http_enable_gzip" />
->>>>>>> 079b2fc2
 	</delete>
 </data>