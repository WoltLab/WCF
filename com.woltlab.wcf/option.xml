<?xml version="1.0" encoding="UTF-8"?>
<data xmlns="http://www.woltlab.com" xmlns:xsi="http://www.w3.org/2001/XMLSchema-instance" xsi:schemaLocation="http://www.woltlab.com http://www.woltlab.com/XSD/2019/option.xsd">
	<import>
		<categories>
			<!-- modules -->
			<category name="module">
				<showorder>1</showorder>
			</category>
			<category name="module.system">
				<parent>module</parent>
			</category>
			<category name="module.user">
				<parent>module</parent>
			</category>
			<category name="module.customization">
				<parent>module</parent>
			</category>
			<category name="module.content">
				<parent>module</parent>
			</category>
			<category name="module.community">
				<parent>module</parent>
			</category>
			<category name="module.development">
				<parent>module</parent>
			</category>
			<!-- /modules -->
			<!-- general -->
			<category name="general">
				<showorder>2</showorder>
			</category>
			<category name="general.page">
				<parent>general</parent>
				<showorder>1</showorder>
			</category>
			<category name="general.page.seo">
				<parent>general.page</parent>
			</category>
			<category name="general.page.sitemap">
				<parent>general.page</parent>
			</category>
			<category name="general.offline">
				<parent>general</parent>
				<showorder>2</showorder>
			</category>
			<category name="general.system">
				<parent>general</parent>
				<showorder>3</showorder>
			</category>
			<category name="general.system.ipAddress">
				<parent>general.system</parent>
			</category>
			<category name="general.system.error">
				<parent>general.system</parent>
			</category>
			<category name="general.system.cookie">
				<parent>general.system</parent>
			</category>
			<category name="general.system.http">
				<parent>general.system</parent>
			</category>
			<category name="general.system.packageServer">
				<parent>general.system</parent>
			</category>
			<category name="general.system.proxy">
				<parent>general.system</parent>
			</category>
			<category name="general.system.image">
				<parent>general.system</parent>
			</category>
			<category name="general.system.search">
				<parent>general.system</parent>
			</category>
			<category name="general.system.date">
				<parent>general.system</parent>
			</category>
			<category name="general.system.googleMaps">
				<parent>general.system</parent>
			</category>
			<category name="general.mail">
				<parent>general</parent>
				<showorder>4</showorder>
			</category>
			<category name="general.mail.general">
				<parent>general.mail</parent>
			</category>
			<category name="general.mail.send">
				<parent>general.mail</parent>
			</category>
			<category name="general.cache">
				<parent>general</parent>
				<showorder>5</showorder>
			</category>
			<category name="general.cache.general">
				<parent>general.cache</parent>
			</category>
			<category name="general.cache.memcached">
				<parent>general.cache</parent>
			</category>
			<category name="general.cache.redis">
				<parent>general.cache</parent>
			</category>
			<category name="general.payment">
				<parent>general</parent>
				<showorder>6</showorder>
			</category>
			<category name="general.payment.paidSubscription">
				<parent>general.payment</parent>
			</category>
			<!-- /general -->
			<!-- user -->
			<category name="user">
				<showorder>3</showorder>
			</category>
			<category name="user.general">
				<parent>user</parent>
			</category>
			<category name="user.profile">
				<parent>user</parent>
			</category>
			<category name="user.avatar">
				<parent>user.profile</parent>
			</category>
			<category name="user.signature">
				<parent>user.profile</parent>
			</category>
			<category name="user.title">
				<parent>user.profile</parent>
			</category>
			<category name="user.cleanup">
				<parent>user.profile</parent>
			</category>
			<category name="user.list">
				<parent>user</parent>
			</category>
			<category name="user.list.members">
				<parent>user.list</parent>
			</category>
			<category name="user.list.online">
				<parent>user.list</parent>
			</category>
			<category name="user.register">
				<parent>user</parent>
			</category>
			<category name="user.3rdPartyAuth">
				<parent>user.register</parent>
			</category>
			<category name="user.password">
				<parent>user.register</parent>
			</category>
			<category name="user.ban">
				<parent>user.register</parent>
			</category>
			<!-- /user -->
			<!-- security -->
			<category name="security">
				<showorder>4</showorder>
			</category>
			<category name="security.general">
				<parent>security</parent>
			</category>
			<category name="security.general.session">
				<parent>security.general</parent>
			</category>
			<category name="security.general.authentication">
				<parent>security.general</parent>
			</category>
			<category name="security.general.secrets">
				<parent>security.general</parent>
				<showorder>15</showorder>
			</category>
			<category name="security.blacklist">
				<parent>security</parent>
			</category>
			<category name="security.blacklist.sfs">
				<parent>security.blacklist</parent>
				<showorder>1</showorder>
			</category>
			<category name="security.blacklist.custom">
				<parent>security.blacklist</parent>
				<showorder>2</showorder>
			</category>
			<category name="security.antispam">
				<parent>security</parent>
			</category>
			<category name="security.antispam.captcha">
				<parent>security.antispam</parent>
			</category>
			<category name="security.antispam.recaptcha">
				<parent>security.antispam</parent>
			</category>
			<category name="security.censorship">
				<parent>security</parent>
			</category>
			<category name="message.censorship">
				<parent>security.censorship</parent>
			</category>
			<!-- /security -->
			<!-- message -->
			<category name="message">
				<showorder>5</showorder>
			</category>
			<category name="message.general">
				<parent>message</parent>
			</category>
			<category name="message.general.share">
				<parent>message.general</parent>
			</category>
			<category name="message.general.likes">
				<parent>message.general</parent>
			</category>
			<category name="message.general.poll">
				<parent>message.general</parent>
				<options>module_poll</options>
			</category>
			<category name="message.general.edit">
				<parent>message.general</parent>
			</category>
			<category name="message.general.image">
				<parent>message.general</parent>
			</category>
			<category name="message.attachment">
				<parent>message</parent>
			</category>
			<category name="message.attachment.autoscale">
				<parent>message.attachment</parent>
			</category>
			<category name="message.sidebar">
				<parent>message</parent>
			</category>
			<category name="message.search">
				<parent>message</parent>
			</category>
			<category name="message.contactForm">
				<parent>message</parent>
			</category>
			<!-- /message -->
			<category name="dashboard"/>
			<category name="dashboard.content">
				<parent>dashboard</parent>
			</category>
			<category name="dashboard.sidebar">
				<parent>dashboard</parent>
			</category>
			<!-- cms -->
			<category name="cms"/>
			<category name="cms.media">
				<parent>cms</parent>
			</category>
			<category name="cms.media.thumbnail">
				<parent>cms.media</parent>
			</category>
			<category name="cms.article">
				<parent>cms</parent>
			</category>
		</categories>
		<options>
			<option name="last_update_time">
				<categoryname>general</categoryname>
				<optiontype>integer</optiontype>
				<defaultvalue>0</defaultvalue>
				<hidden>1</hidden>
			</option>
			<!-- value will automatically be replaced during WCFSetup -->
			<option name="wcf_uuid">
				<categoryname>general</categoryname>
				<optiontype>text</optiontype>
				<defaultvalue>bd096261-15f4-5dc1-9767-01ce08d7c80b</defaultvalue>
				<hidden>1</hidden>
			</option>
			<option name="woltlab_branding">
				<categoryname>general</categoryname>
				<optiontype>integer</optiontype>
				<defaultvalue>1</defaultvalue>
				<hidden>1</hidden>
			</option>
			<option name="module_master_password">
				<categoryname>module.system</categoryname>
				<optiontype>boolean</optiontype>
				<defaultvalue>0</defaultvalue>
			</option>
			<option name="visitor_use_tiny_build">
				<categoryname>module.system</categoryname>
				<optiontype>boolean</optiontype>
				<defaultvalue>0</defaultvalue>
			</option>
			<option name="enable_woltlab_news">
				<categoryname>module.system</categoryname>
				<optiontype>boolean</optiontype>
				<defaultvalue>1</defaultvalue>
			</option>
			<!-- deprecated -->
			<option name="module_system_recaptcha">
				<categoryname>module.system</categoryname>
				<optiontype>boolean</optiontype>
				<defaultvalue>1</defaultvalue>
				<hidden>1</hidden>
			</option>
			<option name="module_cookie_policy_page">
				<categoryname>module.system</categoryname>
				<optiontype>boolean</optiontype>
				<defaultvalue>1</defaultvalue>
			</option>
			<option name="module_article">
				<categoryname>module.content</categoryname>
				<optiontype>boolean</optiontype>
				<defaultvalue>1</defaultvalue>
			</option>
			<option name="module_amp">
				<categoryname>module.content</categoryname>
				<optiontype>boolean</optiontype>
				<defaultvalue>1</defaultvalue>
			</option>
			<option name="module_smiley">
				<categoryname>module.customization</categoryname>
				<optiontype>boolean</optiontype>
				<defaultvalue>1</defaultvalue>
			</option>
			<option name="module_gravatar">
				<categoryname>module.user</categoryname>
				<optiontype>boolean</optiontype>
				<defaultvalue>0</defaultvalue>
			</option>
			<option name="module_users_online">
				<categoryname>module.user</categoryname>
				<optiontype>boolean</optiontype>
				<defaultvalue>1</defaultvalue>
			</option>
			<option name="module_user_rank">
				<categoryname>module.user</categoryname>
				<optiontype>boolean</optiontype>
				<defaultvalue>1</defaultvalue>
			</option>
			<option name="module_user_signature">
				<categoryname>module.user</categoryname>
				<optiontype>boolean</optiontype>
				<defaultvalue>1</defaultvalue>
			</option>
			<option name="module_members_list">
				<categoryname>module.user</categoryname>
				<optiontype>boolean</optiontype>
				<defaultvalue>1</defaultvalue>
			</option>
			<option name="module_team_page">
				<categoryname>module.user</categoryname>
				<optiontype>boolean</optiontype>
				<defaultvalue>1</defaultvalue>
			</option>
			<option name="module_user_cover_photo">
				<categoryname>module.user</categoryname>
				<optiontype>boolean</optiontype>
				<defaultvalue>1</defaultvalue>
			</option>
			<option name="module_like">
				<categoryname>module.community</categoryname>
				<optiontype>boolean</optiontype>
				<defaultvalue>1</defaultvalue>
			</option>
			<option name="module_user_profile_wall">
				<categoryname>module.user</categoryname>
				<optiontype>boolean</optiontype>
				<defaultvalue>1</defaultvalue>
			</option>
			<option name="module_trophy">
				<categoryname>module.user</categoryname>
				<optiontype>boolean</optiontype>
				<defaultvalue>1</defaultvalue>
			</option>
			<option name="module_tagging">
				<categoryname>module.content</categoryname>
				<optiontype>boolean</optiontype>
				<defaultvalue>1</defaultvalue>
			</option>
			<option name="module_poll">
				<categoryname>module.community</categoryname>
				<optiontype>boolean</optiontype>
				<defaultvalue>1</defaultvalue>
			</option>
			<option name="module_wcf_ad">
				<categoryname>module.customization</categoryname>
				<optiontype>boolean</optiontype>
				<defaultvalue>0</defaultvalue>
			</option>
			<option name="enable_debug_mode">
				<categoryname>module.development</categoryname>
				<optiontype>boolean</optiontype>
				<defaultvalue>0</defaultvalue>
			</option>
			<option name="enable_production_debug_mode">
				<categoryname>module.development</categoryname>
				<optiontype>boolean</optiontype>
				<defaultvalue>1</defaultvalue>
			</option>
			<option name="enable_benchmark">
				<categoryname>module.development</categoryname>
				<optiontype>boolean</optiontype>
				<defaultvalue>0</defaultvalue>
			</option>
			<option name="enable_developer_tools">
				<categoryname>module.development</categoryname>
				<optiontype>boolean</optiontype>
				<defaultvalue>0</defaultvalue>
				<enableoptions>log_missing_language_items</enableoptions>
			</option>
			<!-- general.page -->
			<option name="page_title">
				<categoryname>general.page</categoryname>
				<optiontype>textI18n</optiontype>
				<defaultvalue>WoltLab Suite</defaultvalue>
				<supporti18n>1</supporti18n>
			</option>
			<option name="page_description">
				<categoryname>general.page</categoryname>
				<optiontype>textI18n</optiontype>
				<supporti18n>1</supporti18n>
			</option>
			<option name="use_page_title_on_landing_page">
				<categoryname>general.page</categoryname>
				<optiontype>boolean</optiontype>
				<defaultvalue>1</defaultvalue>
			</option>
			<option name="meta_keywords">
				<categoryname>general.page</categoryname>
				<optiontype>textI18n</optiontype>
				<supporti18n>1</supporti18n>
			</option>
			<option name="meta_description">
				<categoryname>general.page</categoryname>
				<optiontype>textI18n</optiontype>
				<supporti18n>1</supporti18n>
			</option>
			<option name="og_image">
				<categoryname>general.page</categoryname>
				<optiontype>text</optiontype>
			</option>
			<option name="fb_share_app_id">
				<categoryname>general.page</categoryname>
				<optiontype>text</optiontype>
			</option>
			<option name="show_version_number">
				<categoryname>general.page</categoryname>
				<optiontype>boolean</optiontype>
				<defaultvalue>1</defaultvalue>
			</option>
			<option name="external_link_rel_nofollow">
				<categoryname>general.page</categoryname>
				<optiontype>boolean</optiontype>
				<defaultvalue>1</defaultvalue>
			</option>
			<option name="external_link_target_blank">
				<categoryname>general.page</categoryname>
				<optiontype>boolean</optiontype>
				<defaultvalue>0</defaultvalue>
			</option>
			<option name="show_update_notice_frontend">
				<categoryname>general.page</categoryname>
				<optiontype>boolean</optiontype>
				<defaultvalue>1</defaultvalue>
			</option>
			<option name="language_use_informal_variant">
				<categoryname>general.page</categoryname>
				<optiontype>boolean</optiontype>
				<defaultvalue>0</defaultvalue>
			</option>
			<option name="show_style_changer">
				<categoryname>general.page</categoryname>
				<optiontype>boolean</optiontype>
				<defaultvalue>0</defaultvalue>
			</option>
			<option name="enable_ad_rotation">
				<categoryname>general.page</categoryname>
				<optiontype>boolean</optiontype>
				<defaultvalue>1</defaultvalue>
				<options>module_wcf_ad</options>
			</option>
			<option name="enable_polling">
				<categoryname>general.page</categoryname>
				<optiontype>boolean</optiontype>
				<defaultvalue>1</defaultvalue>
				<enableoptions>enable_desktop_notifications,desktop_notification_package_id</enableoptions>
			</option>
			<option name="enable_desktop_notifications">
				<categoryname>general.page</categoryname>
				<optiontype>boolean</optiontype>
				<defaultvalue>1</defaultvalue>
				<enableoptions>desktop_notification_package_id</enableoptions>
			</option>
			<option name="desktop_notification_package_id">
				<categoryname>general.page</categoryname>
				<optiontype>desktopNotificationApplicationSelect</optiontype>
				<defaultvalue>1</defaultvalue>
			</option>
			<option name="page_logo_link_to_app_default">
				<categoryname>general.page</categoryname>
				<optiontype>boolean</optiontype>
				<defaultvalue>1</defaultvalue>
			</option>
			<option name="breadcrumbs_home_use_page_title">
				<categoryname>general.page</categoryname>
				<optiontype>boolean</optiontype>
				<defaultvalue>1</defaultvalue>
			</option>
			<option name="head_code">
				<categoryname>general.page</categoryname>
				<optiontype>textarea</optiontype>
			</option>
			<option name="footer_code">
				<categoryname>general.page</categoryname>
				<optiontype>textarea</optiontype>
			</option>
			<!-- legacy option, no longer used -->
			<option name="url_legacy_mode">
				<categoryname>hidden</categoryname>
				<optiontype>boolean</optiontype>
				<defaultvalue>0</defaultvalue>
			</option>
			<!-- /legacy option, no longer used -->
			<option name="url_omit_index_php">
				<categoryname>general.page.seo</categoryname>
				<optiontype>boolean</optiontype>
				<defaultvalue>0</defaultvalue>
			</option>
			<option name="url_title_component_replacement">
				<categoryname>general.page.seo</categoryname>
				<optiontype>textarea</optiontype>
			</option>
			<option name="sitemap_index_time_frame">
				<categoryname>general.page.sitemap</categoryname>
				<optiontype>integer</optiontype>
				<defaultvalue>365</defaultvalue>
				<minvalue>0</minvalue>
				<suffix>days</suffix>
			</option>
			<!-- /general.page -->
			<!-- offline -->
			<option name="offline">
				<categoryname>general.offline</categoryname>
				<optiontype>boolean</optiontype>
				<enableoptions>offline_message,offline_message_allow_html</enableoptions>
			</option>
			<option name="offline_message">
				<categoryname>general.offline</categoryname>
				<optiontype>textareaI18n</optiontype>
				<supporti18n>1</supporti18n>
			</option>
			<option name="offline_message_allow_html">
				<categoryname>general.offline</categoryname>
				<optiontype>boolean</optiontype>
			</option>
			<!-- /offline -->
			<!-- general.system.ipAddress -->
			<option name="log_ip_address">
				<categoryname>general.system.ipAddress</categoryname>
				<optiontype>boolean</optiontype>
				<defaultvalue>0</defaultvalue>
				<enableoptions>prune_ip_address</enableoptions>
			</option>
			<option name="prune_ip_address">
				<categoryname>general.system.ipAddress</categoryname>
				<optiontype>integer</optiontype>
				<defaultvalue>30</defaultvalue>
				<suffix>days</suffix>
				<minvalue>0</minvalue>
				<maxvalue>365</maxvalue>
			</option>
			<option name="ip_address_search_engine">
				<categoryname>general.system.ipAddress</categoryname>
				<optiontype>text</optiontype>
			</option>
			<!-- /general.system.ipAddress -->
			<!-- general.system.image -->
			<option name="image_adapter_type">
				<categoryname>general.system.image</categoryname>
				<optiontype>radioButton</optiontype>
				<defaultvalue>gd</defaultvalue>
				<selectoptions>gd:wcf.acp.option.image_adapter_type.gd
imagick:wcf.acp.option.image_adapter_type.imagick</selectoptions>
			</option>
			<!-- /general.system.image -->
			<!-- general.system.search -->
			<option name="search_engine">
				<categoryname>general.system.search</categoryname>
				<optiontype>radioButton</optiontype>
				<defaultvalue>mysql</defaultvalue>
				<selectoptions>mysql:wcf.acp.option.search_engine.mysql</selectoptions>
			</option>
			<!-- /general.system.search -->
			<!-- general.system.error -->
			<option name="exception_privacy">
				<categoryname>general.system.error</categoryname>
				<optiontype>radioButton</optiontype>
				<defaultvalue>reduced</defaultvalue>
				<selectoptions>public:wcf.acp.option.exception_privacy.public
reduced:wcf.acp.option.exception_privacy.reduced
private:wcf.acp.option.exception_privacy.private</selectoptions>
			</option>
			<!-- /general.system.error-->
			<!-- general.system.cookie -->
			<option name="cookie_prefix">
				<categoryname>general.system.cookie</categoryname>
				<optiontype>text</optiontype>
				<defaultvalue>wsc52_</defaultvalue>
				<validationpattern>^[a-zA-Z0-9_]+$</validationpattern>
			</option>
			<!-- /general.system.cookie-->
			<!-- general.system.http -->
			<option name="http_send_x_frame_options">
				<categoryname>general.system.http</categoryname>
				<optiontype>boolean</optiontype>
				<defaultvalue>1</defaultvalue>
			</option>
			<option name="http_enable_gzip">
				<categoryname>general.system.http</categoryname>
				<optiontype>boolean</optiontype>
				<defaultvalue>1</defaultvalue>
			</option>
			<!-- /general.system.http -->
			<!-- general.system.packageServer -->
			<option name="package_server_auth_code">
				<categoryname>general.system.packageServer</categoryname>
				<optiontype>text</optiontype>
			</option>
			<!-- /general.system.packageServer -->
			<!-- general.system.proxy -->
			<option name="proxy_server_http">
				<categoryname>general.system.proxy</categoryname>
				<optiontype>text</optiontype>
			</option>
			<!-- /general.system.proxy -->
			<!-- security.general.session -->
			<option name="session_timeout">
				<categoryname>security.general.session</categoryname>
				<optiontype>integer</optiontype>
				<defaultvalue>1800</defaultvalue>
				<minvalue>600</minvalue>
				<maxvalue>86400</maxvalue>
				<suffix>seconds</suffix>
			</option>
			<option name="user_online_timeout">
				<categoryname>security.general.session</categoryname>
				<optiontype>integer</optiontype>
				<defaultvalue>900</defaultvalue>
				<minvalue>1</minvalue>
				<suffix>seconds</suffix>
			</option>
			<option name="session_validate_ip_address">
				<categoryname>security.general.session</categoryname>
				<optiontype>boolean</optiontype>
				<defaultvalue>0</defaultvalue>
			</option>
			<option name="session_validate_user_agent">
				<categoryname>security.general.session</categoryname>
				<optiontype>boolean</optiontype>
				<defaultvalue>1</defaultvalue>
			</option>
			<option name="session_enable_virtualization">
				<categoryname>security.general.session</categoryname>
				<optiontype>boolean</optiontype>
				<defaultvalue>1</defaultvalue>
			</option>
			<!-- /security.general.session -->
			<!-- security.general.authentication -->
			<option name="enable_user_authentication_failure">
				<categoryname>security.general.authentication</categoryname>
				<optiontype>boolean</optiontype>
				<defaultvalue>1</defaultvalue>
				<enableoptions>user_authentication_failure_timeout,user_authentication_failure_ip_captcha,user_authentication_failure_ip_block,user_authentication_failure_user_captcha,user_authentication_failure_expiration</enableoptions>
			</option>
			<option name="user_authentication_failure_timeout">
				<categoryname>security.general.authentication</categoryname>
				<optiontype>integer</optiontype>
				<defaultvalue>7200</defaultvalue>
				<minvalue>300</minvalue>
				<maxvalue>86400</maxvalue>
				<suffix>seconds</suffix>
			</option>
			<option name="user_authentication_failure_ip_captcha">
				<categoryname>security.general.authentication</categoryname>
				<optiontype>integer</optiontype>
				<defaultvalue>3</defaultvalue>
				<minvalue>0</minvalue>
			</option>
			<option name="user_authentication_failure_ip_block">
				<categoryname>security.general.authentication</categoryname>
				<optiontype>integer</optiontype>
				<defaultvalue>10</defaultvalue>
				<minvalue>0</minvalue>
			</option>
			<option name="user_authentication_failure_user_captcha">
				<categoryname>security.general.authentication</categoryname>
				<optiontype>integer</optiontype>
				<defaultvalue>3</defaultvalue>
				<minvalue>0</minvalue>
			</option>
			<option name="user_authentication_failure_expiration">
				<categoryname>security.general.authentication</categoryname>
				<optiontype>integer</optiontype>
				<defaultvalue>30</defaultvalue>
				<minvalue>1</minvalue>
				<maxvalue>365</maxvalue>
				<suffix>days</suffix>
			</option>
			<!-- /security.general.authentication -->
			<!-- security.general.secrets -->
			<option name="signature_secret">
				<categoryname>security.general.secrets</categoryname>
				<optiontype>text</optiontype>
				<validationpattern>^.{15,}$</validationpattern>
			</option>
			<!-- /security.general.secrets -->
			<!-- security.blacklist.sfs -->
			<option name="blacklist_sfs_enable">
				<categoryname>security.blacklist.sfs</categoryname>
				<optiontype>boolean</optiontype>
				<defaultvalue>1</defaultvalue>
				<enableoptions>blacklist_sfs_username,blacklist_sfs_email_address,blacklist_sfs_ip_address,blacklist_sfs_action</enableoptions>
			</option>
			<option name="blacklist_sfs_username">
				<categoryname>security.blacklist.sfs</categoryname>
				<optiontype>select</optiontype>
				<selectoptions><![CDATA[skip:wcf.acp.option.blacklist_sfs_enable.skip
90percentile:wcf.acp.option.blacklist_sfs_enable.90percentile
moreThanOnce:wcf.acp.option.blacklist_sfs_enable.moreThanOnce
simpleMatch:wcf.acp.option.blacklist_sfs_enable.simpleMatch]]></selectoptions>
				<defaultvalue>skip</defaultvalue>
			</option>
			<option name="blacklist_sfs_email_address">
				<categoryname>security.blacklist.sfs</categoryname>
				<optiontype>select</optiontype>
				<selectoptions><![CDATA[skip:wcf.acp.option.blacklist_sfs_enable.skip
90percentile:wcf.acp.option.blacklist_sfs_enable.90percentile
moreThanOnce:wcf.acp.option.blacklist_sfs_enable.moreThanOnce
simpleMatch:wcf.acp.option.blacklist_sfs_enable.simpleMatch]]></selectoptions>
				<defaultvalue>moreThanOnce</defaultvalue>
			</option>
			<option name="blacklist_sfs_ip_address">
				<categoryname>security.blacklist.sfs</categoryname>
				<optiontype>select</optiontype>
				<selectoptions><![CDATA[skip:wcf.acp.option.blacklist_sfs_enable.skip
90percentile:wcf.acp.option.blacklist_sfs_enable.90percentile
moreThanOnce:wcf.acp.option.blacklist_sfs_enable.moreThanOnce
simpleMatch:wcf.acp.option.blacklist_sfs_enable.simpleMatch]]></selectoptions>
				<defaultvalue>90percentile</defaultvalue>
			</option>
			<option name="blacklist_sfs_action">
				<categoryname>security.blacklist.sfs</categoryname>
				<optiontype>select</optiontype>
				<selectoptions><![CDATA[disable:wcf.acp.option.blacklist_sfs_action.disable
block:wcf.acp.option.blacklist_sfs_action.block]]></selectoptions>
				<defaultvalue>disable</defaultvalue>
			</option>
			<!-- /security.blacklist.stopforumspam -->
			<!-- security.blacklist.custom -->
			<option name="blacklist_ip_addresses">
				<categoryname>security.blacklist.custom</categoryname>
				<optiontype>textarea</optiontype>
			</option>
			<option name="blacklist_user_agents">
				<categoryname>security.blacklist.custom</categoryname>
				<optiontype>textarea</optiontype>
			</option>
			<option name="blacklist_hostnames">
				<categoryname>security.blacklist.custom</categoryname>
				<optiontype>textarea</optiontype>
			</option>
			<!-- /security.blacklist.custom -->
			<!-- security.antispam.captcha -->
			<option name="captcha_type">
				<categoryname>security.antispam.captcha</categoryname>
				<optiontype>captchaSelect</optiontype>
				<defaultvalue>com.woltlab.wcf.recaptcha</defaultvalue>
				<enableoptions>:!register_use_captcha,!lost_password_use_captcha,!profile_mail_use_captcha,!search_use_captcha</enableoptions>
				<allowemptyvalue>1</allowemptyvalue>
			</option>
			<option name="register_use_captcha">
				<categoryname>security.antispam.captcha</categoryname>
				<optiontype>boolean</optiontype>
				<defaultvalue>1</defaultvalue>
			</option>
			<option name="lost_password_use_captcha">
				<categoryname>security.antispam.captcha</categoryname>
				<optiontype>boolean</optiontype>
				<defaultvalue>1</defaultvalue>
			</option>
			<option name="profile_mail_use_captcha">
				<categoryname>security.antispam.captcha</categoryname>
				<optiontype>boolean</optiontype>
				<defaultvalue>1</defaultvalue>
			</option>
			<option name="search_use_captcha">
				<categoryname>security.antispam.captcha</categoryname>
				<optiontype>boolean</optiontype>
				<defaultvalue>0</defaultvalue>
			</option>
			<!-- /security.antispam.captcha -->
			<!-- security.antispam.recaptcha -->
			<option name="recaptcha_publickey">
				<categoryname>security.antispam.recaptcha</categoryname>
				<optiontype>text</optiontype>
				<validationpattern>^[^/]*$</validationpattern>
				<showorder>1</showorder>
			</option>
			<option name="recaptcha_privatekey">
				<categoryname>security.antispam.recaptcha</categoryname>
				<optiontype>text</optiontype>
				<validationpattern>^[^/]*$</validationpattern>
				<showorder>2</showorder>
			</option>
			<option name="recaptcha_publickey_invisible">
				<categoryname>security.antispam.recaptcha</categoryname>
				<optiontype>text</optiontype>
				<validationpattern>^[^/]*$</validationpattern>
				<showorder>3</showorder>
			</option>
			<option name="recaptcha_privatekey_invisible">
				<categoryname>security.antispam.recaptcha</categoryname>
				<optiontype>text</optiontype>
				<validationpattern>^[^/]*$</validationpattern>
				<showorder>4</showorder>
			</option>
			<!-- /security.antispam.recaptcha -->
			<!-- general.system.date -->
			<option name="timezone">
				<categoryname>general.system.date</categoryname>
				<optiontype>timezone</optiontype>
				<defaultvalue>Europe/London</defaultvalue>
			</option>
			<!-- /general.system.date -->
			<!-- general.system.googleMaps -->
			<option name="google_maps_api_key">
				<categoryname>general.system.googleMaps</categoryname>
				<optiontype>text</optiontype>
				<showorder>1</showorder>
			</option>
			<option name="google_maps_zoom">
				<categoryname>general.system.googleMaps</categoryname>
				<optiontype>select</optiontype>
				<defaultvalue>13</defaultvalue>
				<selectoptions>1
2
3
4
5
6
7
8
9
10
11
12
13
14
15
16
17</selectoptions>
			</option>
			<option name="google_maps_type">
				<categoryname>general.system.googleMaps</categoryname>
				<optiontype>select</optiontype>
				<defaultvalue>hybrid</defaultvalue>
				<selectoptions>map:wcf.acp.option.google_maps_type.map
satellite:wcf.acp.option.google_maps_type.satellite
hybrid:wcf.acp.option.google_maps_type.hybrid
physical:wcf.acp.option.google_maps_type.physical</selectoptions>
			</option>
			<option name="google_maps_enable_scale_control">
				<categoryname>general.system.googleMaps</categoryname>
				<optiontype>boolean</optiontype>
				<defaultvalue>0</defaultvalue>
			</option>
			<option name="google_maps_enable_dragging">
				<categoryname>general.system.googleMaps</categoryname>
				<optiontype>boolean</optiontype>
				<defaultvalue>1</defaultvalue>
			</option>
			<option name="google_maps_enable_scroll_wheel_zoom">
				<categoryname>general.system.googleMaps</categoryname>
				<optiontype>boolean</optiontype>
				<defaultvalue>0</defaultvalue>
			</option>
			<option name="google_maps_enable_double_click_zoom">
				<categoryname>general.system.googleMaps</categoryname>
				<optiontype>boolean</optiontype>
				<defaultvalue>1</defaultvalue>
			</option>
			<option name="google_maps_default_latitude">
				<categoryname>general.system.googleMaps</categoryname>
				<optiontype>float</optiontype>
				<defaultvalue>52.517</defaultvalue>
			</option>
			<option name="google_maps_default_longitude">
				<categoryname>general.system.googleMaps</categoryname>
				<optiontype>float</optiontype>
				<defaultvalue>13.4</defaultvalue>
			</option>
			<option name="google_maps_access_user_location">
				<categoryname>general.system.googleMaps</categoryname>
				<optiontype>boolean</optiontype>
				<defaultvalue>1</defaultvalue>
			</option>
			<!-- /general.system.googleMaps -->
			<!-- general.mail.general -->
			<option name="mail_from_name">
				<categoryname>general.mail.general</categoryname>
				<optiontype>text</optiontype>
			</option>
			<option name="mail_from_address">
				<categoryname>general.mail.general</categoryname>
				<optiontype>text</optiontype>
				<validationpattern>^.+@.+\..+$</validationpattern>
			</option>
			<option name="mail_admin_address">
				<categoryname>general.mail.general</categoryname>
				<optiontype>text</optiontype>
				<validationpattern>^.+@.+\..+$</validationpattern>
			</option>
			<option name="mail_signature">
				<categoryname>general.mail.general</categoryname>
				<optiontype>textareaI18n</optiontype>
				<supporti18n>1</supporti18n>
			</option>
			<!-- /general.mail.general -->
			<!-- general.mail.send -->
			<option name="mail_send_method">
				<categoryname>general.mail.send</categoryname>
				<optiontype>radioButton</optiontype>
				<defaultvalue>php</defaultvalue>
				<enableoptions>php:mail_use_f_param,!mail_smtp_host,!mail_smtp_port,!mail_smtp_starttls,!mail_smtp_user,!mail_smtp_password
smtp:!mail_use_f_param,mail_smtp_host,mail_smtp_port,mail_smtp_starttls,mail_smtp_user,mail_smtp_password
debug:!mail_use_f_param,!mail_smtp_host,!mail_smtp_port,!mail_smtp_starttls,!mail_smtp_user,!mail_smtp_password
debugFolder:!mail_use_f_param,!mail_smtp_host,!mail_smtp_port,!mail_smtp_starttls,!mail_smtp_user,!mail_smtp_password</enableoptions>
				<selectoptions>php:wcf.acp.option.mail_send_method.php
smtp:wcf.acp.option.mail_send_method.smtp
debug:wcf.acp.option.mail_send_method.debug
debugFolder:wcf.acp.option.mail_send_method.debugFolder</selectoptions>
			</option>
			<option name="mail_smtp_host">
				<categoryname>general.mail.send</categoryname>
				<optiontype>text</optiontype>
			</option>
			<option name="mail_smtp_port">
				<categoryname>general.mail.send</categoryname>
				<optiontype>integer</optiontype>
				<defaultvalue>25</defaultvalue>
				<minvalue>0</minvalue>
				<maxvalue>65535</maxvalue>
			</option>
			<option name="mail_smtp_starttls">
				<categoryname>general.mail.send</categoryname>
				<optiontype>radioButton</optiontype>
				<defaultvalue>may</defaultvalue>
				<selectoptions>none:wcf.acp.option.mail_smtp_starttls.none
may:wcf.acp.option.mail_smtp_starttls.may
encrypt:wcf.acp.option.mail_smtp_starttls.encrypt</selectoptions>
			</option>
			<option name="mail_smtp_user">
				<categoryname>general.mail.send</categoryname>
				<optiontype>text</optiontype>
				<disableAutocomplete>1</disableAutocomplete>
			</option>
			<option name="mail_smtp_password">
				<categoryname>general.mail.send</categoryname>
				<optiontype>password</optiontype>
			</option>
			<option name="mail_use_f_param">
				<categoryname>general.mail.send</categoryname>
				<optiontype>boolean</optiontype>
				<defaultvalue>1</defaultvalue>
			</option>
			<!-- /general.mail.send -->
			<!-- general.cache -->
			<option name="cache_source_type">
				<categoryname>general.cache.general</categoryname>
				<optiontype>radioButton</optiontype>
				<defaultvalue>disk</defaultvalue>
				<enableoptions>disk:!cache_source_memcached_host,!cache_source_redis_host
memcached:cache_source_memcached_host,!cache_source_redis_host
redis:cache_source_redis_host,!cache_source_memcached_host</enableoptions>
				<selectoptions>disk:wcf.acp.option.cache_source_type.disk
memcached:wcf.acp.option.cache_source_type.memcached
redis:wcf.acp.option.cache_source_type.redis</selectoptions>
			</option>
			<option name="cache_source_memcached_host">
				<categoryname>general.cache.memcached</categoryname>
				<optiontype>textarea</optiontype>
			</option>
			<option name="cache_source_redis_host">
				<categoryname>general.cache.redis</categoryname>
				<optiontype>text</optiontype>
			</option>
			<!-- /general.cache -->
			<!-- general.payment -->
			<option name="available_payment_methods">
				<categoryname>general.payment</categoryname>
				<optiontype>paymentMethodSelect</optiontype>
			</option>
			<option name="paypal_email_address">
				<categoryname>general.payment</categoryname>
				<optiontype>text</optiontype>
			</option>
			<option name="module_paid_subscription">
				<categoryname>general.payment.paidSubscription</categoryname>
				<optiontype>boolean</optiontype>
			</option>
			<option name="paid_subscription_enable_tos_confirmation">
				<categoryname>general.payment.paidSubscription</categoryname>
				<optiontype>boolean</optiontype>
				<enableoptions>paid_subscription_tos_url</enableoptions>
			</option>
			<option name="paid_subscription_tos_url">
				<categoryname>general.payment.paidSubscription</categoryname>
				<optiontype>text</optiontype>
			</option>
			<!-- /general.payment -->
			<option name="attachment_enable_thumbnails">
				<categoryname>message.attachment</categoryname>
				<optiontype>boolean</optiontype>
				<defaultvalue>1</defaultvalue>
				<enableoptions>attachment_retain_dimensions,attachment_thumbnail_height,attachment_thumbnail_width</enableoptions>
			</option>
			<option name="attachment_retain_dimensions">
				<categoryname>message.attachment</categoryname>
				<optiontype>boolean</optiontype>
				<defaultvalue>0</defaultvalue>
			</option>
			<option name="attachment_thumbnail_height">
				<categoryname>message.attachment</categoryname>
				<optiontype>integer</optiontype>
				<defaultvalue>198</defaultvalue>
				<minvalue>96</minvalue>
				<suffix>pixel</suffix>
			</option>
			<option name="attachment_thumbnail_width">
				<categoryname>message.attachment</categoryname>
				<optiontype>integer</optiontype>
				<defaultvalue>352</defaultvalue>
				<minvalue>96</minvalue>
				<suffix>pixel</suffix>
			</option>
			<option name="attachment_image_autoscale">
				<categoryname>message.attachment.autoscale</categoryname>
				<optiontype>boolean</optiontype>
				<defaultvalue>1</defaultvalue>
				<enableoptions>attachment_image_autoscale_max_width,attachment_image_autoscale_max_height,attachment_image_autoscale_file_type,attachment_image_autoscale_quality</enableoptions>
			</option>
			<option name="attachment_image_autoscale_max_width">
				<categoryname>message.attachment.autoscale</categoryname>
				<optiontype>integer</optiontype>
				<defaultvalue>1920</defaultvalue>
				<minvalue>96</minvalue>
				<suffix>pixel</suffix>
			</option>
			<option name="attachment_image_autoscale_max_height">
				<categoryname>message.attachment.autoscale</categoryname>
				<optiontype>integer</optiontype>
				<defaultvalue>1200</defaultvalue>
				<minvalue>96</minvalue>
				<suffix>pixel</suffix>
			</option>
			<option name="attachment_image_autoscale_file_type">
				<categoryname>message.attachment.autoscale</categoryname>
				<optiontype>radioButton</optiontype>
				<defaultvalue>keep</defaultvalue>
				<selectoptions>keep:wcf.acp.option.attachment_image_autoscale_file_type.keep
image/jpeg:wcf.acp.option.attachment_image_autoscale_file_type.jpeg</selectoptions>
			</option>
			<option name="attachment_image_autoscale_quality">
				<categoryname>message.attachment.autoscale</categoryname>
				<optiontype>integer</optiontype>
				<defaultvalue>80</defaultvalue>
				<minvalue>1</minvalue>
				<maxvalue>100</maxvalue>
				<suffix>percent</suffix>
			</option>
			<!-- message.general.edit -->
			<option name="module_edit_history">
				<categoryname>message.general.edit</categoryname>
				<optiontype>boolean</optiontype>
				<defaultvalue>1</defaultvalue>
				<enableoptions>edit_history_expiration</enableoptions>
			</option>
			<option name="edit_history_expiration">
				<categoryname>message.general.edit</categoryname>
				<optiontype>integer</optiontype>
				<defaultvalue>90</defaultvalue>
				<minvalue>0</minvalue>
				<suffix>days</suffix>
			</option>
			<!-- /message.general.edit -->
			<!-- message.general.share -->
			<option name="enable_share_buttons">
				<categoryname>message.general.share</categoryname>
				<optiontype>boolean</optiontype>
				<defaultvalue>1</defaultvalue>
			</option>
			<option name="share_buttons_providers">
				<categoryname>message.general.share</categoryname>
				<optiontype>checkboxes</optiontype>
				<defaultvalue>Facebook
Twitter
Reddit
LinkedIn
Pinterest</defaultvalue>
				<selectoptions>Facebook
Twitter
Reddit
WhatsApp
LinkedIn
Pinterest
XING</selectoptions>
			</option>
			<!-- /message.general.share -->
			<!-- message.general.image -->
			<option name="image_allow_external_source">
				<categoryname>message.general.image</categoryname>
				<optiontype>boolean</optiontype>
				<defaultvalue>0</defaultvalue>
				<enableoptions>!image_external_source_whitelist</enableoptions>
			</option>
			<option name="image_external_source_whitelist">
				<categoryname>message.general.image</categoryname>
				<optiontype>textarea</optiontype>
			</option>
			<option name="message_force_secure_images">
				<categoryname>message.general.image</categoryname>
				<optiontype>boolean</optiontype>
				<defaultvalue>0</defaultvalue>
			</option>
			<option name="module_image_proxy">
				<categoryname>message.general.image</categoryname>
				<optiontype>boolean</optiontype>
				<defaultvalue>0</defaultvalue>
				<enableoptions>image_proxy_insecure_only,image_proxy_enable_prune,image_proxy_expiration,image_proxy_host_whitelist</enableoptions>
			</option>
			<option name="image_proxy_insecure_only">
				<categoryname>message.general.image</categoryname>
				<optiontype>boolean</optiontype>
				<defaultvalue>0</defaultvalue>
			</option>
			<option name="image_proxy_enable_prune">
				<categoryname>message.general.image</categoryname>
				<optiontype>boolean</optiontype>
				<defaultvalue>1</defaultvalue>
				<enableoptions>image_proxy_expiration</enableoptions>
			</option>
			<option name="image_proxy_expiration">
				<categoryname>message.general.image</categoryname>
				<optiontype>integer</optiontype>
				<defaultvalue>14</defaultvalue>
				<minvalue>7</minvalue>
				<maxvalue>30</maxvalue>
				<suffix>days</suffix>
			</option>
			<option name="image_proxy_host_whitelist">
				<categoryname>message.general.image</categoryname>
				<optiontype>textarea</optiontype>
			</option>
			<!-- /message.general.image -->
			<!-- message.censorship -->
			<option name="enable_censorship">
				<categoryname>message.censorship</categoryname>
				<optiontype>boolean</optiontype>
				<enableoptions>censored_words</enableoptions>
			</option>
			<option name="censored_words">
				<categoryname>message.censorship</categoryname>
				<optiontype>textarea</optiontype>
			</option>
			<!-- /message.censorship -->
			<option name="register_enable_password_security_check">
				<categoryname>user.password</categoryname>
				<optiontype>boolean</optiontype>
				<enableoptions>register_password_min_length,register_password_must_contain_lower_case,register_password_must_contain_upper_case,register_password_must_contain_digit,register_password_must_contain_special_char</enableoptions>
			</option>
			<option name="register_password_min_length">
				<categoryname>user.password</categoryname>
				<optiontype>integer</optiontype>
				<defaultvalue>8</defaultvalue>
				<minvalue>0</minvalue>
				<suffix>chars</suffix>
			</option>
			<option name="register_password_must_contain_lower_case">
				<categoryname>user.password</categoryname>
				<optiontype>boolean</optiontype>
				<defaultvalue>1</defaultvalue>
			</option>
			<option name="register_password_must_contain_upper_case">
				<categoryname>user.password</categoryname>
				<optiontype>boolean</optiontype>
				<defaultvalue>1</defaultvalue>
			</option>
			<option name="register_password_must_contain_digit">
				<categoryname>user.password</categoryname>
				<optiontype>boolean</optiontype>
				<defaultvalue>1</defaultvalue>
			</option>
			<option name="register_password_must_contain_special_char">
				<categoryname>user.password</categoryname>
				<optiontype>boolean</optiontype>
				<defaultvalue>1</defaultvalue>
			</option>
			<!-- /user.password -->
			<!-- user.ban -->
			<option name="register_forbidden_usernames">
				<categoryname>user.ban</categoryname>
				<optiontype>textarea</optiontype>
			</option>
			<option name="register_forbidden_emails">
				<categoryname>user.ban</categoryname>
				<optiontype>textarea</optiontype>
			</option>
			<option name="register_allowed_emails">
				<categoryname>user.ban</categoryname>
				<optiontype>textarea</optiontype>
			</option>
			<!-- /user.ban -->
			<!-- user.register -->
			<option name="force_login">
				<categoryname>user.register</categoryname>
				<optiontype>boolean</optiontype>
			</option>
			<option name="register_disabled">
				<categoryname>user.register</categoryname>
				<optiontype>boolean</optiontype>
				<enableoptions>!register_enable_disclaimer,!register_admin_notification,!register_activation_method</enableoptions>
			</option>
			<option name="register_enable_disclaimer">
				<categoryname>user.register</categoryname>
				<optiontype>boolean</optiontype>
				<defaultvalue>1</defaultvalue>
			</option>
			<option name="register_admin_notification">
				<categoryname>user.register</categoryname>
				<optiontype>boolean</optiontype>
			</option>
			<option name="register_activation_method">
				<categoryname>user.register</categoryname>
				<optiontype>radioButton</optiontype>
				<defaultvalue>1</defaultvalue>
				<selectoptions>0:wcf.acp.option.register_activation_method.disabled
1:wcf.acp.option.register_activation_method.byUser
2:wcf.acp.option.register_activation_method.byAdmin</selectoptions>
			</option>
			<option name="register_username_min_length">
				<categoryname>user.register</categoryname>
				<optiontype>integer</optiontype>
				<defaultvalue>3</defaultvalue>
				<minvalue>3</minvalue>
				<maxvalue>100</maxvalue>
				<suffix>chars</suffix>
			</option>
			<option name="register_username_max_length">
				<categoryname>user.register</categoryname>
				<optiontype>integer</optiontype>
				<defaultvalue>25</defaultvalue>
				<minvalue>3</minvalue>
				<maxvalue>100</maxvalue>
				<suffix>chars</suffix>
			</option>
			<option name="register_username_force_ascii">
				<categoryname>user.register</categoryname>
				<optiontype>boolean</optiontype>
				<defaultvalue>1</defaultvalue>
			</option>
			<option name="register_min_user_age">
				<categoryname>user.register</categoryname>
				<optiontype>integer</optiontype>
				<defaultvalue>0</defaultvalue>
				<minvalue>0</minvalue>
				<suffix>years</suffix>
			</option>
			<!-- /user.register -->
			<!-- user.3rdPartyAuth -->
			<option name="github_public_key">
				<categoryname>user.3rdPartyAuth</categoryname>
				<optiontype>text</optiontype>
			</option>
			<option name="github_private_key">
				<categoryname>user.3rdPartyAuth</categoryname>
				<optiontype>text</optiontype>
			</option>
			<option name="twitter_public_key">
				<categoryname>user.3rdPartyAuth</categoryname>
				<optiontype>text</optiontype>
			</option>
			<option name="twitter_private_key">
				<categoryname>user.3rdPartyAuth</categoryname>
				<optiontype>text</optiontype>
			</option>
			<option name="facebook_public_key">
				<categoryname>user.3rdPartyAuth</categoryname>
				<optiontype>text</optiontype>
			</option>
			<option name="facebook_private_key">
				<categoryname>user.3rdPartyAuth</categoryname>
				<optiontype>text</optiontype>
			</option>
			<option name="google_public_key">
				<categoryname>user.3rdPartyAuth</categoryname>
				<optiontype>text</optiontype>
			</option>
			<option name="google_private_key">
				<categoryname>user.3rdPartyAuth</categoryname>
				<optiontype>text</optiontype>
			</option>
			<!-- /user.3rdPartyAuth -->
			<!-- user.avatar -->
			<option name="avatar_default_type">
				<categoryname>user.avatar</categoryname>
				<optiontype>select</optiontype>
				<defaultvalue>initials</defaultvalue>
				<selectoptions>initials:wcf.acp.option.avatar_default_type.initials
silhouette:wcf.acp.option.avatar_default_type.silhouette</selectoptions>
			</option>
			<option name="gravatar_default_type">
				<categoryname>user.avatar</categoryname>
				<optiontype>select</optiontype>
				<defaultvalue>404</defaultvalue>
				<options>module_gravatar</options>
				<selectoptions>404:wcf.acp.option.gravatar_default_type.404
identicon:wcf.acp.option.gravatar_default_type.identicon
wavatar:wcf.acp.option.gravatar_default_type.wavatar
monsterid:wcf.acp.option.gravatar_default_type.monsterid
retro:wcf.acp.option.gravatar_default_type.retro</selectoptions>
			</option>
			<!-- /user.avatar -->
			<!-- user.signature -->
			<option name="signature_max_image_height">
				<categoryname>user.signature</categoryname>
				<optiontype>integer</optiontype>
				<defaultvalue>150</defaultvalue>
				<options>module_user_signature</options>
				<minvalue>0</minvalue>
				<suffix>pixel</suffix>
			</option>
			<!-- /user.signature -->
			<!-- user.title -->
			<option name="user_title_max_length">
				<categoryname>user.title</categoryname>
				<optiontype>integer</optiontype>
				<defaultvalue>25</defaultvalue>
				<options>module_user_rank</options>
				<minvalue>0</minvalue>
				<suffix>chars</suffix>
			</option>
			<option name="user_forbidden_titles">
				<categoryname>user.title</categoryname>
				<optiontype>textarea</optiontype>
				<options>module_user_rank</options>
			</option>
			<!-- /user.title -->
			<!-- user.profile -->
			<option name="profile_show_old_username">
				<categoryname>user.profile</categoryname>
				<optiontype>integer</optiontype>
				<defaultvalue>182</defaultvalue>
				<minvalue>0</minvalue>
				<suffix>days</suffix>
			</option>
			<option name="profile_enable_visitors">
				<categoryname>user.profile</categoryname>
				<optiontype>boolean</optiontype>
				<defaultvalue>1</defaultvalue>
			</option>
			<!-- /user.profile -->
			<!-- user.list.members -->
			<option name="members_list_users_per_page">
				<categoryname>user.list.members</categoryname>
				<optiontype>integer</optiontype>
				<defaultvalue>30</defaultvalue>
				<minvalue>5</minvalue>
				<maxvalue>100</maxvalue>
			</option>
			<option name="members_list_default_sort_field">
				<categoryname>user.list.members</categoryname>
				<optiontype>select</optiontype>
				<defaultvalue>username</defaultvalue>
				<selectoptions>username:wcf.user.username
registrationDate:wcf.user.registrationDate
activityPoints:wcf.user.activityPoint
likesReceived:wcf.like.likesReceived
lastActivityTime:wcf.user.usersOnline.lastActivity</selectoptions>
			</option>
			<option name="members_list_default_sort_order">
				<categoryname>user.list.members</categoryname>
				<optiontype>select</optiontype>
				<defaultvalue>DESC</defaultvalue>
				<selectoptions>ASC:wcf.global.sortOrder.ascending
DESC:wcf.global.sortOrder.descending</selectoptions>
			</option>
			<!-- /user.list.members -->
			<!-- user.list.online -->
			<option name="users_online_show_guests">
				<categoryname>user.list.online</categoryname>
				<optiontype>boolean</optiontype>
				<defaultvalue>1</defaultvalue>
			</option>
			<option name="users_online_show_robots">
				<categoryname>user.list.online</categoryname>
				<optiontype>boolean</optiontype>
				<defaultvalue>1</defaultvalue>
			</option>
			<option name="users_online_default_sort_field">
				<categoryname>user.list.online</categoryname>
				<optiontype>select</optiontype>
				<defaultvalue>lastActivityTime</defaultvalue>
				<selectoptions>username:wcf.user.username
lastActivityTime:wcf.user.usersOnline.lastActivity
requestURI:wcf.user.usersOnline.location</selectoptions>
			</option>
			<option name="users_online_default_sort_order">
				<categoryname>user.list.online</categoryname>
				<optiontype>select</optiontype>
				<defaultvalue>DESC</defaultvalue>
				<selectoptions>ASC:wcf.global.sortOrder.ascending
DESC:wcf.global.sortOrder.descending</selectoptions>
			</option>
			<option name="users_online_page_refresh">
				<categoryname>user.list.online</categoryname>
				<optiontype>integer</optiontype>
				<defaultvalue>0</defaultvalue>
				<minvalue>0</minvalue>
				<suffix>seconds</suffix>
			</option>
			<option name="users_online_record_no_guests">
				<categoryname>user.list.online</categoryname>
				<optiontype>boolean</optiontype>
				<defaultvalue>1</defaultvalue>
				<options>module_users_online</options>
			</option>
			<option name="users_online_enable_legend">
				<categoryname>user.list.online</categoryname>
				<optiontype>boolean</optiontype>
				<defaultvalue>1</defaultvalue>
				<options>module_users_online</options>
			</option>
			<option name="users_online_record">
				<categoryname>user.list.online</categoryname>
				<optiontype>integer</optiontype>
				<hidden>1</hidden>
			</option>
			<option name="users_online_record_time">
				<categoryname>user.list.online</categoryname>
				<optiontype>integer</optiontype>
				<hidden>1</hidden>
			</option>
			<!-- /user.list.online -->
			<!-- user.cleanup -->
			<option name="user_cleanup_notification_lifetime">
				<categoryname>user.cleanup</categoryname>
				<optiontype>integer</optiontype>
				<defaultvalue>14</defaultvalue>
				<minvalue>0</minvalue>
				<suffix>days</suffix>
			</option>
			<option name="user_cleanup_activity_event_lifetime">
				<categoryname>user.cleanup</categoryname>
				<optiontype>integer</optiontype>
				<defaultvalue>60</defaultvalue>
				<minvalue>0</minvalue>
				<suffix>days</suffix>
			</option>
			<option name="user_cleanup_profile_visitor_lifetime">
				<categoryname>user.cleanup</categoryname>
				<optiontype>integer</optiontype>
				<defaultvalue>60</defaultvalue>
				<minvalue>0</minvalue>
				<suffix>days</suffix>
			</option>
			<!-- /user.cleanup -->
			<option name="like_show_summary">
				<categoryname>message.general.likes</categoryname>
				<optiontype>boolean</optiontype>
				<defaultvalue>0</defaultvalue>
				<options>module_like</options>
				<hidden>1</hidden>
			</option>
			<option name="message_sidebar_enable_online_status">
				<categoryname>message.sidebar</categoryname>
				<optiontype>boolean</optiontype>
				<defaultvalue>1</defaultvalue>
			</option>
			<option name="message_sidebar_enable_likes_received">
				<categoryname>message.sidebar</categoryname>
				<optiontype>boolean</optiontype>
				<defaultvalue>1</defaultvalue>
				<options>module_like</options>
			</option>
			<option name="message_sidebar_enable_activity_points">
				<categoryname>message.sidebar</categoryname>
				<optiontype>boolean</optiontype>
				<defaultvalue>0</defaultvalue>
			</option>
			<option name="message_sidebar_enable_trophy_points">
				<categoryname>message.sidebar</categoryname>
				<optiontype>boolean</optiontype>
				<defaultvalue>1</defaultvalue>
				<options>module_trophy</options>
			</option>
			<option name="message_sidebar_enable_articles">
				<categoryname>message.sidebar</categoryname>
				<optiontype>boolean</optiontype>
				<defaultvalue>1</defaultvalue>
			</option>
			<option name="message_sidebar_user_options">
				<categoryname>message.sidebar</categoryname>
				<optiontype>useroptions</optiontype>
				<issortable>1</issortable>
			</option>
			<!-- message.general -->
			<option name="tagging_max_tag_length">
				<categoryname>message.general</categoryname>
				<optiontype>integer</optiontype>
				<defaultvalue>30</defaultvalue>
				<options>module_tagging</options>
				<minvalue>1</minvalue>
				<maxvalue>255</maxvalue>
				<suffix>chars</suffix>
			</option>
			<option name="message_max_quote_depth">
				<categoryname>message.general</categoryname>
				<optiontype>integer</optiontype>
				<defaultvalue>1</defaultvalue>
				<minvalue>0</minvalue>
				<maxvalue>255</maxvalue>
			</option>
			<option name="message_enable_toc">
				<categoryname>message.general</categoryname>
				<optiontype>boolean</optiontype>
				<defaultvalue>1</defaultvalue>
			</option>
			<option name="message_public_highlighters">
				<categoryname>message.general</categoryname>
				<optiontype>highlighters</optiontype>
				<defaultvalue>html
css
php
javascript
java
c
cpp
csharp
ruby
rust
go</defaultvalue>
			</option>
<<<<<<< HEAD
			<option name="message_enable_user_consent">
				<categoryname>message.general</categoryname>
				<optiontype>boolean</optiontype>
				<defaultvalue>1</defaultvalue>
=======
			<option name="modification_log_expiration">
				<categoryname>message.general</categoryname>
				<optiontype>integer</optiontype>
				<defaultvalue>0</defaultvalue>
				<minvalue>0</minvalue>
				<maxvalue>365</maxvalue>
				<suffix>days</suffix>
>>>>>>> 765c4d72
			</option>
			<!-- /message.general -->
			<option name="search_results_per_page">
				<categoryname>message.search</categoryname>
				<optiontype>integer</optiontype>
				<defaultvalue>20</defaultvalue>
				<minvalue>5</minvalue>
				<maxvalue>40</maxvalue>
			</option>
			<option name="search_default_sort_field">
				<categoryname>message.search</categoryname>
				<optiontype>select</optiontype>
				<defaultvalue>time</defaultvalue>
				<selectoptions>relevance:wcf.search.sortBy.relevance
subject:wcf.global.subject
time:wcf.search.sortBy.time
username:wcf.search.sortBy.username</selectoptions>
			</option>
			<option name="search_default_sort_order">
				<categoryname>message.search</categoryname>
				<optiontype>select</optiontype>
				<defaultvalue>DESC</defaultvalue>
				<selectoptions>ASC:wcf.global.sortOrder.ascending
DESC:wcf.global.sortOrder.descending</selectoptions>
			</option>
			<option name="search_max_combined_tags">
				<categoryname>message.search</categoryname>
				<optiontype>integer</optiontype>
				<defaultvalue>3</defaultvalue>
				<options>module_tagging</options>
				<minvalue>1</minvalue>
				<maxvalue>10</maxvalue>
			</option>
			<option name="search_enable_pages">
				<categoryname>message.search</categoryname>
				<optiontype>boolean</optiontype>
				<defaultvalue>1</defaultvalue>
			</option>
			<option name="search_enable_articles">
				<categoryname>message.search</categoryname>
				<optiontype>boolean</optiontype>
				<defaultvalue>1</defaultvalue>
			</option>
			<!-- message.general.poll -->
			<option name="poll_max_options">
				<categoryname>message.general.poll</categoryname>
				<optiontype>integer</optiontype>
				<defaultvalue>20</defaultvalue>
				<minvalue>2</minvalue>
				<maxvalue>100</maxvalue>
			</option>
			<option name="poll_full_width">
				<categoryname>message.general.poll</categoryname>
				<optiontype>boolean</optiontype>
				<defaultvalue>0</defaultvalue>
			</option>
			<!-- /message.general.poll -->
			<!-- message.contactForm -->
			<option name="module_contact_form">
				<categoryname>message.contactForm</categoryname>
				<optiontype>boolean</optiontype>
				<defaultvalue>0</defaultvalue>
				<enableoptions>contact_form_enable_attachments</enableoptions>
			</option>
			<option name="contact_form_enable_attachments">
				<categoryname>message.contactForm</categoryname>
				<optiontype>boolean</optiontype>
				<defaultvalue>0</defaultvalue>
				<enableoptions>contact_form_prune_attachments</enableoptions>
			</option>
			<option name="contact_form_prune_attachments">
				<categoryname>message.contactForm</categoryname>
				<optiontype>integer</optiontype>
				<defaultvalue>180</defaultvalue>
				<minvalue>0</minvalue>
				<maxvalue>365</maxvalue>
				<suffix>days</suffix>
			</option>
			<!-- /message.contactForm -->
			<!-- cms.media.thumbnail -->
			<option name="media_small_thumbnail_width">
				<categoryname>cms.media.thumbnail</categoryname>
				<optiontype>integer</optiontype>
				<defaultvalue>280</defaultvalue>
				<minvalue>145</minvalue>
				<maxvalue>400</maxvalue>
				<suffix>pixel</suffix>
			</option>
			<option name="media_small_thumbnail_height">
				<categoryname>cms.media.thumbnail</categoryname>
				<optiontype>integer</optiontype>
				<defaultvalue>210</defaultvalue>
				<minvalue>145</minvalue>
				<maxvalue>300</maxvalue>
				<suffix>pixel</suffix>
			</option>
			<option name="media_small_thumbnail_retain_dimensions">
				<categoryname>cms.media.thumbnail</categoryname>
				<optiontype>boolean</optiontype>
				<defaultvalue>1</defaultvalue>
			</option>
			<option name="media_medium_thumbnail_width">
				<categoryname>cms.media.thumbnail</categoryname>
				<optiontype>integer</optiontype>
				<defaultvalue>560</defaultvalue>
				<minvalue>400</minvalue>
				<maxvalue>900</maxvalue>
				<suffix>pixel</suffix>
			</option>
			<option name="media_medium_thumbnail_height">
				<categoryname>cms.media.thumbnail</categoryname>
				<optiontype>integer</optiontype>
				<defaultvalue>420</defaultvalue>
				<minvalue>300</minvalue>
				<maxvalue>700</maxvalue>
				<suffix>pixel</suffix>
			</option>
			<option name="media_medium_thumbnail_retain_dimensions">
				<categoryname>cms.media.thumbnail</categoryname>
				<optiontype>boolean</optiontype>
				<defaultvalue>1</defaultvalue>
			</option>
			<option name="media_large_thumbnail_width">
				<categoryname>cms.media.thumbnail</categoryname>
				<optiontype>integer</optiontype>
				<defaultvalue>1200</defaultvalue>
				<minvalue>900</minvalue>
				<suffix>pixel</suffix>
			</option>
			<option name="media_large_thumbnail_height">
				<categoryname>cms.media.thumbnail</categoryname>
				<optiontype>integer</optiontype>
				<defaultvalue>900</defaultvalue>
				<minvalue>700</minvalue>
				<suffix>pixel</suffix>
			</option>
			<option name="media_large_thumbnail_retain_dimensions">
				<categoryname>cms.media.thumbnail</categoryname>
				<optiontype>boolean</optiontype>
				<defaultvalue>1</defaultvalue>
			</option>
			<!-- /cms.media.thumbnail -->
			<!-- cms.article -->
			<option name="article_show_about_author">
				<categoryname>cms.article</categoryname>
				<optiontype>boolean</optiontype>
				<defaultvalue>0</defaultvalue>
				<options>module_article</options>
			</option>
			<option name="article_enable_comments_default_value">
				<categoryname>cms.article</categoryname>
				<optiontype>boolean</optiontype>
				<defaultvalue>1</defaultvalue>
				<options>module_article</options>
			</option>
			<option name="article_enable_like">
				<categoryname>cms.article</categoryname>
				<optiontype>boolean</optiontype>
				<defaultvalue>1</defaultvalue>
				<options>module_article</options>
			</option>
			<option name="article_enable_visit_tracking">
				<categoryname>cms.article</categoryname>
				<optiontype>boolean</optiontype>
				<defaultvalue>1</defaultvalue>
				<options>module_article</options>
			</option>
			<option name="articles_per_page">
				<categoryname>cms.article</categoryname>
				<optiontype>integer</optiontype>
				<defaultvalue>20</defaultvalue>
				<options>module_article</options>
				<minvalue>1</minvalue>
			</option>
			<option name="article_related_articles">
				<categoryname>cms.article</categoryname>
				<optiontype>integer</optiontype>
				<defaultvalue>3</defaultvalue>
				<options>module_article</options>
				<minvalue>0</minvalue>
			</option>
			<option name="article_related_articles_match_threshold">
				<categoryname>cms.article</categoryname>
				<optiontype>integer</optiontype>
				<defaultvalue>50</defaultvalue>
				<options>module_article</options>
				<minvalue>1</minvalue>
				<maxvalue>100</maxvalue>
				<suffix>percent</suffix>
			</option>
			<option name="article_sort_order">
				<categoryname>cms.article</categoryname>
				<optiontype>select</optiontype>
				<defaultvalue>DESC</defaultvalue>
				<options>module_article</options>
				<selectoptions>ASC:wcf.global.sortOrder.ascending
DESC:wcf.global.sortOrder.descending</selectoptions>
			</option>
			<option name="log_missing_language_items">
				<categoryname>module.development</categoryname>
				<optiontype>boolean</optiontype>
				<defaultvalue>0</defaultvalue>
			</option>
		</options>
	</import>
	<delete>
		<option name="attachment_storage" />
		<option name="like_allow_for_own_content" />
		<option name="like_enable_dislike" />
		<option name="module_attachment"/>
		<option name="message_sidebar_enable_user_online_marking"/>
	</delete>
</data><|MERGE_RESOLUTION|>--- conflicted
+++ resolved
@@ -1544,12 +1544,11 @@
 rust
 go</defaultvalue>
 			</option>
-<<<<<<< HEAD
 			<option name="message_enable_user_consent">
 				<categoryname>message.general</categoryname>
 				<optiontype>boolean</optiontype>
 				<defaultvalue>1</defaultvalue>
-=======
+			</option>
 			<option name="modification_log_expiration">
 				<categoryname>message.general</categoryname>
 				<optiontype>integer</optiontype>
@@ -1557,7 +1556,6 @@
 				<minvalue>0</minvalue>
 				<maxvalue>365</maxvalue>
 				<suffix>days</suffix>
->>>>>>> 765c4d72
 			</option>
 			<!-- /message.general -->
 			<option name="search_results_per_page">
