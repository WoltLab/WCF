{if $__showPoll|isset && $__showPoll}
	<script data-relocate="true">
		//<![CDATA[
		$(function() {
			WCF.Language.addObject({
				'wcf.poll.button.addOption': '{lang}wcf.poll.button.addOption{/lang}',
				'wcf.poll.button.removeOption': '{lang}wcf.poll.button.removeOption{/lang}'
			});
			
			new WCF.Poll.Management('pollOptionContainer', [ {implode from=$pollOptions item=pollOption}{ optionID: {@$pollOption[optionID]}, optionValue: '{$pollOption[optionValue]|encodeJS}' }{/implode} ], {@POLL_MAX_OPTIONS});
		});
		//]]>
	</script>
	
<<<<<<< HEAD
	<div id="poll" class="jsOnly messageTabMenuContent">
		<dl{if $errorField == 'pollOptions'} class="formError"{/if}>
			<dt>
				<label for="pollQuestion">{lang}wcf.poll.question{/lang}</label>
			</dt>
			<dd>
				<input type="text" name="pollQuestion" id="pollQuestion" value="{$pollQuestion}" class="long" maxlength="255">
				{if $errorField == 'pollQuestion'}
					<small class="innerError">
						{lang}wcf.global.form.error.empty{/lang}
					</small>
=======
	<div id="poll" class="jsOnly tabMenuContent container containerPadding">
		<fieldset>
			<dl{if $errorField == 'pollQuestion'} class="formError"{/if}>
				<dt>
					<label for="pollQuestion">{lang}wcf.poll.question{/lang}</label>
				</dt>
				<dd>
					<input type="text" name="pollQuestion" id="pollQuestion" value="{$pollQuestion}" class="long" maxlength="255" />
					{if $errorField == 'pollQuestion'}
						<small class="innerError">
							{lang}wcf.global.form.error.empty{/lang}
						</small>
					{/if}
				</dd>
			</dl>
			<dl{if $errorField == 'pollOptions'} class="formError"{/if}>
				<dt>
					<label>{lang}wcf.poll.options{/lang}</label>
				</dt>
				<dd id="pollOptionContainer" class="sortableListContainer">
					<ol class="sortableList"></ol>
					{if $errorField == 'pollOptions'}
						<small class="innerError">
							{lang}wcf.global.form.error.empty{/lang}
						</small>
					{/if}
					<small>{lang}wcf.poll.options.description{/lang}</small>
				</dd>
			</dl>
			<dl{if $errorField == 'pollEndTime'} class="formError"{/if}>
				<dt>
					<label for="pollEndTime">{lang}wcf.poll.endTime{/lang}</label>
				</dt>
				<dd>
					<input type="datetime" name="pollEndTime" id="pollEndTime" value="{if $pollEndTime}{@$pollEndTime|date:'c'}{/if}" class="medium" data-ignore-timezone="true" />
					{if $errorField == 'pollEndTime'}
						<small class="innerError">
							{lang}wcf.poll.endTime.error.{@$errorType}{/lang}
						</small>
					{/if}
				</dd>
			</dl>
			<dl{if $errorField == 'pollMaxVotes'} class="formError"{/if}>
				<dt>
					<label for="pollMaxVotes">{lang}wcf.poll.maxVotes{/lang}</label>
				</dt>
				<dd>
					<input type="number" name="pollMaxVotes" id="pollMaxVotes" value="{@$pollMaxVotes}" min="1" class="tiny" />
					{if $errorField == 'pollMaxVotes'}
						<small class="innerError">
							{lang}wcf.poll.maxVotes.error.{@$errorType}{/lang}
						</small>
					{/if}
				</dd>
			</dl>
			<dl>
				<dt></dt>
				<dd>
					<label><input type="checkbox" name="pollIsChangeable" value="1"{if $pollIsChangeable} checked="checked"{/if} /> {lang}wcf.poll.isChangeable{/lang}</label>
				</dd>
				{if !$pollID && $__wcf->getPollManager()->canStartPublicPoll()}
					<dd>
						<label><input type="checkbox" name="pollIsPublic" value="1"{if $pollIsPublic} checked="checked"{/if} /> {lang}wcf.poll.isPublic{/lang}</label>
					</dd>
>>>>>>> a39eb241
				{/if}
			</dd>
			<dt>
				<label>{lang}wcf.poll.options{/lang}</label>
			</dt>
			<dd id="pollOptionContainer" class="pollOptionContainer sortableListContainer">
				<ol class="sortableList"></ol>
				{if $errorField == 'pollOptions'}
					<small class="innerError">
						{lang}wcf.global.form.error.empty{/lang}
					</small>
				{/if}
				<small>{lang}wcf.poll.options.description{/lang}</small>
			</dd>
		</dl>
		<dl{if $errorField == 'pollEndTime'} class="formError"{/if}>
			<dt>
				<label for="pollEndTime">{lang}wcf.poll.endTime{/lang}</label>
			</dt>
			<dd>
				<input type="datetime" name="pollEndTime" id="pollEndTime" value="{if $pollEndTime}{@$pollEndTime|date:'c'}{/if}" class="medium" data-ignore-timezone="true">
				{if $errorField == 'pollEndTime'}
					<small class="innerError">
						{lang}wcf.poll.endTime.error.{@$errorType}{/lang}
					</small>
				{/if}
			</dd>
		</dl>
		<dl{if $errorField == 'pollMaxVotes'} class="formError"{/if}>
			<dt>
				<label for="pollMaxVotes">{lang}wcf.poll.maxVotes{/lang}</label>
			</dt>
			<dd>
				<input type="number" name="pollMaxVotes" id="pollMaxVotes" value="{@$pollMaxVotes}" min="1" class="tiny">
				{if $errorField == 'pollMaxVotes'}
					<small class="innerError">
						{lang}wcf.poll.maxVotes.error.{@$errorType}{/lang}
					</small>
				{/if}
			</dd>
		</dl>
		<dl>
			<dt></dt>
			<dd>
				<label><input type="checkbox" name="pollIsChangeable" value="1"{if $pollIsChangeable} checked{/if}> {lang}wcf.poll.isChangeable{/lang}</label>
			</dd>
			{if !$pollID && $__wcf->getPollManager()->canStartPublicPoll()}
				<dd>
					<label><input type="checkbox" name="pollIsPublic" value="1"{if $pollIsPublic} checked{/if}> {lang}wcf.poll.isPublic{/lang}</label>
				</dd>
			{/if}
			<dd>
				<label><input type="checkbox" name="pollResultsRequireVote" value="1"{if $pollResultsRequireVote} checked{/if}> {lang}wcf.poll.resultsRequireVote{/lang}</label>
				<small>{lang}wcf.poll.resultsRequireVote.description{/lang}</small>
			</dd>
			<dd>
				<label><input type="checkbox" name="pollSortByVotes" value="1"{if $pollSortByVotes} checked{/if}> {lang}wcf.poll.sortByVotes{/lang}</label>
			</dd>
		</dl>
		
		{event name='fields'}
	</div>
{/if}<|MERGE_RESOLUTION|>--- conflicted
+++ resolved
@@ -12,7 +12,6 @@
 		//]]>
 	</script>
 	
-<<<<<<< HEAD
 	<div id="poll" class="jsOnly messageTabMenuContent">
 		<dl{if $errorField == 'pollOptions'} class="formError"{/if}>
 			<dt>
@@ -24,72 +23,6 @@
 					<small class="innerError">
 						{lang}wcf.global.form.error.empty{/lang}
 					</small>
-=======
-	<div id="poll" class="jsOnly tabMenuContent container containerPadding">
-		<fieldset>
-			<dl{if $errorField == 'pollQuestion'} class="formError"{/if}>
-				<dt>
-					<label for="pollQuestion">{lang}wcf.poll.question{/lang}</label>
-				</dt>
-				<dd>
-					<input type="text" name="pollQuestion" id="pollQuestion" value="{$pollQuestion}" class="long" maxlength="255" />
-					{if $errorField == 'pollQuestion'}
-						<small class="innerError">
-							{lang}wcf.global.form.error.empty{/lang}
-						</small>
-					{/if}
-				</dd>
-			</dl>
-			<dl{if $errorField == 'pollOptions'} class="formError"{/if}>
-				<dt>
-					<label>{lang}wcf.poll.options{/lang}</label>
-				</dt>
-				<dd id="pollOptionContainer" class="sortableListContainer">
-					<ol class="sortableList"></ol>
-					{if $errorField == 'pollOptions'}
-						<small class="innerError">
-							{lang}wcf.global.form.error.empty{/lang}
-						</small>
-					{/if}
-					<small>{lang}wcf.poll.options.description{/lang}</small>
-				</dd>
-			</dl>
-			<dl{if $errorField == 'pollEndTime'} class="formError"{/if}>
-				<dt>
-					<label for="pollEndTime">{lang}wcf.poll.endTime{/lang}</label>
-				</dt>
-				<dd>
-					<input type="datetime" name="pollEndTime" id="pollEndTime" value="{if $pollEndTime}{@$pollEndTime|date:'c'}{/if}" class="medium" data-ignore-timezone="true" />
-					{if $errorField == 'pollEndTime'}
-						<small class="innerError">
-							{lang}wcf.poll.endTime.error.{@$errorType}{/lang}
-						</small>
-					{/if}
-				</dd>
-			</dl>
-			<dl{if $errorField == 'pollMaxVotes'} class="formError"{/if}>
-				<dt>
-					<label for="pollMaxVotes">{lang}wcf.poll.maxVotes{/lang}</label>
-				</dt>
-				<dd>
-					<input type="number" name="pollMaxVotes" id="pollMaxVotes" value="{@$pollMaxVotes}" min="1" class="tiny" />
-					{if $errorField == 'pollMaxVotes'}
-						<small class="innerError">
-							{lang}wcf.poll.maxVotes.error.{@$errorType}{/lang}
-						</small>
-					{/if}
-				</dd>
-			</dl>
-			<dl>
-				<dt></dt>
-				<dd>
-					<label><input type="checkbox" name="pollIsChangeable" value="1"{if $pollIsChangeable} checked="checked"{/if} /> {lang}wcf.poll.isChangeable{/lang}</label>
-				</dd>
-				{if !$pollID && $__wcf->getPollManager()->canStartPublicPoll()}
-					<dd>
-						<label><input type="checkbox" name="pollIsPublic" value="1"{if $pollIsPublic} checked="checked"{/if} /> {lang}wcf.poll.isPublic{/lang}</label>
-					</dd>
->>>>>>> a39eb241
 				{/if}
 			</dd>
 			<dt>
