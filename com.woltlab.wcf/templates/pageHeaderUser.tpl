<nav id="topMenu" class="userPanel{if $__wcf->user->userID} userPanelLoggedIn{/if}">
<<<<<<< HEAD
=======
	{if $__wcf->user->userID}
		<span class="userPanelAvatar" aria-hidden="true">{@$__wcf->getUserProfileHandler()->getAvatar()->getImageTag(32, false)}</span>
	{else}
		<a
			href="{link controller='Login' url=$__wcf->getRequestURI()}{/link}"
			class="userPanelLoginLink jsTooltip"
			title="{lang}wcf.user.loginOrRegister{/lang}"
			rel="nofollow"
		>
			<span class="icon icon32 fa-sign-in" aria-hidden="true"></span>
		</a>
	{/if}
	
>>>>>>> d6aaee90
	<ul class="userPanelItems">
		{if $__wcf->user->userID}
			<!-- user menu -->
			<li id="userMenu">
				<a
					class="jsTooltip"
					href="{$__wcf->user->getLink()}"
					title="{lang}wcf.user.controlPanel{/lang}"
					role="button"
					tabindex="0"
					aria-haspopup="true"
					aria-expanded="false"
				>
					{@$__wcf->getUserProfileHandler()->getAvatar()->getImageTag(32, false)} <span>{lang}wcf.user.userNote{/lang}</span>
				</a>
				<div class="userMenu userMenuControlPanel" data-origin="userMenu" tabindex="-1" hidden>
					<div class="userMenuHeader">
						<div class="userMenuTitle">{lang}wcf.user.controlPanel{/lang}</div>
					</div>
					<div class="userMenuContent">
						<div class="userMenuItem{if !MODULE_USER_RANK} userMenuItemSingleLine userMenuItemUserHeader{/if}">
							<div class="userMenuItemImage">
								{@$__wcf->getUserProfileHandler()->getUserProfile()->getAvatar()->getImageTag(48)}
							</div>
							<div class="userMenuItemContent">
								{* This is the unformatted username, custom styles might not work nicely here and
								   the consistent styling is used to provide visual anchors to identify links. *}
								<a href="{$__wcf->user->getLink()}" class="userMenuItemLink">{$__wcf->user->username}</a>
							</div>
							{if MODULE_USER_RANK}
							<div class="userMenuItemMeta">
								{if $__wcf->getUserProfileHandler()->getUserTitle()}
									<span class="badge userTitleBadge{if $__wcf->getUserProfileHandler()->getRank() && $__wcf->getUserProfileHandler()->getRank()->cssClassName} {@$__wcf->getUserProfileHandler()->getRank()->cssClassName}{/if}">{$__wcf->getUserProfileHandler()->getUserTitle()}</span>
								{/if}
								{if $__wcf->getUserProfileHandler()->getRank() && $__wcf->getUserProfileHandler()->getRank()->rankImage}
									<span class="userRankImage">{@$__wcf->getUserProfileHandler()->getRank()->getImage()}</span>
								{/if}
							</div>
							{/if}
						</div>
					</div>
					{hascontent}
						<div class="userMenuContentDivider"></div>
						<div class="userMenuContent">
							{content}
								{if $__wcf->getUserProfileHandler()->canEditOwnProfile()}
									<div class="userMenuItem userMenuItemNarrow userMenuItemSingleLine">
										<div class="userMenuItemImage">
											{icon size=32 name='pencil'}
										</div>
										<div class="userMenuItemContent">
											<a href="{link controller='User' object=$__wcf->user editOnInit=true}{/link}" class="userMenuItemLink">{lang}wcf.user.editProfile{/lang}</a>
										</div>
									</div>
								{/if}
								{if $__wcf->session->getPermission('admin.general.canUseAcp')}
									<div class="userMenuItem userMenuItemNarrow userMenuItemSingleLine">
										<div class="userMenuItemImage">
											{icon size=32 name='wrench'}
										</div>
										<div class="userMenuItemContent">
											<a href="{link isACP=true}{/link}" class="userMenuItemLink">{lang}wcf.global.acp{/lang}</a>
										</div>
									</div>
								{/if}
							{/content}
						</div>
					{/hascontent}
					<div class="userMenuContentDivider"></div>
					<div class="userMenuContent userMenuContentScrollable">
						{foreach from=$__wcf->getUserMenu()->getUserMenuItems() item=menuItem}
						<div class="userMenuItem userMenuItemNarrow userMenuItemSingleLine" data-category="{$menuItem[category]->menuItem}">
							<div class="userMenuItemImage">
								{@$menuItem[category]->getIcon()->toHtml(32)}
							</div>
							<div class="userMenuItemContent">
								<a href="{$menuItem[link]}" class="userMenuItemLink">
									{$menuItem[category]->getTitle()}
								</a>
							</div>
						</div>
						{/foreach}
					</div>
					<div class="userMenuFooter">
						<form method="post" action="{link controller='Logout'}{/link}">
							<button type="submit" class="userMenuFooterLink">{lang}wcf.user.logout{/lang}</button>
							{csrfToken}
						</form>
					</div>
				</div>
				<script data-relocate="true">
					require(["WoltLabSuite/Core/Ui/User/Menu/ControlPanel"], ({ setup }) => setup());
				</script>
			</li>
			
			<!-- user notifications -->
			{if !$__hideUserMenu|isset}
				<li id="userNotifications" data-count="{#$__wcf->getUserNotificationHandler()->getNotificationCount()}">
					<a
						class="jsTooltip"
						href="{link controller='NotificationList'}{/link}"
						title="{lang}wcf.user.notification.notifications{/lang}"
						role="button"
						tabindex="0"
						aria-haspopup="true"
						aria-expanded="false"
					>
						{icon size=32 name='bell'} <span>{lang}wcf.user.notification.notifications{/lang}</span>{if $__wcf->getUserNotificationHandler()->getNotificationCount()} <span class="badge badgeUpdate">{#$__wcf->getUserNotificationHandler()->getNotificationCount()}</span>{/if}
					</a>
					{if !OFFLINE || $__wcf->session->getPermission('admin.general.canViewPageDuringOfflineMode')}
						<script data-relocate="true">
							require(["WoltLabSuite/Core/Language", "WoltLabSuite/Core/Ui/User/Menu/Data/Notification"], (Language, { setup }) => {
								Language.addObject({
									"wcf.user.notification.enableDesktopNotifications": "{jslang}wcf.user.notification.enableDesktopNotifications{/jslang}",
									"wcf.user.notification.enableDesktopNotifications.button": "{jslang}wcf.user.notification.enableDesktopNotifications.button{/jslang}",
								});

								setup({
									noItems: '{jslang}wcf.user.notification.noMoreNotifications{/jslang}',
									settingsLink: '{link controller='NotificationSettings' encode=false}{/link}',
									settingsTitle: '{jslang}wcf.user.notification.settings{/jslang}',
									showAllLink: '{link controller='NotificationList' encode=false}{/link}',
									showAllTitle: '{jslang}wcf.user.notification.showAll{/jslang}',
									title: '{jslang}wcf.user.notification.notifications{/jslang}',
								});
							});
						</script>
					{/if}
				</li>
			{/if}
		{else}
			{if $__wcf->getLanguage()->getLanguages()|count > 1}
				<li id="pageLanguageContainer">
					<script data-relocate="true">
						require(['WoltLabSuite/Core/Language/Chooser'], function(LanguageChooser) {
							var languages = {
								{implode from=$__wcf->getLanguage()->getLanguages() item=_language}
									'{@$_language->languageID}': {
										iconPath: '{@$_language->getIconPath()|encodeJS}',
										languageName: '{@$_language|encodeJS}',
										languageCode: '{@$_language->languageCode|encodeJS}'
									}
								{/implode}
							};
								
							var callback = function(listItem) {
								var location;
								var languageCode = elData(listItem, 'language-code');
								var link = elBySel('link[hreflang="' + languageCode + '"]');
								if (link !== null) {
									location = link.href;
								}
								else {
									location = window.location.toString().replace(/#.*/, '').replace(/(\?|&)l=[0-9]+/g, '');
								}
								
								var delimiter = (location.indexOf('?') == -1) ? '?' : '&';
								window.location = location + delimiter + 'l=' + elData(listItem, 'language-id') + window.location.hash;
							};
							
							LanguageChooser.init('pageLanguageContainer', 'pageLanguageID', {@$__wcf->getLanguage()->languageID}, languages, callback);
						});
					</script>
				</li>
			{/if}
			<li id="userLogin">
				<a class="loginLink" href="{link controller='Login' url=$__wcf->getRequestURI()}{/link}">{lang}wcf.user.loginOrRegister{/lang}</a>
			</a>
		{/if}
		
		{if !$__hideUserMenu|isset}
			{if $__wcf->user->userID && $__wcf->session->getPermission('mod.general.canUseModeration')}
				<li id="outstandingModeration" data-count="{#$__wcf->getModerationQueueManager()->getUnreadModerationCount()}">
					<a
						class="jsTooltip"
						href="{link controller='ModerationList'}{/link}"
						title="{lang}wcf.moderation.moderation{/lang}"
						role="button"
						tabindex="0"
						aria-haspopup="true"
						aria-expanded="false"
					>
						{icon size=32 name='triangle-exclamation'}
						<span>{lang}wcf.moderation.moderation{/lang}</span>
						{if $__wcf->getModerationQueueManager()->getUnreadModerationCount()}<span class="badge badgeUpdate">{#$__wcf->getModerationQueueManager()->getUnreadModerationCount()}</span>{/if}
					</a>
					{if !OFFLINE || $__wcf->session->getPermission('admin.general.canViewPageDuringOfflineMode')}
						<script data-relocate="true">
							require(["WoltLabSuite/Core/Ui/User/Menu/Data/ModerationQueue"], ({ setup }) => {
								setup({
									deletedContent: '{jslang}wcf.moderation.showDeletedContent{/jslang}',
									deletedContentLink: '{link controller='DeletedContentList' encode=false}{/link}',
									noItems: '{jslang}wcf.moderation.noMoreItems{/jslang}',
									showAllLink: '{link controller='ModerationList' encode=false}{/link}',
									showAllTitle: '{jslang}wcf.moderation.showAll{/jslang}',
									title: '{jslang}wcf.moderation.moderation{/jslang}'
								});
							});
						</script>
					{/if}
				</li>
			{/if}
			
			{event name='menuItems'}
		{/if}
		
		<!-- page search -->
		<li>
			<a href="{link controller='Search'}{/link}" id="userPanelSearchButton" class="jsTooltip" title="{lang}wcf.global.search{/lang}">{icon size=32 name='magnifying-glass'} <span>{lang}wcf.global.search{/lang}</span></a>
		</li>
	</ul>
</nav>
{if $__wcf->user->userID}
	<button type="button" class="pageHeaderUserMobile" aria-expanded="false" aria-label="{lang}wcf.menu.user{/lang}">
		<span class="pageHeaderUserMobileInactive">
			{@$__wcf->getUserProfileHandler()->getAvatar()->getImageTag(32, false)}
		</span>
		<span class="pageHeaderUserMobileActive">
			{icon size=32 name='xmark'}
		</span>
	</button>
{else}
	<a href="{link controller='Login' url=$__wcf->getRequestURI()}{/link}" class="userPanelLoginLink jsTooltip" title="{lang}wcf.user.loginOrRegister{/lang}">
		{icon size=32 name='arrow-right-to-bracket'}
	</a>
{/if}<|MERGE_RESOLUTION|>--- conflicted
+++ resolved
@@ -1,20 +1,4 @@
 <nav id="topMenu" class="userPanel{if $__wcf->user->userID} userPanelLoggedIn{/if}">
-<<<<<<< HEAD
-=======
-	{if $__wcf->user->userID}
-		<span class="userPanelAvatar" aria-hidden="true">{@$__wcf->getUserProfileHandler()->getAvatar()->getImageTag(32, false)}</span>
-	{else}
-		<a
-			href="{link controller='Login' url=$__wcf->getRequestURI()}{/link}"
-			class="userPanelLoginLink jsTooltip"
-			title="{lang}wcf.user.loginOrRegister{/lang}"
-			rel="nofollow"
-		>
-			<span class="icon icon32 fa-sign-in" aria-hidden="true"></span>
-		</a>
-	{/if}
-	
->>>>>>> d6aaee90
 	<ul class="userPanelItems">
 		{if $__wcf->user->userID}
 			<!-- user menu -->
@@ -237,7 +221,12 @@
 		</span>
 	</button>
 {else}
-	<a href="{link controller='Login' url=$__wcf->getRequestURI()}{/link}" class="userPanelLoginLink jsTooltip" title="{lang}wcf.user.loginOrRegister{/lang}">
+	<a
+		href="{link controller='Login' url=$__wcf->getRequestURI()}{/link}"
+		class="userPanelLoginLink jsTooltip"
+		title="{lang}wcf.user.loginOrRegister{/lang}"
+		rel="nofollow"
+	>
 		{icon size=32 name='arrow-right-to-bracket'}
 	</a>
 {/if}