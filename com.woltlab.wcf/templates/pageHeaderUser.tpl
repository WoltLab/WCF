<nav id="topMenu" class="userPanel{if $__wcf->user->userID} userPanelLoggedIn{/if}">
	<ul class="userPanelItems">
		{if $__wcf->user->userID}
			<!-- user menu -->
			<li id="userMenu">
				<a
					class="jsTooltip"
					href="{$__wcf->user->getLink()}"
					title="{lang}wcf.user.controlPanel{/lang}"
					role="button"
					tabindex="0"
					aria-haspopup="true"
					aria-expanded="false"
				>
					{@$__wcf->getUserProfileHandler()->getAvatar()->getImageTag(32, false)} <span>{lang}wcf.user.userNote{/lang}</span>
				</a>
				<div class="userMenu userMenuControlPanel" data-origin="userMenu" tabindex="-1" hidden>
					<div class="userMenuHeader">
						<div class="userMenuTitle">{lang}wcf.user.controlPanel{/lang}</div>
					</div>
					<div class="userMenuContent">
						<div class="userMenuItem{if !MODULE_USER_RANK} userMenuItemSingleLine userMenuItemUserHeader{/if}">
							<div class="userMenuItemImage">
								{@$__wcf->getUserProfileHandler()->getUserProfile()->getAvatar()->getImageTag(48)}
							</div>
							<div class="userMenuItemContent">
								{* This is the unformatted username, custom styles might not work nicely here and
								   the consistent styling is used to provide visual anchors to identify links. *}
								<a href="{$__wcf->user->getLink()}" class="userMenuItemLink">{$__wcf->user->username}</a>
							</div>
							{if MODULE_USER_RANK}
							<div class="userMenuItemMeta">
								{if $__wcf->getUserProfileHandler()->getUserTitle()}
									<span class="badge userTitleBadge{if $__wcf->getUserProfileHandler()->getRank() && $__wcf->getUserProfileHandler()->getRank()->cssClassName} {@$__wcf->getUserProfileHandler()->getRank()->cssClassName}{/if}">{$__wcf->getUserProfileHandler()->getUserTitle()}</span>
								{/if}
								{if $__wcf->getUserProfileHandler()->getRank() && $__wcf->getUserProfileHandler()->getRank()->rankImage}
									<span class="userRankImage">{@$__wcf->getUserProfileHandler()->getRank()->getImage()}</span>
								{/if}
							</div>
							{/if}
						</div>
					</div>
<<<<<<< HEAD
					<div class="userMenuContentDivider"></div>
					<div class="userMenuContent">
						<div class="userMenuItem userMenuItemNarrow userMenuItemSingleLine">
							<div class="userMenuItemImage">
								{icon size=32 name='pencil'}
							</div>
							<div class="userMenuItemContent">
								<a href="{link controller='User' object=$__wcf->user editOnInit=true}{/link}" class="userMenuItemLink">{lang}wcf.user.editProfile{/lang}</a>
							</div>
						</div>
						{if $__wcf->session->getPermission('admin.general.canUseAcp')}
						<div class="userMenuItem userMenuItemNarrow userMenuItemSingleLine">
							<div class="userMenuItemImage">
								{icon size=32 name='wrench'}
							</div>
							<div class="userMenuItemContent">
								<a href="{link isACP=true}{/link}" class="userMenuItemLink">{lang}wcf.global.acp{/lang}</a>
							</div>
=======
					{hascontent}
						<div class="userMenuContentDivider"></div>
						<div class="userMenuContent">
							{content}
								{if $__wcf->getUserProfileHandler()->canEditOwnProfile()}
									<div class="userMenuItem userMenuItemNarrow userMenuItemSingleLine">
										<div class="userMenuItemImage">
											<span class="icon icon32 fa-pencil"></span>
										</div>
										<div class="userMenuItemContent">
											<a href="{link controller='User' object=$__wcf->user editOnInit=true}{/link}" class="userMenuItemLink">{lang}wcf.user.editProfile{/lang}</a>
										</div>
									</div>
								{/if}
								{if $__wcf->session->getPermission('admin.general.canUseAcp')}
									<div class="userMenuItem userMenuItemNarrow userMenuItemSingleLine">
										<div class="userMenuItemImage">
											<span class="icon icon32 fa-wrench"></span>
										</div>
										<div class="userMenuItemContent">
											<a href="{link isACP=true}{/link}" class="userMenuItemLink">{lang}wcf.global.acp{/lang}</a>
										</div>
									</div>
								{/if}
							{/content}
>>>>>>> ec44bfad
						</div>
					{/hascontent}
					<div class="userMenuContentDivider"></div>
					<div class="userMenuContent userMenuContentScrollable">
						{foreach from=$__wcf->getUserMenu()->getUserMenuItems() item=menuItem}
						<div class="userMenuItem userMenuItemNarrow userMenuItemSingleLine" data-category="{$menuItem[category]->menuItem}">
							<div class="userMenuItemImage">
								{@$menuItem[category]->getIcon()->toHtml(32)}
							</div>
							<div class="userMenuItemContent">
								<a href="{$menuItem[link]}" class="userMenuItemLink">
									{$menuItem[category]->getTitle()}
								</a>
							</div>
						</div>
						{/foreach}
					</div>
					<div class="userMenuFooter">
						<form method="post" action="{link controller='Logout'}{/link}">
							<button type="submit" class="userMenuFooterLink">{lang}wcf.user.logout{/lang}</button>
							{csrfToken}
						</form>
					</div>
				</div>
				<script data-relocate="true">
					require(["WoltLabSuite/Core/Ui/User/Menu/ControlPanel"], ({ setup }) => setup());
				</script>
			</li>
			
			<!-- user notifications -->
			{if !$__hideUserMenu|isset}
				<li id="userNotifications" data-count="{#$__wcf->getUserNotificationHandler()->getNotificationCount()}">
					<a
						class="jsTooltip"
						href="{link controller='NotificationList'}{/link}"
						title="{lang}wcf.user.notification.notifications{/lang}"
						role="button"
						tabindex="0"
						aria-haspopup="true"
						aria-expanded="false"
					>
						{icon size=32 name='bell'} <span>{lang}wcf.user.notification.notifications{/lang}</span>{if $__wcf->getUserNotificationHandler()->getNotificationCount()} <span class="badge badgeUpdate">{#$__wcf->getUserNotificationHandler()->getNotificationCount()}</span>{/if}
					</a>
					{if !OFFLINE || $__wcf->session->getPermission('admin.general.canViewPageDuringOfflineMode')}
						<script data-relocate="true">
							require(["WoltLabSuite/Core/Language", "WoltLabSuite/Core/Ui/User/Menu/Data/Notification"], (Language, { setup }) => {
								Language.addObject({
									"wcf.user.notification.enableDesktopNotifications": "{jslang}wcf.user.notification.enableDesktopNotifications{/jslang}",
									"wcf.user.notification.enableDesktopNotifications.button": "{jslang}wcf.user.notification.enableDesktopNotifications.button{/jslang}",
								});

								setup({
									noItems: '{jslang}wcf.user.notification.noMoreNotifications{/jslang}',
									settingsLink: '{link controller='NotificationSettings' encode=false}{/link}',
									settingsTitle: '{jslang}wcf.user.notification.settings{/jslang}',
									showAllLink: '{link controller='NotificationList' encode=false}{/link}',
									showAllTitle: '{jslang}wcf.user.notification.showAll{/jslang}',
									title: '{jslang}wcf.user.notification.notifications{/jslang}',
								});
							});
						</script>
					{/if}
				</li>
			{/if}
		{else}
			{if $__wcf->getLanguage()->getLanguages()|count > 1}
				<li id="pageLanguageContainer">
					<script data-relocate="true">
						require(['WoltLabSuite/Core/Language/Chooser'], function(LanguageChooser) {
							var languages = {
								{implode from=$__wcf->getLanguage()->getLanguages() item=_language}
									'{@$_language->languageID}': {
										iconPath: '{@$_language->getIconPath()|encodeJS}',
										languageName: '{@$_language|encodeJS}',
										languageCode: '{@$_language->languageCode|encodeJS}'
									}
								{/implode}
							};
								
							var callback = function(listItem) {
								var location;
								var languageCode = elData(listItem, 'language-code');
								var link = elBySel('link[hreflang="' + languageCode + '"]');
								if (link !== null) {
									location = link.href;
								}
								else {
									location = window.location.toString().replace(/#.*/, '').replace(/(\?|&)l=[0-9]+/g, '');
								}
								
								var delimiter = (location.indexOf('?') == -1) ? '?' : '&';
								window.location = location + delimiter + 'l=' + elData(listItem, 'language-id') + window.location.hash;
							};
							
							LanguageChooser.init('pageLanguageContainer', 'pageLanguageID', {@$__wcf->getLanguage()->languageID}, languages, callback);
						});
					</script>
				</li>
			{/if}
			<li id="userLogin">
				<a class="loginLink" href="{link controller='Login' url=$__wcf->getRequestURI()}{/link}">{lang}wcf.user.loginOrRegister{/lang}</a>
			</a>
		{/if}
		
		{if !$__hideUserMenu|isset}
			{if $__wcf->user->userID && $__wcf->session->getPermission('mod.general.canUseModeration')}
				<li id="outstandingModeration" data-count="{#$__wcf->getModerationQueueManager()->getUnreadModerationCount()}">
					<a
						class="jsTooltip"
						href="{link controller='ModerationList'}{/link}"
						title="{lang}wcf.moderation.moderation{/lang}"
						role="button"
						tabindex="0"
						aria-haspopup="true"
						aria-expanded="false"
					>
						{icon size=32 name='triangle-exclamation'}
						<span>{lang}wcf.moderation.moderation{/lang}</span>
						{if $__wcf->getModerationQueueManager()->getUnreadModerationCount()}<span class="badge badgeUpdate">{#$__wcf->getModerationQueueManager()->getUnreadModerationCount()}</span>{/if}
					</a>
					{if !OFFLINE || $__wcf->session->getPermission('admin.general.canViewPageDuringOfflineMode')}
						<script data-relocate="true">
							require(["WoltLabSuite/Core/Ui/User/Menu/Data/ModerationQueue"], ({ setup }) => {
								setup({
									deletedContent: '{jslang}wcf.moderation.showDeletedContent{/jslang}',
									deletedContentLink: '{link controller='DeletedContentList' encode=false}{/link}',
									noItems: '{jslang}wcf.moderation.noMoreItems{/jslang}',
									showAllLink: '{link controller='ModerationList' encode=false}{/link}',
									showAllTitle: '{jslang}wcf.moderation.showAll{/jslang}',
									title: '{jslang}wcf.moderation.moderation{/jslang}'
								});
							});
						</script>
					{/if}
				</li>
			{/if}
			
			{event name='menuItems'}
		{/if}
		
		<!-- page search -->
		<li>
			<a href="{link controller='Search'}{/link}" id="userPanelSearchButton" class="jsTooltip" title="{lang}wcf.global.search{/lang}">{icon size=32 name='magnifying-glass'} <span>{lang}wcf.global.search{/lang}</span></a>
		</li>
	</ul>
</nav>
{if $__wcf->user->userID}
	<button type="button" class="pageHeaderUserMobile" aria-expanded="false" aria-label="{lang}wcf.menu.user{/lang}">
		<span class="pageHeaderUserMobileInactive">
			{@$__wcf->getUserProfileHandler()->getAvatar()->getImageTag(32, false)}
		</span>
		<span class="pageHeaderUserMobileActive">
			{icon size=32 name='xmark'}
		</span>
	</button>
{else}
	<a href="{link controller='Login' url=$__wcf->getRequestURI()}{/link}" class="userPanelLoginLink jsTooltip" title="{lang}wcf.user.loginOrRegister{/lang}">
		{icon size=32 name='arrow-right-to-bracket'}
	</a>
{/if}<|MERGE_RESOLUTION|>--- conflicted
+++ resolved
@@ -40,26 +40,6 @@
 							{/if}
 						</div>
 					</div>
-<<<<<<< HEAD
-					<div class="userMenuContentDivider"></div>
-					<div class="userMenuContent">
-						<div class="userMenuItem userMenuItemNarrow userMenuItemSingleLine">
-							<div class="userMenuItemImage">
-								{icon size=32 name='pencil'}
-							</div>
-							<div class="userMenuItemContent">
-								<a href="{link controller='User' object=$__wcf->user editOnInit=true}{/link}" class="userMenuItemLink">{lang}wcf.user.editProfile{/lang}</a>
-							</div>
-						</div>
-						{if $__wcf->session->getPermission('admin.general.canUseAcp')}
-						<div class="userMenuItem userMenuItemNarrow userMenuItemSingleLine">
-							<div class="userMenuItemImage">
-								{icon size=32 name='wrench'}
-							</div>
-							<div class="userMenuItemContent">
-								<a href="{link isACP=true}{/link}" class="userMenuItemLink">{lang}wcf.global.acp{/lang}</a>
-							</div>
-=======
 					{hascontent}
 						<div class="userMenuContentDivider"></div>
 						<div class="userMenuContent">
@@ -67,7 +47,7 @@
 								{if $__wcf->getUserProfileHandler()->canEditOwnProfile()}
 									<div class="userMenuItem userMenuItemNarrow userMenuItemSingleLine">
 										<div class="userMenuItemImage">
-											<span class="icon icon32 fa-pencil"></span>
+											{icon size=32 name='pencil'}
 										</div>
 										<div class="userMenuItemContent">
 											<a href="{link controller='User' object=$__wcf->user editOnInit=true}{/link}" class="userMenuItemLink">{lang}wcf.user.editProfile{/lang}</a>
@@ -77,7 +57,7 @@
 								{if $__wcf->session->getPermission('admin.general.canUseAcp')}
 									<div class="userMenuItem userMenuItemNarrow userMenuItemSingleLine">
 										<div class="userMenuItemImage">
-											<span class="icon icon32 fa-wrench"></span>
+											{icon size=32 name='wrench'}
 										</div>
 										<div class="userMenuItemContent">
 											<a href="{link isACP=true}{/link}" class="userMenuItemLink">{lang}wcf.global.acp{/lang}</a>
@@ -85,7 +65,6 @@
 									</div>
 								{/if}
 							{/content}
->>>>>>> ec44bfad
 						</div>
 					{/hascontent}
 					<div class="userMenuContentDivider"></div>
