<nav id="topMenu" class="userPanel{if $__wcf->user->userID} userPanelLoggedIn{/if}">
	{if $__wcf->user->userID}
		<span class="userPanelAvatar">{@$__wcf->getUserProfileHandler()->getAvatar()->getImageTag(32)}</span>
	{/if}
	
	<ul class="userPanelItems">
		{if $__wcf->user->userID}
			<!-- user menu -->
			<li id="userMenu">
				<a class="jsTooltip" href="{link controller='User' object=$__wcf->user}{/link}" title="{lang}wcf.user.controlPanel{/lang}">{@$__wcf->getUserProfileHandler()->getAvatar()->getImageTag(32)} <span>{lang}wcf.user.userNote{/lang}</span></a>
				<div class="interactiveDropdown interactiveDropdownStatic interactiveDropdownUserMenu">
					<div class="interactiveDropdownHeader">
						<span class="interactiveDropdownTitle">{lang}wcf.user.controlPanel{/lang}</span>
						
						{hascontent}
							<ul class="interactiveDropdownLinks">
								{content}
									{event name='userMenuLinks'}
								{/content}
							</ul>
						{/hascontent}
					</div>
					<div class="interactiveDropdownItemsContainer">
						<ul class="interactiveDropdownItems interactiveDropdownItemsUserMenu">
							<li>
								<div class="box48">
									<a href="{link controller='User' object=$__wcf->user}{/link}" aria-hidden="true">{@$__wcf->getUserProfileHandler()->getAvatar()->getImageTag(48)}</a>
									
									<div class="containerHeadline">
										<h3>
											<a href="{link controller='User' object=$__wcf->user}{/link}">{$__wcf->user->username}</a>
											{if MODULE_USER_RANK}
												{if $__wcf->getUserProfileHandler()->getUserTitle()}
													<span class="badge userTitleBadge{if $__wcf->getUserProfileHandler()->getRank() && $__wcf->getUserProfileHandler()->getRank()->cssClassName} {@$__wcf->getUserProfileHandler()->getRank()->cssClassName}{/if}">{$__wcf->getUserProfileHandler()->getUserTitle()}</span>
												{/if}
												{if $__wcf->getUserProfileHandler()->getRank() && $__wcf->getUserProfileHandler()->getRank()->rankImage}
													<span class="userRankImage">{@$__wcf->getUserProfileHandler()->getRank()->getImage()}</span>
												{/if}
											{/if}
										</h3>
										
										<ul class="inlineList dotSeparated">
											<li><a href="{link controller='User' object=$__wcf->user}{/link}">{lang}wcf.user.myProfile{/lang}</a></li>
											{if $__wcf->getUserProfileHandler()->canEditOwnProfile()}<li><a href="{link controller='User' object=$__wcf->user}editOnInit=true#about{/link}" class="jsUserPanelEditProfile">{lang}wcf.user.editProfile{/lang}</a></li>{/if}
											{if $__wcf->session->getPermission('admin.general.canUseAcp')}<li><a href="{link isACP=true}{/link}">{lang}wcf.global.acp.short{/lang}</a></li>{/if}
										</ul>
									</div>
								</div>
							</li>
							
							{event name='userMenuItemsBefore'}
							
							{foreach from=$__wcf->getUserMenu()->getMenuItems('') item=menuCategory}
								<li class="interactiveDropdownUserMenuItem">
									<div class="box48">
										<div><span class="icon icon48 {@$menuCategory->getIconClassName()}"></span></div>
										
										<div class="containerHeadline">
											<h3>{lang}{$menuCategory->menuItem}{/lang}</h3>
											
											<ul class="inlineList dotSeparated">
												{foreach from=$__wcf->getUserMenu()->getMenuItems($menuCategory->menuItem) item=menuItem}
													<li><a href="{$menuItem->getProcessor()->getLink()}">{@$menuItem}</a></li>
												{/foreach}
											</ul>
										</div>
									</div>
								</li>
							{/foreach}
							
							{event name='userMenuItemsAfter'}
						</ul>
					</div>
					<a class="interactiveDropdownShowAll" href="{link controller='Logout'}t={@SECURITY_TOKEN}{/link}" onclick="WCF.Dropdown.Interactive.Handler.close('userMenu'); WCF.System.Confirmation.show('{lang}wcf.user.logout.sure{/lang}', $.proxy(function (action) { if (action == 'confirm') window.location.href = $(this).attr('href'); }, this)); return false;">{lang}wcf.user.logout{/lang}</a>
				</div>
				<script data-relocate="true">
					$(function() {
						new WCF.User.Panel.UserMenu();
					});
				</script>
			</li>
			
			<!-- user notifications -->
			{if !$__hideUserMenu|isset}
				<li id="userNotifications" data-count="{#$__wcf->getUserNotificationHandler()->getNotificationCount()}">
					<a class="jsTooltip" href="{link controller='NotificationList'}{/link}" title="{lang}wcf.user.notification.notifications{/lang}"><span class="icon icon32 fa-bell-o"></span> <span>{lang}wcf.user.notification.notifications{/lang}</span>{if $__wcf->getUserNotificationHandler()->getNotificationCount()} <span class="badge badgeUpdate">{#$__wcf->getUserNotificationHandler()->getNotificationCount()}</span>{/if}</a>
					{if !OFFLINE || $__wcf->session->getPermission('admin.general.canViewPageDuringOfflineMode')}
						<script data-relocate="true">
							$(function() {
								new WCF.User.Panel.Notification({
									noItems: '{lang}wcf.user.notification.noMoreNotifications{/lang}',
									settingsLink: '{link controller='NotificationSettings' encode=false}{/link}',
									showAllLink: '{link controller='NotificationList' encode=false}{/link}',
									title: '{lang}wcf.user.notification.notifications{/lang}'
								});
							});
						</script>
					{/if}
				</li>
			{/if}
		{else}
			{if $__wcf->getLanguage()->getLanguages()|count > 1}
				<li id="pageLanguageContainer">
					<script data-relocate="true">
						require(['EventHandler', 'WoltLabSuite/Core/Language/Chooser'], function(EventHandler, LanguageChooser) {
							var languages = {
								{implode from=$__wcf->getLanguage()->getLanguages() item=_language}
									'{@$_language->languageID}': {
										iconPath: '{@$_language->getIconPath()|encodeJS}',
										languageName: '{@$_language|encodeJS}',
										languageCode: '{@$_language->languageCode|encodeJS}'
									}
								{/implode}
							};
								
							var callback = function(listItem) {
								var location;
								var languageCode = elData(listItem, 'language-code');
								var link = elBySel('link[hreflang="' + languageCode + '"]');
								if (link !== null) {
									location = link.href;
								}
								else {
									location = window.location.toString().replace(/#.*/, '').replace(/(\?|&)l=[0-9]+/g, '');
								}
								
								var delimiter = (location.indexOf('?') == -1) ? '?' : '&';
								window.location = location + delimiter + 'l=' + elData(listItem, 'language-id') + window.location.hash;
							};
							
							LanguageChooser.init('pageLanguageContainer', 'pageLanguageID', {@$__wcf->getLanguage()->languageID}, languages, callback);
							EventHandler.add('com.woltlab.wcf.UserMenuMobile', 'more', function(data) {
								if (data.identifier === 'com.woltlab.wcf.language') {
									callback(data.parent);
								}
							});
						});
					</script>
				</li>
			{/if}
			{if !$__disableLoginLink|isset}
				<!-- login box -->
				<li id="userLogin">
					<a class="loginLink" href="{link controller='Login'}{/link}">{lang}wcf.user.loginOrRegister{/lang}</a>
					<div id="loginForm" class="loginForm" style="display: none">
						<form method="post" action="{link controller='Login'}{/link}">
							<section class="section loginFormLogin">
								<h2 class="sectionTitle">{lang}wcf.user.login.login{/lang}</h2>
								
								<dl>
									<dt><label for="username">{lang}wcf.user.usernameOrEmail{/lang}</label></dt>
									<dd>
										<input type="text" id="username" name="username" value="" required class="long" autocomplete="username">
									</dd>
								</dl>
								
								<dl>
									<dt><label for="password">{lang}wcf.user.password{/lang}</label></dt>
									<dd>
										<input type="password" id="password" name="password" value="" class="long" autocomplete="current-password">
										<small><a href="{link controller='LostPassword'}{/link}">{lang}wcf.user.lostPassword{/lang}</a></small>
									</dd>
								</dl>
								
								{if $__wcf->getUserAuthenticationFactory()->getUserAuthentication()->supportsPersistentLogins()}
									<dl>
										<dt></dt>
										<dd>
											<label for="useCookies"><input type="checkbox" id="useCookies" name="useCookies" value="1" checked> {lang}wcf.user.useCookies{/lang}</label>
										</dd>
									</dl>
								{/if}
								
								{event name='fields'}
								
								<div class="userLoginButtons">
									<input type="submit" value="{lang}wcf.global.button.submit{/lang}" accesskey="s">
									<input type="hidden" name="url" value="{$__wcf->session->requestURI}">
									{@SECURITY_TOKEN_INPUT_TAG}
								</div>
							</section>
							
							{if !REGISTER_DISABLED}
								<section class="section loginFormRegister">
									<h2 class="sectionTitle">{lang}wcf.user.login.register{/lang}</h2>
									
									<p>{lang}wcf.user.login.register.teaser{/lang}</p>
									
									<div class="userLoginButtons">
										<a href="{link controller='Register'}{/link}" class="button loginFormRegisterButton">{lang}wcf.user.login.register.registerNow{/lang}</a>
									</div>
								</section>
							{/if}
							
							{hascontent}
								<section class="section loginFormThirdPartyLogin">
									<h2 class="sectionTitle">{lang}wcf.user.login.3rdParty{/lang}</h2>
									
									<dl>
										<dt></dt>
										<dd>
											<ul class="buttonList">
												{content}
<<<<<<< HEAD
=======
													{if GITHUB_PUBLIC_KEY !== '' && GITHUB_PRIVATE_KEY !== ''}
														<li id="githubAuth" class="thirdPartyLogin">
															<a href="{link controller='GithubAuth'}{/link}" class="button thirdPartyLoginButton githubLoginButton"><span class="icon icon24 fa-github"></span> <span>{lang}wcf.user.3rdparty.github.login{/lang}</span></a>
														</li>
													{/if}
													
													{if TWITTER_PUBLIC_KEY !== '' && TWITTER_PRIVATE_KEY !== ''}
														<li id="twitterAuth" class="thirdPartyLogin">
															<a href="{link controller='TwitterAuth'}{/link}" class="button thirdPartyLoginButton twitterLoginButton"><span class="icon icon24 fa-twitter"></span> <span>{lang}wcf.user.3rdparty.twitter.login{/lang}</span></a>
														</li>
													{/if}
													
>>>>>>> e0deb93f
													{if FACEBOOK_PUBLIC_KEY !== '' && FACEBOOK_PRIVATE_KEY !== ''}
														<li id="facebookAuth" class="thirdPartyLogin">
															<a href="{link controller='FacebookAuth'}{/link}" class="button thirdPartyLoginButton facebookLoginButton"><span class="icon icon24 fa-facebook-official"></span> <span>{lang}wcf.user.3rdparty.facebook.login{/lang}</span></a>
														</li>
													{/if}
													
													{if GOOGLE_PUBLIC_KEY !== '' && GOOGLE_PRIVATE_KEY !== ''}
														<li id="googleAuth" class="thirdPartyLogin">
															<a href="{link controller='GoogleAuth'}{/link}" class="button thirdPartyLoginButton googleLoginButton"><span class="icon icon24 fa-google"></span> <span>{lang}wcf.user.3rdparty.google.login{/lang}</span></a>
														</li>
													{/if}
												
													{if TWITTER_PUBLIC_KEY !== '' && TWITTER_PRIVATE_KEY !== ''}
														<li id="twitterAuth" class="thirdPartyLogin">
															<a href="{link controller='TwitterAuth'}{/link}" class="button thirdPartyLoginButton twitterLoginButton"><span class="icon icon16 fa-twitter"></span> <span>{lang}wcf.user.3rdparty.twitter.login{/lang}</span></a>
														</li>
													{/if}
													
													{if GITHUB_PUBLIC_KEY !== '' && GITHUB_PRIVATE_KEY !== ''}
														<li id="githubAuth" class="thirdPartyLogin">
															<a href="{link controller='GithubAuth'}{/link}" class="button thirdPartyLoginButton githubLoginButton"><span class="icon icon16 fa-github"></span> <span>{lang}wcf.user.3rdparty.github.login{/lang}</span></a>
														</li>
													{/if}
													
													{event name='3rdpartyButtons'}
												{/content}
											</ul>
										</dd>
									</dl>
								</section>
							{/hascontent}
						</form>
					</div>
					
					<script data-relocate="true">
						$(function() {
							WCF.Language.addObject({
								'wcf.user.button.login': '{lang}wcf.user.button.login{/lang}',
								'wcf.user.button.register': '{lang}wcf.user.button.register{/lang}',
								'wcf.user.login': '{lang}wcf.user.login{/lang}'
							});
							new WCF.User.Login(true);
						});
					</script>
				</li>
			{/if}
		{/if}
		
		{if !$__hideUserMenu|isset}
			{if $__wcf->user->userID && $__wcf->session->getPermission('mod.general.canUseModeration')}
				<li id="outstandingModeration" data-count="{#$__wcf->getModerationQueueManager()->getUnreadModerationCount()}">
					<a class="jsTooltip" href="{link controller='ModerationList'}{/link}" title="{lang}wcf.moderation.moderation{/lang}">
						<span class="icon icon32 fa-exclamation-triangle"></span>
						<span>{lang}wcf.moderation.moderation{/lang}</span>
						{if $__wcf->getModerationQueueManager()->getUnreadModerationCount()}<span class="badge badgeUpdate">{#$__wcf->getModerationQueueManager()->getUnreadModerationCount()}</span>{/if}
					</a>
					{if !OFFLINE || $__wcf->session->getPermission('admin.general.canViewPageDuringOfflineMode')}
						<script data-relocate="true">
							$(function() {
								new WCF.User.Panel.Moderation({
									deletedContent: '{lang}wcf.moderation.showDeletedContent{/lang}',
									deletedContentLink: '{link controller='DeletedContentList' encode=false}{/link}',
									noItems: '{lang}wcf.moderation.noMoreItems{/lang}',
									showAllLink: '{link controller='ModerationList' encode=false}{/link}',
									title: '{lang}wcf.moderation.moderation{/lang}'
								});
							});
						</script>
					{/if}
				</li>
			{/if}
			
			{event name='menuItems'}
		{/if}
		
		<!-- page search -->
		{if !SEARCH_USE_CAPTCHA || $__wcf->user->userID}
			<li class="jsOnly">
				<a href="#" id="userPanelSearchButton" class="jsTooltip" title="{lang}wcf.global.search{/lang}"><span class="icon icon32 fa-search"></span> <span>{lang}wcf.global.search{/lang}</span></a>
			</li>
		{else}
			<li>
				<a href="{link controller='Search'}{/link}" class="jsTooltip" title="{lang}wcf.global.search{/lang}"><span class="icon icon32 fa-search"></span> <span>{lang}wcf.global.search{/lang}</span></a>
				<span id="userPanelSearchButton" style="display: none"></span>
			</li>
		{/if}
	</ul>
</nav><|MERGE_RESOLUTION|>--- conflicted
+++ resolved
@@ -201,21 +201,6 @@
 										<dd>
 											<ul class="buttonList">
 												{content}
-<<<<<<< HEAD
-=======
-													{if GITHUB_PUBLIC_KEY !== '' && GITHUB_PRIVATE_KEY !== ''}
-														<li id="githubAuth" class="thirdPartyLogin">
-															<a href="{link controller='GithubAuth'}{/link}" class="button thirdPartyLoginButton githubLoginButton"><span class="icon icon24 fa-github"></span> <span>{lang}wcf.user.3rdparty.github.login{/lang}</span></a>
-														</li>
-													{/if}
-													
-													{if TWITTER_PUBLIC_KEY !== '' && TWITTER_PRIVATE_KEY !== ''}
-														<li id="twitterAuth" class="thirdPartyLogin">
-															<a href="{link controller='TwitterAuth'}{/link}" class="button thirdPartyLoginButton twitterLoginButton"><span class="icon icon24 fa-twitter"></span> <span>{lang}wcf.user.3rdparty.twitter.login{/lang}</span></a>
-														</li>
-													{/if}
-													
->>>>>>> e0deb93f
 													{if FACEBOOK_PUBLIC_KEY !== '' && FACEBOOK_PRIVATE_KEY !== ''}
 														<li id="facebookAuth" class="thirdPartyLogin">
 															<a href="{link controller='FacebookAuth'}{/link}" class="button thirdPartyLoginButton facebookLoginButton"><span class="icon icon24 fa-facebook-official"></span> <span>{lang}wcf.user.3rdparty.facebook.login{/lang}</span></a>
@@ -230,13 +215,13 @@
 												
 													{if TWITTER_PUBLIC_KEY !== '' && TWITTER_PRIVATE_KEY !== ''}
 														<li id="twitterAuth" class="thirdPartyLogin">
-															<a href="{link controller='TwitterAuth'}{/link}" class="button thirdPartyLoginButton twitterLoginButton"><span class="icon icon16 fa-twitter"></span> <span>{lang}wcf.user.3rdparty.twitter.login{/lang}</span></a>
+															<a href="{link controller='TwitterAuth'}{/link}" class="button thirdPartyLoginButton twitterLoginButton"><span class="icon icon24 fa-twitter"></span> <span>{lang}wcf.user.3rdparty.twitter.login{/lang}</span></a>
 														</li>
 													{/if}
 													
 													{if GITHUB_PUBLIC_KEY !== '' && GITHUB_PRIVATE_KEY !== ''}
 														<li id="githubAuth" class="thirdPartyLogin">
-															<a href="{link controller='GithubAuth'}{/link}" class="button thirdPartyLoginButton githubLoginButton"><span class="icon icon16 fa-github"></span> <span>{lang}wcf.user.3rdparty.github.login{/lang}</span></a>
+															<a href="{link controller='GithubAuth'}{/link}" class="button thirdPartyLoginButton githubLoginButton"><span class="icon icon24 fa-github"></span> <span>{lang}wcf.user.3rdparty.github.login{/lang}</span></a>
 														</li>
 													{/if}
 													
