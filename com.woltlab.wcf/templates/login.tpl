--- conflicted
+++ resolved
@@ -80,57 +80,41 @@
 							{content}
 								{if FACEBOOK_PUBLIC_KEY !== '' && FACEBOOK_PRIVATE_KEY !== ''}
 									<li id="facebookAuth" class="thirdPartyLogin">
-<<<<<<< HEAD
-										<a href="{link controller='FacebookAuth'}{/link}" class="button thirdPartyLoginButton facebookLoginButton">{icon size=24 name='facebook' type='brand'} <span>{lang}wcf.user.3rdparty.facebook.login{/lang}</span></a>
-=======
 										<a
 											href="{link controller='FacebookAuth'}{/link}"
 											class="button thirdPartyLoginButton facebookLoginButton"
 											rel="nofollow"
-										><span class="icon icon24 fa-facebook-official"></span> <span>{lang}wcf.user.3rdparty.facebook.login{/lang}</span></a>
->>>>>>> d6aaee90
+										>{icon size=24 name='facebook' type='brand'} <span>{lang}wcf.user.3rdparty.facebook.login{/lang}</span></a>
 									</li>
 								{/if}
 								
 								{if GOOGLE_PUBLIC_KEY !== '' && GOOGLE_PRIVATE_KEY !== ''}
 									<li id="googleAuth" class="thirdPartyLogin">
-<<<<<<< HEAD
-										<a href="{link controller='GoogleAuth'}{/link}" class="button thirdPartyLoginButton googleLoginButton">{icon size=24 name='google' type='brand'} <span>{lang}wcf.user.3rdparty.google.login{/lang}</span></a>
-=======
 										<a
 											href="{link controller='GoogleAuth'}{/link}"
 											class="button thirdPartyLoginButton googleLoginButton"
 											rel="nofollow"
-										><span class="icon icon24 fa-google"></span> <span>{lang}wcf.user.3rdparty.google.login{/lang}</span></a>
->>>>>>> d6aaee90
+										>{icon size=24 name='google' type='brand'} <span>{lang}wcf.user.3rdparty.google.login{/lang}</span></a>
 									</li>
 								{/if}
 							
 								{if TWITTER_PUBLIC_KEY !== '' && TWITTER_PRIVATE_KEY !== ''}
 									<li id="twitterAuth" class="thirdPartyLogin">
-<<<<<<< HEAD
-										<a href="{link controller='TwitterAuth'}{/link}" class="button thirdPartyLoginButton twitterLoginButton">{icon size=24 name='twitter' type='brand'} <span>{lang}wcf.user.3rdparty.twitter.login{/lang}</span></a>
-=======
 										<a
 											href="{link controller='TwitterAuth'}{/link}"
 											class="button thirdPartyLoginButton twitterLoginButton"
 											rel="nofollow"
-										><span class="icon icon24 fa-twitter"></span> <span>{lang}wcf.user.3rdparty.twitter.login{/lang}</span></a>
->>>>>>> d6aaee90
+										>{icon size=24 name='twitter' type='brand'} <span>{lang}wcf.user.3rdparty.twitter.login{/lang}</span></a>
 									</li>
 								{/if}
 								
 								{if GITHUB_PUBLIC_KEY !== '' && GITHUB_PRIVATE_KEY !== ''}
 									<li id="githubAuth" class="thirdPartyLogin">
-<<<<<<< HEAD
-										<a href="{link controller='GithubAuth'}{/link}" class="button thirdPartyLoginButton githubLoginButton">{icon size=24 name='github' type='brand'} <span>{lang}wcf.user.3rdparty.github.login{/lang}</span></a>
-=======
 										<a
 											href="{link controller='GithubAuth'}{/link}"
 											class="button thirdPartyLoginButton githubLoginButton"
 											rel="nofollow"
-										><span class="icon icon24 fa-github"></span> <span>{lang}wcf.user.3rdparty.github.login{/lang}</span></a>
->>>>>>> d6aaee90
+										>{icon size=24 name='github' type='brand'} <span>{lang}wcf.user.3rdparty.github.login{/lang}</span></a>
 									</li>
 								{/if}
 								
