--- conflicted
+++ resolved
@@ -39,11 +39,7 @@
 
                 {if $__contentInteractionDropdownItems}
                     <div class="contentInteractionDropdown dropdown jsOnly">
-<<<<<<< HEAD
-                        <a href="#" class="button small dropdownToggle" aria-label="{lang}wcf.global.button.more{/lang}">{icon size=16 name='ellipsis-vertical'}</a>
-=======
-                        <button class="button small dropdownToggle" aria-label="{lang}wcf.global.button.more{/lang}"><span class="icon icon16 fa-ellipsis-v"></span></button>
->>>>>>> 8a8bb075
+                        <button class="button small dropdownToggle" aria-label="{lang}wcf.global.button.more{/lang}">{icon size=16 name='ellipsis-vertical'}</button>
 
                         <ul class="contentInteractionDropdownItems dropdownMenu">
                             {@$__contentInteractionDropdownItems}
