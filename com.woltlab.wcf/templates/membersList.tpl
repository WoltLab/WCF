{include file='documentHeader'}

<head>
	<title>{if $searchID}{lang}wcf.user.search.results{/lang}{else}{lang}wcf.user.members{/lang}{/if} {if $pageNo > 1}- {lang}wcf.page.pageNo{/lang} {/if}- {PAGE_TITLE|language}</title>
	
	{include file='headInclude'}
	
	{capture assign='canonicalURLParameters'}sortField={@$sortField}&sortOrder={@$sortOrder}{if $letter}&letter={@$letter|rawurlencode}{/if}{/capture}
	{if $pageNo < $pages}
		<link rel="next" href="{link controller='MembersList'}pageNo={@$pageNo+1}&{@$canonicalURLParameters}{/link}" />
	{/if}
	{if $pageNo > 1}
		<link rel="prev" href="{link controller='MembersList'}{if $pageNo > 2}pageNo={@$pageNo-1}&{/if}{@$canonicalURLParameters}{/link}" />
	{/if}
	<link rel="canonical" href="{link controller='MembersList'}{if $pageNo > 1}pageNo={@$pageNo}&{/if}{@$canonicalURLParameters}{/link}" />
	
	<script data-relocate="true">
		//<![CDATA[
			$(function() {
				WCF.Language.addObject({
					'wcf.user.button.follow': '{lang}wcf.user.button.follow{/lang}',
					'wcf.user.button.ignore': '{lang}wcf.user.button.ignore{/lang}',
					'wcf.user.button.unfollow': '{lang}wcf.user.button.unfollow{/lang}',
					'wcf.user.button.unignore': '{lang}wcf.user.button.unignore{/lang}'
				});
				
				new WCF.User.Action.Follow($('.userList > li'));
				new WCF.User.Action.Ignore($('.userList > li'));
				
				new WCF.Search.User('#searchUsername', function(data) {
					var $link = '{link controller='User' id=2147483646 title='wcfTitlePlaceholder' encode=false}{/link}';
					window.location = $link.replace('2147483646', data.objectID).replace('wcfTitlePlaceholder', data.label);
				}, false, [ ], false);
			});
		//]]>
	</script>
</head>

<body id="tpl{$templateName|ucfirst}">

{capture assign='sidebar'}
	{assign var=encodedLetter value=$letter|rawurlencode}
	<div class="jsOnly">
		<form method="post" action="{link controller='UserSearch'}{/link}">
			<fieldset>
				<legend><label for="searchUsername">{lang}wcf.user.search{/lang}</label></legend>
				
				<dl>
					<dt></dt>
					<dd>
						<input type="text" id="searchUsername" name="username" class="long" placeholder="{lang}wcf.user.username{/lang}" />
						{@SECURITY_TOKEN_INPUT_TAG}
					</dd>
				</dl>
			</fieldset>
		</form>
	</div>
	
	<fieldset>
		<legend>{lang}wcf.user.members.sort.letters{/lang}</legend>
				
		<ul class="buttonList smallButtons letters">
			{foreach from=$letters item=__letter}
				<li><a href="{if $searchID}{link controller='MembersList' id=$searchID}sortField={$sortField}&sortOrder={$sortOrder}&letter={$__letter|rawurlencode}{/link}{else}{link controller='MembersList'}sortField={$sortField}&sortOrder={$sortOrder}&letter={$__letter|rawurlencode}{/link}{/if}" class="button small{if $letter == $__letter} active{/if}">{$__letter}</a></li>
			{/foreach}
			{if !$letter|empty}<li><a href="{if $searchID}{link controller='MembersList' id=$searchID}sortField={$sortField}&sortOrder={$sortOrder}{/link}{else}{link controller='MembersList'}sortField={$sortField}&sortOrder={$sortOrder}{/link}{/if}" class="button small">{lang}wcf.user.members.sort.letters.all{/lang}</a></li>{/if}
		</ul>
	</fieldset>
		
	<div>
		<form method="get" action="{if $searchID}{link controller='MembersList' id=$searchID}{/link}{else}{link controller='MembersList'}{/link}{/if}">
			<fieldset>
				<legend><label for="sortField">{lang}wcf.user.members.sort{/lang}</label></legend>
				
				<dl>
					<dt></dt>
					<dd>
						<select id="sortField" name="sortField">
							<option value="username"{if $sortField == 'username'} selected="selected"{/if}>{lang}wcf.user.username{/lang}</option>
							<option value="registrationDate"{if $sortField == 'registrationDate'} selected="selected"{/if}>{lang}wcf.user.registrationDate{/lang}</option>
							<option value="activityPoints"{if $sortField == 'activityPoints'} selected="selected"{/if}>{lang}wcf.user.activityPoint{/lang}</option>
<<<<<<< HEAD
							<option value="likesReceived"{if $sortField == 'likesReceived'} selected="selected"{/if}>{lang}wcf.like.likesReceived{/lang}</option>
							<option value="lastActivityTime"{if $sortField == 'lastActivityTime'} selected="selected"{/if}>{lang}wcf.user.usersOnline.lastActivity{/lang}</option>
=======
							{if MODULE_LIKE}<option value="likesReceived"{if $sortField == 'likesReceived'} selected="selected"{/if}>{lang}wcf.like.likesReceived{/lang}</option>{/if}
>>>>>>> df06c8ef
							{event name='sortField'}
						</select>
						<select name="sortOrder">
							<option value="ASC"{if $sortOrder == 'ASC'} selected="selected"{/if}>{lang}wcf.global.sortOrder.ascending{/lang}</option>
							<option value="DESC"{if $sortOrder == 'DESC'} selected="selected"{/if}>{lang}wcf.global.sortOrder.descending{/lang}</option>
						</select>
					</dd>
				</dl>
			</fieldset>
			
			<div class="formSubmit">
				<input type="submit" value="{lang}wcf.global.button.submit{/lang}" accesskey="s" />
				<input type="hidden" name="letter" value="{$letter}" />
				{@SID_INPUT_TAG}
			</div>
		</form>
	</div>
	
	{@$__boxSidebar}
{/capture}

{include file='header' sidebarOrientation='right'}

<header class="boxHeadline">
	<h1>{if $searchID}{lang}wcf.user.search.results{/lang}{else}{lang}wcf.user.members{/lang}{/if} <span class="badge">{#$items}</span></h1>
</header>

{include file='userNotice'}

<div class="contentNavigation">
	{if $searchID}
		{pages print=true assign=pagesLinks controller='MembersList' id=$searchID link="pageNo=%d&sortField=$sortField&sortOrder=$sortOrder&letter=$encodedLetter"}
	{else}
		{pages print=true assign=pagesLinks controller='MembersList' link="pageNo=%d&sortField=$sortField&sortOrder=$sortOrder&letter=$encodedLetter"}
	{/if}
	
	{hascontent}
		<nav>
			<ul>
				{content}
					{event name='contentNavigationButtonsTop'}
				{/content}
			</ul>
		</nav>
	{/hascontent}
</div>

{if $items}
	<div class="container marginTop">
		<ol class="containerList userList">
			{foreach from=$objects item=user}
				{include file='userListItem'}
			{/foreach}
		</ol>
	</div>
{else}
	<p class="info">{lang}wcf.user.members.noMembers{/lang}</p>
{/if}

<div class="contentNavigation">
	{@$pagesLinks}
	
	{hascontent}
		<nav>
			<ul>
				{content}
					{event name='contentNavigationButtonsBottom'}
				{/content}
			</ul>
		</nav>
	{/hascontent}
</div>

{include file='footer'}

</body>
</html><|MERGE_RESOLUTION|>--- conflicted
+++ resolved
@@ -79,12 +79,8 @@
 							<option value="username"{if $sortField == 'username'} selected="selected"{/if}>{lang}wcf.user.username{/lang}</option>
 							<option value="registrationDate"{if $sortField == 'registrationDate'} selected="selected"{/if}>{lang}wcf.user.registrationDate{/lang}</option>
 							<option value="activityPoints"{if $sortField == 'activityPoints'} selected="selected"{/if}>{lang}wcf.user.activityPoint{/lang}</option>
-<<<<<<< HEAD
-							<option value="likesReceived"{if $sortField == 'likesReceived'} selected="selected"{/if}>{lang}wcf.like.likesReceived{/lang}</option>
+							{if MODULE_LIKE}<option value="likesReceived"{if $sortField == 'likesReceived'} selected="selected"{/if}>{lang}wcf.like.likesReceived{/lang}</option>{/if}
 							<option value="lastActivityTime"{if $sortField == 'lastActivityTime'} selected="selected"{/if}>{lang}wcf.user.usersOnline.lastActivity{/lang}</option>
-=======
-							{if MODULE_LIKE}<option value="likesReceived"{if $sortField == 'likesReceived'} selected="selected"{/if}>{lang}wcf.like.likesReceived{/lang}</option>{/if}
->>>>>>> df06c8ef
 							{event name='sortField'}
 						</select>
 						<select name="sortOrder">
