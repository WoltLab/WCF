--- conflicted
+++ resolved
@@ -205,12 +205,8 @@
 					'WoltLabDropdown',
 					{if $__wcf->getBBCodeHandler()->isAvailableBBCode('font')}'WoltLabFont',{/if}
 					'WoltLabFullscreen',
-<<<<<<< HEAD
 					{if $__wcf->getBBCodeHandler()->isAvailableBBCode('html')}'WoltLabHtml',{/if}
-					{if $__wcf->getBBCodeHandler()->isAvailableBBCode('img')}'WoltLabImage',{/if}
-=======
 					'WoltLabImage',
->>>>>>> d88694cc
 					'WoltLabInlineCode',
 					'WoltLabInsert',
 					'WoltLabLine',
