{capture assign='pageTitle'}{$user->username} - {lang}wcf.user.members{/lang}{/capture}

{capture assign='headContent'}
	{event name='javascriptInclude'}
	<script data-relocate="true">
		{if $__wcf->getUser()->userID && $__wcf->getUser()->userID != $user->userID}
			require(['Language', 'WoltLabSuite/Core/Ui/User/Editor', 'WoltLabSuite/Core/Ui/User/Profile/Menu/Item/Ignore', 'WoltLabSuite/Core/Ui/User/Profile/Menu/Item/Follow'], function(Language, UiUserEditor, UiUserProfileMenuItemIgnore, UiUserProfileMenuItemFollow) {
				Language.addObject({
					'wcf.acp.user.disable': '{lang}wcf.acp.user.disable{/lang}',
					'wcf.acp.user.enable': '{lang}wcf.acp.user.enable{/lang}',
					'wcf.user.ban': '{lang}wcf.user.ban{/lang}',
					'wcf.user.banned': '{"wcf.user.banned"|language|encodeJS}',
					'wcf.user.ban.confirmMessage': '{lang}wcf.user.ban.confirmMessage{/lang}',
					'wcf.user.ban.expires': '{lang}wcf.user.ban.expires{/lang}',
					'wcf.user.ban.expires.description': '{lang}wcf.user.ban.expires.description{/lang}',
					'wcf.user.ban.neverExpires': '{lang}wcf.user.ban.neverExpires{/lang}',
					'wcf.user.ban.reason.description': '{lang}wcf.user.ban.reason.description{/lang}',
					'wcf.user.button.follow': '{lang}wcf.user.button.follow{/lang}',
					'wcf.user.button.unfollow': '{lang}wcf.user.button.unfollow{/lang}',
					'wcf.user.button.ignore': '{lang}wcf.user.button.ignore{/lang}',
					'wcf.user.button.unignore': '{lang}wcf.user.button.unignore{/lang}',
					'wcf.user.disableAvatar': '{lang}wcf.user.disableAvatar{/lang}',
					'wcf.user.disableAvatar.confirmMessage': '{lang}wcf.user.disableAvatar.confirmMessage{/lang}',
					'wcf.user.disableAvatar.expires': '{lang}wcf.user.disableAvatar.expires{/lang}',
					'wcf.user.disableAvatar.expires.description': '{lang}wcf.user.disableAvatar.expires.description{/lang}',
					'wcf.user.disableAvatar.neverExpires': '{lang}wcf.user.disableAvatar.neverExpires{/lang}',
					'wcf.user.disableSignature': '{lang}wcf.user.disableSignature{/lang}',
					'wcf.user.disableSignature.confirmMessage': '{lang}wcf.user.disableSignature.confirmMessage{/lang}',
					'wcf.user.disableSignature.expires': '{lang}wcf.user.disableSignature.expires{/lang}',
					'wcf.user.disableSignature.expires.description': '{lang}wcf.user.disableSignature.expires.description{/lang}',
					'wcf.user.disableSignature.neverExpires': '{lang}wcf.user.disableSignature.neverExpires{/lang}',
					'wcf.user.edit': '{lang}wcf.user.edit{/lang}',
					'wcf.user.enableAvatar': '{lang}wcf.user.enableAvatar{/lang}',
					'wcf.user.enableSignature': '{lang}wcf.user.enableSignature{/lang}',
					'wcf.user.unban': '{lang}wcf.user.unban{/lang}'
				});
				
				{if $isAccessible}
					UiUserEditor.init();
				{/if}
				
				{if !$user->getPermission('user.profile.cannotBeIgnored')}
					new UiUserProfileMenuItemIgnore({@$user->userID}, {if $__wcf->getUserProfileHandler()->isIgnoredUser($user->userID)}true{else}false{/if});
				{/if}
				
				{if !$user->isIgnoredUser($__wcf->user->userID)}
					new UiUserProfileMenuItemFollow({@$user->userID}, {if $__wcf->getUserProfileHandler()->isFollowing($user->userID)}true{else}false{/if});
				{/if}
			});
		{/if}
		
		$(function() {
			{if $__wcf->getUser()->userID && $__wcf->getUser()->userID != $user->userID}
				WCF.Language.addObject({
					'wcf.user.activityPoint': '{lang}wcf.user.activityPoint{/lang}'
				});
			{/if}
			
			new WCF.User.Profile.TabMenu({@$user->userID});
			
			{if $user->canEdit() || ($__wcf->getUser()->userID == $user->userID && $user->canEditOwnProfile())}
				WCF.Language.addObject({
					'wcf.user.editProfile': '{lang}wcf.user.editProfile{/lang}'
				});
				
				var userProfileEditor = new WCF.User.Profile.Editor({@$user->userID}, {if $editOnInit}true{else}false{/if});
				{if $__wcf->getUser()->userID == $user->userID}
					var editLink = elBySel('.interactiveDropdownItemsUserMenu .jsUserPanelEditProfile');
					if (editLink) {
						editLink.addEventListener(WCF_CLICK_EVENT, function (event) {
							userProfileEditor._beginEdit(event);
							
							WCF.CloseOverlayHandler.forceExecution();
						});
					}
				{/if}
			{/if}
			
			{if $followingCount > 7}
				var $followingList = null;
				$('#followingAll').click(function() {
					if ($followingList === null) {
						$followingList = new WCF.User.List('wcf\\data\\user\\follow\\UserFollowingAction', $('#followingAll').parents('section').children('.boxTitle').text().replace(/ \d+$/, ''), { userID: {@$user->userID} });
					}
					
					$followingList.open();
				});
			{/if}
			{if $followerCount > 7}
				var $followerList = null;
				$('#followerAll').click(function() {
					if ($followerList === null) {
						$followerList = new WCF.User.List('wcf\\data\\user\\follow\\UserFollowAction', $('#followerAll').parents('section').children('.boxTitle').text().replace(/ \d+$/, ''), { userID: {@$user->userID} });
					}
					
					$followerList.open();
				});
			{/if}
			{if $visitorCount > 7}
				var $visitorList = null;
				$('#visitorAll').click(function() {
					if ($visitorList === null) {
						$visitorList = new WCF.User.List('wcf\\data\\user\\profile\\visitor\\UserProfileVisitorAction', $('#visitorAll').parents('section').children('.boxTitle').text().replace(/ \d+$/, ''), { userID: {@$user->userID} });
					}
					
					$visitorList.open();
				});
			{/if}
			
			{if $__wcf->session->getPermission('user.profile.canReportContent')}
				WCF.Language.addObject({
					'wcf.moderation.report.reportContent': '{lang}wcf.user.profile.report{/lang}',
					'wcf.moderation.report.success': '{lang}wcf.moderation.report.success{/lang}'
				});
				new WCF.Moderation.Report.Content('com.woltlab.wcf.user', '.jsReportUser');
			{/if}
			
			{event name='javascriptInit'}
		});
	</script>
	
	<noscript>
		<style type="text/css">
			#profileContent > .tabMenu > ul > li:not(:first-child) {
				display: none !important;
			}
			
			#profileContent > .tabMenuContent:not(:first-of-type) {
				display: none !important;
			}
		</style>
	</noscript>
{/capture}

{capture assign='contentHeader'}
	<header class="contentHeader userProfileUser{if MODULE_USER_COVER_PHOTO} userProfileUserWithCoverPhoto{/if}" data-object-id="{@$user->userID}"{if $isAccessible}
		{if $__wcf->session->getPermission('admin.user.canBanUser')}
			data-banned="{@$user->banned}"
		{/if}
		{if $__wcf->session->getPermission('admin.user.canDisableAvatar')}
			data-disable-avatar="{@$user->disableAvatar}"
		{/if}
		{if $__wcf->session->getPermission('admin.user.canDisableSignature')}
			data-disable-signature="{@$user->disableSignature}"
		{/if}
		{if $__wcf->session->getPermission('admin.user.canEnableUser')}
			data-is-disabled="{if $user->activationCode}true{else}false{/if}"
		{/if}
		{/if}>
		{if MODULE_USER_COVER_PHOTO}
			<div class="userProfileCoverPhoto" style="background-image: url({$user->getCoverPhoto()->getURL()})">
				{if $user->userID == $__wcf->user->userID && ($__wcf->getSession()->getPermission('user.profile.coverPhoto.canUploadCoverPhoto') || $user->coverPhotoHash)}
					<div class="userProfileManageCoverPhoto dropdown jsOnly">
						<a href="#" class="button small dropdownToggle"><span class="icon icon16 fa-pencil"></span> {lang}wcf.user.coverPhoto.edit{/lang}</a>
						<ul class="dropdownMenu">
							{if $__wcf->getSession()->getPermission('user.profile.coverPhoto.canUploadCoverPhoto')}
								<li><a href="#" class="jsButtonUploadCoverPhoto jsStaticDialog" data-dialog-id="userProfileCoverPhotoUpload">{lang}wcf.user.coverPhoto.upload{/lang}</a></li>
							{/if}
							<li{if !$user->coverPhotoHash} style="display:none;"{/if}><a href="#" class="jsButtonDeleteCoverPhoto">{lang}wcf.user.coverPhoto.delete{/lang}</a></li>
						</ul>
					</div>
				{/if}
			</div>
		{/if}
		<div class="contentHeaderIcon">
			{if $user->userID == $__wcf->user->userID}
				<a href="{link controller='AvatarEdit'}{/link}" class="jsTooltip" title="{lang}wcf.user.avatar.edit{/lang}">{@$user->getAvatar()->getImageTag(128)}</a>
			{else}
				<span>{@$user->getAvatar()->getImageTag(128)}</span>
			{/if}
			{if $user->isOnline()}<span class="badge green badgeOnline">{lang}wcf.user.online{/lang}</span>{/if}
		</div>
		
		<div class="contentHeaderTitle">
			<h1 class="contentTitle">
				<span class="userProfileUsername">{$user->username}</span>
				{if $user->banned}<span class="icon icon24 fa-lock jsTooltip jsUserBanned" title="{lang}wcf.user.banned{/lang}"></span>{/if}
				{if MODULE_USER_RANK}
					{if $user->getUserTitle()}
						<span class="badge userTitleBadge{if $user->getRank() && $user->getRank()->cssClassName} {@$user->getRank()->cssClassName}{/if}">{$user->getUserTitle()}</span>
					{/if}
					{if $user->getRank() && $user->getRank()->rankImage}
						<span class="userRankImage">{@$user->getRank()->getImage()}</span>
					{/if}
				{/if}
			</h1>
			
			<div class="contentHeaderDescription">
				{if MODULE_TROPHY && $__wcf->session->getPermission('user.profile.trophy.canSeeTrophies') && ($user->isAccessible('canViewTrophies') || $user->userID == $__wcf->session->userID) && $user->getSpecialTrophies()|count}
					<div class="specialTrophyUserContainer">
						<ul>
							{foreach from=$user->getSpecialTrophies() item=trophy}
								<li><a href="{@$trophy->getLink()}">{@$trophy->renderTrophy(32, true)}</a></li>
							{/foreach}
						</ul>
					</div>
				{/if}
				<ul class="inlineList commaSeparated">
					{if !$user->isProtected()}
						{if $user->isVisibleOption('gender') && $user->gender}<li>{$user->getFormattedUserOption('gender')}</li>{/if}
						{if $user->isVisibleOption('birthday') && $user->getAge()}<li>{@$user->getAge()}</li>{/if}
						{if $user->isVisibleOption('location') && $user->location}<li>{lang}wcf.user.membersList.location{/lang}</li>{/if}
					{/if}
					{if $user->getOldUsername()}<li>{lang}wcf.user.profile.oldUsername{/lang}</li>{/if}
					<li>{lang}wcf.user.membersList.registrationDate{/lang}</li>
					{event name='userDataRow1'}
				</ul>
				
				{hascontent}
					<ul class="inlineList commaSeparated">
						{content}
							{if $user->canViewOnlineStatus() && $user->getLastActivityTime()}
								<li>{lang}wcf.user.usersOnline.lastActivity{/lang}: {@$user->getLastActivityTime()|time}</li>
								{if $user->getCurrentLocation()}<li>{@$user->getCurrentLocation()}</li>{/if}
							{/if}
							{if $__wcf->session->getPermission('admin.user.canViewIpAddress') && $user->registrationIpAddress}
								<li>{lang}wcf.user.registrationIpAddress{/lang}: <span class="userRegistrationIpAddress">{$user->getRegistrationIpAddress()}</span></li>
							{/if}
						{/content}
					</ul>
				{/hascontent}
				
				<dl class="plain inlineDataList">
					{include file='userInformationStatistics'}
					
					{if $user->profileHits}
						<dt{if $user->getProfileAge() > 1} title="{lang}wcf.user.profileHits.hitsPerDay{/lang}"{/if}>{lang}wcf.user.profileHits{/lang}</dt>
						<dd>{#$user->profileHits}</dd>
					{/if}
				</dl>
			</div>
		</div>
		
		<nav class="contentHeaderNavigation">
			<ul class="userProfileButtonContainer">
				{hascontent}
					<li class="dropdown">
						<a class="jsTooltip button dropdownToggle" title="{lang}wcf.user.profile.customization{/lang}"><span class="icon icon32 fa-pencil"></span> <span class="invisible">{lang}wcf.user.profile.customization{/lang}</span></a>
						<ul class="dropdownMenu userProfileButtonMenu" data-menu="customization">
							{content}
								{event name='menuCustomization'}
								
								{if $user->userID == $__wcf->user->userID}
									<li><a href="{link controller='AvatarEdit'}{/link}">{lang}wcf.user.avatar.edit{/lang}</a></li>
								{/if}
								
								{if $user->canEdit() || ($__wcf->getUser()->userID == $user->userID && $user->canEditOwnProfile())}
									<li><a href="#" class="jsButtonEditProfile">{lang}wcf.user.editProfile{/lang}</a></li>
								{/if}
							{/content}
						</ul>
					</li>
				{/hascontent}
				
				{hascontent}
					<li class="dropdown">
						<a class="jsTooltip button dropdownToggle" title="{lang}wcf.user.profile.user{/lang}"><span class="icon icon32 fa-user"></span> <span class="invisible">{lang}wcf.user.profile.user{/lang}</span></a>
						<ul class="dropdownMenu userProfileButtonMenu" data-menu="interaction">
							{content}
								{event name='menuInteraction'}
								
								{if $user->userID != $__wcf->user->userID}
									{if $user->isAccessible('canViewEmailAddress') || $__wcf->session->getPermission('admin.user.canEditMailAddress')}
										<li><a href="mailto:{@$user->getEncodedEmail()}">{lang}wcf.user.button.mail{/lang}</a></li>
									{elseif $user->isAccessible('canMail') && $__wcf->session->getPermission('user.profile.canMail')}
										<li><a href="{link controller='Mail' object=$user}{/link}">{lang}wcf.user.button.mail{/lang}</a></li>
									{/if}
								{/if}
								
								{if $user->userID != $__wcf->user->userID && $__wcf->session->getPermission('user.profile.canReportContent')}
									<li class="jsReportUser" data-object-id="{@$user->userID}"><a href="#">{lang}wcf.user.profile.report{/lang}</a></li>
								{/if}
							{/content}
						</ul>
					</li>
				{/hascontent}
				
				{hascontent}
					<li class="dropdown">
						<a class="jsTooltip button dropdownToggle" title="{lang}wcf.user.searchUserContent{/lang}"><span class="icon icon32 fa-search"></span> <span class="invisible">{lang}wcf.user.searchUserContent{/lang}</span></a>
						<ul class="dropdownMenu userProfileButtonMenu" data-menu="search">
							{content}{event name='menuSearch'}{event name='quickSearchItems'}{/content}
						</ul>
					</li>
				{/hascontent}
				
				{hascontent}
					<li class="dropdown">
						<a class="jsTooltip button dropdownToggle" title="{lang}wcf.user.profile.management{/lang}"><span class="icon icon32 fa-cog"></span> <span class="invisible">{lang}wcf.user.profile.management{/lang}</span></a>
						<ul class="dropdownMenu userProfileButtonMenu" data-menu="management">
							{content}
								{event name='menuManagement'}
								
								{if $isAccessible && $__wcf->user->userID != $user->userID && ($__wcf->session->getPermission('admin.user.canBanUser') || $__wcf->session->getPermission('admin.user.canDisableAvatar') || $__wcf->session->getPermission('admin.user.canDisableSignature') || $__wcf->session->getPermission('admin.user.canEnableUser') || ($__wcf->session->getPermission('admin.general.canUseAcp') && $__wcf->session->getPermission('admin.user.canEditUser')){event name='moderationDropdownPermissions'})}
									{if $__wcf->session->getPermission('admin.user.canBanUser')}<li><a href="#" class="jsButtonUserBan">{lang}wcf.user.{if $user->banned}un{/if}ban{/lang}</a></li>{/if}
									{if $__wcf->session->getPermission('admin.user.canDisableAvatar')}<li><a href="#" class="jsButtonUserDisableAvatar">{lang}wcf.user.{if $user->disableAvatar}enable{else}disable{/if}Avatar{/lang}</a></li>{/if}
									{if $__wcf->session->getPermission('admin.user.canDisableSignature')}<li><a href="#" class="jsButtonUserDisableSignature">{lang}wcf.user.{if $user->disableSignature}enable{else}disable{/if}Signature{/lang}</a></li>{/if}
									{if $__wcf->session->getPermission('admin.user.canEnableUser')}<li><a href="#" class="jsButtonUserEnable">{lang}wcf.acp.user.{if $user->activationCode}enable{else}disable{/if}{/lang}</a></li>{/if}
									
									{if $__wcf->session->getPermission('admin.general.canUseAcp') && $__wcf->session->getPermission('admin.user.canEditUser')}<li><a href="{link controller='UserEdit' object=$user isACP=true}{/link}" class="jsUserInlineEditor">{lang}wcf.user.edit{/lang}</a></li>{/if}
								{/if}
							{/content}
						</ul>
					</li>
				{/hascontent}
				
				{event name='contentHeaderNavigation'}
			</ul>
		</nav>
		
	</header>
{/capture}

{include file='userSidebar' assign='sidebarRight'}

{include file='header'}

{if !$user->isProtected()}
	<div id="profileContent" class="section tabMenuContainer userProfileContent" data-active="{$__wcf->getUserProfileMenu()->getActiveMenuItem($userID)->getIdentifier()}">
		<nav class="tabMenu">
			<ul>
				{foreach from=$__wcf->getUserProfileMenu()->getMenuItems() item=menuItem}
					{if $menuItem->getContentManager()->isVisible($userID)}
<<<<<<< HEAD
						<li><a href="{$__wcf->getAnchor($menuItem->getIdentifier())}">{$menuItem}</a></li>
=======
						<li><a href="{@$__wcf->getAnchor($menuItem->getIdentifier())}">{lang}wcf.user.profile.menu.{@$menuItem->menuItem}{/lang}</a></li>
>>>>>>> 72a074fd
					{/if}
				{/foreach}
			</ul>
		</nav>
		
		{foreach from=$__wcf->getUserProfileMenu()->getMenuItems() item=menuItem}
			{if $menuItem->getContentManager()->isVisible($userID)}
				<div id="{$menuItem->getIdentifier()}" class="tabMenuContent" data-menu-item="{$menuItem->menuItem}">
					{if $menuItem === $__wcf->getUserProfileMenu()->getActiveMenuItem($userID)}
						{@$profileContent}
					{/if}
				</div>
			{/if}
		{/foreach}
	</div>
{else}
	<p class="info">{lang}wcf.user.profile.protected{/lang}</p>
{/if}

{if MODULE_USER_COVER_PHOTO && $user->userID == $__wcf->user->userID}
	{if $__wcf->getSession()->getPermission('user.profile.coverPhoto.canUploadCoverPhoto')}
		<div id="userProfileCoverPhotoUpload" class="jsStaticDialogContent" data-title="{lang}wcf.user.coverPhoto.upload{/lang}">
			{if $__wcf->user->disableCoverPhoto}
				<p class="error">{lang}wcf.user.coverPhoto.error.disabled{/lang}</p>
			{else}
				<div id="coverPhotoUploadPreview"></div>
				
				{* placeholder for the upload button *}
				<div id="coverPhotoUploadButtonContainer"></div>
				<small>{lang}wcf.user.coverPhoto.upload.description{/lang}</small>
			{/if}
		</div>
		<script data-relocate="true">
			require(['Language', 'WoltLabSuite/Core/Ui/User/CoverPhoto/Upload'], function (Language, UiUserCoverPhotoUpload) {
				Language.addObject({
					'wcf.user.coverPhoto.delete.confirmMessage': '{lang}wcf.user.coverPhoto.delete.confirmMessage{/lang}',
					'wcf.user.coverPhoto.upload.error.fileExtension': '{lang}wcf.user.coverPhoto.upload.error.fileExtension{/lang}',
					'wcf.user.coverPhoto.upload.error.uploadFailed': '{lang}wcf.user.coverPhoto.upload.error.uploadFailed{/lang}',
					'wcf.user.coverPhoto.upload.error.badImage': '{lang}wcf.user.coverPhoto.upload.error.badImage{/lang}',
					'wcf.user.coverPhoto.upload.success': '{lang}wcf.user.coverPhoto.upload.success{/lang}'
				});
				
				{if !$__wcf->user->disableCoverPhoto}
					new UiUserCoverPhotoUpload();
				{/if}
			});
		</script>
	{/if}
	<script data-relocate="true">
		require(['Language', 'WoltLabSuite/Core/Ui/User/CoverPhoto/Delete'], function (Language, UiUserCoverPhotoDelete) {
			Language.addObject({
				'wcf.user.coverPhoto.delete.confirmMessage': '{lang}wcf.user.coverPhoto.delete.confirmMessage{/lang}'
			});
			
			UiUserCoverPhotoDelete.init();
		});
	</script>
{/if}

{include file='footer'}<|MERGE_RESOLUTION|>--- conflicted
+++ resolved
@@ -321,11 +321,7 @@
 			<ul>
 				{foreach from=$__wcf->getUserProfileMenu()->getMenuItems() item=menuItem}
 					{if $menuItem->getContentManager()->isVisible($userID)}
-<<<<<<< HEAD
-						<li><a href="{$__wcf->getAnchor($menuItem->getIdentifier())}">{$menuItem}</a></li>
-=======
-						<li><a href="{@$__wcf->getAnchor($menuItem->getIdentifier())}">{lang}wcf.user.profile.menu.{@$menuItem->menuItem}{/lang}</a></li>
->>>>>>> 72a074fd
+						<li><a href="{@$__wcf->getAnchor($menuItem->getIdentifier())}">{$menuItem}</a></li>
 					{/if}
 				{/foreach}
 			</ul>
