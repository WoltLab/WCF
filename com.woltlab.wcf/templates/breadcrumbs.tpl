{if !$__microdata|isset}{assign var=__microdata value=true}{/if}
{hascontent}
	<nav class="breadcrumbs">
		<ol{if $__microdata} itemprop="breadcrumb" itemscope itemtype="http://schema.org/BreadcrumbList"{/if}>
			{content}
				{foreach from=$__wcf->getBreadcrumbs() item=$breadcrumb}
<<<<<<< HEAD
					{* skip breadcrumbs that do not expose a visible label *}
					{if $breadcrumb->getLabel()}
						<li title="{$breadcrumb->getLabel()}"{if $__microdata} itemprop="itemListElement" itemscope itemtype="http://schema.org/ListItem"{/if}>
							<a href="{$breadcrumb->getURL()}"{if $__microdata} itemprop="url"{/if}><span{if $__microdata} itemprop="name"{/if}>{$breadcrumb->getLabel()}</span></a>
						</li>
					{/if}
=======
					<li title="{$breadcrumb->getLabel()}"{if $__microdata} itemprop="itemListElement" itemscope itemtype="http://schema.org/ListItem"{/if}>
						<a href="{$breadcrumb->getURL()}"{if $__microdata} itemprop="item"{/if}><span{if $__microdata} itemprop="name"{/if}>{$breadcrumb->getLabel()}</span></a>
					</li>
>>>>>>> 37180d4d
				{/foreach}
				
				{event name='breadcrumbs'}
			{/content}
		</ol>
	</nav>
{/hascontent}<|MERGE_RESOLUTION|>--- conflicted
+++ resolved
@@ -4,18 +4,12 @@
 		<ol{if $__microdata} itemprop="breadcrumb" itemscope itemtype="http://schema.org/BreadcrumbList"{/if}>
 			{content}
 				{foreach from=$__wcf->getBreadcrumbs() item=$breadcrumb}
-<<<<<<< HEAD
 					{* skip breadcrumbs that do not expose a visible label *}
 					{if $breadcrumb->getLabel()}
 						<li title="{$breadcrumb->getLabel()}"{if $__microdata} itemprop="itemListElement" itemscope itemtype="http://schema.org/ListItem"{/if}>
-							<a href="{$breadcrumb->getURL()}"{if $__microdata} itemprop="url"{/if}><span{if $__microdata} itemprop="name"{/if}>{$breadcrumb->getLabel()}</span></a>
+							<a href="{$breadcrumb->getURL()}"{if $__microdata} itemprop="item"{/if}><span{if $__microdata} itemprop="name"{/if}>{$breadcrumb->getLabel()}</span></a>
 						</li>
 					{/if}
-=======
-					<li title="{$breadcrumb->getLabel()}"{if $__microdata} itemprop="itemListElement" itemscope itemtype="http://schema.org/ListItem"{/if}>
-						<a href="{$breadcrumb->getURL()}"{if $__microdata} itemprop="item"{/if}><span{if $__microdata} itemprop="name"{/if}>{$breadcrumb->getLabel()}</span></a>
-					</li>
->>>>>>> 37180d4d
 				{/foreach}
 				
 				{event name='breadcrumbs'}
