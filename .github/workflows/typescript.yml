name: TypeScript

on:
  push:
    branches:
    - "5.4"
    - master
  pull_request:

jobs:
  tsc:
    name: "TSC"
    runs-on: ubuntu-latest
    strategy:
      fail-fast: false
    steps:
    - uses: actions/checkout@v2
    - name: Set up node.js
      uses: actions/setup-node@v2
      with:
<<<<<<< HEAD
        node-version: "14"
        cache: "npm"
=======
        node-version: "16"
    - uses: actions/checkout@v2
>>>>>>> 22e87b59
    - run: npm install
    - run: npx tsc --noEmit
    - name: Check that tslib is in sync.
      run: diff -wu wcfsetup/install/files/js/3rdParty/tslib.js node_modules/tslib/tslib.js
  eslint:
    name: "eslint"
    runs-on: ubuntu-latest
    strategy:
      fail-fast: false
    steps:
    - uses: actions/checkout@v2
    - name: Set up node.js
      uses: actions/setup-node@v2
      with:
<<<<<<< HEAD
        node-version: "14"
        cache: "npm"
=======
        node-version: "16"
    - uses: actions/checkout@v2
>>>>>>> 22e87b59
    - run: npm install
    - run: npx eslint .
  javascript_sync:
    name: "Check for outdated JavaScript"
    needs: tsc
    runs-on: ubuntu-latest
    strategy:
      fail-fast: false
    steps:
    - uses: actions/checkout@v2
    - name: Set up node.js
      uses: actions/setup-node@v2
      with:
<<<<<<< HEAD
        node-version: "14"
        cache: "npm"
=======
        node-version: "16"
    - uses: actions/checkout@v2
>>>>>>> 22e87b59
    - run: npm install
    - run: npx tsc
    - run: echo "::add-matcher::.github/diff.json"
    - name: Show diff
      run: |
        git checkout -- package-lock.json
        git diff --exit-code<|MERGE_RESOLUTION|>--- conflicted
+++ resolved
@@ -18,13 +18,8 @@
     - name: Set up node.js
       uses: actions/setup-node@v2
       with:
-<<<<<<< HEAD
-        node-version: "14"
+        node-version: "16"
         cache: "npm"
-=======
-        node-version: "16"
-    - uses: actions/checkout@v2
->>>>>>> 22e87b59
     - run: npm install
     - run: npx tsc --noEmit
     - name: Check that tslib is in sync.
@@ -39,13 +34,8 @@
     - name: Set up node.js
       uses: actions/setup-node@v2
       with:
-<<<<<<< HEAD
-        node-version: "14"
+        node-version: "16"
         cache: "npm"
-=======
-        node-version: "16"
-    - uses: actions/checkout@v2
->>>>>>> 22e87b59
     - run: npm install
     - run: npx eslint .
   javascript_sync:
@@ -59,13 +49,8 @@
     - name: Set up node.js
       uses: actions/setup-node@v2
       with:
-<<<<<<< HEAD
-        node-version: "14"
+        node-version: "16"
         cache: "npm"
-=======
-        node-version: "16"
-    - uses: actions/checkout@v2
->>>>>>> 22e87b59
     - run: npm install
     - run: npx tsc
     - run: echo "::add-matcher::.github/diff.json"
