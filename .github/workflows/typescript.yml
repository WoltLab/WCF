--- conflicted
+++ resolved
@@ -14,16 +14,12 @@
     strategy:
       fail-fast: false
     steps:
-    - uses: actions/checkout@v2
+    - uses: actions/checkout@v3
     - name: Set up node.js
       uses: actions/setup-node@v2
       with:
         node-version: "16"
-<<<<<<< HEAD
         cache: "npm"
-=======
-    - uses: actions/checkout@v3
->>>>>>> 9a3975db
     - run: npm install
     - run: npx tsc --noEmit
     - name: Check that tslib is in sync.
@@ -34,16 +30,12 @@
     strategy:
       fail-fast: false
     steps:
-    - uses: actions/checkout@v2
+    - uses: actions/checkout@v3
     - name: Set up node.js
       uses: actions/setup-node@v2
       with:
         node-version: "16"
-<<<<<<< HEAD
         cache: "npm"
-=======
-    - uses: actions/checkout@v3
->>>>>>> 9a3975db
     - run: npm install
     - run: npx eslint .
   javascript_sync:
@@ -53,16 +45,12 @@
     strategy:
       fail-fast: false
     steps:
-    - uses: actions/checkout@v2
+    - uses: actions/checkout@v3
     - name: Set up node.js
       uses: actions/setup-node@v2
       with:
         node-version: "16"
-<<<<<<< HEAD
         cache: "npm"
-=======
-    - uses: actions/checkout@v3
->>>>>>> 9a3975db
     - run: npm install
     - run: npx tsc
     - run: echo "::add-matcher::.github/diff.json"
