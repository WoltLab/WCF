name: JavaScript

on:
  push:
    branches:
    - "5.2"
    - "5.3"
    - "5.4"
    - master
  pull_request:

jobs:
  syntax:
    name: "Check Syntax"
    runs-on: ubuntu-latest
    strategy:
      fail-fast: false
    steps:
    - name: Set up node.js
      uses: actions/setup-node@v2
      with:
<<<<<<< HEAD
        node-version: "16"
    - uses: actions/checkout@v2
=======
        node-version: "12"
    - uses: actions/checkout@v3
>>>>>>> 3da6ea03
    - run: echo "::add-matcher::.github/javascript-syntax.json"
    - name: Remove files to be ignored
      run: |
        true
    - run: |
        ! find wcfsetup/ -type f -name '*.js' -exec node -c '{}' \; 2>&1 \
          |awk 'BEGIN {m=0} /(.js):[0-9]+$/ {m=1; printf "%s - ",$0} m==1 && /^SyntaxError/ { m=0; print }' \
          |sed "s@$(pwd)@.@" \
<<<<<<< HEAD
          |grep '^'
=======
          |grep '^'
  es5:
    name: "Check ES5 Syntax"
    runs-on: ubuntu-latest
    strategy:
      fail-fast: false
    steps:
    - name: Set up node.js
      uses: actions/setup-node@v1
      with:
        node-version: "12"
    - uses: actions/checkout@v3
    - run: npm i es5-validator debug --save-dev
    - name: Remove files to be ignored
      run: |
        rm wcfsetup/install/files/js/3rdParty/prism/build.js
        rm wcfsetup/install/files/js/3rdParty/zxcvbn.js
    - run: |
        ! find wcfsetup/ -type f -name '*.js' -exec node_modules/.bin/es5-validator '{}' \; 2>&1 \
          |grep 'ECMAScript 5 validate failed'
>>>>>>> 3da6ea03
<|MERGE_RESOLUTION|>--- conflicted
+++ resolved
@@ -19,13 +19,8 @@
     - name: Set up node.js
       uses: actions/setup-node@v2
       with:
-<<<<<<< HEAD
         node-version: "16"
-    - uses: actions/checkout@v2
-=======
-        node-version: "12"
     - uses: actions/checkout@v3
->>>>>>> 3da6ea03
     - run: echo "::add-matcher::.github/javascript-syntax.json"
     - name: Remove files to be ignored
       run: |
@@ -34,27 +29,4 @@
         ! find wcfsetup/ -type f -name '*.js' -exec node -c '{}' \; 2>&1 \
           |awk 'BEGIN {m=0} /(.js):[0-9]+$/ {m=1; printf "%s - ",$0} m==1 && /^SyntaxError/ { m=0; print }' \
           |sed "s@$(pwd)@.@" \
-<<<<<<< HEAD
-          |grep '^'
-=======
-          |grep '^'
-  es5:
-    name: "Check ES5 Syntax"
-    runs-on: ubuntu-latest
-    strategy:
-      fail-fast: false
-    steps:
-    - name: Set up node.js
-      uses: actions/setup-node@v1
-      with:
-        node-version: "12"
-    - uses: actions/checkout@v3
-    - run: npm i es5-validator debug --save-dev
-    - name: Remove files to be ignored
-      run: |
-        rm wcfsetup/install/files/js/3rdParty/prism/build.js
-        rm wcfsetup/install/files/js/3rdParty/zxcvbn.js
-    - run: |
-        ! find wcfsetup/ -type f -name '*.js' -exec node_modules/.bin/es5-validator '{}' \; 2>&1 \
-          |grep 'ECMAScript 5 validate failed'
->>>>>>> 3da6ea03
+          |grep '^'