--- conflicted
+++ resolved
@@ -12,11 +12,8 @@
 import { AjaxCallbackSetup } from "../Ajax/Data";
 import * as Core from "../Core";
 import * as EventHandler from "../Event/Handler";
-<<<<<<< HEAD
 import { serviceWorkerSupported } from "./ServiceWorker";
-=======
 import { updateCounter } from "WoltLabSuite/Core/Ui/User/Menu/Manager";
->>>>>>> 72eb88d2
 
 interface NotificationHandlerOptions {
   icon: string;
