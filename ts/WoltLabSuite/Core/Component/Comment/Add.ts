--- conflicted
+++ resolved
@@ -65,15 +65,7 @@
       void this.#submit();
     });
 
-<<<<<<< HEAD
-    listenToCkeditor(this.#textarea).setupFeatures(({ features }) => {
-      features.heading = false;
-      features.spoiler = false;
-      features.table = false;
-    });
-=======
     setCommentEditorFeatures(this.#textarea);
->>>>>>> e9c647bc
   }
 
   /**
