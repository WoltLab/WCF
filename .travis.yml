language: php
sudo: false
php:
  - 7.0
  - 5.5
before_install:
<<<<<<< HEAD
  - pear install pear/PHP_CodeSniffer
=======
  - export PATH="$PATH:$(composer global config bin-dir --absolute)"
  - composer global require "squizlabs/php_codesniffer=2.*"
>>>>>>> b0edc74f
  - phpenv rehash
script:
  - find . -type f -name '*.php' -not -path './wcfsetup/install/files/lib/system/api/composer/autoload_static.php' -print0 |xargs -0 -I file -P 4 php -l file > /dev/null
  - phpcs -p --extensions=php --standard="`pwd`/CodeSniff/WCF" .<|MERGE_RESOLUTION|>--- conflicted
+++ resolved
@@ -4,12 +4,8 @@
   - 7.0
   - 5.5
 before_install:
-<<<<<<< HEAD
-  - pear install pear/PHP_CodeSniffer
-=======
   - export PATH="$PATH:$(composer global config bin-dir --absolute)"
-  - composer global require "squizlabs/php_codesniffer=2.*"
->>>>>>> b0edc74f
+  - composer global require "squizlabs/php_codesniffer=3.*"
   - phpenv rehash
 script:
   - find . -type f -name '*.php' -not -path './wcfsetup/install/files/lib/system/api/composer/autoload_static.php' -print0 |xargs -0 -I file -P 4 php -l file > /dev/null
