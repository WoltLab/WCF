--- conflicted
+++ resolved
@@ -5,7 +5,6 @@
   - 5.3
 env:
   - TASK=codesniffer
-  - TASK=wcfsetup_postgres
   - TASK=wcfsetup_mysql
 before_install:
   - if [[ "$TASK" = "codesniffer" ]]; then pear install pear/PHP_CodeSniffer; fi
@@ -19,15 +18,11 @@
   - if [[ "$TASK" != "codesniffer" ]]; then cp wcfsetup/install.php .; fi
   - if [[ "$TASK" != "codesniffer" ]]; then mkdir tmp; fi
 script:
-<<<<<<< HEAD
+  - if [[ "$TASK" = "codesniffer" ]]; then find . -type f -name '*.php' |xargs -I file php -l file > /dev/null; fi
   - if [[ "$TASK" = "codesniffer" ]]; then phpcs -p --extensions=php --standard="`pwd`/CodeSniff/WCF" .; fi
   - if [[ "$TASK" = "wcfsetup_mysql" ]]; then echo -e "`pwd`/wcf-setup\nMySQLDatabase\nlocalhost\nroot\n\nwcf\n1\n" | php install.php --dev; fi
   - if [[ "$TASK" = "wcfsetup_postgres" ]]; then echo -e "`pwd`/wcf-setup\nPostgreSQLDatabase\nlocalhost\npostgres\n\nwcf\n1\n" | php install.php --dev; fi
 
 matrix:
   allow_failures:
-    - php: 5.5
-=======
-  - find . -type f -name '*.php' |xargs -I file php -l file > /dev/null
-  - phpcs -p --extensions=php --standard="`pwd`/CodeSniff/WCF" .
->>>>>>> 2d6d0ba8
+    - php: 5.5