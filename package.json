--- conflicted
+++ resolved
@@ -12,27 +12,16 @@
     "@typescript-eslint/eslint-plugin": "^5.51.0",
     "@typescript-eslint/parser": "^5.51.0",
     "@woltlab/zxcvbn": "git+https://github.com/WoltLab/zxcvbn.git#5b582b24e437f1883ccad3c37dae7c3c5f1e7da3",
-<<<<<<< HEAD
     "esbuild": "^0.15.15",
-    "eslint": "^8.28.0",
-    "eslint-config-prettier": "^8.5.0",
-    "prettier": "^2.7.1",
-    "typescript": "^4.9.3"
-  },
-  "dependencies": {
-    "@googlemaps/markerclusterer": "^2.0.14",
-=======
     "eslint": "^8.33.0",
     "eslint-config-prettier": "^8.6.0",
     "prettier": "^2.8.4",
     "typescript": "^4.9.5"
   },
   "dependencies": {
+    "@googlemaps/markerclusterer": "^2.0.14",
+    "@types/facebook-js-sdk": "^3.3.6",
     "@types/google.maps": "^3.51.1",
-    "@types/perfect-scrollbar": "^0.7.0",
->>>>>>> 5ed76b3a
-    "@types/facebook-js-sdk": "^3.3.6",
-    "@types/google.maps": "^3.50.5",
     "@types/jquery": "^3.5.14",
     "@types/perfect-scrollbar": "^0.7.0",
     "@types/pica": "^5.1.3",
@@ -41,13 +30,8 @@
     "focus-trap": "^7.1.0",
     "html-parsed-element": "^0.4.1",
     "qr-creator": "^1.0.0",
-<<<<<<< HEAD
     "reflect-metadata": "^0.1.13",
     "tabbable": "^6.0.1",
-    "tslib": "^2.4.1"
-=======
-    "tabbable": "^5.3.3",
     "tslib": "^2.5.0"
->>>>>>> 5ed76b3a
   }
 }