{
  "name": "@woltlab/wcf",
  "scripts": {
    "bundle-web-components": "npx esbuild ts/WoltLabSuite/WebComponent/index.ts --minify --bundle --watch --outfile=wcfsetup/install/files/js/WoltLabSuite/WebComponent.js"
  },
  "devDependencies": {
    "@typescript-eslint/eslint-plugin": "^6.5.0",
    "@typescript-eslint/parser": "^6.5.0",
    "@woltlab/zxcvbn": "git+https://github.com/WoltLab/zxcvbn.git#5b582b24e437f1883ccad3c37dae7c3c5f1e7da3",
<<<<<<< HEAD
    "esbuild": "^0.18.17",
    "eslint": "^8.46.0",
    "eslint-config-prettier": "^8.9.0",
    "prettier": "^3.0.2",
    "typescript": "^5.1.6"
  },
  "dependencies": {
    "@ckeditor/ckeditor5-autosave": "^39.0.0",
    "@ckeditor/ckeditor5-code-block": "^39.0.0",
    "@ckeditor/ckeditor5-core": "^39.0.0",
    "@ckeditor/ckeditor5-editor-classic": "^39.0.0",
    "@ckeditor/ckeditor5-inspector": "^4.1.0",
    "@ckeditor/ckeditor5-mention": "^39.0.0",
    "@googlemaps/markerclusterer": "^2.0.15",
=======
    "eslint": "^8.48.0",
    "eslint-config-prettier": "^9.0.0",
    "prettier": "^2.8.8",
    "typescript": "^5.2.2"
  },
  "dependencies": {
    "@types/google.maps": "^3.54.0",
    "@types/perfect-scrollbar": "^0.7.0",
>>>>>>> 5e765517
    "@types/facebook-js-sdk": "^3.3.6",
    "@types/google.maps": "^3.53.5",
    "@types/jquery": "^3.5.16",
    "@types/pica": "^5.1.3",
    "@types/prismjs": "^1.26.0",
    "@types/twitter-for-web": "0.0.2",
    "focus-trap": "^7.5.2",
    "html-parsed-element": "^0.4.1",
    "perfect-scrollbar": "^1.5.5",
    "qr-creator": "^1.0.0",
<<<<<<< HEAD
    "reflect-metadata": "^0.1.13",
    "tabbable": "^6.2.0",
    "tslib": "^2.6.1"
=======
    "tabbable": "^5.3.3",
    "tslib": "^2.6.2"
>>>>>>> 5e765517
  }
}<|MERGE_RESOLUTION|>--- conflicted
+++ resolved
@@ -7,12 +7,11 @@
     "@typescript-eslint/eslint-plugin": "^6.5.0",
     "@typescript-eslint/parser": "^6.5.0",
     "@woltlab/zxcvbn": "git+https://github.com/WoltLab/zxcvbn.git#5b582b24e437f1883ccad3c37dae7c3c5f1e7da3",
-<<<<<<< HEAD
     "esbuild": "^0.18.17",
-    "eslint": "^8.46.0",
-    "eslint-config-prettier": "^8.9.0",
+    "eslint": "^8.48.0",
+    "eslint-config-prettier": "^9.0.0",
     "prettier": "^3.0.2",
-    "typescript": "^5.1.6"
+    "typescript": "^5.2.2"
   },
   "dependencies": {
     "@ckeditor/ckeditor5-autosave": "^39.0.0",
@@ -22,18 +21,8 @@
     "@ckeditor/ckeditor5-inspector": "^4.1.0",
     "@ckeditor/ckeditor5-mention": "^39.0.0",
     "@googlemaps/markerclusterer": "^2.0.15",
-=======
-    "eslint": "^8.48.0",
-    "eslint-config-prettier": "^9.0.0",
-    "prettier": "^2.8.8",
-    "typescript": "^5.2.2"
-  },
-  "dependencies": {
+    "@types/facebook-js-sdk": "^3.3.6",
     "@types/google.maps": "^3.54.0",
-    "@types/perfect-scrollbar": "^0.7.0",
->>>>>>> 5e765517
-    "@types/facebook-js-sdk": "^3.3.6",
-    "@types/google.maps": "^3.53.5",
     "@types/jquery": "^3.5.16",
     "@types/pica": "^5.1.3",
     "@types/prismjs": "^1.26.0",
@@ -42,13 +31,8 @@
     "html-parsed-element": "^0.4.1",
     "perfect-scrollbar": "^1.5.5",
     "qr-creator": "^1.0.0",
-<<<<<<< HEAD
     "reflect-metadata": "^0.1.13",
     "tabbable": "^6.2.0",
-    "tslib": "^2.6.1"
-=======
-    "tabbable": "^5.3.3",
     "tslib": "^2.6.2"
->>>>>>> 5e765517
   }
 }