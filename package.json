--- conflicted
+++ resolved
@@ -7,12 +7,11 @@
     "@typescript-eslint/eslint-plugin": "^5.61.0",
     "@typescript-eslint/parser": "^5.61.0",
     "@woltlab/zxcvbn": "git+https://github.com/WoltLab/zxcvbn.git#5b582b24e437f1883ccad3c37dae7c3c5f1e7da3",
-<<<<<<< HEAD
     "esbuild": "^0.17.18",
-    "eslint": "^8.36.0",
-    "eslint-config-prettier": "^8.7.0",
-    "prettier": "^2.8.4",
-    "typescript": "^5.0.2"
+    "eslint": "^8.44.0",
+    "eslint-config-prettier": "^8.8.0",
+    "prettier": "^2.8.8",
+    "typescript": "^5.1.6"
   },
   "dependencies": {
     "@ckeditor/ckeditor5-autosave": "^37.1.0",
@@ -22,18 +21,8 @@
     "@ckeditor/ckeditor5-inspector": "^4.1.0",
     "@ckeditor/ckeditor5-mention": "^37.1.0",
     "@googlemaps/markerclusterer": "^2.0.15",
-=======
-    "eslint": "^8.44.0",
-    "eslint-config-prettier": "^8.8.0",
-    "prettier": "^2.8.8",
-    "typescript": "^5.1.6"
-  },
-  "dependencies": {
+    "@types/facebook-js-sdk": "^3.3.6",
     "@types/google.maps": "^3.53.4",
-    "@types/perfect-scrollbar": "^0.7.0",
->>>>>>> f4872541
-    "@types/facebook-js-sdk": "^3.3.6",
-    "@types/google.maps": "^3.53.1",
     "@types/jquery": "^3.5.14",
     "@types/perfect-scrollbar": "^0.7.0",
     "@types/pica": "^5.1.3",
