{
  "name": "@woltlab/wcf",
  "scripts": {
    "bundle-web-components": "npx esbuild ts/WoltLabSuite/WebComponent/index.ts --bundle --watch --outfile=wcfsetup/install/files/js/WoltLabSuite/WebComponent.js"
  },
  "devDependencies": {
    "@typescript-eslint/eslint-plugin": "^6.2.1",
    "@typescript-eslint/parser": "^6.2.1",
    "@woltlab/zxcvbn": "git+https://github.com/WoltLab/zxcvbn.git#5b582b24e437f1883ccad3c37dae7c3c5f1e7da3",
<<<<<<< HEAD
    "esbuild": "^0.18.11",
    "eslint": "^8.44.0",
    "eslint-config-prettier": "^8.8.0",
=======
    "eslint": "^8.46.0",
    "eslint-config-prettier": "^8.9.0",
>>>>>>> 60f00bb6
    "prettier": "^2.8.8",
    "typescript": "^5.1.6"
  },
  "dependencies": {
    "@ckeditor/ckeditor5-autosave": "^37.1.0",
    "@ckeditor/ckeditor5-code-block": "^37.1.0",
    "@ckeditor/ckeditor5-core": "^37.1.0",
    "@ckeditor/ckeditor5-editor-classic": "^37.1.0",
    "@ckeditor/ckeditor5-inspector": "^4.1.0",
    "@ckeditor/ckeditor5-mention": "^37.1.0",
    "@googlemaps/markerclusterer": "^2.0.15",
    "@types/facebook-js-sdk": "^3.3.6",
    "@types/google.maps": "^3.53.4",
    "@types/jquery": "^3.5.14",
    "@types/perfect-scrollbar": "^0.7.0",
    "@types/pica": "^5.1.3",
    "@types/prismjs": "^1.26.0",
    "@types/twitter-for-web": "0.0.2",
    "focus-trap": "^7.5.2",
    "html-parsed-element": "^0.4.1",
    "qr-creator": "^1.0.0",
    "reflect-metadata": "^0.1.13",
    "tabbable": "^6.2.0",
    "tslib": "^2.6.1"
  }
}<|MERGE_RESOLUTION|>--- conflicted
+++ resolved
@@ -7,14 +7,9 @@
     "@typescript-eslint/eslint-plugin": "^6.2.1",
     "@typescript-eslint/parser": "^6.2.1",
     "@woltlab/zxcvbn": "git+https://github.com/WoltLab/zxcvbn.git#5b582b24e437f1883ccad3c37dae7c3c5f1e7da3",
-<<<<<<< HEAD
     "esbuild": "^0.18.11",
-    "eslint": "^8.44.0",
-    "eslint-config-prettier": "^8.8.0",
-=======
     "eslint": "^8.46.0",
     "eslint-config-prettier": "^8.9.0",
->>>>>>> 60f00bb6
     "prettier": "^2.8.8",
     "typescript": "^5.1.6"
   },
