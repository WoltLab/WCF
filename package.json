{
  "name": "@woltlab/wcf",
  "version": "6.0.0",
  "scripts": {
    "bundle-web-components": "npx esbuild ts/WoltLabSuite/WebComponent/index.ts --bundle --outfile=wcfsetup/install/files/js/WoltLabSuite/WebComponent.js"
  },
  "files": [
    "ts/**/*",
    "global.d.ts"
  ],
  "devDependencies": {
    "@typescript-eslint/eslint-plugin": "^5.43.0",
    "@typescript-eslint/parser": "^5.43.0",
    "@woltlab/zxcvbn": "git+https://github.com/WoltLab/zxcvbn.git#5b582b24e437f1883ccad3c37dae7c3c5f1e7da3",
<<<<<<< HEAD
    "esbuild": "^0.15.13",
    "eslint": "^8.23.1",
=======
    "eslint": "^8.27.0",
>>>>>>> 2b711a2e
    "eslint-config-prettier": "^8.5.0",
    "prettier": "^2.7.1",
    "typescript": "^4.7.4"
  },
  "dependencies": {
<<<<<<< HEAD
    "@types/facebook-js-sdk": "^3.3.5",
    "@types/google.maps": "^3.50.1",
=======
    "@types/google.maps": "^3.50.5",
    "@types/perfect-scrollbar": "^0.7.0",
    "@types/facebook-js-sdk": "^3.3.6",
>>>>>>> 2b711a2e
    "@types/jquery": "^3.5.14",
    "@types/perfect-scrollbar": "^0.7.0",
    "@types/pica": "^5.1.3",
    "@types/prismjs": "^1.16.6",
    "@types/twitter-for-web": "0.0.2",
    "focus-trap": "^7.0.0",
    "qr-creator": "^1.0.0",
<<<<<<< HEAD
    "reflect-metadata": "^0.1.13",
    "tabbable": "^6.0.0",
    "tslib": "^2.4.0"
=======
    "tabbable": "^5.3.3",
    "tslib": "^2.4.1"
>>>>>>> 2b711a2e
  }
}<|MERGE_RESOLUTION|>--- conflicted
+++ resolved
@@ -12,25 +12,15 @@
     "@typescript-eslint/eslint-plugin": "^5.43.0",
     "@typescript-eslint/parser": "^5.43.0",
     "@woltlab/zxcvbn": "git+https://github.com/WoltLab/zxcvbn.git#5b582b24e437f1883ccad3c37dae7c3c5f1e7da3",
-<<<<<<< HEAD
     "esbuild": "^0.15.13",
-    "eslint": "^8.23.1",
-=======
     "eslint": "^8.27.0",
->>>>>>> 2b711a2e
     "eslint-config-prettier": "^8.5.0",
     "prettier": "^2.7.1",
     "typescript": "^4.7.4"
   },
   "dependencies": {
-<<<<<<< HEAD
-    "@types/facebook-js-sdk": "^3.3.5",
-    "@types/google.maps": "^3.50.1",
-=======
+    "@types/facebook-js-sdk": "^3.3.6",
     "@types/google.maps": "^3.50.5",
-    "@types/perfect-scrollbar": "^0.7.0",
-    "@types/facebook-js-sdk": "^3.3.6",
->>>>>>> 2b711a2e
     "@types/jquery": "^3.5.14",
     "@types/perfect-scrollbar": "^0.7.0",
     "@types/pica": "^5.1.3",
@@ -38,13 +28,8 @@
     "@types/twitter-for-web": "0.0.2",
     "focus-trap": "^7.0.0",
     "qr-creator": "^1.0.0",
-<<<<<<< HEAD
     "reflect-metadata": "^0.1.13",
     "tabbable": "^6.0.0",
-    "tslib": "^2.4.0"
-=======
-    "tabbable": "^5.3.3",
     "tslib": "^2.4.1"
->>>>>>> 2b711a2e
   }
 }