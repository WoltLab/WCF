{
  "name": "@woltlab/wcf",
  "scripts": {
    "bundle-web-components": "npx esbuild ts/WoltLabSuite/WebComponent/index.ts --minify --bundle --watch --outfile=wcfsetup/install/files/js/WoltLabSuite/WebComponent.min.js"
  },
  "devDependencies": {
    "@typescript-eslint/eslint-plugin": "^8.7.0",
    "@typescript-eslint/parser": "^8.7.0",
    "esbuild": "^0.24.0",
    "eslint": "^9.11.1",
    "eslint-config-prettier": "^9.1.0",
    "prettier": "^3.3.3",
    "typescript": "^5.6.2"
  },
  "dependencies": {
    "@ckeditor/ckeditor5-inspector": "^4.1.0",
<<<<<<< HEAD
    "@fancyapps/ui": "^5.0.36",
    "@googlemaps/markerclusterer": "^2.0.15",
    "@types/facebook-js-sdk": "^3.3.7",
    "@types/google.maps": "^3.54.0",
    "@types/jquery": "^3.5.18",
    "@types/pica": "^5.1.3",
    "@types/prismjs": "^1.26.0",
    "@types/twitter-for-web": "0.0.3",
=======
    "@googlemaps/markerclusterer": "2.0.15",
    "@types/facebook-js-sdk": "^3.3.12",
    "@types/google.maps": "^3.58.1",
    "@types/jquery": "^3.5.30",
    "@types/pica": "5.1.3",
    "@types/prismjs": "^1.26.4",
    "@types/twitter-for-web": "0.0.6",
>>>>>>> 8eea0bbf
    "@woltlab/editor": "git+https://github.com/WoltLab/editor.git#efa5ffdc4a094c55ef015b29c9d5024649a8ea32",
    "@woltlab/visual-dom-diff": "git+https://github.com/WoltLab/visual-dom-diff.git#e5b51fce3157d1eda310566fc1f86101341d1fea",
    "@woltlab/zxcvbn": "git+https://github.com/WoltLab/zxcvbn.git#5b582b24e437f1883ccad3c37dae7c3c5f1e7da3",
    "focus-trap": "^7.6.0",
    "html-parsed-element": "^0.4.1",
    "perfect-scrollbar": "^1.5.5",
    "qr-creator": "^1.0.0",
    "reflect-metadata": "^0.2.2",
    "tabbable": "^6.2.0",
    "tslib": "^2.7.0"
  }
}<|MERGE_RESOLUTION|>--- conflicted
+++ resolved
@@ -14,16 +14,7 @@
   },
   "dependencies": {
     "@ckeditor/ckeditor5-inspector": "^4.1.0",
-<<<<<<< HEAD
     "@fancyapps/ui": "^5.0.36",
-    "@googlemaps/markerclusterer": "^2.0.15",
-    "@types/facebook-js-sdk": "^3.3.7",
-    "@types/google.maps": "^3.54.0",
-    "@types/jquery": "^3.5.18",
-    "@types/pica": "^5.1.3",
-    "@types/prismjs": "^1.26.0",
-    "@types/twitter-for-web": "0.0.3",
-=======
     "@googlemaps/markerclusterer": "2.0.15",
     "@types/facebook-js-sdk": "^3.3.12",
     "@types/google.maps": "^3.58.1",
@@ -31,7 +22,6 @@
     "@types/pica": "5.1.3",
     "@types/prismjs": "^1.26.4",
     "@types/twitter-for-web": "0.0.6",
->>>>>>> 8eea0bbf
     "@woltlab/editor": "git+https://github.com/WoltLab/editor.git#efa5ffdc4a094c55ef015b29c9d5024649a8ea32",
     "@woltlab/visual-dom-diff": "git+https://github.com/WoltLab/visual-dom-diff.git#e5b51fce3157d1eda310566fc1f86101341d1fea",
     "@woltlab/zxcvbn": "git+https://github.com/WoltLab/zxcvbn.git#5b582b24e437f1883ccad3c37dae7c3c5f1e7da3",
