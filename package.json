--- conflicted
+++ resolved
@@ -24,11 +24,7 @@
     "@types/twitter-for-web": "0.0.2",
     "focus-trap": "^6.7.1",
     "qr-creator": "^1.0.0",
-<<<<<<< HEAD
     "tabbable": "^5.2.1",
-    "tslib": "^2.3.1"
-=======
     "tslib": "^2.4.0"
->>>>>>> ddc54fdb
   }
 }