--- conflicted
+++ resolved
@@ -4,20 +4,12 @@
     "bundle-web-components": "npx esbuild ts/WoltLabSuite/WebComponent/index.ts --bundle --watch --outfile=wcfsetup/install/files/js/WoltLabSuite/WebComponent.js"
   },
   "devDependencies": {
-<<<<<<< HEAD
-    "@typescript-eslint/eslint-plugin": "^5.54.0",
-    "@typescript-eslint/parser": "^5.54.0",
-    "@woltlab/zxcvbn": "git+https://github.com/WoltLab/zxcvbn.git#5b582b24e437f1883ccad3c37dae7c3c5f1e7da3",
-    "esbuild": "^0.17.12",
-    "eslint": "^8.35.0",
-    "eslint-config-prettier": "^8.6.0",
-=======
     "@typescript-eslint/eslint-plugin": "^5.55.0",
     "@typescript-eslint/parser": "^5.55.0",
     "@woltlab/zxcvbn": "git+https://github.com/WoltLab/zxcvbn.git#5b582b24e437f1883ccad3c37dae7c3c5f1e7da3",
+    "esbuild": "^0.17.12",
     "eslint": "^8.36.0",
     "eslint-config-prettier": "^8.7.0",
->>>>>>> e41c782c
     "prettier": "^2.8.4",
     "typescript": "^4.9.5"
   },
