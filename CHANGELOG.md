--- conflicted
+++ resolved
@@ -66,12 +66,9 @@
 * Version system removed.
 * Support for query string based sessions in Frontend removed.
 * Language server system removed.
-<<<<<<< HEAD
 * Object type definition `com.woltlab.wcf.user.online.location` removed.
 * Object type definition `com.woltlab.wcf.page` removed.
-=======
 * Deprecated methods in `wcf\util\StringUtil` removed.
->>>>>>> 1d5f9363
 
 #### Documentation
 
