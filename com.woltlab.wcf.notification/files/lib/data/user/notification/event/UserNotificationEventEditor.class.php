--- conflicted
+++ resolved
@@ -14,11 +14,7 @@
  */
 class UserNotificationEventEditor extends DatabaseObjectEditor {
 	/**
-<<<<<<< HEAD
-	 * @see	DatabaseObjectDecorator::$baseClass
-=======
 	 * @see	wcf\data\DatabaseObjectDecorator::$baseClass
->>>>>>> ed524215
 	 */
 	protected static $baseClass = 'wcf\data\user\notification\event\UserNotificationEvent';
 }