--- conflicted
+++ resolved
@@ -15,11 +15,7 @@
  */
 class UserNotificationEditor extends DatabaseObjectEditor {
 	/**
-<<<<<<< HEAD
-	 * @see	DatabaseObjectDecorator::$baseClass
-=======
 	 * @see	wcf\data\DatabaseObjectDecorator::$baseClass
->>>>>>> ed524215
 	 */
 	protected static $baseClass = 'wcf\data\user\notification\UserNotification';
 	
