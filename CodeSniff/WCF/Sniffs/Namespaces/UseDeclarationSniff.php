<?php
namespace WCF\Sniffs\Namespaces;

use PHP_CodeSniffer\Sniffs\Sniff;
use PHP_CodeSniffer\Files\File;

/**
 * This sniff is based on Squiz_Sniffs_Classes_ClassFileNameSniff. Originally written
 * by Greg Sherwood <gsherwood@squiz.net> and released under the terms of the BSD Licence.
 * See: https://github.com/squizlabs/PHP_CodeSniffer/blob/master/CodeSniffer/Standards/PSR2/Sniffs/Namespaces/UseDeclarationSniff.php
 * 
 * @author  Tim Duesterhus
 * @license GNU Lesser General Public License <http://opensource.org/licenses/lgpl-license.php>
 * @package com.woltlab.wcf
 * @category    Community Framework
 */
<<<<<<< HEAD
class WCF_Sniffs_Namespaces_UseDeclarationSniff implements PHP_CodeSniffer_Sniff
=======
class UseDeclarationSniff implements Sniff
>>>>>>> 8d17de13
{


    /**
     * Returns an array of tokens this test wants to listen for.
     *
     * @return array
     */
    public function register()
    {
        return array(T_USE);

    }//end register()


    /**
     * Processes this test, when one of its tokens is encountered.
     *
     * @param PHP_CodeSniffer_File $phpcsFile The file being scanned.
     * @param int                  $stackPtr  The position of the current token in
     *                                        the stack passed in $tokens.
     *
     * @return void
     */
<<<<<<< HEAD
    public function process(PHP_CodeSniffer_File $phpcsFile, $stackPtr)
=======
    public function process(File $phpcsFile, $stackPtr)
>>>>>>> 8d17de13
    {
        if ($this->_shouldIgnoreUse($phpcsFile, $stackPtr) === true) {
            return;
        }

        $tokens = $phpcsFile->getTokens();

        // One space after the use keyword.
        if ($tokens[($stackPtr + 1)]['content'] !== ' ') {
            $error = 'There must be a single space after the USE keyword';
            $fix   = $phpcsFile->addFixableError($error, $stackPtr, 'SpaceAfterUse');
            if ($fix === true) {
                $phpcsFile->fixer->replaceToken(($stackPtr + 1), ' ');
            }
        }

        // Only one USE declaration allowed per statement.
        $next = $phpcsFile->findNext(array(T_COMMA, T_SEMICOLON), ($stackPtr + 1));
        if ($tokens[$next]['code'] === T_COMMA) {
            $error = 'There must be one USE keyword per declaration';
            $fix   = $phpcsFile->addFixableError($error, $stackPtr, 'MultipleDeclarations');
            if ($fix === true) {
                $phpcsFile->fixer->replaceToken($next, ';'.$phpcsFile->eolChar.'use ');
            }
        }

        // Leading NS_SEPARATOR must be omitted
        $next = $phpcsFile->findNext(array(T_NS_SEPARATOR, T_STRING), ($stackPtr + 1));
        if ($tokens[$next]['code'] === T_NS_SEPARATOR) {
            $error = 'Leading backslash must be omitted.';
            $phpcsFile->addError($error, $stackPtr, 'LeadingNSSeparator');
        }
        
        // Make sure this USE comes after the first namespace declaration.
        $prev = $phpcsFile->findPrevious(T_NAMESPACE, ($stackPtr - 1));
        if ($prev !== false) {
            $first = $phpcsFile->findNext(T_NAMESPACE, 1);
            if ($prev !== $first) {
                $error = 'USE declarations must go after the first namespace declaration';
                $phpcsFile->addError($error, $stackPtr, 'UseAfterNamespace');
            }
        }

        $end = $phpcsFile->findNext(T_SEMICOLON, ($stackPtr + 1));
        $next = $phpcsFile->findNext(T_WHITESPACE, ($end + 1), null, true);
        if ($tokens[$next]['code'] === T_USE) {
            $diff = $tokens[$next]['line'] - $tokens[$stackPtr]['line'] - 1;
            if ($diff !== 0) {
                $error = 'There must not be any blank lines between use statements; %s found;';
                $data = array($diff);
                $phpcsFile->addError($error, $stackPtr, 'SpaceBetweenUse', $data);
            }
        }
        
        // Only interested in the last USE statement from here onwards.
        $nextUse = $phpcsFile->findNext(T_USE, ($stackPtr + 1));
        while ($this->_shouldIgnoreUse($phpcsFile, $nextUse) === true) {
            $nextUse = $phpcsFile->findNext(T_USE, ($nextUse + 1));
            if ($nextUse === false) {
                break;
            }
        }

        if ($nextUse !== false) {
            return;
        }

        $end  = $phpcsFile->findNext(T_SEMICOLON, ($stackPtr + 1));
        $next = $phpcsFile->findNext(T_WHITESPACE, ($end + 1), null, true);

        if ($tokens[$next]['code'] === T_CLOSE_TAG) {
            return;
        }

        $diff = ($tokens[$next]['line'] - $tokens[$end]['line'] - 1);
        if ($diff !== 1) {
            if ($diff < 0) {
                $diff = 0;
            }

            $error = 'There must be one blank line after the last USE statement; %s found;';
            $data  = array($diff);
            $fix   = $phpcsFile->addFixableError($error, $stackPtr, 'SpaceAfterLastUse', $data);
            if ($fix === true) {
                if ($diff === 0) {
                    $phpcsFile->fixer->addNewline($end);
                } else {
                    $phpcsFile->fixer->beginChangeset();
                    for ($i = ($end + 1); $i < $next; $i++) {
                        if ($tokens[$i]['line'] === $tokens[$next]['line']) {
                            break;
                        }

                        $phpcsFile->fixer->replaceToken($i, '');
                    }

                    $phpcsFile->fixer->addNewline($end);
                    $phpcsFile->fixer->endChangeset();
                }
            }
        }//end if

    }//end process()


    /**
     * Check if this use statement is part of the namespace block.
     *
     * @param PHP_CodeSniffer_File $phpcsFile The file being scanned.
     * @param int                  $stackPtr  The position of the current token in
     *                                        the stack passed in $tokens.
     *
     * @return void
     */
<<<<<<< HEAD
    private function _shouldIgnoreUse(PHP_CodeSniffer_File $phpcsFile, $stackPtr)
=======
    private function _shouldIgnoreUse(File $phpcsFile, $stackPtr)
>>>>>>> 8d17de13
    {
        $tokens = $phpcsFile->getTokens();

        // Ignore USE keywords inside closures.
        $next = $phpcsFile->findNext(T_WHITESPACE, ($stackPtr + 1), null, true);
        if ($tokens[$next]['code'] === T_OPEN_PARENTHESIS) {
            return true;
        }

        // Ignore USE keywords for traits.
        if ($phpcsFile->hasCondition($stackPtr, array(T_CLASS, T_TRAIT)) === true) {
            return true;
        }

        return false;

    }//end _shouldIgnoreUse()


}//end class<|MERGE_RESOLUTION|>--- conflicted
+++ resolved
@@ -14,11 +14,7 @@
  * @package com.woltlab.wcf
  * @category    Community Framework
  */
-<<<<<<< HEAD
-class WCF_Sniffs_Namespaces_UseDeclarationSniff implements PHP_CodeSniffer_Sniff
-=======
 class UseDeclarationSniff implements Sniff
->>>>>>> 8d17de13
 {
 
 
@@ -43,11 +39,7 @@
      *
      * @return void
      */
-<<<<<<< HEAD
-    public function process(PHP_CodeSniffer_File $phpcsFile, $stackPtr)
-=======
     public function process(File $phpcsFile, $stackPtr)
->>>>>>> 8d17de13
     {
         if ($this->_shouldIgnoreUse($phpcsFile, $stackPtr) === true) {
             return;
@@ -162,11 +154,7 @@
      *
      * @return void
      */
-<<<<<<< HEAD
-    private function _shouldIgnoreUse(PHP_CodeSniffer_File $phpcsFile, $stackPtr)
-=======
     private function _shouldIgnoreUse(File $phpcsFile, $stackPtr)
->>>>>>> 8d17de13
     {
         $tokens = $phpcsFile->getTokens();
 
