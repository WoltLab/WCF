--- conflicted
+++ resolved
@@ -1445,13 +1445,10 @@
 	disableCoverPhoto TINYINT(1) NOT NULL DEFAULT 0,
 	disableCoverPhotoReason TEXT,
 	disableCoverPhotoExpires INT(10) NOT NULL DEFAULT 0,
-<<<<<<< HEAD
+	articles INT(10) NOT NULL DEFAULT 0,
 	positiveReactionsReceived MEDIUMINT(7) NOT NULL DEFAULT 0,
 	negativeReactionsReceived MEDIUMINT(7) NOT NULL DEFAULT 0,
 	neutralReactionsReceived MEDIUMINT(7) NOT NULL DEFAULT 0,
-=======
-	articles INT(10) NOT NULL DEFAULT 0,
->>>>>>> b9687d21
 	
 	KEY username (username),
 	KEY email (email),
