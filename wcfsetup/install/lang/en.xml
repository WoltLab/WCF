--- conflicted
+++ resolved
@@ -56,11 +56,10 @@
 		<item name="wcf.acp.application.cookieDomain.error.notValid"><![CDATA[Cookie domain does not match the domain entered above (sub-domains like “www” may be omitted).]]></item>
 		<item name="wcf.acp.application.domain"><![CDATA[Domain Settings]]></item>
 		<item name="wcf.acp.application.domainName"><![CDATA[Domain]]></item>
-<<<<<<< HEAD
 		<item name="wcf.acp.application.domainName.description"><![CDATA[If you’re accessing this app through “http://www.example.com/community/forum/”, please enter “www.example.com”.]]></item>
-		<item name="wcf.acp.application.domainName.error.containsPath"><![CDATA[Domain may not contain path components]]></item>
+		<item name="wcf.acp.application.domainName.error.containsPath"><![CDATA[Domain may not contain path components.]]></item>
 		<item name="wcf.acp.application.domainPath"><![CDATA[Path]]></item>
-		<item name="wcf.acp.application.domainPath.error.conflict"><![CDATA[This path is already taken by app “{$conflictApplication->getName()}”]]></item>
+		<item name="wcf.acp.application.domainPath.error.conflict"><![CDATA[This path is already taken by app “{$conflictApplication->getName()}”.]]></item>
 		<item name="wcf.acp.application.domainPath.description"><![CDATA[If you’re accessing this app through “http://www.example.com/community/forum/”, please enter “/community/forum/”.]]></item>
 		<item name="wcf.acp.application.edit"><![CDATA[Edit App]]></item>
 		<item name="wcf.acp.application.edit.title"><![CDATA[Edit App: “<a href="{link controller='Package' id=$application->packageID}{/link}">{$application->getPackage()->getName()}</a>”]]></item>
@@ -85,19 +84,6 @@
 		<item name="wcf.acp.article.publicationStatus.unpublished"><![CDATA[Unpublished]]></item>
 		<item name="wcf.acp.article.publicationStatus.published"><![CDATA[Published]]></item>
 		<item name="wcf.acp.article.publicationStatus.delayed"><![CDATA[Delayed publishing]]></item>
-=======
-		<item name="wcf.acp.application.domainName.description"><![CDATA[If you’re accessing this application through “http://www.example.com/community/forum/”, please enter “www.example.com”.]]></item>
-		<item name="wcf.acp.application.domainName.error.containsPath"><![CDATA[Domain may not contain path components.]]></item>
-		<item name="wcf.acp.application.domainPath"><![CDATA[Path]]></item>
-		<item name="wcf.acp.application.domainPath.error.conflict"><![CDATA[This path is already taken by application “{$conflictApplication->getName()}”.]]></item>
-		<item name="wcf.acp.application.domainPath.description"><![CDATA[If you’re accessing this application through “http://www.example.com/community/forum/”, please enter “/community/forum/”.]]></item>
-		<item name="wcf.acp.application.edit"><![CDATA[Edit Application]]></item>
-		<item name="wcf.acp.application.edit.title"><![CDATA[Edit Application: “<a href="{link controller='Package' id=$application->packageID}{/link}">{$application->getPackage()->getName()}</a>”]]></item>
-		<item name="wcf.acp.application.list"><![CDATA[Installed Applications]]></item>
-		<item name="wcf.acp.application.primaryApplication"><![CDATA[Primary Application]]></item>
-		<item name="wcf.acp.application.setAsPrimary"><![CDATA[Set As Primary Application]]></item>
-		<item name="wcf.acp.application.setAsPrimary.confirmMessage"><![CDATA[Do you really want to set “{$application->getPackage()->getName()}” as the primary application?]]></item>
->>>>>>> 7393cd65
 	</category>
 	
 	<category name="wcf.acp.attachment">
@@ -447,13 +433,8 @@
 		<item name="wcf.acp.group.assignment.button.add"><![CDATA[Add Automatic Assignment]]></item>
 		<item name="wcf.acp.group.assignment.button.list"><![CDATA[Automatic Assignments]]></item>
 		<item name="wcf.acp.group.assignment.conditions"><![CDATA[Conditions]]></item>
-<<<<<<< HEAD
-		<item name="wcf.acp.group.assignment.conditions.description"><![CDATA[Users need to fulfill the following conditions to be automatically added to the user group]]></item>
+		<item name="wcf.acp.group.assignment.conditions.description"><![CDATA[Users need to fulfill the following conditions to automatically be added to the user group]]></item>
 		<item name="wcf.acp.group.assignment.delete.confirmMessage"><![CDATA[Do you really want to delete the automatic user group assignment <span class="confirmationObject">{$assignment->title}</span>?]]></item>
-=======
-		<item name="wcf.acp.group.assignment.conditions.description"><![CDATA[Users need to fulfill the following conditions to automatically be added to the user group]]></item>
-		<item name="wcf.acp.group.assignment.delete.confirmMessage"><![CDATA[Do you really want to delete the automatic user group assignment “{$assignment->title}”?]]></item>
->>>>>>> 7393cd65
 		<item name="wcf.acp.group.assignment.edit"><![CDATA[Edit User Group Automatic Assignment]]></item>
 		<item name="wcf.acp.group.assignment.error.noConditions"><![CDATA[You have not chosen any condition.]]></item>
 		<item name="wcf.acp.group.assignment.list"><![CDATA[Automatic User Group Assignments]]></item>
@@ -527,15 +508,11 @@
 		<item name="wcf.acp.label.label"><![CDATA[Label]]></item>
 		<item name="wcf.acp.label.list"><![CDATA[Labels]]></item>
 		<item name="wcf.acp.label.group.groupName.description"><![CDATA[The title is visible for every user who can interact with the label group.]]></item>
-<<<<<<< HEAD
-		<item name="wcf.acp.label.group.groupDescription.description"><![CDATA[This optional description is visible in the Administration Control Panel only and is intended to help telling groups with the same title apart.]]></item>
+		<item name="wcf.acp.label.group.groupDescription.description"><![CDATA[This description is optional and only visible in the Administration Control Panel. It’s intended to help differentiate groups with the same title.]]></item>
 		<item name="wcf.acp.label.showOrder"><![CDATA[Display Order]]></item>
 		<item name="wcf.acp.label.showOrder.description"><![CDATA[Display order of the label in its label group. If you leave this field empty, the label will be placed at the last position.]]></item>
 		<item name="wcf.acp.label.sortAfterGroupFiltering"><![CDATA[If you only filter the label list by a certain label group, you can sort the labels in this group using drag and drop.]]></item>
 		<item name="wcf.acp.label.filter"><![CDATA[Filter]]></item>
-=======
-		<item name="wcf.acp.label.group.groupDescription.description"><![CDATA[This description is optional and only visible in the Administration Control Panel. It’s intended to help differentiate groups with the same title.]]></item>
->>>>>>> 7393cd65
 	</category>
 	
 	<category name="wcf.acp.language">
@@ -810,14 +787,7 @@
 		<item name="wcf.acp.option.error.controllerReplacementInvalidFormat"><![CDATA[You must provide aliases using “real-name=custom-name”, the line “{$urlControllerReplacementError}” violates it.]]></item>
 		<item name="wcf.acp.option.error.controllerReplacementUnknown"><![CDATA[The controller “{$urlControllerReplacementError}” is unknown.]]></item>
 		<item name="wcf.acp.option.error.tooHigh"><![CDATA[Exceeds the maximum value{if $option->maxvalue !== null} of {#$option->maxvalue}{/if}.]]></item>
-<<<<<<< HEAD
-		<item name="wcf.acp.option.error.tooLow"><![CDATA[Below the minimum value{if $option->minvalue !== null} of {#$option->minvalue}{/if}.]]></item>
-=======
 		<item name="wcf.acp.option.error.tooLow"><![CDATA[Under the minimum value{if $option->minvalue !== null} of {#$option->minvalue}{/if}.]]></item>
-		<item name="wcf.acp.option.export"><![CDATA[Download Options]]></item>
-		<item name="wcf.acp.option.export.download"><![CDATA[Download Options]]></item>
-		<item name="wcf.acp.option.export.download.description"><![CDATA[Downloads a backup of the configuration settings to your local machine. This is not a replacement for a backup!]]></item>
->>>>>>> 7393cd65
 		<item name="wcf.acp.option.http_enable_gzip"><![CDATA[Enable gzip-compression]]></item>
 		<item name="wcf.acp.option.http_enable_gzip.description"><![CDATA[Compresses content transferred to users, reduces traffic and page load time. Does not affect files, e.g. images.]]></item>
 		<item name="wcf.acp.option.http_enable_no_cache_headers"><![CDATA[Prevent browser-caching]]></item>
@@ -828,15 +798,6 @@
 		<item name="wcf.acp.option.image_adapter_type.gd"><![CDATA[Use GD Graphics Library (default)]]></item>
 		<item name="wcf.acp.option.image_adapter_type.imagick"><![CDATA[Use ImageMagick]]></item>
 		<item name="wcf.acp.option.image_adapter_type.description"><![CDATA[Library used for image processing, e.g. scaling uploaded images. “ImageMagick” is a lot faster, but is not available on every machine.]]></item>
-<<<<<<< HEAD
-=======
-		<item name="wcf.acp.option.import"><![CDATA[Restore Options]]></item>
-		<item name="wcf.acp.option.import.error.importFailed"><![CDATA[Unable to restore options.]]></item>
-		<item name="wcf.acp.option.import.success"><![CDATA[The options have been restored.]]></item>
-		<item name="wcf.acp.option.import.upload"><![CDATA[Upload Options]]></item>
-		<item name="wcf.acp.option.import.upload.description"><![CDATA[Upload previously downloaded options file.]]></item>
-		<item name="wcf.acp.option.importAndExport"><![CDATA[Save &amp; Restore Options]]></item>
->>>>>>> 7393cd65
 		<item name="wcf.acp.option.log_ip_address"><![CDATA[Store IP addresses]]></item>
 		<item name="wcf.acp.option.log_ip_address.description"><![CDATA[Stores IP addresses for user-created content, e.g. sessions, profiles, or forum posts.]]></item>
 		<item name="wcf.acp.option.mail_admin_address"><![CDATA[Administrator’s Email]]></item>
@@ -876,12 +837,7 @@
 		<item name="wcf.acp.option.session_validate_ip_address.description"><![CDATA[Enabling this validation might cause issues for users with a rotating IP address.]]></item>
 		<item name="wcf.acp.option.session_validate_user_agent"><![CDATA[Validate user-agent]]></item>
 		<item name="wcf.acp.option.session_enable_virtualization"><![CDATA[Allow session sharing]]></item>
-<<<<<<< HEAD
-		<item name="wcf.acp.option.session_enable_virtualization.description"><![CDATA[Users can login from multiple devices (PC, tablet, smartphone, etc) concurrently, all devices will share the same session. Disabling this will restrict users to only one device (session) at a time, causing all other device sessions to terminate. It is not recommended to disable this option.]]></item>
-=======
 		<item name="wcf.acp.option.session_enable_virtualization.description"><![CDATA[Users can login from multiple devices (desktop, tablet, smartphone, etc) concurrently, all devices will share the same session. Disabling this will restrict users to only one device (session) at a time, causing all the other device sessions to terminate. It is not recommended to disable this option.]]></item>
-		<item name="wcf.acp.option.show_clock"><![CDATA[Display current time in page footer]]></item>
->>>>>>> 7393cd65
 		<item name="wcf.acp.option.timezone"><![CDATA[Timezone]]></item>
 		<item name="wcf.acp.option.timezone.description"><![CDATA[The default timezone of your page.]]></item>
 		<item name="wcf.acp.option.user_online_timeout"><![CDATA[“Users Online” Timeout]]></item>
@@ -928,13 +884,8 @@
 		<item name="wcf.acp.option.module_smiley"><![CDATA[Smilies]]></item>
 		<item name="wcf.acp.option.category.message.censorship"><![CDATA[Censorship]]></item>
 		<item name="wcf.acp.option.censored_words"><![CDATA[Censored Words]]></item>
-<<<<<<< HEAD
-		<item name="wcf.acp.option.censored_words.description"><![CDATA[One word per Line. Using at least one of these words within a message causes an immediate rejection.<br>
+		<item name="wcf.acp.option.censored_words.description"><![CDATA[One word per line. Using at least one of these words within a message causes an immediate rejection.<br>
 <em>Use “*” to match parts: “wolt*” matches “woltlab”</em><br>
-=======
-		<item name="wcf.acp.option.censored_words.description"><![CDATA[One word per line. Using at least one of these words within a message causes an immediate rejection.<br />
-<em>Use “*” to match parts: “wolt*” matches “woltlab”</em><br />
->>>>>>> 7393cd65
 <em>Use “~” to find splitted parts: “wolt~” matches “wolt-lab”</em>]]></item>
 		<item name="wcf.acp.option.enable_censorship"><![CDATA[Enable censorship]]></item>
 		<item name="wcf.acp.option.enable_censorship.description"><![CDATA[Enables censorship for every message containing the words below.]]></item>
@@ -1153,7 +1104,8 @@
 		<item name="wcf.acp.option.paid_subscription_enable_tos_confirmation"><![CDATA[Users are required to accept your Terms of Service before purchasing]]></item>
 		<item name="wcf.acp.option.paid_subscription_tos_url"><![CDATA[Terms of Service URL]]></item>
 		<item name="wcf.acp.option.category.general.payment.paidSubscription"><![CDATA[Paid Subscriptions]]></item>
-<<<<<<< HEAD
+		<item name="wcf.acp.option.google_maps_api_key"><![CDATA[Browser API Key]]></item>
+		<item name="wcf.acp.option.google_maps_api_key.description"><![CDATA[Google provides a detailed description on how to get an API key <a href="{@$__wcf->getPath()}acp/dereferrer.php?url={'https://developers.google.com/maps/documentation/javascript/get-api-key'|rawurlencode}" class="externalURL">here</a>.]]></item>
 		<item name="wcf.acp.option.suffix.days"><![CDATA[Days]]></item>
 		<item name="wcf.acp.option.suffix.minutes"><![CDATA[Minutes]]></item>
 		<item name="wcf.acp.option.suffix.pixel"><![CDATA[Pixels]]></item>
@@ -1162,10 +1114,6 @@
 		<item name="wcf.acp.option.type.boolean.never"><![CDATA[Never]]></item>
 		<item name="wcf.acp.option.type.boolean.no"><![CDATA[No]]></item>
 		<item name="wcf.acp.option.type.boolean.yes"><![CDATA[Yes]]></item>
-=======
-		<item name="wcf.acp.option.google_maps_api_key"><![CDATA[Browser API Key]]></item>
-		<item name="wcf.acp.option.google_maps_api_key.description"><![CDATA[Google provides a detailed description on how to get an API key <a href="{@$__wcf->getPath()}acp/dereferrer.php?url={'https://developers.google.com/maps/documentation/javascript/get-api-key'|rawurlencode}" class="externalURL">here</a>.]]></item>
->>>>>>> 7393cd65
 	</category>
 	
 	<category name="wcf.acp.package">
@@ -1209,21 +1157,12 @@
 		<item name="wcf.acp.package.installation.step.update"><![CDATA[Updating “{$packageName}” …]]></item>
 		<item name="wcf.acp.package.installation.step.update.success"><![CDATA[Update completed]]></item>
 		<item name="wcf.acp.package.installedVersion"><![CDATA[Installed Version]]></item>
-<<<<<<< HEAD
 		<item name="wcf.acp.package.install.confirmMessage"><![CDATA[Do you really want to install the package <span class="confirmationObject">{@$package->getName()}</span>?]]></item>
-		<item name="wcf.acp.package.install.error.excludedPackages"><![CDATA[This package can’t be installed because of the following already installed packages:]]></item>
-		<item name="wcf.acp.package.install.error.excludedPackages.excludedPackage"><![CDATA[“{$excludedPackage}” ({$excludedPackage->package}){if $excludedPackage->excludedPackageVersion} (excluded version: {$excludedPackage->excludedPackageVersion}, installed version: {$excludedPackage->packageVersion}){/if}]]></item>
-		<item name="wcf.acp.package.install.error.excludingPackages"><![CDATA[The following, already installed packages prohibit installing this package:]]></item>
-		<item name="wcf.acp.package.install.error.excludingPackages.excludingPackage"><![CDATA[“{$excludingPackage}” ({$excludingPackage->package}){if $excludingPackage->excludedPackageVersion} (excluded version: {$excludingPackage->excludedPackageVersion}){/if}]]></item>
-		<item name="wcf.acp.package.install.error.missingRequirements"><![CDATA[Unable to resolve requirements of this package.]]></item>
-=======
-		<item name="wcf.acp.package.install.confirmMessage"><![CDATA[Do you really want to install the package “{@$package->getName()}”?]]></item>
 		<item name="wcf.acp.package.install.error.excludedPackages"><![CDATA[This package cannot be installed because the following packages are already installed:]]></item>
 		<item name="wcf.acp.package.install.error.excludedPackages.excludedPackage"><![CDATA[“{$excludedPackage}” ({$excludedPackage->package}){if $excludedPackage->excludedPackageVersion} (excluded version: {$excludedPackage->excludedPackageVersion}, installed version: {$excludedPackage->packageVersion}){/if}.]]></item>
 		<item name="wcf.acp.package.install.error.excludingPackages"><![CDATA[The following packages that are currently installed prohibit installing this package:]]></item>
 		<item name="wcf.acp.package.install.error.excludingPackages.excludingPackage"><![CDATA[“{$excludingPackage}” ({$excludingPackage->package}){if $excludingPackage->excludedPackageVersion} (excluded version: {$excludingPackage->excludedPackageVersion}){/if}.]]></item>
 		<item name="wcf.acp.package.install.error.missingRequirements"><![CDATA[Unable to resolve the requirements of this package.]]></item>
->>>>>>> 7393cd65
 		<item name="wcf.acp.package.install.installingImportedStyle"><![CDATA[The uploaded file is a package containg a style.]]></item>
 		<item name="wcf.acp.package.install.optionalPackage.missingRequirements"><![CDATA[Unable to install, some or all required packages are not installed.]]></item>
 		<item name="wcf.acp.package.install.step.prepare"><![CDATA[Preparing Installation …]]></item>
@@ -1344,40 +1283,7 @@
 		<item name="wcf.acp.paidSubscription.user.delete.confirmMessage"><![CDATA[Do you really want to terminate the subscription <span class="confirmationObject">{$subscriptionUser->title|language}</span> for the user <span class="confirmationObject">{$subscriptionUser->username}</span>?]]></item>
 		<item name="wcf.acp.paidSubscription.user.add"><![CDATA[Manually Add Subscription]]></item>
 		<item name="wcf.acp.paidSubscription.error.noPaymentMethods"><![CDATA[Adding subscriptions requires at least one active payment provider for the option “Supported Payment Methods”.]]></item>
-<<<<<<< HEAD
 		<item name="wcf.acp.paidSubscription.delete.confirmMessage"><![CDATA[Do you really want to delete the paid subscription <span class="confirmationObject">{$subscription->title|language}</span>?]]></item>
-=======
-		<item name="wcf.acp.paidSubscription.delete.confirmMessage"><![CDATA[Do you really want to delete the paid subscription “{$subscription->title|language}”?]]></item>
-	</category>
-	
-	<category name="wcf.acp.pageMenu">
-		<item name="wcf.acp.pageMenu.add"><![CDATA[Add Menu Item]]></item>
-		<item name="wcf.acp.pageMenu.advanced"><![CDATA[Advanced]]></item>
-		<item name="wcf.acp.pageMenu.data"><![CDATA[General]]></item>
-		<item name="wcf.acp.pageMenu.delete.sure"><![CDATA[Do you really want to delete the menu item “{$__menuItem}” and all its descendants?]]></item>
-		<item name="wcf.acp.pageMenu.edit"><![CDATA[Edit Menu Item]]></item>
-		<item name="wcf.acp.pageMenu.footer"><![CDATA[Footer]]></item>
-		<item name="wcf.acp.pageMenu.header"><![CDATA[Header]]></item>
-		<item name="wcf.acp.pageMenu.isDisabled"><![CDATA[Disable menu item]]></item>
-		<item name="wcf.acp.pageMenu.landingPage.description"><![CDATA[The first menu item is always the website’s landing page, sort items to change it.]]></item>
-		<item name="wcf.acp.pageMenu.link"><![CDATA[Link]]></item>
-		<item name="wcf.acp.pageMenu.link.external"><![CDATA[External link]]></item>
-		<item name="wcf.acp.pageMenu.link.internal"><![CDATA[Internal link]]></item>
-		<item name="wcf.acp.pageMenu.list"><![CDATA[List Menu Items]]></item>
-		<item name="wcf.acp.pageMenu.menuItemController"><![CDATA[Controller]]></item>
-		<item name="wcf.acp.pageMenu.menuItemController.description"><![CDATA[If a page is not available in the selection above, you can enter the related controller manually. Enter the PHP class name including namespace, e.g. “wcf\page\DashboardPage”.]]></item>
-		<item name="wcf.acp.pageMenu.menuItemController.error.notValid"><![CDATA[Unable to find the provided class name.]]></item>
-		<item name="wcf.acp.pageMenu.menuItemLink"><![CDATA[Link]]></item>
-		<item name="wcf.acp.pageMenu.menuPosition"><![CDATA[Position]]></item>
-		<item name="wcf.acp.pageMenu.menuPosition.footer"><![CDATA[Footer]]></item>
-		<item name="wcf.acp.pageMenu.menuPosition.header"><![CDATA[Header]]></item>
-		<item name="wcf.acp.pageMenu.pageMenuItem"><![CDATA[Title]]></item>
-		<item name="wcf.acp.pageMenu.parentMenuItem"><![CDATA[Parent Menu Item]]></item>
-		<item name="wcf.acp.pageMenu.showOrder"><![CDATA[Display Order]]></item>
-		<item name="wcf.acp.pageMenu.menuItemParameters"><![CDATA[Parameters]]></item>
-		<item name="wcf.acp.pageMenu.menuItemPage"><![CDATA[Page]]></item>
-		<item name="wcf.acp.pageMenu.menuItemPage.description"><![CDATA[Choose the internal page you want to link.]]></item>
->>>>>>> 7393cd65
 	</category>
 	
 	<category name="wcf.acp.pluginStore">
@@ -1533,7 +1439,6 @@
 	<category name="wcf.acp.style">
 		<item name="wcf.acp.style.add"><![CDATA[Add Style]]></item>
 		<item name="wcf.acp.style.advanced"><![CDATA[Advanced Settings]]></item>
-<<<<<<< HEAD
 		<item name="wcf.acp.style.advanced.custom"><![CDATA[Own Declarations]]></item>
 		<item name="wcf.acp.style.advanced.individualScss"><![CDATA[Individual CSS and SCSS]]></item>
 		<item name="wcf.acp.style.advanced.individualScss.description"><![CDATA[Content will be appended to the style sheet and may contain pure CSS. Furthermore you can use SCSS including all Mixins provided by WoltLab Suite Core.]]></item>
@@ -1541,19 +1446,9 @@
 		<item name="wcf.acp.style.advanced.overrideScss"><![CDATA[SCSS Variables Override]]></item>
 		<item name="wcf.acp.style.advanced.overrideScss.description"><![CDATA[Allows you to override SCSS variables not available through the style editor itself. Syntax: “$variableName: variableValue;”, referred variables must be declared prior any attempt to read their value.]]></item>
 		<item name="wcf.acp.style.advanced.overrideScss.error"><![CDATA[Provided value was invalid, please verify these items:]]></item>
-		<item name="wcf.acp.style.advanced.overrideScss.error.notValid"><![CDATA[Input for “{$error[text]}” invalid]]></item>
-		<item name="wcf.acp.style.advanced.overrideScss.error.predefined"><![CDATA[Variable “{$error[text]}” is already defined by the style editor]]></item>
-		<item name="wcf.acp.style.advanced.overrideScss.error.unknown"><![CDATA[Variable “{$error[text]}” is not recognized]]></item>
-=======
-		<item name="wcf.acp.style.advanced.individualLess"><![CDATA[Individual CSS and LESS]]></item>
-		<item name="wcf.acp.style.advanced.individualLess.description"><![CDATA[Content will be appended to the style sheet and may contain pure CSS. Furthermore you can use LESS including all Mixins provided by Community Framework.]]></item>
-		<item name="wcf.acp.style.advanced.overrideLess"><![CDATA[LESS Variables Override]]></item>
-		<item name="wcf.acp.style.advanced.overrideLess.description"><![CDATA[Allows you to override LESS variables not available through the style editor itself. Syntax: “@variableName: variableValue;”, referred variables must be declared before any attempt to read their value.]]></item>
-		<item name="wcf.acp.style.advanced.overrideLess.error"><![CDATA[Provided value was invalid, please verify these items:]]></item>
-		<item name="wcf.acp.style.advanced.overrideLess.error.notValid"><![CDATA[Input for “{$error[text]}” invalid.]]></item>
-		<item name="wcf.acp.style.advanced.overrideLess.error.predefined"><![CDATA[Variable “{$error[text]}” is already defined by the style editor.]]></item>
-		<item name="wcf.acp.style.advanced.overrideLess.error.unknown"><![CDATA[Variable “{$error[text]}” is not recognized.]]></item>
->>>>>>> 7393cd65
+		<item name="wcf.acp.style.advanced.overrideScss.error.notValid"><![CDATA[Input for “{$error[text]}” invalid.]]></item>
+		<item name="wcf.acp.style.advanced.overrideScss.error.predefined"><![CDATA[Variable “{$error[text]}” is already defined by the style editor.]]></item>
+		<item name="wcf.acp.style.advanced.overrideScss.error.unknown"><![CDATA[Variable “{$error[text]}” is not recognized.]]></item>
 		<item name="wcf.acp.style.authorName"><![CDATA[Author]]></item>
 		<item name="wcf.acp.style.authorURL"><![CDATA[Website]]></item>
 		<item name="wcf.acp.style.button.exportStyle"><![CDATA[Start Export]]></item>
@@ -1618,16 +1513,12 @@
 		<item name="wcf.acp.style.packageName"><![CDATA[Package Identifier]]></item>
 		<item name="wcf.acp.style.packageName.description"><![CDATA[Enter a package identifier matching the pattern “tld.domain.packageName”. For example if you own the domain “example.com” and created a style called “Blue Sunrise”, you could pick “com.example.style.blueSunrise” as a valid and descriptive identifier.]]></item>
 		<item name="wcf.acp.style.packageName.error.notValid"><![CDATA[Package Identifier is invalid.]]></item>
-<<<<<<< HEAD
-		<item name="wcf.acp.style.packageName.error.reserved"><![CDATA[Package Identifiers cannot begin with “com.woltlab.”]]></item>
+		<item name="wcf.acp.style.packageName.error.reserved"><![CDATA[Package Identifiers cannot begin with “com.woltlab.”.]]></item>
 		<item name="wcf.acp.style.protected"><![CDATA[This style is protected and editing is limited; You can <a class="jsStaticDialog" data-dialog-id="styleDisableProtection">disable this protection</a>.]]></item>
 		<item name="wcf.acp.style.protected.confirm"><![CDATA[Disable protection]]></item>
 		<item name="wcf.acp.style.protected.description"><![CDATA[Imported and installed styles are automatically protected to prevent editing the original declaration, preserving the ability to update this style. You may disable this protection and recover full editing permissions, but it can no longer be updated.<br><br>It is neither recommended nor necessary to remove the protection in most cases, styles can still be fully customized while preserving the preset declarations.<br><br>Please save any unsaved changes before proceeding.]]></item>
 		<item name="wcf.acp.style.protected.less"><![CDATA[Read only]]></item>
 		<item name="wcf.acp.style.protected.title"><![CDATA[Disable Protection]]></item>
-=======
-		<item name="wcf.acp.style.packageName.error.reserved"><![CDATA[Package Identifiers cannot begin with “com.woltlab.”.]]></item>
->>>>>>> 7393cd65
 		<item name="wcf.acp.style.styleDate"><![CDATA[Date]]></item>
 		<item name="wcf.acp.style.styleDescription"><![CDATA[Description]]></item>
 		<item name="wcf.acp.style.styleName"><![CDATA[Name]]></item>
@@ -1645,13 +1536,8 @@
 	<category name="wcf.acp.tag">
 		<item name="wcf.acp.tag.add"><![CDATA[Add Tag]]></item>
 		<item name="wcf.acp.tag.edit"><![CDATA[Edit Tag]]></item>
-<<<<<<< HEAD
 		<item name="wcf.acp.tag.delete.sure"><![CDATA[Do you really want to delete the tag <span class="confirmationObject">{$tag}</span>?]]></item>
-		<item name="wcf.acp.tag.error.languageID.notFound"><![CDATA[Selected language is invalid]]></item>
-=======
-		<item name="wcf.acp.tag.delete.sure"><![CDATA[Do you really want to delete the tag “{$tag}”?]]></item>
 		<item name="wcf.acp.tag.error.languageID.notFound"><![CDATA[Selected language is invalid.]]></item>
->>>>>>> 7393cd65
 		<item name="wcf.acp.tag.languageID"><![CDATA[Language]]></item>
 		<item name="wcf.acp.tag.list"><![CDATA[Tags]]></item>
 		<item name="wcf.acp.tag.list.search"><![CDATA[Search Tags]]></item>
@@ -1690,15 +1576,9 @@
 		<item name="wcf.acp.template.group.parentTemplateGroupID.error.notValid"><![CDATA[The specified Parent Template Group is invalid.]]></item>
 		<item name="wcf.acp.template.group.delete.sure"><![CDATA[Do you really want to remove the template group <span class="confirmationObject">{$templateGroup->templateGroupName}</span>?]]></item>
 		<item name="wcf.acp.template.source"><![CDATA[Template Source Code]]></item>
-<<<<<<< HEAD
-		<item name="wcf.acp.template.name.error.notUnique"><![CDATA[This name is already taken by a different template]]></item>
-		<item name="wcf.acp.template.name.error.notValid"><![CDATA[The specified name is invalid]]></item>
-		<item name="wcf.acp.template.delete.sure"><![CDATA[Do you really want to delete the template <span class="confirmationObject">{$template->templateName}</span>?]]></item>
-=======
 		<item name="wcf.acp.template.name.error.notUnique"><![CDATA[This name is already taken by a different template.]]></item>
 		<item name="wcf.acp.template.name.error.notValid"><![CDATA[The specified name is invalid.]]></item>
-		<item name="wcf.acp.template.delete.sure"><![CDATA[Do you really want to delete the template “{$template->templateName}”?]]></item>
->>>>>>> 7393cd65
+		<item name="wcf.acp.template.delete.sure"><![CDATA[Do you really want to delete the template <span class="confirmationObject">{$template->templateName}</span>?]]></item>
 	</category>
 	
 	<category name="wcf.acp.user">
@@ -2406,7 +2286,6 @@
 		<item name="wcf.global.error.permissionDenied.title"><![CDATA[Access denied.]]></item>
 		<item name="wcf.global.error.timeout"><![CDATA[Did not receive a response from server, request aborted.]]></item>
 		<item name="wcf.global.error.title"><![CDATA[Error Message]]></item>
-<<<<<<< HEAD
 		<item name="wcf.global.exception.explanation"><![CDATA[<p class="exceptionSubtitle">What happened?</p>
 <p class="exceptionText">An error has occured while trying to handle your request and execution has been terminated. Please forward the above error code to the site administrator.</p>
 <p class="exceptionText">&nbsp;</p> <!-- required to ensure spacing after copy & paste -->
@@ -2418,10 +2297,7 @@
 <p class="exceptionText">Notice: The error code was randomly generated and has no use beyond looking up the full message.</p>]]></item>
 		<item name="wcf.global.exception.title"><![CDATA[An error has occured]]></item>
 		<item name="wcf.global.exception.subtitle"><![CDATA[Internal error code: <span class="exceptionInlineCodeWrapper"><span class="exceptionInlineCode">{$exceptionID}</span></span>]]></item>
-		<item name="wcf.global.success"><![CDATA[The action has been successfully completed.]]></item>
-=======
 		<item name="wcf.global.success"><![CDATA[The action has been completed successfully.]]></item>
->>>>>>> 7393cd65
 		<item name="wcf.global.success.add"><![CDATA[The entry has been saved.]]></item>
 		<item name="wcf.global.success.edit"><![CDATA[Your changes have been saved.]]></item>
 		<item name="wcf.global.language.noSelection"><![CDATA[No Selection]]></item>
@@ -2785,102 +2661,8 @@
 		<item name="wcf.page.pagePosition"><![CDATA[Page {#$pageNo} of {#$pages}]]></item>
 		<item name="wcf.page.javascriptDisabled"><![CDATA[Your browser has JavaScript disabled. If you would like to use all features of this site, it is mandatory to enable JavaScript.]]></item>
 		<item name="wcf.page.requestedPage"><![CDATA[Requested Page]]></item>
-<<<<<<< HEAD
 		<item name="wcf.page.cookiePolicy.info"><![CDATA[This site uses cookies. By continuing to browse this site, you are agreeing to our use of cookies. <a href="{page}com.woltlab.wcf.CookiePolicy{/page}">More details</a>]]></item>
 		<item name="wcf.page.copyright"><![CDATA[<a href="https://www.woltlab.com" rel="nofollow"{if EXTERNAL_LINK_TARGET_BLANK} target="_blank"{/if}>Powered by <strong>WoltLab Suite&trade;{if SHOW_VERSION_NUMBER} {@WCF_VERSION}{/if}</strong></a>]]></item>
-=======
-		<item name="wcf.page.privacyPolicy"><![CDATA[Privacy Policy]]></item>
-		<item name="wcf.page.privacyPolicy.text"><![CDATA[<p>We, the Operators of this Website, provide it as a public service to our users.</p>
-
-<p>Your privacy is important to the us. Our goal is to provide you with a personalized online experience that provides you with the information, resources, and services that are most relevant and helpful to you. This Privacy Policy has been written to describe the conditions under which this web site is being made available to you. The Privacy Policy discusses, among other things, how data obtained during your visit to this web site may be collected and used. We strongly recommend that you read the Privacy Policy carefully. By using this web site, you agree to be bound by the terms of this Privacy Policy. If you do not accept the terms of the Privacy Policy, you are directed to discontinue accessing or otherwise using the web site or any materials obtained from it. If you are dissatisfied with the web site, by all means contact us; otherwise, your only recourse is to disconnect from this site and refrain from visiting the site in the future.</p>
-
-<p>The process of maintaining a web site is an evolving one, and the Operators may decide at some point in the future, without advance notice, to modify the terms of this Privacy Policy. Your use of the web site, or materials obtained from the web site, indicates your assent to the Privacy Policy at the time of such use. The effective Privacy Policy will be posted on the web site, and you should check upon every visit for any changes.</p>
-
-<h2>Sites Covered by this Privacy Policy</h2>
-
-<p>This Privacy Policy applies to all the Operators-maintained web sites, domains, information portals, and registries.</p>
-
-<h2>Children’s Privacy</h2>
-
-<p>The Operators are committed to protecting the privacy needs of children, and we encourage parents and guardians to take an active role in their children’s online activities and interests. The Operators do not intentionally collect information from minors, and the Operators do not target its web site to children.</p>
-
-<h2>Links to Non-Operators Web Sites</h2>
-
-<p>The Operators’s web sites may provide links to third-party web sites for the convenience of our users. If you access those links, you will leave the Operators’s web site. the Operators do not control these third-party websites and cannot represent that their policies and practices will be consistent with this Privacy Policy. For example, other web sites may collect or use personal information about you in a manner different from that described in this document. Therefore, you should use other web sites with caution, and you do so at your own risk. We encourage you to review the privacy policy of any web site before submitting personal information.</p>
-
-<h2>Types of Information We Collect</h2>
-
-<h3>Non-Personal Information</h3>
-
-<p>Non-personal information is data about usage and service operation that is not directly associated with a specific personal identity. The Operators may collect and analyze non-personal information to evaluate how visitors use the Operators’s web sites.</p>
-
-<h3>Aggregate Information</h3>
-
-<p>The Operators may gather aggregate information, which refers to information your computer automatically provides to us and that cannot be tied back to you as a specific individual. Examples include referral data (the web sites you visited just before and just after our site), the pages viewed, time spent at our Web site, and Internet Protocol (IP) addresses. An IP address is a number that is automatically assigned to your computer whenever you access the Internet. For example, when you request a page from one of our sites, our servers log your IP address to create aggregate reports on user demographics and traffic patterns and for purposes of system administration.</p>
-
-<h3>Log Files</h3>
-
-<p>Every time you request or download a file from the web site, the Operators may store data about these events and your IP address in a log file. The Operators may use this information to analyze trends, administer the web site, track users’ movements, and gather broad demographic information for aggregate use or for other business purposes.</p>
-
-<h3>Cookies</h3>
-
-<p>Our site may use a feature of your browser to set a “cookie” on your computer. Cookies are small packets of information that a web site’s computer stores on your computer. The Operators’s web sites can then read the cookies whenever you visit our site. We may use cookies in a number of ways, such as to save your password so you don’t have to re-enter it each time you visit our site, to deliver content specific to your interests and to track the pages you’ve visited. These cookies allow us to use the information we collect to customize your experience so that your visit to our site is as relevant and as valuable to you as possible.</p>
-
-<p>Most browser software can be set up to deal with cookies. You may modify your browser preference to provide you with choices relating to cookies. You have the choice to accept all cookies, to be notified when a cookie is set or to reject all cookies. If you choose to reject cookies, certain of the functions and conveniences of our web site may not work properly, and you may be unable to use those of the Operators’s services that require registration in order to participate, or you will have to re-register each time you visit our site. Most browsers offer instructions on how to reset the browser to reject cookies in the “Help” section of the toolbar. We do not link non-personal information from cookies to personally identifiable information without your permission.</p>
-
-<h3>Personal Information</h3>
-
-<p>Personal information is information that is associated with your name or personal identity. The Operators use personal information to better understand your needs and interests and to provide you with better service. On some of the Operators web pages, you may be able to request information, subscribe to mailing lists, participate in online discussions, collaborate on documents, provide feedback, submit information into registries, register for events, apply for membership, or join technical committees or working groups. The types of personal information you provide to us on these pages may include name, address, phone number, e-mail address, user IDs, passwords, billing information, or credit card information.</p>
-
-<h3>Members-Only Web Sites</h3>
-
-<p>Information you provide on Operators’s membership applications is used to create a member profile, and some information may be shared with other of the Operators’s individual member representatives and organizations. Member contact information may be provided to other members on a secure web site to encourage and facilitate collaboration, research, and the free exchange of information among the Operators’s members, but we expressly prohibit members from using member contact information to send unsolicited commercial correspondence. The Operators’s members may automatically be added to the Operators’s mailing lists. From time to time, member information may be shared with event organizers and/or other organizations that provide additional benefits to the Operators’s members. By providing us with your personal information on the membership application, you expressly consent to our storing, processing, and distributing your information for these purposes.</p>
-
-<h2>How We Use Your Information</h2>
-
-<p>The Operators may use non-personal data that is aggregated for reporting about the Operators’s web site usability, performance, and effectiveness. It may be used to improve the experience, usability, and content of the site.</p>
-
-<p>The Operators may use personal information to provide services that support the activities of the Operators’s members and their collaboration on the Operators’s standards and projects. When accessing the Operators’s members-only web pages, your personal user information may be tracked by the Operators in order to support collaboration, ensure authorized access, and enable communication between members.</p>
-
-<p>Credit card information may be collected to facilitate membership applications; or if you purchase a product or service from our website, such information will not be kept longer than necessary for providing the services requested. Credit card numbers are used only for processing payment and are not used for other purposes. Payment processing services may be provided by a third-party payment service, and a management company external to the Operators may provide support for the financial activities of the Operators. the Operators may share your personal information with its partners to facilitate these transactions.</p>
-
-<h2>Information Sharing</h2>
-
-<p>The Operators does not sell, rent, or lease any individual’s personal information or lists of email addresses to anyone for marketing purposes, and we take commercially reasonable steps to maintain the security of this information. However, the Operators reserve the right to supply any such information to any organization into which the Operators may merge in the future or to which it may make any transfer in order to enable a third party to continue part or all of its mission. We also reserve the right to release personal information to protect our systems or business, when we reasonably believe you to be in violation of our Terms of Use or if we reasonably believe you to have initiated or participated in any illegal activity. In addition, please be aware that in certain circumstances, the Operators may be obligated to release your personal information pursuant to judicial or other government subpoenas, warrants, or other orders.</p>
-
-<p>In keeping with our open process, the Operators may maintain publicly accessible archives for the majority of our activities. For example, posting an email to any of the Operators’s-hosted public mail lists or discussion forums, subscribing to one of our newsletters or registering for one of our public meetings may result in your email address becoming part of the publicly accessible archives.</p>
-
-<p>On some sites, anonymous users are allowed to post content and/or participate in forum discussions. In such a case, since no user name can be associated with such a user, the IP address number of a user is used as an identifier. When posting content or messages to a Operators site anonymously, your IP address may be revealed to the public.</p>
-
-<p>If you are a registered member of an Operators's website or email list, you should be aware that some items of your personal information may be visible to other members and to the public. The Operators’s member databases may retain information about your name, e-mail address, company affiliation (if an organizational member), and such other personal address and identifying data as you choose to supply. That data may be visible to other of the Operators’s members and to the public. Your name, e-mail address, and other information you may supply also may be associated in the Operators’s publicly accessible records with the Operators’s various committees, working groups, and similar activities that you join, in various places, including: (i) the permanently-posted attendance and membership records of those activities; (ii) documents generated by the activity, which may be permanently archived; and, (iii) along with message content, in the permanent archives of the Operators’s e-mail lists, which also may be public.</p>
-
-<p>Please remember that any information (including personal information) that you disclose in public areas of our web site, such as forums, message boards, and news groups, becomes public information that others may collect, circulate, and use. Because we cannot and do not control the acts of others, you should exercise caution when deciding to disclose information about yourself or others in public forums such as these.</p>
-
-<p>Given the international scope of the Operators websites, personal information may be visible to persons outside your country of residence, including to persons in countries that your own country’s privacy laws and regulations deem deficient in ensuring an adequate level of protection for such information. If you are unsure whether this Privacy Policy is in conflict with applicable local rules, you should not submit your information. If you are located within the European Union, you should note that your information will be transferred to the United States, which is deemed by the European Union to have inadequate data protection. Nevertheless, in accordance with local laws implementing European Union Directive 95/46/EC of 24 October 1995 (“EU Privacy Directive”) on the protection of individuals with regard to the processing of personal data and on the free movement of such data, individuals located in countries outside of the United States of America who submit personal information do thereby consent to the general use of such information as provided in this Privacy Policy and to its transfer to and/or storage in the United States of America.</p>
-
-<p>If you do not want your personal information collected and used by the Operators, please do not visit the Operators’s web site or apply for membership of any of the Operators' websites or email lists.</p>
-
-<h2>Access to and Accuracy of Member Information</h2>
-
-<p>The Operators are committed to keeping the personal information of our members accurate. All the information you have submitted to us can be verified and changed. In order to do this, please email us a request. We may provide members with online access to their own personal profiles, enabling them to update or delete information at any time. To protect our members’ privacy and security, we also may take reasonable steps to verify identity, such as a user ID and password, before granting access to modify personal profile data. Certain areas of the Operators’s web sites may limit access to specific individuals through the use of passwords or other personal identifiers; a password prompt is your indication that a members-only resource is being accessed.</p>
-
-<h2>Security</h2>
-
-<p>The Operators make every effort to protect personal information by users of the web site, including using firewalls and other security measures on its servers. No server, however, is 100% secure, and you should take this into account when submitting personal or confidential information about yourself on any web site, including this one. Much of the personal information is used in conjunction with member services such as collaboration and discussion, so some types of personal information such as your name, company affiliation, and email address will be visible to other the Operators’s members and to the public. The Operators assume no liability for the interception, alteration, or misuse of the information you provide. You alone are responsible for maintaining the secrecy of your personal information. Please use care when use access this web site and provide personal information.</p>
-
-<h2>Opting Out</h2>
-
-<p>From time to time the Operators may email you electronic newsletters, announcements, surveys or other information. If you prefer not to receive any or all of these communications, you may opt out by following the directions provided within the electronic newsletters and announcements.</p>
-
-<p>If you have questions regarding this privacy policy, please contact us.</p>
-
-<p><small><em>Source: <a rel="nofollow" href="http://forum-template.wikidot.com/legal:privacy-policy" target="_blank">forum-template.wikidot.com</a></em></small></p>
-]]></item>
-		<item name="wcf.page.cookiePolicy.info"><![CDATA[This site uses cookies. By continuing to browse this site, you are agreeing to our use of cookies. <a href="{link controller='CookiePolicy'}{/link}">More details</a>]]></item>
-		<item name="wcf.page.cookiePolicy"><![CDATA[Cookie Policy]]></item>
-		<item name="wcf.page.cookiePolicy.text"><![CDATA[<p>This website uses cookies required to operate and use this site. Below you will find an explanation on our cookie usage.</p>
->>>>>>> 7393cd65
-		
 		<item name="wcf.page.onlineLocation.com.woltlab.wcf.User"><![CDATA[User profile of <a href="{link controller='User' object=$user}{/link}" class="userLink" data-user-id="{@$user->userID}">{$user->username}</a>]]></item>
 	</category>
 	
@@ -3016,13 +2798,8 @@
 		<item name="wcf.user.option.error.tooShort"><![CDATA[The entered text is too short.]]></item>
 		<item name="wcf.user.option.error.validationFailed"><![CDATA[The entered text is invalid.]]></item>
 		<item name="wcf.user.option.error.birthdayTooYoung"><![CDATA[You’re not old enough. To register with this website you must be at least {#REGISTER_MIN_USER_AGE} years old.]]></item>
-<<<<<<< HEAD
-		<item name="wcf.user.option.error.censoredWordsFound"><![CDATA[Text contains censored words: {implode from=$censoredWords key=censoredWord item=number}{$censoredWord}{if $number > 1} ({#$number}×){/if}{/implode}]]></item>
+		<item name="wcf.user.option.error.censoredWordsFound"><![CDATA[Text contains censored words: {implode from=$censoredWords key=censoredWord item=number}{$censoredWord}{if $number > 1} ({#$number}×){/if}{/implode}.]]></item>
 		<item name="wcf.user.error.isBanned"><![CDATA[Your user account has been banned{if $__wcf->user->banExpires != 0} until {@$__wcf->user->banExpires|plainTime}{/if}{if $__wcf->user->banReason}: {@$__wcf->user->banReason|newlineToBreak}{else}.{/if}]]></item>
-=======
-		<item name="wcf.user.option.error.censoredWordsFound"><![CDATA[Text contains censored words: {implode from=$censoredWords key=censoredWord item=number}{$censoredWord}{if $number > 1} ({#$number}×){/if}{/implode}.]]></item>
-		<item name="wcf.user.error.isBanned"><![CDATA[Your user account has been banned{if $__wcf->user->banExpires != 0} until {@$__wcf->user->banExpires|plainTime}{/if}{if $__wcf->user->banReason}: {@$__wcf->user->banReason|htmlspecialchars|nl2br}{else}.{/if}]]></item>
->>>>>>> 7393cd65
 		<item name="wcf.user.access.everyone"><![CDATA[Everyone]]></item>
 		<item name="wcf.user.access.following"><![CDATA[Users I’m following]]></item>
 		<item name="wcf.user.access.nobody"><![CDATA[Nobody]]></item>
@@ -3395,14 +3172,7 @@
 		<item name="wcf.user.condition.notGroupIDs.description"><![CDATA[User is not a member of the selected user group(s).]]></item>
 		<item name="wcf.user.condition.notGroupIDs.error.groupIDsIntersection"><![CDATA[The selected user group(s) in “User in User Group(s)” and “User Not in User Group(s)” are conflicting.]]></item>
 		<item name="wcf.user.condition.registrationDate"><![CDATA[Registration Date]]></item>
-<<<<<<< HEAD
-		<item name="wcf.user.condition.registrationDateInterval"><![CDATA[Days since registration]]></item>
-=======
-		<item name="wcf.user.condition.registrationDate.error.endBeforeStart"><![CDATA[The end date is before the start date.]]></item>
-		<item name="wcf.user.condition.registrationDate.error.endNotValid"><![CDATA[The start date is not valid.]]></item>
-		<item name="wcf.user.condition.registrationDate.error.startNotValid"><![CDATA[The end date is not valid.]]></item>
 		<item name="wcf.user.condition.registrationDateInterval"><![CDATA[Days since Registration]]></item>
->>>>>>> 7393cd65
 		<item name="wcf.user.condition.state"><![CDATA[State]]></item>
 		<item name="wcf.user.condition.state.isBanned"><![CDATA[Banned]]></item>
 		<item name="wcf.user.condition.state.isBanned.error.conflict"><![CDATA[You cannot simultaneously select “Banned” and “Not banned”.]]></item>
