/**
 * Class and function collection for WCF ACP
 * 
 * @author	Alexander Ebert
 * @copyright	2001-2011 WoltLab GmbH
 * @license	GNU Lesser General Public License <http://opensource.org/licenses/lgpl-license.php>
 */

/**
 * Initialize WCF.ACP namespace
 */
WCF.ACP = {};

/**
 * Handles ACPMenu.
 *
 * @param	array		activeMenuItems
 */
WCF.ACP.Menu = function(activeMenuItems) { this.init(activeMenuItems); };
WCF.ACP.Menu.prototype = {
	/**
	 * Initializes ACPMenu.
	 *
	 * @param	array		activeMenuItems
	 */
	init: function(activeMenuItems) {
		this._headerNavigation = $('nav#mainMenu');
		this._sidebarNavigation = $('nav#sidebarMenu');
		
		this._prepareElements(activeMenuItems);
	},
	
	/**
	 * Resets all elements and binds event listeners.
	 */
	_prepareElements: function(activeMenuItems) {
		this._headerNavigation.find('li').removeClass('activeMenuItem');
		
		this._sidebarNavigation.find('div h1').each($.proxy(function(index, menuHeader) {
			$(menuHeader).click($.proxy(this._toggleItem, this));
		}, this));
		
		// close all navigation groups
		this._sidebarNavigation.find('div div').each(function() {
			$(this).hide();
		});
		
		this._headerNavigation.find('li').click($.proxy(this._toggleSidebar, this));
		
		if (activeMenuItems.length === 0) {
			this._renderSidebar(this._headerNavigation.find('li:first').data('menuItem'), []);
		}
		else {
			this._renderSidebar('', activeMenuItems);
		}
	},
	
	/**
	 * Toggles a navigation group entry.
	 */
	_toggleItem: function(event) {
		var $menuItem = $(event.target);
		
		$menuItem.next().stop(true, true).toggle('blind', { }, 200).end().toggleClass('activeMenuItem');
	},
	
	/**
	 * Handles clicks on main menu.
	 *
	 * @param	object		event
	 */
	_toggleSidebar: function(event) {
		if ($(event.target).hasClass('activeMenuItem')) {
			return;
		}
		
		this._renderSidebar($(event.target).data('menuItem'), []);
	},
	
	/**
	 * Renders sidebar including highlighting of currently active menu items.
	 *
	 * @param	string		menuItem
	 * @param	array		activeMenuItems
	 */
	_renderSidebar: function(menuItem, activeMenuItems) {
		// reset visible and active items
		this._headerNavigation.find('li').removeClass('activeMenuItem');
		this._sidebarNavigation.find('div.menuContainer').hide();
		
		if (activeMenuItems.length === 0) {
			// show active menu
			this._headerNavigation.find('li[data-menuItem="' + menuItem + '"]').addClass('activeMenuItem');
			this._sidebarNavigation.find('div[data-parentMenuItem="' + menuItem + '"]').show();
		}
		else {
			// open menu by active menu items, first element is always a head navigation item
			menuItem = activeMenuItems.shift();
			
			this._headerNavigation.find('li[data-menuItem="' + menuItem + '"]').addClass('activeMenuItem');
			this._sidebarNavigation.find('div[data-parentMenuItem="' + menuItem + '"]').show();
			
			for (var $i = 0, $size = activeMenuItems.length; $i < $size; $i++) {
				var $item = activeMenuItems[$i];
				
				if ($.wcfIsset($item)) {
					var $menuItem = $('#' + $.wcfEscapeID($item));
					
					if ($menuItem.getTagName() === 'ul') {
						$menuItem.parent('div').show().prev().addClass('activeMenuItem');
					}
					else {
						$menuItem.addClass('activeMenuItem');
					}
				}
			}
		}
	}
};

/**
 * Handles package installation dialog.
 * 
 * @param	string		actionName
 * @param	integer		queueID
 * @param	boolean		initialize
 */
WCF.ACP.PackageInstallation = function(actionName, queueID, initialize) { this.init(actionName, queueID, initialize); };
WCF.ACP.PackageInstallation.prototype = {
	/**
	 * package installation type
	 * 
	 * @var	string
	 */
	_actionName: '',
	
	/**
	 * package installation dialog
	 *
	 * @var	object
	 */
	_dialog: null,
	
	/**
	 * queue id
	 *
	 * @var	integer
	 */
	_queueID: 0,
	
	/**
	 * Initializes package installation.
	 * 
	 * @param	string		actionName
	 * @param	integer		queueID
	 * @param	boolean		initialize
	 */
	init: function(actionName, queueID, initialize) {
		this._actionName = WCF.String.ucfirst(actionName) + 'Package';
		this._queueID = queueID;
		
		if (initialize) {
			$('#submitButton').click($.proxy(function(event) {
				this.prepareInstallation();
				return false;
			}, this));
		}
	},
	
	/**
	 * Prepares installation dialog.
	 */
	prepareInstallation: function() {
		WCF.showAJAXDialog('packageInstallationDialog', true, {
			ajax: {
				url: 'index.php?action=' + this._actionName + '&t=' + SECURITY_TOKEN + SID_ARG_2ND,
				type: 'POST',
				data: { queueID: this._queueID, step: 'prepare' },
				success: $.proxy(this._handleResponse, this)
			},
			preventClose: true,
			hideTitle: true
		});
	},
	
	/**
	 * Executes response instructions.
	 */
	_handleResponse: function() {
		if (this._dialog == null) {
			this._dialog = $('#packageInstallationDialog');
		}
		
		var $data = this._dialog.data('responseData');
		
		// receive new queue id
		if ($data.queueID) {
			this._queueID = $data.queueID;
		}
		
		// update progress
		if ($data.progress) {
			$('#packageInstallationProgress').attr('value', $data.progress).text($data.progress + '%');
		}
		
		// handle success
		if ($data.step == 'success') {
			var $id = WCF.getRandomID();
			$('#packageInstallationInnerContent').append('<div class="formSubmit"><input type="button" id="' + $id + '" value="Weiter" /></div>');
			
			$('#' + $id).click($.proxy(function() {
				window.location.href = "index.php?page=PackageList" + SID_ARG_2ND;
			}, this));
			
			$('#packageInstallationInnerContentContainer').wcfBlindIn();
			
			return;
		}
		
		// update template
		if ($data.template && !$data.ignoreTemplate) {
			this._dialog.html($data.template);
		}
		
		// update action
		if ($data.currentAction) {
			$('#packageInstallationAction').text($data.currentAction);
		}
		
		// handle inner template
		if ($data.innerTemplate) {
			$('#packageInstallationInnerContent').html($data.innerTemplate);
			
			// create button to handle next step
			if ($data.step && $data.node) {
				var $id = WCF.getRandomID();
				$('#packageInstallationInnerContent').append('<div class="formSubmit"><input type="button" id="' + $id + '" value="Weiter" /></div>');
				
				$('#' + $id).click($.proxy(function() {
					// collect form values
					var $additionalData = {};
					$('#packageInstallationInnerContent').find('input').each(function(index, inputElement) {
						$additionalData[$(inputElement).attr('name')] = $(inputElement).attr('value');
					});
					
					this._executeStep($data.step, $data.node, $additionalData);
				}, this));
			}
			
			$('#packageInstallationInnerContentContainer').wcfBlindIn();
			
			this._dialog.wcfDialog('redraw');
			return;
		}
		
		// purge content
		if ($('#packageInstallationInnerContent').children().length > 1) {
			$('#packageInstallationInnerContentContainer').wcfBlindOut('down', $.proxy(function() {
				$('#packageInstallationInnerContent').empty();
				this._dialog.wcfDialog('redraw');
				
				// execute next step
				if ($data.step && $data.node) {
					this._executeStep($data.step, $data.node);
				}
			}, this));
		}
		else {
			// execute next step
			if ($data.step && $data.node) {
				this._executeStep($data.step, $data.node);
			}
		}
	},
	
	/**
	 * Executes the next installation step.
	 * 
	 * @param	string		step
	 * @param	string		node
	 * @param	object		additionalData
	 */
	_executeStep: function(step, node, additionalData) {
		if (!additionalData) additionalData = {};
		
		var $data = $.extend({
				node: node,
				queueID: this._queueID,
				step: step
		}, additionalData);
		
		$.ajax({
			url: 'index.php?action=' + this._actionName + '&t=' + SECURITY_TOKEN + SID_ARG_2ND,
			dataType: 'json',
			type: 'POST',
			data: $data,
			success: $.proxy(function(data) {
				this._dialog.data('responseData', data);
				this._handleResponse();
			}, this),
			error: function(transport) {
				alert(transport.responseText);
			}
		});
	}
};

/**
 * Handles package uninstallation.
 * 
 * @param	jQuery		elements
 */
WCF.ACP.PackageUninstallation = function(elements) { this.init(elements); };
WCF.ACP.PackageUninstallation.prototype = {
	/**
	 * WCF.ACP.PackageInstallation object
	 * 
	 * @var	WCF.ACP.PackageInstallation
	 */
	_installation: null,
	
	/**
	 * Initializes package uninstallation.
	 * 
	 * @param	jQuery		elements
	 */
	init: function(elements) {
		if (elements.length == 0) return;
		
		// bind event listener
		elements.each($.proxy(function(index, element) {
			$(element).click($.proxy(this._createQueue, this));
		}, this));
	},
	
	/**
	 * Creates a new package uninstallation process.
	 * 
	 * @param	object		event
	 */
	_createQueue: function(event) {
		var $element = $(event.target);
		var packageID = $element.data('objectID');
		
		if (confirm(WCF.Language.get('wcf.acp.package.view.button.uninstall.sure'))) {
			this._installation = new WCF.ACP.PackageInstallation('uninstall', 0, false);
			
			// initialize dialog
			WCF.showAJAXDialog('packageInstallationDialog', true, {
				ajax: {
					url: 'index.php?action=UninstallPackage&t=' + SECURITY_TOKEN + SID_ARG_2ND,
					type: 'POST',
					data: { packageID: packageID, step: 'prepare' },
					success: $.proxy(this._installation._handleResponse, this._installation)
				},
				preventClose: true,
				hideTitle: true
			});
		}
	}
};

/**
 * Handles option selection.
 */
WCF.ACP.Options = function() { this.init(); };
WCF.ACP.Options.prototype = {
	/**
	 * Initializes options.
	 */
	init: function() {
		$('.enablesOptions').each($.proxy(this._initOption, this));
	},
	
	/**
	 * Initializes an option.
	 * 
	 * @param	integer		index
	 * @param	object		option
	 */
	_initOption: function(index, option) {
		// execute action on init
		this._change(option);
		
		// bind event listener
		$(option).change($.proxy(this._handleChange, this));
	},
	
	/**
	 * Applies whenever an option is changed.
	 * 
	 * @param	object		event
	 */
	_handleChange: function(event) {
		this._change($(event.target));
	},
	
	/**
	 * Enables or disables options on option value change.
	 * 
	 * @param	object		option
	 */
	_change: function(option) {
		option = $(option);
		
		var $disableOptions = eval(option.data('disableOptions'));
		var $enableOptions = eval(option.data('enableOptions'));
		
		// determine action by type
		switch(option.getTagName()) {
			case 'input':
				switch(option.attr('type')) {
					case 'checkbox':
						this._execute(option.attr('checked'), $disableOptions, $enableOptions);
					break;
					
					case 'radio':
						if (option.attr('checked')) {
							this._execute(true, $disableOptions, $enableOptions);
						}
					break;
				}
			break;
			
			case 'select':
				var $value = option.val();
				var $disableOptions = $enableOptions = [];
				
				if (option.data('disableOptions').length > 0) {
					for (var $index in option.data('disableOptions')) {
						var $item = option.data('disableOptions')[$index];
						
						if ($item.value == $value) {
							$disableOptions.push($item.option);
						}
					}
				}
				
				if (option.data('enableOptions').length > 0) {
					for (var $index in option.data('enableOptions')) {
						var $item = option.data('enableOptions')[$index];
						
						if ($item.value == $value) {
							$enableOptions.push($item.option);
						}
					}
				}
				
				this._execute(true, $disableOptions, $enableOptions);
			break;
		}
	},
	
	/**
	 * Enables or disables options.
	 * 
	 * @param	boolean		isActive
	 * @param	array		disableOptions
	 * @param	array		enableOptions
	 */
	_execute: function(isActive, disableOptions, enableOptions) {
		if (disableOptions.length > 0) {
			for (var $i = 0, $size = disableOptions.length; $i < $size; $i++) {
				var $target = disableOptions[$i];
				if ($.wcfIsset($target)) {
					if (isActive) {
						$('#' + $.wcfEscapeID($target)).disable().closest('dl').addClass('disabled');
					}
					else {
						$('#' + $.wcfEscapeID($target)).enable().closest('dl').removeClass('disabled');
					}
				}
			}
		}
		
		if (enableOptions.length > 0) {
			for (var $i = 0, $size = enableOptions.length; $i < $size; $i++) {
				var $target = enableOptions[$i];
				if ($.wcfIsset($target)) {
					if (isActive) {
						$('#' + $.wcfEscapeID($target)).enable().closest('dl').removeClass('disabled');
					}
					else {
						$('#' + $.wcfEscapeID($target)).disable().closest('dl').addClass('disabled');
					}
				}
			}
		}
	}
};

<<<<<<< HEAD
/**
 * Namespace for WCF.ACP.User
 */
WCF.ACP.User = {};

/**
 * UserList clipboard API
 */
WCF.ACP.User.List = function() { this.init(); };
WCF.ACP.User.List.prototype = {
	/**
	 * Initializes the UserList clipboard API.
	 */
=======
WCF.ACP.User = {};

WCF.ACP.User.List = function() { this.init(); };
WCF.ACP.User.List.prototype = {
>>>>>>> abc57dd7
	init: function() {
		$('body').bind('clipboardAction', $.proxy(this.handleClipboardEvent, this));
	},
	
<<<<<<< HEAD
	/**
	 * Event handler for clipboard editor item actions.
	 */
=======
>>>>>>> abc57dd7
	handleClipboardEvent: function(event, type, actionName) {
		// ignore unrelated events
		if ((type != 'com.woltlab.wcf.user') || (actionName != 'user.delete')) return;
		
		var $item = $(event.target);
		this._delete($item);
	},
	
<<<<<<< HEAD
	/**
	 * Handle delete action.
	 * 
	 * @param	jQuery		item
	 */
=======
>>>>>>> abc57dd7
	_delete: function(item) {
		var $confirmMessage = item.data('internalData')['confirmMessage'];
		if (confirm($confirmMessage)) {
			WCF.Clipboard.sendRequest(item);
		}
	}
};<|MERGE_RESOLUTION|>--- conflicted
+++ resolved
@@ -487,9 +487,10 @@
 			}
 		}
 	}
+
+
 };
 
-<<<<<<< HEAD
 /**
  * Namespace for WCF.ACP.User
  */
@@ -503,22 +504,13 @@
 	/**
 	 * Initializes the UserList clipboard API.
 	 */
-=======
-WCF.ACP.User = {};
-
-WCF.ACP.User.List = function() { this.init(); };
-WCF.ACP.User.List.prototype = {
->>>>>>> abc57dd7
 	init: function() {
 		$('body').bind('clipboardAction', $.proxy(this.handleClipboardEvent, this));
 	},
 	
-<<<<<<< HEAD
 	/**
 	 * Event handler for clipboard editor item actions.
 	 */
-=======
->>>>>>> abc57dd7
 	handleClipboardEvent: function(event, type, actionName) {
 		// ignore unrelated events
 		if ((type != 'com.woltlab.wcf.user') || (actionName != 'user.delete')) return;
@@ -527,14 +519,11 @@
 		this._delete($item);
 	},
 	
-<<<<<<< HEAD
 	/**
 	 * Handle delete action.
 	 * 
 	 * @param	jQuery		item
 	 */
-=======
->>>>>>> abc57dd7
 	_delete: function(item) {
 		var $confirmMessage = item.data('internalData')['confirmMessage'];
 		if (confirm($confirmMessage)) {
