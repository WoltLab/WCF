--- conflicted
+++ resolved
@@ -1011,15 +1011,12 @@
 	_click: function(event) {
 		event.preventDefault();
 		
-<<<<<<< HEAD
-=======
 		if (this._button.classList.contains('disabled')) {
 			return;
 		}
 		
 		this._button.classList.add('disabled');
 		
->>>>>>> be005df2
 		if (this._dialog === null) {
 			new WCF.Action.Proxy({
 				autoSend: true,
