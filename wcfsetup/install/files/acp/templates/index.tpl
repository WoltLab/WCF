--- conflicted
+++ resolved
@@ -56,13 +56,12 @@
 	{if ENABLE_WOLTLAB_NEWS}
 		<div id="news" class="hidden tabMenuContent">
 			<div class="section">
-<<<<<<< HEAD
 				<div class="woltlabNewsfeed woltlabNewsfeed--loading">
 					<woltlab-core-loading-indicator size="48"></woltlab-core-loading-indicator>
 					<iframe
 						class="woltlabNewsfeed__iframe"
 						referrerpolicy="no-referrer"
-						sandbox
+						sandbox="allow-popups allow-popups-to-escape-sandbox"
 					></iframe>
 				</div>
 
@@ -97,14 +96,6 @@
 					updateColorScheme();
 				}
 				</script>
-=======
-				<iframe
-					id="woltlab_newsfeed"
-					src="https://newsfeed.woltlab.com/{if $__wcf->language->languageCode === 'de'}de{else}en{/if}_light.html"
-					referrerpolicy="no-referrer"
-					sandbox="allow-popups allow-popups-to-escape-sandbox"
-				></iframe>
->>>>>>> ff0b9e3d
 			</div>
 		</div>
 	{/if}
