{include file='header' pageTitle='wcf.acp.article.list'}

<script data-relocate="true">
	require(['Language', 'WoltLabSuite/Core/Controller/Clipboard', 'WoltLabSuite/Core/Ui/User/Search/Input', 'WoltLabSuite/Core/Acp/Ui/Article/InlineEditor'],
		function(Language, ControllerClipboard, UiUserSearchInput, AcpUiArticleInlineEditor) {
		Language.addObject({
			'wcf.acp.article.publicationStatus.unpublished': '{jslang}wcf.acp.article.publicationStatus.unpublished{/jslang}',
			'wcf.acp.article.setCategory': '{jslang}wcf.acp.article.setCategory{/jslang}',
			'wcf.message.status.deleted': '{jslang}wcf.message.status.deleted{/jslang}'
		});
		
		new UiUserSearchInput(elBySel('input[name="username"]'));
		new AcpUiArticleInlineEditor(0);
		
		ControllerClipboard.setup({
			hasMarkedItems: {if $hasMarkedItems}true{else}false{/if},
			pageClassName: 'wcf\\acp\\page\\ArticleListPage'
		});
	});
</script>

<header class="contentHeader">
	<div class="contentHeaderTitle">
		<h1 class="contentTitle">{lang}wcf.acp.article.list{/lang}{if $items} <span class="badge badgeInverse">{#$items}</span>{/if}</h1>
	</div>
	
	<nav class="contentHeaderNavigation">
		<ul>
			{if $availableLanguages|count > 1}
				<li><a href="#" class="button jsButtonArticleAdd">{icon name='plus'} <span>{lang}wcf.acp.article.add{/lang}</span></a></li>
			{else}
				<li><a href="{link controller='ArticleAdd'}{/link}" class="button">{icon name='plus'} <span>{lang}wcf.acp.article.add{/lang}</span></a></li>
			{/if}
			
			{event name='contentHeaderNavigation'}
		</ul>
	</nav>
</header>

<form method="post" action="{link controller='ArticleList'}{/link}">
	<section class="section">
		<h2 class="sectionTitle">{lang}wcf.global.filter{/lang}</h2>
		
		<div class="row rowColGap formGrid">
			<dl class="col-xs-12 col-md-4">
				<dt></dt>
				<dd>
					<select name="categoryID" id="categoryID">
						<option value="0">{lang}wcf.acp.article.category{/lang}</option>
						
						{foreach from=$categoryNodeList item=category}
							<option value="{$category->categoryID}"{if $category->categoryID == $categoryID} selected{/if}>{if $category->getDepth() > 1}{@"&nbsp;&nbsp;&nbsp;&nbsp;"|str_repeat:($category->getDepth() - 1)}{/if}{$category->getTitle()}</option>
						{/foreach}
					</select>
				</dd>
			</dl>
			
			<dl class="col-xs-12 col-md-4">
				<dt></dt>
				<dd>
					<input type="text" id="pageTitle" name="title" value="{$title}" placeholder="{lang}wcf.global.title{/lang}" class="long">
				</dd>
			</dl>
			
			<dl class="col-xs-12 col-md-4">
				<dt></dt>
				<dd>
					<input type="text" id="pageContent" name="content" value="{$content}" placeholder="{lang}wcf.acp.article.content{/lang}" class="long">
				</dd>
			</dl>
			
			<dl class="col-xs-12 col-md-4">
				<dt></dt>
				<dd>
					<input type="text" id="username" name="username" value="{$username}" placeholder="{lang}wcf.acp.article.author{/lang}" class="long">
				</dd>
			</dl>
			
			<dl class="col-xs-12 col-md-4">
				<dt></dt>
				<dd>
					<select name="publicationStatus" id="publicationStatus">
						<option value="-1">{lang}wcf.acp.article.publicationStatus{/lang}</option>
						
						<option value="0"{if $publicationStatus == 0} selected{/if}>{lang}wcf.acp.article.publicationStatus.unpublished{/lang}</option>
						<option value="1"{if $publicationStatus == 1} selected{/if}>{lang}wcf.acp.article.publicationStatus.published{/lang}</option>
						<option value="2"{if $publicationStatus == 2} selected{/if}>{lang}wcf.acp.article.publicationStatus.delayed{/lang}</option>
					</select>
				</dd>
			</dl>
			<dl class="col-xs-12 col-md-4">
				<dt></dt>
				<dd>
					<label><input type="checkbox" name="isDeleted" id="isDeleted" value="1"{if $isDeleted === 1} checked{/if}> {lang}wcf.acp.article.isDeleted{/lang}</label>
				</dd>
			</dl>
			
			{event name='filterFields'}
		</div>
		
		<div class="formSubmit">
			<input type="submit" value="{lang}wcf.global.button.submit{/lang}" accesskey="s">
			{csrfToken}
		</div>
	</section>
</form>

{hascontent}
	<div class="paginationTop">
		{content}
			{assign var='linkParameters' value=''}
			{if $categoryID}{capture append=linkParameters}&categoryID={@$categoryID}{/capture}{/if}
			{if $title}{capture append=linkParameters}&title={@$title|rawurlencode}{/capture}{/if}
			{if $content}{capture append=linkParameters}&content={@$content|rawurlencode}{/capture}{/if}
			{if $username}{capture append=linkParameters}&username={@$username|rawurlencode}{/capture}{/if}
			{if $publicationStatus != -1}{capture append=linkParameters}&publicationStatus={@$publicationStatus}{/capture}{/if}
			{if $isDeleted != -1}{capture append=linkParameters}&isDeleted=1{/capture}{/if}
			
			{pages print=true assign=pagesLinks controller="ArticleList" link="pageNo=%d&sortField=$sortField&sortOrder=$sortOrder$linkParameters"}
		{/content}
	</div>
{/hascontent}

{if $objects|count}
	<div class="section tabularBox">
		<table data-type="com.woltlab.wcf.article" class="table jsClipboardContainer">
			<thead>
				<tr>
					<th class="columnMark"><label><input type="checkbox" class="jsClipboardMarkAll"></label></th>
					<th class="columnID columnArticleID{if $sortField == 'articleID'} active {@$sortOrder}{/if}" colspan="2"><a href="{link controller='ArticleList'}pageNo={@$pageNo}&sortField=articleID&sortOrder={if $sortField == 'articleID' && $sortOrder == 'ASC'}DESC{else}ASC{/if}{@$linkParameters}{/link}">{lang}wcf.global.objectID{/lang}</a></th>
					<th class="columnText columnArticleTitle{if $sortField == 'title'} active {@$sortOrder}{/if}"><a href="{link controller='ArticleList'}pageNo={@$pageNo}&sortField=title&sortOrder={if $sortField == 'title' && $sortOrder == 'ASC'}DESC{else}ASC{/if}{@$linkParameters}{/link}">{lang}wcf.global.title{/lang}</a></th>
					<th class="columnDigits columnViews{if $sortField == 'views'} active {@$sortOrder}{/if}"><a href="{link controller='ArticleList'}pageNo={@$pageNo}&sortField=views&sortOrder={if $sortField == 'views' && $sortOrder == 'ASC'}DESC{else}ASC{/if}{@$linkParameters}{/link}">{lang}wcf.acp.article.views{/lang}</a></th>
					<th class="columnDate columnTime{if $sortField == 'time'} active {@$sortOrder}{/if}"><a href="{link controller='ArticleList'}pageNo={@$pageNo}&sortField=time&sortOrder={if $sortField == 'time' && $sortOrder == 'ASC'}DESC{else}ASC{/if}{@$linkParameters}{/link}">{lang}wcf.global.date{/lang}</a></th>
					
					{event name='columnHeads'}
				</tr>
			</thead>
			
			<tbody>
				{foreach from=$objects item=article}
					<tr class="jsArticleRow jsClipboardObject" data-object-id="{@$article->articleID}">
						<td class="columnMark"><input type="checkbox" class="jsClipboardItem" data-object-id="{@$article->articleID}"></td>
						<td class="columnIcon">
<<<<<<< HEAD
							<a href="{link controller='ArticleEdit' id=$article->articleID}{/link}" title="{lang}wcf.global.button.edit{/lang}" class="jsTooltip">{icon name='pencil'}</a>
=======
							{if $article->canEdit()}
								<a href="{link controller='ArticleEdit' id=$article->articleID}{/link}" title="{lang}wcf.global.button.edit{/lang}" class="jsTooltip"><span class="icon icon16 fa-pencil"></span></a>
							{else}
								<span class="icon icon16 fa-pencil disabled" title="{lang}wcf.global.button.edit{/lang}"></span>
							{/if}
>>>>>>> 5a75686f
							{if $article->canDelete()}
								<a href="#" class="jsButtonRestore jsTooltip" title="{lang}wcf.global.button.restore{/lang}" data-confirm-message-html="{lang __encode=true}wcf.acp.article.restore.confirmMessage{/lang}"{if !$article->isDeleted} style="display: none"{/if}>{icon name='arrows-rotate'}</a>
								<a href="#" class="jsButtonDelete jsTooltip" title="{lang}wcf.global.button.delete{/lang}" data-confirm-message-html="{lang __encode=true}wcf.acp.article.delete.confirmMessage{/lang}"{if !$article->isDeleted} style="display: none"{/if}>{icon name='xmark'}</a>
								<a href="#" class="jsButtonTrash jsTooltip" title="{lang}wcf.global.button.trash{/lang}" data-confirm-message-html="{lang __encode=true}wcf.acp.article.trash.confirmMessage{/lang}"{if $article->isDeleted} style="display: none"{/if}>{icon name='xmark'}</a>
							{else}
								<span class="disabled" title="{lang}wcf.global.button.delete{/lang}">
									{icon name='xmark'}
								</span>
							{/if}
							
							<a href="{$article->getLink()}" title="{lang}wcf.acp.article.button.viewArticle{/lang}" class="jsTooltip">{icon name='magnifying-glass'}</a>
							
							{event name='rowButtons'}
						</td>
						<td class="columnID columnArticleID">{@$article->articleID}</td>
						<td class="columnText columnArticleTitle">
							<div class="box48">
								<span>
									{if $article->getTeaserImage()}
										{@$article->getTeaserImage()->getElementTag(48)}
									{else}
										<img src="{@$__wcf->getPath()}images/placeholderTiny.png" style="width: 48px; height: 48px" alt="">
									{/if}
								</span>
								
								<div class="containerHeadline">
									{if $article->hasLabels()}
										<ul class="labelList" style="float: right; padding-left: 7px;">
											{foreach from=$article->getLabels() item=label}
												<li>{@$label->render()}</li>
											{/foreach}
										</ul>
									{/if}
									
									<h3>
										{if $article->isDeleted}<span class="badge label red jsIconDeleted">{lang}wcf.message.status.deleted{/lang}</span>{/if}
										{if $article->publicationStatus == 0}<span class="badge jsUnpublishedArticle">{lang}wcf.acp.article.publicationStatus.unpublished{/lang}</span>{/if}
										{if $article->publicationStatus == 2}<span class="badge" title="{$article->publicationDate|plainTime}">{lang}wcf.acp.article.publicationStatus.delayed{/lang}</span>{/if}
										<a href="{link controller='ArticleEdit' id=$article->articleID}{/link}" title="{lang}wcf.acp.article.edit{/lang}" class="jsTooltip">{$article->title}</a>
									</h3>
									<ul class="inlineList dotSeparated">
										{if $article->categoryID}
											<li class="jsArticleCategory">{$article->getCategory()->getTitle()}</li>
										{/if}
										
										{if $article->username}
											<li>
												{if $article->userID}
													<a href="{link controller='UserEdit' id=$article->userID}{/link}">{$article->username}</a>
												{else}
													{$article->username}
												{/if}
											</li>
										{/if}
									</ul>
								</div>
							</div>
						</td>
						<td class="columnDigits columnViews">{#$article->views}</td>
						<td class="columnDate columnTime">{@$article->time|time}</td>
						
						{event name='columns'}
					</tr>
				{/foreach}
			</tbody>
		</table>
	</div>
	
	<footer class="contentFooter">
		{hascontent}
			<div class="paginationBottom">
				{content}{@$pagesLinks}{/content}
			</div>
		{/hascontent}
		
		<nav class="contentFooterNavigation">
			<ul>
				{if $availableLanguages|count > 1}
					<li><a href="#" class="button jsButtonArticleAdd">{icon name='plus'} <span>{lang}wcf.acp.article.add{/lang}</span></a></li>
				{else}
					<li><a href="{link controller='ArticleAdd'}{/link}" class="button">{icon name='plus'} <span>{lang}wcf.acp.article.add{/lang}</span></a></li>
				{/if}
				
				{event name='contentFooterNavigation'}
			</ul>
		</nav>
	</footer>
{else}
	<p class="info">{lang}wcf.global.noItems{/lang}</p>
{/if}

{include file='articleAddDialog'}

{include file='footer'}<|MERGE_RESOLUTION|>--- conflicted
+++ resolved
@@ -141,15 +141,13 @@
 					<tr class="jsArticleRow jsClipboardObject" data-object-id="{@$article->articleID}">
 						<td class="columnMark"><input type="checkbox" class="jsClipboardItem" data-object-id="{@$article->articleID}"></td>
 						<td class="columnIcon">
-<<<<<<< HEAD
-							<a href="{link controller='ArticleEdit' id=$article->articleID}{/link}" title="{lang}wcf.global.button.edit{/lang}" class="jsTooltip">{icon name='pencil'}</a>
-=======
 							{if $article->canEdit()}
-								<a href="{link controller='ArticleEdit' id=$article->articleID}{/link}" title="{lang}wcf.global.button.edit{/lang}" class="jsTooltip"><span class="icon icon16 fa-pencil"></span></a>
+								<a href="{link controller='ArticleEdit' id=$article->articleID}{/link}" title="{lang}wcf.global.button.edit{/lang}" class="jsTooltip">{icon name='pencil'}</a>
 							{else}
-								<span class="icon icon16 fa-pencil disabled" title="{lang}wcf.global.button.edit{/lang}"></span>
+								<span class="disabled" title="{lang}wcf.global.button.edit{/lang}">
+									{icon name='pencil'}
+								</span>
 							{/if}
->>>>>>> 5a75686f
 							{if $article->canDelete()}
 								<a href="#" class="jsButtonRestore jsTooltip" title="{lang}wcf.global.button.restore{/lang}" data-confirm-message-html="{lang __encode=true}wcf.acp.article.restore.confirmMessage{/lang}"{if !$article->isDeleted} style="display: none"{/if}>{icon name='arrows-rotate'}</a>
 								<a href="#" class="jsButtonDelete jsTooltip" title="{lang}wcf.global.button.delete{/lang}" data-confirm-message-html="{lang __encode=true}wcf.acp.article.delete.confirmMessage{/lang}"{if !$article->isDeleted} style="display: none"{/if}>{icon name='xmark'}</a>
