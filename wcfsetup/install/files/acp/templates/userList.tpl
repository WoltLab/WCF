--- conflicted
+++ resolved
@@ -121,6 +121,10 @@
 										{if $user->accessible && $__wcf->session->getPermission('admin.user.canEditPassword')}
 											<li><a href="#" class="jsSendNewPassword">{lang}wcf.acp.user.action.sendNewPassword{/lang}</a></li>
 										{/if}
+									{/if}
+									
+									{if $user->editable}
+										<li><a href="{link controller='UserExportGdpr' id=$user->userID}{/link}">{lang}wcf.acp.user.exportGdpr{/lang}</a></li>
 									{/if}
 									
 									{if $user->deletable}
@@ -166,16 +170,6 @@
 								{if $user->getUserTitle()} <span class="badge userTitleBadge{if $user->getRank() && $user->getRank()->cssClassName} {@$user->getRank()->cssClassName}{/if}">{$user->getUserTitle()}</span>{/if}
 								{if $user->getRank() && $user->getRank()->rankImage} <span class="userRankImage">{@$user->getRank()->getImage()}</span>{/if}
 							{/if}
-<<<<<<< HEAD
-=======
-							{if $user->editable}
-								<a href="{link controller='UserExportGdpr' id=$user->userID}{/link}" title="{lang}wcf.acp.user.exportGdpr{/lang}" class="jsTooltip"><span class="icon icon16 icon-download-alt"></span></a>
-							{else}
-								<span class="icon icon16 icon-download-alt disabled" title="{lang}wcf.acp.user.exportGdpr{/lang}"></span>
-							{/if}
-							
-							{event name='rowButtons'}
->>>>>>> 0f690811
 						</td>
 						
 						{foreach from=$columnHeads key=column item=columnLanguageVariable}
