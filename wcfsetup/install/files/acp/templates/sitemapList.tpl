{include file='header' pageTitle='wcf.acp.menu.link.maintenance.sitemap'}

<script data-relocate="true">
	$(function() {
		new WCF.Action.Toggle('wcf\\data\\object\\type\\SitemapObjectTypeAction', '.sitemapObjectRow');
	});
</script>

<header class="contentHeader">
	<div class="contentHeaderTitle">
		<h1 class="contentTitle">{lang}wcf.acp.menu.link.maintenance.sitemap{/lang}</h1>
	</div>

	<nav class="contentHeaderNavigation">
		<ul>
			<li><button id="sitemapRebuildButton"><span class="icon icon16 fa-refresh"></span> <span>{lang}wcf.acp.rebuildData.com.woltlab.wcf.sitemap{/lang}</span></button></li>

			{event name='contentHeaderNavigation'}
		</ul>
	</nav>
</header>

<div class="info">{lang}wcf.acp.sitemap.submitToSearchEngines{/lang}</div>

<p class="info">{lang}wcf.acp.sitemap.cliInfo{/lang}</p>

{if $sitemapObjectTypes|count}
<<<<<<< HEAD
	<div class="section">
=======
	<div class="section tabularBox">
>>>>>>> 56ecf5cc
		<table class="table">
			<thead>
				<tr>
					<th class="columnTitle columnSitemap" colspan="2">{lang}wcf.acp.sitemap{/lang}</th>
					<th class="columnInteger columnPriority">{lang}wcf.acp.sitemap.priority{/lang}</th>
					<th class="columnText columnChangeFreq">{lang}wcf.acp.sitemap.changeFreq{/lang}</th>
					<th class="columnInteger columnRebuildTime">{lang}wcf.acp.sitemap.rebuildTime{/lang}</th>
					
					{event name='headColumns'}
				</tr>
			</thead>
			
			<tbody>
				{foreach from=$sitemapObjectTypes item=object}
					<tr class="sitemapObjectRow">
						<td class="columnIcon">
							<span class="icon icon16 fa-{if !$object->isDisabled}check-{/if}square-o jsToggleButton jsTooltip pointer" title="{lang}wcf.global.button.{if !$object->isDisabled}disable{else}enable{/if}{/lang}" data-object-id="{@$object->objectTypeID}"></span>
							<a href="{link controller="SitemapEdit"}objectType={$object->objectType}{/link}" title="{lang}wcf.global.button.edit{/lang}" class="jsTooltip"><span class="icon icon16 fa-pencil"></span></a>
						</td>
						<td class="columnTitle columnSitemap"><a href="{link controller="SitemapEdit"}objectType={$object->objectType}{/link}">{lang}wcf.acp.sitemap.objectType.{$object->objectType}{/lang}</a></td>
						<td class="columnInteger columnPriority">{$object->priority}</td>
						<td class="columnText columnChangeFreq">{lang}wcf.acp.sitemap.changeFreq.{$object->changeFreq}{/lang}</td>
						<td class="columnInteger columnRebuildTime">{dateInterval end=TIME_NOW+$object->rebuildTime full=true format='plain'}</td>
						
						{event name='columns'}
					</tr>
				{/foreach}
			</tbody>
		</table>
	</div>
	
	<footer class="contentFooter">
		{hascontent}
			<nav class="contentFooterNavigation">
				<ul>
					{content}{event name='contentFooterNavigation'}{/content}
				</ul>
			</nav>
		{/hascontent}
	</footer>
{else}
	<p class="info">{lang}wcf.global.noItems{/lang}</p>
{/if}

<script data-relocate="true">
	require(['Language'], function(Language) {
		Language.add('wcf.acp.worker.abort.confirmMessage', '{lang}wcf.acp.worker.abort.confirmMessage{/lang}');
		
		elById('sitemapRebuildButton').addEventListener(WCF_CLICK_EVENT, function () {
			new WCF.ACP.Worker('sitemapRebuild', 'wcf\\system\\worker\\SitemapRebuildWorker', '{lang}wcf.acp.rebuildData.com.woltlab.wcf.sitemap{/lang}', {
				forceRebuild: true
			});
		});
	});
</script>

{include file='footer'}<|MERGE_RESOLUTION|>--- conflicted
+++ resolved
@@ -25,11 +25,7 @@
 <p class="info">{lang}wcf.acp.sitemap.cliInfo{/lang}</p>
 
 {if $sitemapObjectTypes|count}
-<<<<<<< HEAD
-	<div class="section">
-=======
 	<div class="section tabularBox">
->>>>>>> 56ecf5cc
 		<table class="table">
 			<thead>
 				<tr>
