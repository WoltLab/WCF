<!DOCTYPE html>
<html dir="{@$__wcf->getLanguage()->getPageDirection()}" lang="{@$__wcf->getLanguage()->getFixedLanguageCode()}">
<head>
	<meta charset="utf-8">
	<meta name="viewport" content="width=device-width, initial-scale=1">
	<meta name="robots" content="noindex">
	<title>{if $pageTitle|isset}{@$pageTitle|language} - {/if}{lang}wcf.global.acp{/lang}{if PACKAGE_ID} - {PAGE_TITLE|language}{/if}</title>
	
	{* work-around for Microsoft Edge that sometimes does not apply this style, if it was set via an external stylesheet *}
	<style>ol, ul { list-style: none; }</style>
	
	<!-- Stylesheets -->
	<link href="//fonts.googleapis.com/css?family=Open+Sans:400,300,600" rel="stylesheet">
	{@$__wcf->getStyleHandler()->getStylesheet(true)}
	{event name='stylesheets'}
	
	<!-- Icons -->
	{if PACKAGE_ID && $__wcf->getStyleHandler()->getDefaultStyle()}
		<link rel="apple-touch-icon" sizes="180x180" href="{$__wcf->getStyleHandler()->getDefaultStyle()->getFaviconAppleTouchIcon()}">
		<link rel="manifest" href="{@$__wcf->getStyleHandler()->getDefaultStyle()->getFaviconManifest()}">
		<link rel="shortcut icon" href="{@$__wcf->getPath()}{@$__wcf->getStyleHandler()->getDefaultStyle()->getRelativeFavicon()}">
		<meta name="msapplication-config" content="{@$__wcf->getStyleHandler()->getDefaultStyle()->getFaviconBrowserconfig()}">
		<meta name="theme-color" content="{$__wcf->getStyleHandler()->getDefaultStyle()->getVariable('wcfPageThemeColor', true)}">
	{else}	
		<link rel="apple-touch-icon" sizes="180x180" href="{@$__wcf->getPath()}images/favicon/default.apple-touch-icon.png">
		<link rel="manifest" href="{@$__wcf->getPath()}images/favicon/default.manifest.json">
		<link rel="shortcut icon" href="{@$__wcf->getPath()}images/favicon/default.favicon.ico">
		<meta name="msapplication-config" content="{@$__wcf->getPath()}images/favicon/default.browserconfig.xml">
		<meta name="theme-color" content="#3a6d9c">
	{/if}
	
	<script>
		var SID_ARG_2ND = '';
		var WCF_PATH = '{@$__wcf->getPath()}';
		var WSC_API_URL = '{@$__wcf->getActivePath()}acp/';
		var SECURITY_TOKEN = '{@SECURITY_TOKEN}';
		var LANGUAGE_ID = {@$__wcf->getLanguage()->languageID};
		var LANGUAGE_USE_INFORMAL_VARIANT = {if LANGUAGE_USE_INFORMAL_VARIANT}true{else}false{/if};
		var TIME_NOW = {@TIME_NOW};
		var LAST_UPDATE_TIME = {@LAST_UPDATE_TIME};
		var URL_LEGACY_MODE = false;
		var ENABLE_DEBUG_MODE = {if ENABLE_DEBUG_MODE}true{else}false{/if};
		var ENABLE_PRODUCTION_DEBUG_MODE = {if ENABLE_PRODUCTION_DEBUG_MODE}true{else}false{/if};
		var ENABLE_DEVELOPER_TOOLS = {if ENABLE_DEVELOPER_TOOLS}true{else}false{/if};
		var WSC_API_VERSION = {@WSC_API_VERSION};
		
		{* This constant is a compiler option, it does not exist in production. *}
		{* Unlike the frontend, this option must be defined in the ACP at all times. *}
		var COMPILER_TARGET_DEFAULT = true;
	</script>
	
	{js application='wcf' lib='polyfill' file='promise' bundle='WoltLabSuite.Core' core='true'}
	{js application='wcf' file='require' bundle='WoltLabSuite.Core' core='true'}
	{js application='wcf' file='require.config' bundle='WoltLabSuite.Core' core='true'}
	{js application='wcf' file='require.linearExecution' bundle='WoltLabSuite.Core' core='true'}
	{js application='wcf' file='wcf.globalHelper' bundle='WoltLabSuite.Core' core='true'}
	{js application='wcf' file='closest' bundle='WoltLabSuite.Core' core='true'}
	<script>
		requirejs.config({
			baseUrl: '{@$__wcf->getPath()}js',
			urlArgs: 't={@LAST_UPDATE_TIME}'
			{hascontent}
			, paths: {
				{content}{event name='requirePaths'}{/content}
			}
			{/hascontent}
		});
		{event name='requireConfig'}
	</script>
	<script>
		require(['Language', 'WoltLabSuite/Core/Acp/Bootstrap', 'User'], function(Language, AcpBootstrap, User) {
			Language.addObject({
				'__days': [ '{lang}wcf.date.day.sunday{/lang}', '{lang}wcf.date.day.monday{/lang}', '{lang}wcf.date.day.tuesday{/lang}', '{lang}wcf.date.day.wednesday{/lang}', '{lang}wcf.date.day.thursday{/lang}', '{lang}wcf.date.day.friday{/lang}', '{lang}wcf.date.day.saturday{/lang}' ],
				'__daysShort': [ '{lang}wcf.date.day.sun{/lang}', '{lang}wcf.date.day.mon{/lang}', '{lang}wcf.date.day.tue{/lang}', '{lang}wcf.date.day.wed{/lang}', '{lang}wcf.date.day.thu{/lang}', '{lang}wcf.date.day.fri{/lang}', '{lang}wcf.date.day.sat{/lang}' ],
				'__months': [ '{lang}wcf.date.month.january{/lang}', '{lang}wcf.date.month.february{/lang}', '{lang}wcf.date.month.march{/lang}', '{lang}wcf.date.month.april{/lang}', '{lang}wcf.date.month.may{/lang}', '{lang}wcf.date.month.june{/lang}', '{lang}wcf.date.month.july{/lang}', '{lang}wcf.date.month.august{/lang}', '{lang}wcf.date.month.september{/lang}', '{lang}wcf.date.month.october{/lang}', '{lang}wcf.date.month.november{/lang}', '{lang}wcf.date.month.december{/lang}' ], 
				'__monthsShort': [ '{lang}wcf.date.month.short.jan{/lang}', '{lang}wcf.date.month.short.feb{/lang}', '{lang}wcf.date.month.short.mar{/lang}', '{lang}wcf.date.month.short.apr{/lang}', '{lang}wcf.date.month.short.may{/lang}', '{lang}wcf.date.month.short.jun{/lang}', '{lang}wcf.date.month.short.jul{/lang}', '{lang}wcf.date.month.short.aug{/lang}', '{lang}wcf.date.month.short.sep{/lang}', '{lang}wcf.date.month.short.oct{/lang}', '{lang}wcf.date.month.short.nov{/lang}', '{lang}wcf.date.month.short.dec{/lang}' ],
				'wcf.acp.search.noResults': '{lang}wcf.acp.search.noResults{/lang}',
				'wcf.clipboard.item.unmarkAll': '{lang}wcf.clipboard.item.unmarkAll{/lang}',
				'wcf.clipboard.item.markAll': '{lang}wcf.clipboard.item.markAll{/lang}',
				'wcf.clipboard.item.mark': '{lang}wcf.clipboard.item.mark{/lang}',
				'wcf.date.relative.now': '{lang __literal=true}wcf.date.relative.now{/lang}',
				'wcf.date.relative.minutes': '{capture assign=relativeMinutes}{lang __literal=true}wcf.date.relative.minutes{/lang}{/capture}{@$relativeMinutes|encodeJS}',
				'wcf.date.relative.hours': '{capture assign=relativeHours}{lang __literal=true}wcf.date.relative.hours{/lang}{/capture}{@$relativeHours|encodeJS}',
				'wcf.date.relative.pastDays': '{capture assign=relativePastDays}{lang __literal=true}wcf.date.relative.pastDays{/lang}{/capture}{@$relativePastDays|encodeJS}',
				'wcf.date.dateFormat': '{"wcf.date.dateFormat"|language|encodeJS}',
				'wcf.date.dateTimeFormat': '{lang}wcf.date.dateTimeFormat{/lang}',
				'wcf.date.shortDateTimeFormat': '{lang}wcf.date.shortDateTimeFormat{/lang}',
				'wcf.date.hour': '{lang}wcf.date.hour{/lang}',
				'wcf.date.minute': '{lang}wcf.date.minute{/lang}',
				'wcf.date.timeFormat': '{lang}wcf.date.timeFormat{/lang}',
				'wcf.date.firstDayOfTheWeek': '{lang}wcf.date.firstDayOfTheWeek{/lang}',
				'wcf.global.button.add': '{lang}wcf.global.button.add{/lang}',
				'wcf.global.button.cancel': '{lang}wcf.global.button.cancel{/lang}',
				'wcf.global.button.close': '{lang}wcf.global.button.close{/lang}',
				'wcf.global.button.collapsible': '{lang}wcf.global.button.collapsible{/lang}',
				'wcf.global.button.delete': '{lang}wcf.global.button.delete{/lang}',
				'wcf.global.button.disable': '{lang}wcf.global.button.disable{/lang}',
				'wcf.global.button.disabledI18n': '{lang}wcf.global.button.disabledI18n{/lang}',
				'wcf.global.button.edit': '{lang}wcf.global.button.edit{/lang}',
				'wcf.global.button.enable': '{lang}wcf.global.button.enable{/lang}',
				'wcf.global.button.hide': '{lang}wcf.global.button.hide{/lang}',
				'wcf.global.button.insert': '{lang}wcf.global.button.insert{/lang}',
				'wcf.global.button.next': '{lang}wcf.global.button.next{/lang}',
				'wcf.global.button.preview': '{lang}wcf.global.button.preview{/lang}',
				'wcf.global.button.reset': '{lang}wcf.global.button.reset{/lang}',
				'wcf.global.button.save': '{lang}wcf.global.button.save{/lang}',
				'wcf.global.button.search': '{lang}wcf.global.button.search{/lang}',
				'wcf.global.button.submit': '{lang}wcf.global.button.submit{/lang}',
				'wcf.global.button.upload': '{lang}wcf.global.button.upload{/lang}',
				'wcf.global.confirmation.cancel': '{lang}wcf.global.confirmation.cancel{/lang}',
				'wcf.global.confirmation.confirm': '{lang}wcf.global.confirmation.confirm{/lang}',
				'wcf.global.confirmation.title': '{lang}wcf.global.confirmation.title{/lang}',
				'wcf.global.decimalPoint': '{capture assign=decimalPoint}{lang}wcf.global.decimalPoint{/lang}{/capture}{$decimalPoint|encodeJS}',
				'wcf.global.error.timeout': '{lang}wcf.global.error.timeout{/lang}',
				'wcf.global.error.title': '{lang}wcf.global.error.title{/lang}',
				'wcf.global.form.error.empty': '{lang}wcf.global.form.error.empty{/lang}',
				'wcf.global.form.error.greaterThan': '{lang __literal=true}wcf.global.form.error.greaterThan{/lang}',
				'wcf.global.form.error.lessThan': '{lang __literal=true}wcf.global.form.error.lessThan{/lang}',
				'wcf.global.form.error.multilingual': '{lang}wcf.global.form.error.multilingual{/lang}',
				'wcf.global.form.input.maxItems': '{lang}wcf.global.form.input.maxItems{/lang}',
				'wcf.global.language.noSelection': '{lang}wcf.global.language.noSelection{/lang}',
				'wcf.global.loading': '{lang}wcf.global.loading{/lang}',
				'wcf.global.noSelection': '{lang}wcf.global.noSelection{/lang}',
				'wcf.global.select': '{lang}wcf.global.select{/lang}',
				'wcf.page.jumpTo': '{lang}wcf.page.jumpTo{/lang}',
				'wcf.page.jumpTo.description': '{lang}wcf.page.jumpTo.description{/lang}',
				'wcf.global.page.pagination': '{lang}wcf.global.page.pagination{/lang}',
				'wcf.global.page.next': '{capture assign=pageNext}{lang}wcf.global.page.next{/lang}{/capture}{@$pageNext|encodeJS}',
				'wcf.global.page.previous': '{capture assign=pagePrevious}{lang}wcf.global.page.previous{/lang}{/capture}{@$pagePrevious|encodeJS}',
				'wcf.global.pageDirection': '{lang}wcf.global.pageDirection{/lang}',
				'wcf.global.reason': '{lang}wcf.global.reason{/lang}',
				'wcf.global.scrollUp': '{lang}wcf.global.scrollUp{/lang}',
				'wcf.global.success': '{lang}wcf.global.success{/lang}',
				'wcf.global.success.add': '{lang}wcf.global.success.add{/lang}',
				'wcf.global.success.edit': '{lang}wcf.global.success.edit{/lang}',
				'wcf.global.thousandsSeparator': '{capture assign=thousandsSeparator}{lang}wcf.global.thousandsSeparator{/lang}{/capture}{@$thousandsSeparator|encodeJS}',
				'wcf.page.pagePosition': '{lang __literal=true}wcf.page.pagePosition{/lang}',
				'wcf.menu.page': '{lang}wcf.menu.page{/lang}',
				'wcf.menu.user': '{lang}wcf.menu.user{/lang}',
				'wcf.date.datePicker': '{lang}wcf.date.datePicker{/lang}',
				'wcf.date.datePicker.previousMonth': '{lang}wcf.date.datePicker.previousMonth{/lang}',
				'wcf.date.datePicker.nextMonth': '{lang}wcf.date.datePicker.nextMonth{/lang}',
				'wcf.date.datePicker.month': '{lang}wcf.date.datePicker.month{/lang}',
				'wcf.date.datePicker.year': '{lang}wcf.date.datePicker.year{/lang}',
				'wcf.date.datePicker.hour': '{lang}wcf.date.datePicker.hour{/lang}',
				'wcf.date.datePicker.minute': '{lang}wcf.date.datePicker.minute{/lang}'
				{event name='javascriptLanguageImport'}
			});
			
			AcpBootstrap.setup({
				bootstrap: {
					enableMobileMenu: {if PACKAGE_ID && $__isLogin|empty}true{else}false{/if}
				}
			});
			
			User.init({@$__wcf->user->userID}, '{@$__wcf->user->username|encodeJS}', {if $__wcf->user->userID}'{@$__wcf->user->getLink()|encodeJS}'{else}''{/if});
		});
	</script>
	
	{include file='__devtoolsLanguageChooser'}
	
	<script>
		// prevent jQuery and other libraries from utilizing define()
		__require_define_amd = define.amd;
		define.amd = undefined;
	</script>
	{js application='wcf' lib='jquery'}
	{js application='wcf' lib='jquery-ui'}
	{js application='wcf' lib='jquery-ui' file='touchPunch' bundle='WCF.Combined'}
	{js application='wcf' lib='jquery-ui' file='nestedSortable' bundle='WCF.Combined'}
	{js application='wcf' lib='polyfill' file='focus-visible' bundle='WCF.Combined' hasTiny=true}
	{js application='wcf' file='WCF.Assets' bundle='WCF.Combined'}
	{js application='wcf' file='WCF' bundle='WCF.Combined'}
	{js application='wcf' acp='true' file='WCF.ACP'}
	<script>
		define.amd = __require_define_amd;
		$.holdReady(true);
		WCF.User.init({$__wcf->user->userID}, '{@$__wcf->user->username|encodeJS}');
	</script>
	{js application='wcf' file='WCF.Attachment' bundle='WCF.Combined'}
	{js application='wcf' file='WCF.Message' bundle='WCF.Combined'}
	{js application='wcf' file='WCF.Label' bundle='WCF.Combined'}
	{js application='wcf' file='WCF.Poll' bundle='WCF.Combined'}
	<script>
		$(function() {
			if (jQuery.browser.touch) $('html').addClass('touch');
			
			WCF.System.PageNavigation.init('.pagination');
			
			{if $__wcf->user->userID}
				new WCF.ACP.Search();
			{/if}
			
			{event name='javascriptInit'}
			
			$('form[method=get]').attr('method', 'post');
			
<<<<<<< HEAD
			// rewrites legacy links using the `dereferrer.php` service
			// see https://github.com/WoltLab/WCF/issues/2557
			elBySelAll('a', undefined, function(link) {
				if (/\/dereferrer.php$/.test(link.pathname) && link.search.match(/^\?url=([^&=]+)$/)) {
					link.href = unescape(RegExp.$1);
				}
				
				if (link.classList.contains('externalURL')) {
					var rel = (link.rel === '') ? [] : link.rel.split(' ');
					if (rel.indexOf('noopener') === -1) rel.push('noopener');
					if (rel.indexOf('noreferrer') === -1) rel.push('noreferrer');
					
					link.rel = rel.join(' ');
				}
			});
=======
			WCF.DOMNodeInsertedHandler.execute();
>>>>>>> 306a3710
		});
	</script>
	{event name='javascriptInclude'}
</head>

<body id="tpl{$templateName|ucfirst}" data-template="{$templateName}" data-application="{$templateNameApplication}" class="wcfAcp">
	<a id="top"></a>
	
	{assign var=_acpPageSubMenuActive value=false}
	{if PACKAGE_ID}
		{assign var=_activeMenuItems value=$__wcf->getACPMenu()->getActiveMenuItems()}
		{foreach from=$__wcf->getACPMenu()->getMenuItems('') item=_sectionMenuItem}
			{if $_sectionMenuItem->menuItem|in_array:$_activeMenuItems}{assign var=_acpPageSubMenuActive value=true}{/if}
		{/foreach}
	{/if}
	<div id="pageContainer" class="pageContainer{if !PACKAGE_ID || !$__wcf->user->userID} acpPageHiddenMenu{elseif $_acpPageSubMenuActive} acpPageSubMenuActive{/if}">
		{event name='beforePageHeader'}
		
		{include file='pageHeader'}
		
		{event name='afterPageHeader'}
		
		<div id="acpPageContentContainer" class="acpPageContentContainer">
			{include file='pageMenu'}
			
			<section id="main" class="main" role="main">
				<div class="layoutBoundary">
					<div id="content" class="content">
					<|MERGE_RESOLUTION|>--- conflicted
+++ resolved
@@ -195,7 +195,6 @@
 			
 			$('form[method=get]').attr('method', 'post');
 			
-<<<<<<< HEAD
 			// rewrites legacy links using the `dereferrer.php` service
 			// see https://github.com/WoltLab/WCF/issues/2557
 			elBySelAll('a', undefined, function(link) {
@@ -211,9 +210,8 @@
 					link.rel = rel.join(' ');
 				}
 			});
-=======
+			
 			WCF.DOMNodeInsertedHandler.execute();
->>>>>>> 306a3710
 		});
 	</script>
 	{event name='javascriptInclude'}
