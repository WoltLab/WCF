{include file='header' pageTitle='wcf.acp.application.edit'}

<header class="contentHeader">
	<div class="contentHeaderTitle">
		<h1 class="contentTitle">{lang}wcf.acp.application.edit.title{/lang}</h1>
	</div>
	
	<nav class="contentHeaderNavigation">
		<ul>
			<li><a href="{link controller='ApplicationManagement'}{/link}" class="button"><span class="icon icon16 fa-list"></span> <span>{lang}wcf.acp.menu.link.application.management{/lang}</span></a></li>
			
			{event name='contentHeaderNavigation'}
		</ul>
	</nav>
</header>

{include file='formError'}

{if $success|isset}
	<p class="success">{lang}wcf.global.success.edit{/lang}</p>
{/if}

<form method="post" action="{link controller='ApplicationEdit' id=$application->packageID}{/link}">
	<section class="section">
		<h2 class="sectionTitle">{lang}wcf.acp.application.domain{/lang}</h2>
		
		<dl{if $errorField == 'domainName'} class="formError"{/if}>
			<dt><label for="domainName">{lang}wcf.acp.application.domainName{/lang}</label></dt>
			<dd>
				<input type="text" name="domainName" id="domainName" value="{$domainName}" class="long">
				{if $errorField == 'domainName'}
					<small class="innerError">
						{if $errorType == 'empty'}
							{lang}wcf.global.form.error.empty{/lang}
						{else}
							{lang}wcf.acp.application.domainName.error.{$errorType}{/lang}
						{/if}
					</small>
				{/if}
				<small>{lang}wcf.acp.application.domainName.description{/lang}</small>
			</dd>
		</dl>
		
		<dl{if $errorField == 'domainPath'} class="formError"{/if}>
			<dt><label for="domainPath">{lang}wcf.acp.application.domainPath{/lang}</label></dt>
			<dd>
				<input type="text" name="domainPath" id="domainPath" value="{$domainPath}" class="long">
				<small>{lang}wcf.acp.application.domainPath.description{/lang}</small>
				{if $errorField == 'domainPath'}
					<small class="innerError">
						{if $errorType == 'empty'}
							{lang}wcf.global.form.error.empty{/lang}
						{else}
							{lang}wcf.acp.application.domainPath.error.{$errorType}{/lang}
						{/if}
					</small>
				{/if}
			</dd>
		</dl>
		
		<dl>
			<dt><label for="landingPageID">{lang}wcf.acp.application.landingPage{/lang}</label></dt>
			<dd>
				<select name="landingPageID" id="landingPageID">
					<option value="0">{lang}wcf.global.noSelection{/lang}</option>
					
					{foreach from=$pageNodeList item=pageNode}
<<<<<<< HEAD
						{if !$pageNode->requireObjectID && !$pageNode->excludeFromLandingPage}
=======
						{if !$pageNode->isDisabled && !$pageNode->requireObjectID}
>>>>>>> d7933b8f
							<option value="{@$pageNode->pageID}"{if $pageNode->pageID == $landingPageID} selected{/if} data-identifier="{@$pageNode->identifier}">{if $pageNode->getDepth() > 1}{@"&nbsp;&nbsp;&nbsp;&nbsp;"|str_repeat:($pageNode->getDepth() - 1)}{/if}{$pageNode->name}</option>
						{/if}
					{/foreach}
				</select>
				<small>{lang}wcf.acp.application.landingPage.description{/lang}</small>
			</dd>
		</dl>
		
		{event name='domainFields'}
	</section>
	
	<section class="section">
		<header class="sectionHeader">
			<h2 class="sectionTitle">{lang}wcf.acp.application.cookie{/lang}</h2>
			<p class="sectionDescription">{lang}wcf.acp.application.cookie.warning{/lang}</p>
		</header>
		
		<dl{if $errorField == 'cookieDomain'} class="formError"{/if}>
			<dt><label for="cookieDomain">{lang}wcf.acp.application.cookieDomain{/lang}</label></dt>
			<dd>
				<input type="text" name="cookieDomain" id="cookieDomain" value="{$cookieDomain}" class="long">
				{if $errorField == 'cookieDomain'}
					<small class="innerError">
						{if $errorType == 'empty'}
							{lang}wcf.global.form.error.empty{/lang}
						{else}
							{lang}wcf.acp.application.cookieDomain.error.{$errorType}{/lang}
						{/if}
					</small>
				{/if}
			</dd>
		</dl>
		
		{event name='cookieFields'}
	</section>
	
	{event name='sections'}
	
	<div class="formSubmit">
		<input type="submit" value="{lang}wcf.global.button.submit{/lang}" accesskey="s">
		{@SECURITY_TOKEN_INPUT_TAG}
	</div>
</form>

{include file='footer'}<|MERGE_RESOLUTION|>--- conflicted
+++ resolved
@@ -65,11 +65,7 @@
 					<option value="0">{lang}wcf.global.noSelection{/lang}</option>
 					
 					{foreach from=$pageNodeList item=pageNode}
-<<<<<<< HEAD
-						{if !$pageNode->requireObjectID && !$pageNode->excludeFromLandingPage}
-=======
-						{if !$pageNode->isDisabled && !$pageNode->requireObjectID}
->>>>>>> d7933b8f
+						{if !$pageNode->isDisabled && !$pageNode->requireObjectID && !$pageNode->excludeFromLandingPage}
 							<option value="{@$pageNode->pageID}"{if $pageNode->pageID == $landingPageID} selected{/if} data-identifier="{@$pageNode->identifier}">{if $pageNode->getDepth() > 1}{@"&nbsp;&nbsp;&nbsp;&nbsp;"|str_repeat:($pageNode->getDepth() - 1)}{/if}{$pageNode->name}</option>
 						{/if}
 					{/foreach}
