--- conflicted
+++ resolved
@@ -508,37 +508,20 @@
 			<fieldset class="marginTop">
 				<legend>{lang}wcf.acp.style.advanced.individualLess{/lang}</legend>
 				
-<<<<<<< HEAD
-				<textarea id="individualLess" rows="20" cols="40" name="individualLess">{$variables[individualLess]}</textarea>
-				<small>{lang}wcf.acp.style.advanced.individualLess.description{/lang}</small>
-=======
 				<dl class="wide">
 					<dd>
-						<textarea rows="20" cols="40" name="individualLess">{$variables[individualLess]}</textarea>
+						<textarea id="individualLess" rows="20" cols="40" name="individualLess">{$variables[individualLess]}</textarea>
 						<small>{lang}wcf.acp.style.advanced.individualLess.description{/lang}</small>
 					</dd>
 				</dl>
->>>>>>> 7283468f
 			</fieldset>
 			
 			<fieldset{if $errorField == 'overrideLess'} class="formError"{/if}>
 				<legend>{lang}wcf.acp.style.advanced.overrideLess{/lang}</legend>
 				
-<<<<<<< HEAD
-				<p class="warning">{lang}wcf.acp.style.advanced.overrideLess.warning{/lang}</p>
-				
-				<textarea id="overrideLess" rows="20" cols="40" name="overrideLess" class="marginTop">{$variables[overrideLess]}</textarea>
-				{if $errorField == 'overrideLess'}
-					<small class="innerError">
-						{lang}wcf.acp.style.advanced.overrideLess.error{/lang}
-						{implode from=$errorType item=error}{lang}wcf.acp.style.advanced.overrideLess.error.{$error.error}{/lang}{/implode}
-					</small>
-				{/if}
-				<small>{lang}wcf.acp.style.advanced.overrideLess.description{/lang}</small>
-=======
 				<dl class="wide">
 					<dd>
-						<textarea rows="20" cols="40" name="overrideLess">{$variables[overrideLess]}</textarea>
+						<textarea id="overrideLess" rows="20" cols="40" name="overrideLess">{$variables[overrideLess]}</textarea>
 						{if $errorField == 'overrideLess'}
 							<small class="innerError">
 								{lang}wcf.acp.style.advanced.overrideLess.error{/lang}
@@ -548,7 +531,6 @@
 						<small>{lang}wcf.acp.style.advanced.overrideLess.description{/lang}</small>
 					</dd>
 				</dl>
->>>>>>> 7283468f
 			</fieldset>
 			{include file='codemirror' codemirrorMode='less' codemirrorSelector='#individualLess, #overrideLess'}
 			
