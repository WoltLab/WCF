<nav id="topMenu" class="userPanel">
	<ul class="userPanelItems">
		{if $__wcf->user->userID}
			{if PACKAGE_ID}
				<li id="userMenu" class="dropdown">
					<a href="#" class="dropdownToggle jsTooltip" title="{$__wcf->user->username}">{@$__wcf->getUserProfileHandler()->getAvatar()->getImageTag(32)}</a>
					<ul class="dropdownMenu" data-dropdown-alignment-horizontal="right">
						<li><a href="{$__wcf->user->getLink()}">{lang}wcf.user.myProfile{/lang}</a></li>
						{if $__wcf->getUserProfileHandler()->canEditOwnProfile()}<li><a href="{link controller='User' object=$__wcf->user forceFrontend=true}editOnInit=true#about{/link}">{lang}wcf.user.editProfile{/lang}</a></li>{/if}
						<li><a href="{link controller='Settings' forceFrontend=true}{/link}">{lang}wcf.user.menu.settings{/lang}</a></li>
						
						{event name='userMenuItems'}
						
						<li class="dropdownDivider"></li>
<<<<<<< HEAD
						<li><a href="{link controller='Logout'}t={csrfToken type=url}{/link}" onclick="WCF.System.Confirmation.show('{lang}wcf.user.logout.sure{/lang}', $.proxy(function (action) { if (action == 'confirm') window.location.href = $(this).attr('href'); }, this)); return false;">{lang}wcf.user.logout{/lang}</a></li>
=======
						<li><a href="{link controller='Logout'}t={@SECURITY_TOKEN}{/link}" onclick="WCF.System.Confirmation.show('{jslang}wcf.user.logout.sure{/jslang}', $.proxy(function (action) { if (action == 'confirm') window.location.href = $(this).attr('href'); }, this)); return false;">{lang}wcf.user.logout{/lang}</a></li>
>>>>>>> d5660872
					</ul>
				</li>
				
				<li id="jumpToPage" class="dropdown">
					<a href="{link forceFrontend=true}{/link}" class="dropdownToggle jsTooltip" title="{lang}wcf.global.jumpToPage{/lang}"><span class="icon icon32 fa-home"></span></a>
					<ul class="dropdownMenu" data-dropdown-alignment-horizontal="right">
						{foreach from=$__wcf->getFrontendMenu()->getMenuItemNodeList() item=_menuItem}
							{if !$_menuItem->parentItemID && $_menuItem->getPage()}
								<li><a href="{$_menuItem->getURL()}">{$_menuItem->getTitle()}</a></li>
							{/if}
						{/foreach}
					</ul>
				</li>
				
				{if $__wcf->session->getPermission('admin.configuration.package.canUpdatePackage') && $__wcf->getAvailableUpdates()}
					<li>
						<a href="{link controller='PackageUpdate'}{/link}" class="jsTooltip" title="{lang}wcf.acp.package.updates{/lang}"><span class="icon icon32 fa-refresh"></span> <span class="badge badgeUpdate">{#$__wcf->getAvailableUpdates()}</span></a>
					</li>
				{/if}
			{/if}
			
			<li id="woltlab" class="dropdown">
				<a href="#" class="dropdownToggle jsTooltip" title="WoltLab&reg;"><span class="icon icon32 fa-info"></span></a>
				
				<ul class="dropdownMenu" data-dropdown-alignment-horizontal="right">
					<li><a class="externalURL" href="https://www.woltlab.com/{if $__wcf->getLanguage()->getFixedLanguageCode() === 'de'}de/{/if}"{if EXTERNAL_LINK_TARGET_BLANK} target="_blank"{/if}>{lang}wcf.acp.index.woltlab.website{/lang}</a></li>
					<li><a class="externalURL" href="https://manual.woltlab.com/{if $__wcf->getLanguage()->getFixedLanguageCode() === 'de'}de{else}en{/if}/"{if EXTERNAL_LINK_TARGET_BLANK} target="_blank"{/if}>{lang}wcf.acp.index.woltlab.manual{/lang}</a></li>
					<li><a class="externalURL" href="https://community.woltlab.com"{if EXTERNAL_LINK_TARGET_BLANK} target="_blank"{/if}>{lang}wcf.acp.index.woltlab.forums{/lang}</a></li>
					<li><a class="externalURL" href="https://community.woltlab.com/ticket-add/"{if EXTERNAL_LINK_TARGET_BLANK} target="_blank"{/if}>{lang}wcf.acp.index.woltlab.tickets{/lang}</a></li>
					<li><a class="externalURL" href="https://pluginstore.woltlab.com"{if EXTERNAL_LINK_TARGET_BLANK} target="_blank"{/if}>{lang}wcf.acp.index.woltlab.pluginStore{/lang}</a></li>
				</ul>
			</li>
		{/if}
		
		{event name='menuItems'}
	</ul>
</nav><|MERGE_RESOLUTION|>--- conflicted
+++ resolved
@@ -12,11 +12,7 @@
 						{event name='userMenuItems'}
 						
 						<li class="dropdownDivider"></li>
-<<<<<<< HEAD
-						<li><a href="{link controller='Logout'}t={csrfToken type=url}{/link}" onclick="WCF.System.Confirmation.show('{lang}wcf.user.logout.sure{/lang}', $.proxy(function (action) { if (action == 'confirm') window.location.href = $(this).attr('href'); }, this)); return false;">{lang}wcf.user.logout{/lang}</a></li>
-=======
-						<li><a href="{link controller='Logout'}t={@SECURITY_TOKEN}{/link}" onclick="WCF.System.Confirmation.show('{jslang}wcf.user.logout.sure{/jslang}', $.proxy(function (action) { if (action == 'confirm') window.location.href = $(this).attr('href'); }, this)); return false;">{lang}wcf.user.logout{/lang}</a></li>
->>>>>>> d5660872
+						<li><a href="{link controller='Logout'}t={csrfToken type=url}{/link}" onclick="WCF.System.Confirmation.show('{jslang}wcf.user.logout.sure{/jslang}', $.proxy(function (action) { if (action == 'confirm') window.location.href = $(this).attr('href'); }, this)); return false;">{lang}wcf.user.logout{/lang}</a></li>
 					</ul>
 				</li>
 				
