--- conflicted
+++ resolved
@@ -32,29 +32,13 @@
 				</tr>
 			</thead>
 			
-<<<<<<< HEAD
 			<tbody class="jsReloadPageWhenEmpty">
-				{content}
-					{foreach from=$objects item='question'}
-						<tr class="jsQuestionRow jsObjectActionObject" data-object-id="{@$question->getObjectID()}">
-							<td class="columnIcon">
-								{objectAction action="toggle" isDisabled=$question->isDisabled}
-								<a href="{link controller='CaptchaQuestionEdit' id=$question->questionID}{/link}" title="{lang}wcf.global.button.edit{/lang}" class="jsTooltip"><span class="icon icon16 fa-pencil"></span></a>
-								{objectAction action="delete" objectTitle=$question->getQuestion()}
-								
-								{event name='rowButtons'}
-							</td>
-							<td class="columnID columnQuestionID">{$question->questionID}</td>
-							<td class="columnText columnQuestion"><a href="{link controller='CaptchaQuestionEdit' id=$question->questionID}{/link}">{$question->getQuestion()}</a></td>
-=======
-			<tbody>
 				{foreach from=$objects item='question'}
-					<tr class="jsQuestionRow">
+					<tr class="jsQuestionRow jsObjectActionObject" data-object-id="{@$question->getObjectID()}">
 						<td class="columnIcon">
-							<span class="icon icon16 fa-{if !$question->isDisabled}check-{/if}square-o jsToggleButton jsTooltip pointer" title="{lang}wcf.global.button.{if $question->isDisabled}enable{else}disable{/if}{/lang}" data-object-id="{@$question->questionID}"></span>
+							{objectAction action="toggle" isDisabled=$question->isDisabled}
 							<a href="{link controller='CaptchaQuestionEdit' id=$question->questionID}{/link}" title="{lang}wcf.global.button.edit{/lang}" class="jsTooltip"><span class="icon icon16 fa-pencil"></span></a>
-							<span class="icon icon16 fa-times jsDeleteButton jsTooltip pointer" title="{lang}wcf.global.button.delete{/lang}" data-object-id="{@$question->questionID}" data-confirm-message-html="{lang __encode=true}wcf.acp.captcha.question.delete.confirmMessage{/lang}"></span>
->>>>>>> 8fe13cb4
+							{objectAction action="delete" objectTitle=$question->getQuestion()}
 							
 							{event name='rowButtons'}
 						</td>
