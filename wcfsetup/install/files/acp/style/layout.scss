$wcfAcpMenuWidth: 150px;
$wcfAcpSubMenuWidth: 300px;

.layoutBoundary {
	margin: 0;
	max-width: none;
	min-width: 0;
}

/* page header */
.pageHeaderContainer {
	@include screen-lg {
		.pageHeader .layoutBoundary {
			background-color: rgb(50, 92, 132);
			height: 50px;
			padding: 0;
		}
		
		.pageHeaderLogo {
			background-color: rgb(58, 109, 156);
			flex: 0 0 $wcfAcpMenuWidth;
			height: 50px;
			margin: 0;
			order: 1;
			position: relative;
			
			&:last-child {
				flex: 1 1 auto;
			}
			
			.pageHeaderLogoLarge {
				display: none;
			}
			
			.pageHeaderLogoSmall {
				display: inline;
				max-height: 30px;
			}
			
			> a {
				align-items: center;
				bottom: 0;
				display: flex;
				justify-content: center;
				left: 0;
				position: absolute;
				right: 0;
				top: 0;
			}
		}
		
		.mainMenu {
			flex: 0 0 auto;
			margin-right: 0;
			order: 2;
		}
		
		.pageHeaderSearch {
			display: block;
			flex: 0 0 auto;
			margin-bottom: 0;
			order: 3;
			position: static;
			
			// force to take up the full available height
			/*position: relative;
			top: -10px;*/
			
			.pageHeaderSearchType > .button {
				background-color: rgba(0, 0, 0, .2);
				color: $wcfHeaderSearchBoxPlaceholderActive;
				align-items: center;
				border-radius: 0;
				display: flex;
				height: 50px;
				padding: 6px 10px;
				
				&:hover {
					background-color: rgba(0, 0, 0, .4);
				}
			}
			
			.pageHeaderSearchInputContainer {
				background-color: $wcfHeaderMenuLinkBackground;
				border-radius: 0;
				box-shadow: none;
				padding: 0;
			}
			
			.pageHeaderSearchInput {
				height: 50px;
				width: 300px !important;
				
				background-color: transparent;
				color: $wcfHeaderMenuLinkActive;
				padding: 6px 8px;
				
				&:hover,
				&:focus {
					background-color: rgba(0, 0, 0, .1);
				}
			}
			
			.pageHeaderSearchInputButton {
				display: none;
			}
		}
		
		.userPanel {
			flex: 1 1 auto;
			margin-right: 20px;
			order: 4;
		}
	}
	
	@include screen-md-down {
		max-width: 100vw;
	}
}

.acpSearchDropdown {
	border-top-left-radius: 0;
	border-top-right-radius: 0;
	border-width: 0;
	position: fixed;
	top: 50px !important;
	width: 300px;
	
	&::before,
	&::after {
		display: none;
	}
	
	> .dropdownText {
		color: $wcfContentDimmedText;
	}
}


.acpPageContentContainer {
	flex: 1 0 auto;
	
	#content {
		// required by IE 11 for proper width calculation
		flex: 1;
	}
}

@include screen-lg {
	.acpPageMenu .icon, .acpPageSubMenu .icon {
		color: inherit;
	}
	
	.acpPageMenu {
		background-color: rgb(50, 92, 132);
		bottom: 0;
		left: 0;
		text-align: center;
		overflow: hidden;
		position: fixed;
		top: 50px;
		width: $wcfAcpMenuWidth;
		
		.acpPageMenuLink {
			//background-color: rgb(43, 79, 113);
			color: rgba(255, 255, 255, .7);
			display: block;
			padding: 20px 10px;
			
			&:hover {
				//background-color: rgb(36, 66, 95);
				background-color: rgb(43, 79, 113);
				color: rgba(255, 255, 255, 1);
			}
			
			&.active {
				background-color: rgb(36, 66, 95);
				color: rgba(255, 255, 255, 1);
				
				> .icon {
					transform: scale(1);
				}
			}
			
			> .icon {
				transform: scale(.8);
				transition: transform .12s linear;
			}
		}
		
		.acpPageMenuItemLabel {
			display: block;
			margin-top: 5px;
		}
	}
	
	.acpPageSubMenu {
		background-color: rgb(36, 66, 95);
		bottom: 0;
		left: $wcfAcpMenuWidth;
		overflow: hidden;
		position: fixed;
		top: 50px;
	}
	
	.acpPageSubMenuCategoryList {
		overflow: hidden;
		width: $wcfAcpSubMenuWidth;
		
		&:not(.active) {
			display: none;
		}
		
		> .acpPageSubMenuCategory {
			margin-top: 20px;
			padding-left: 20px;
			
			> span {
				color: rgba(255, 255, 255, .5);
				display: block;
				padding: 5px 20px;
				text-transform: uppercase;
			}
			
			&:last-child {
				margin-bottom: 20px;
			}
		}
		
		.acpPageSubMenuLink,
		.acpPageSubMenuIcon {
			color: rgb(255, 255, 255);
			display: block;
			overflow: hidden;
			padding: 5px 20px;
			text-overflow: ellipsis;
			white-space: nowrap;
		}
		
		.acpPageSubMenuLink:hover,
		.acpPageSubMenuLink:hover ~ .acpPageSubMenuIcon:not(.active),
		.acpPageSubMenuIcon:hover {
			background-color: rgb(43, 79, 113);
		}
		
		.acpPageSubMenuLinkWrapper {
			display: flex;
			
			> .acpPageSubMenuLink {
				flex: 1 1 auto;
			}
			
			> .acpPageSubMenuIcon {
				flex: 0 0 auto;
			}
		}
		
		.acpPageSubMenuItemList > .active > a,
		.acpPageSubMenuLink.active,
		.acpPageSubMenuLink.active ~ .acpPageSubMenuIcon,
		.acpPageSubMenuIcon.active {
			background-color: rgb(250, 250, 250) !important;
			color: rgb(44, 62, 80) !important;
		}
	}
	
	.pageContainer:not(.acpPageHiddenMenu) {
		.acpPageContentContainer {
			padding-left: $wcfAcpMenuWidth;
		}
		
		.pageFooter {
			padding-left: $wcfAcpMenuWidth;
		}
	}
	
	.pageContainer.acpPageSubMenuActive {
		.acpPageContentContainer,
		.pageFooter {
			padding-left: $wcfAcpMenuWidth + $wcfAcpSubMenuWidth;
		}
	}
}

@include screen-md-down {
	.pageHeaderPanel > .layoutBoundary {
		justify-content: normal;
	}
	
	.mainMenu {
		margin-right: 10px;
		order: 1;
	}
	
	.pageHeaderContainer:not(.pageHeaderContainerIsLogin) .pageHeaderLogo {
		left: 50%;
		position: absolute;
		/* Half the image width is actually 27.5px, but this would also cause the browser's anti-aliasing to kick in. */
		transform: translateX(-28px);
	}
	
	.pageHeaderContainer.pageHeaderContainerIsLogin .pageHeaderLogo {
		flex: 1 auto;
		text-align: center;
	}
	
	.userPanel {
		flex: 1 auto;
		order: 3;
		pointer-events: none;
		text-align: right;
		
		&::before {
			pointer-events: all;
		}
	}
	
	.acpPageMenu,
	.acpPageSubMenu {
		display: none;
	}
	
	.pageHeaderMobileSearch {
		order: 2;
		
		&::before {
			content: $fa-var-search;
			font-family: FontAwesome;
			font-size: 28px;
			line-height: 32px;
			padding: 5px 5px;
		}
	}
}

.main {
	flex: 1 1 auto;
	
	@include screen-lg {
		padding: 40px 0;
	}
	
	@include screen-md-down {
		padding: 20px 0;
	}
}

.pageFooterCopyright {
	background-color: rgb(58, 109, 156);
}

.codemirrorToolbar {
	background-color: rgb(52, 73, 94);
	display: flex;
	flex-wrap: wrap;
	
	> li {
		flex: 0 0 auto;
		margin-bottom: 1px;
		
		> a {
			color: rgb(255, 255, 255);
			display: block;
			font-size: 12px;
			outline: none;
			padding: 10px;
			text-align: center;
			font-weight: 400;
			
			&:hover {
				background-color: rgb(19, 34, 48);
			}
			
			.icon {
				color: inherit;
			}
		}
	}
}

.CodeMirror {
	word-wrap: normal;
	height: auto !important;
}

.CodeMirror-scroll {
	min-height: 300px;
	max-height: 1000px;
}

#styleLogo,
#styleLogoMobile {
	background-color: #fff;
	background-image: url(data:image/png;base64,iVBORw0KGgoAAAANSUhEUgAAABAAAAAQAQMAAAAlPW0iAAAABlBMVEX////MzMw46qqDAAAAD0lEQVQI12P4z4Ad4ZAAAH6/D/Hgw85/AAAAAElFTkSuQmCC);
	border: 1px solid #ccc;
	min-height: 20px;
	min-width: 20px;
}

.selectedImagePreview,
.selectedFaviconPreview {
	img {
		margin-bottom: 5px;
	}
}

#coverPhotoPreview {
	background: no-repeat center center;
	background-size: cover;
	height: 200px;
	margin-bottom: 5px;
	
	@include screen-xs {
		height: 150px;
	}
}

#uploadCoverPhoto > .button {
	vertical-align: top;
}

<<<<<<< HEAD
@include screen-md-down {
	.pageHeaderSearch {
		display: block;
		top: 50px;
	}
}

@include screen-sm-md {
	.pageHeaderSearch .pageHeaderSearchInputContainer .pageHeaderSearchType {
		flex: 0 auto;
	}
}

@include screen-xs {
	.pageHeaderSearchInputContainer > .dropdown {
		flex: 1 auto;
	}
	
	.pageHeaderSearchInput {
		width: 100% !important;
	}
}

/* Owner Group */
#wscMissingOwnerGroup {
	background-color: rgb(248, 215, 218);
	border-top: 5px solid red;
	bottom: 0;
	color: rgb(114, 28, 36);
	left: 0;
	padding: 10px;
	position: fixed;
	text-align: center;
	right: 0;
	z-index: 9999;
	
	@include screen-md-up {
		padding: 20px;
	}
	
	> a {
		color: inherit;
		text-decoration: underline;
	}
}

/* Search for Packages */
.packageSearchName {
	@include wcfFontHeadline;
	@include wcfFontBold;
}

.packageSearchVersion {
	color: $wcfContentDimmedText;
	font-weight: 400;
	padding-left: 5px;
}

.packageSearchPackage {
	color: $wcfContentDimmedText;
	font-family: Menlo, Monaco, Consolas, "Courier New", monospace;
	font-weight: 400;
	
	@include wcfFontSmall;
}

#packageSearchResultContainer {
	&:not([data-status="idle"]) .packageSearchStatusIdle {
		display: none;
	}
	
	&:not([data-status="loading"]) .packageSearchStatusLoading {
		display: none;
	}
	
	&:not([data-status="noResults"]) .packageSearchStatusNoResults {
		display: none;
	}
	
	&:not([data-status="refreshDatabase"]) .packageSearchStatusRefreshDatabase {
		display: none;
	}
	
	&:not([data-status="showResults"]) {
		#packageSearchResultCounter, 
		#packageSearchResultList {
			display: none;
		}
	}
}

.packageSearchStatus  {
	align-items: center;
	display: flex;
	flex-direction: column;
	justify-content: center;
	min-height: 120px;
}

.packageSearchStatusLabel {
	margin-top: 10px;
	
	@include wcfFontHeadline;
=======
/* Fullscreen template comparison */
#fullscreenContainer {
	background-color: #fafafa;
	padding: 0 20px;
>>>>>>> 4170646b
}<|MERGE_RESOLUTION|>--- conflicted
+++ resolved
@@ -419,7 +419,6 @@
 	vertical-align: top;
 }
 
-<<<<<<< HEAD
 @include screen-md-down {
 	.pageHeaderSearch {
 		display: block;
@@ -523,10 +522,10 @@
 	margin-top: 10px;
 	
 	@include wcfFontHeadline;
-=======
+}
+
 /* Fullscreen template comparison */
 #fullscreenContainer {
 	background-color: #fafafa;
 	padding: 0 20px;
->>>>>>> 4170646b
 }