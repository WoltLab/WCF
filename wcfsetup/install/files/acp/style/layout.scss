--- conflicted
+++ resolved
@@ -124,15 +124,11 @@
 	border-width: 0;
 	position: fixed;
 	top: 50px !important;
-<<<<<<< HEAD
 	width: 500px;
-	
+
 	@include screen-xs {
 		width: 100%;
 	}
-=======
-	width: 300px;
->>>>>>> b36c0510
 
 	&::before,
 	&::after {
