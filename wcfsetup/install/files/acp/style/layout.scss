$wcfAcpMenuWidth: 150px;
$wcfAcpSubMenuWidth: 300px;

.layoutBoundary {
	margin: 0;
	max-width: none;
	min-width: 0;
}

/* page header */
.pageHeaderContainer {
	@include screen-lg {
		.pageHeader .layoutBoundary {
			background-color: rgb(50, 92, 132);
			height: 50px;
			padding: 0;
		}

		.pageHeaderLogo {
			background-color: rgb(58, 109, 156);
			flex: 0 0 $wcfAcpMenuWidth;
			height: 50px;
			margin: 0;
			order: 1;
			position: relative;

			&:last-child {
				flex: 1 1 auto;
			}

			.pageHeaderLogoLarge {
				display: none;
			}

			.pageHeaderLogoSmall {
				display: inline;
				max-height: 30px;
			}

			> a {
				align-items: center;
				bottom: 0;
				display: flex;
				justify-content: center;
				left: 0;
				position: absolute;
				right: 0;
				top: 0;
			}
		}

		.mainMenu {
			flex: 0 0 auto;
			margin-right: 0;
			order: 2;
		}

		.pageHeaderSearch {
			display: block;
			flex: 0 0 auto;
			margin-bottom: 0;
			order: 3;
			position: static;

			// force to take up the full available height
			/*position: relative;
			top: -10px;*/

			.pageHeaderSearchType > .button {
				background-color: rgba(0, 0, 0, 0.2);
				color: $wcfHeaderSearchBoxPlaceholderActive;
				align-items: center;
				border-radius: 0;
				display: flex;
				height: 50px;
				padding: 6px 10px;

				&:hover {
					background-color: rgba(0, 0, 0, 0.4);
				}
			}

			.pageHeaderSearchInputContainer {
				background-color: $wcfHeaderMenuLinkBackground;
				border-radius: 0;
				box-shadow: none;
				padding: 0;
			}

			.pageHeaderSearchInput {
				height: 50px;
				width: 300px !important;

				background-color: transparent;
				color: $wcfHeaderMenuLinkActive;
				padding: 6px 8px;

				&:hover,
				&:focus {
					background-color: rgba(0, 0, 0, 0.1);
				}
			}

			.pageHeaderSearchInputButton {
				display: none;
			}
		}

		.userPanel {
			flex: 1 1 auto;
			margin-right: 20px;
			order: 4;
		}
	}

	@include screen-md-down {
		max-width: 100vw;
	}
}

.acpSearchDropdown {
	border-top-left-radius: 0;
	border-top-right-radius: 0;
	border-width: 0;
	position: fixed;
	top: 50px !important;
	width: 500px;

	@include screen-xs {
		width: 100%;
	}

	&::before,
	&::after {
		display: none;
	}

	> .dropdownText {
		color: $wcfContentDimmedText;
	}

	li > a,
	li > span {
		max-width: none;
	}
}

.acpPageContentContainer {
	flex: 1 0 auto;

	#content {
		// required by IE 11 for proper width calculation
		flex: 1;
	}
}

@include screen-lg {
	.acpPageMenu .icon,
	.acpPageSubMenu .icon {
		color: inherit;
	}

	.acpPageMenu {
		background-color: rgb(50, 92, 132);
		bottom: 0;
		left: 0;
		text-align: center;
		overflow: hidden;
		position: fixed;
		top: 50px;
		width: $wcfAcpMenuWidth;

		.acpPageMenuLink {
			//background-color: rgb(43, 79, 113);
			color: rgba(255, 255, 255, 0.7);
			display: block;
			padding: 20px 10px;

			&:hover {
				//background-color: rgb(36, 66, 95);
				background-color: rgb(43, 79, 113);
				color: rgba(255, 255, 255, 1);
			}

			&.active {
				background-color: rgb(36, 66, 95);
				color: rgba(255, 255, 255, 1);

				> .icon {
					transform: scale(1);
				}
			}

			> .icon {
				transform: scale(0.8);
				transition: transform 0.12s linear;
			}
		}

		.acpPageMenuItemLabel {
			display: block;
			margin-top: 5px;
		}
	}

	.acpPageSubMenu {
		background-color: rgb(36, 66, 95);
		bottom: 0;
		left: $wcfAcpMenuWidth;
		overflow: hidden;
		position: fixed;
		top: 50px;
	}

	.acpPageSubMenuCategoryList {
		overflow: hidden;
		width: $wcfAcpSubMenuWidth;

		&:not(.active) {
			display: none;
		}

		> .acpPageSubMenuCategory {
			margin-top: 20px;
			padding-left: 20px;

			> span {
				color: rgba(255, 255, 255, 0.5);
				display: block;
				padding: 5px 20px;
				text-transform: uppercase;
			}

			&:last-child {
				margin-bottom: 20px;
			}
		}

		.acpPageSubMenuLink,
		.acpPageSubMenuIcon {
			color: rgb(255, 255, 255);
			display: block;
			overflow: hidden;
			padding: 5px 20px;
			text-overflow: ellipsis;
			white-space: nowrap;
		}

		.acpPageSubMenuLink:hover,
		.acpPageSubMenuLink:hover ~ .acpPageSubMenuIcon:not(.active),
		.acpPageSubMenuIcon:hover {
			background-color: rgb(43, 79, 113);
		}

		.acpPageSubMenuLinkWrapper {
			display: flex;

			> .acpPageSubMenuLink {
				flex: 1 1 auto;
			}

			> .acpPageSubMenuIcon {
				flex: 0 0 auto;
			}
		}

		.acpPageSubMenuItemList > .active > a,
		.acpPageSubMenuLink.active,
		.acpPageSubMenuLink.active ~ .acpPageSubMenuIcon,
		.acpPageSubMenuIcon.active {
			background-color: rgb(250, 250, 250) !important;
			color: rgb(44, 62, 80) !important;
		}
	}

	.pageContainer:not(.acpPageHiddenMenu) {
		.acpPageContentContainer {
			padding-left: $wcfAcpMenuWidth;
		}

		.pageFooter {
			padding-left: $wcfAcpMenuWidth;
		}
	}

	.pageContainer.acpPageSubMenuActive {
		.acpPageContentContainer,
		.pageFooter {
			padding-left: $wcfAcpMenuWidth + $wcfAcpSubMenuWidth;
		}
	}
}

@include screen-md-down {
	.pageHeader {
		grid-template-areas: "logo woltlab jumpToPage search user menu";
		grid-template-columns: auto repeat(5, max-content);

		&[data-is-login="true"] {
			grid-template-areas: "logo";
			grid-template-columns: auto;
		}
	}

	.pageHeaderPanel > .layoutBoundary {
		justify-content: normal;
	}

	.pageHeaderContainer.pageHeaderContainerIsLogin .pageHeaderLogo {
		flex: 1 auto;
		text-align: center;
	}

	.userPanel {
		display: contents;

		.userPanelItems {
			display: contents;

			li {
				display: contents;

				&:not(#userMenu):not(#jumpToPage):not(#woltlab) {
					display: none;
				}
			}
		}
	}

	#userMenu,
	#jumpToPage,
	#woltlab {
		a {
			background-color: transparent;
			height: 40px;
			justify-content: center;
			padding: 0;
			width: 40px;
		}
	}

	#userMenu a {
		grid-area: user;
	}

	#jumpToPage a {
		grid-area: jumpToPage;
	}

	#woltlab a {
		grid-area: woltlab;
	}

	.acpPageMenu,
	.acpPageSubMenu {
		display: none;
	}

	.dropdownMenuUserPanel {
		position: fixed;
		top: 50px !important;
	}
}

.main {
	flex: 1 1 auto;

	@include screen-lg {
		padding: 40px 0;
	}

	@include screen-md-down {
		padding: 20px 0;
	}
}

.pageFooterCopyright {
	background-color: rgb(58, 109, 156);
}

.codemirrorToolbar {
	background-color: rgb(52, 73, 94);
	display: flex;
	flex-wrap: wrap;

	> li {
		flex: 0 0 auto;
		margin-bottom: 1px;

		> a {
			color: rgb(255, 255, 255);
			display: block;
			font-size: 12px;
			outline: none;
			padding: 10px;
			text-align: center;
			font-weight: 400;

			&:hover {
				background-color: rgb(19, 34, 48);
			}

			.icon {
				color: inherit;
			}
		}
	}
}

.CodeMirror {
	word-wrap: normal;
	height: auto !important;
}

.CodeMirror-scroll {
	min-height: 300px;
	max-height: 1000px;
}

#styleLogo,
#styleLogoMobile {
	background-color: #fff;
	background-image: url(data:image/png;base64,iVBORw0KGgoAAAANSUhEUgAAABAAAAAQAQMAAAAlPW0iAAAABlBMVEX////MzMw46qqDAAAAD0lEQVQI12P4z4Ad4ZAAAH6/D/Hgw85/AAAAAElFTkSuQmCC);
	border: 1px solid #ccc;
	min-height: 20px;
	min-width: 20px;
}

.selectedImagePreview,
.selectedFaviconPreview {
	img {
		margin-bottom: 5px;
	}
}

#coverPhotoPreview {
	background: no-repeat center center;
	background-size: cover;
	height: 200px;
	margin-bottom: 5px;

	@include screen-xs {
		height: 150px;
	}
}

#uploadCoverPhoto > .button {
	vertical-align: top;
}

@include screen-md-down {
	.pageHeaderSearch {
		display: block;
		top: 50px;
	}
}

@include screen-sm-md {
	.pageHeaderSearch .pageHeaderSearchInputContainer .pageHeaderSearchType {
		flex: 0 auto;
	}
}

@include screen-xs {
	.pageHeaderSearchInputContainer > .dropdown {
		flex: 1 auto;
	}

	.pageHeaderSearchInput {
		width: 100% !important;
	}
}

/* Owner Group */
#wscMissingOwnerGroup {
	background-color: rgb(248, 215, 218);
	border-top: 5px solid red;
	bottom: 0;
	color: rgb(114, 28, 36);
	left: 0;
	padding: 10px;
	position: fixed;
	text-align: center;
	right: 0;
	z-index: 9999;

	@include screen-md-up {
		padding: 20px;
	}

	> a {
		color: inherit;
		text-decoration: underline;
	}
}

/* Search for Packages */
.packageSearchResultRow {
	.columnText {
		padding: 15px 10px;
	}

	td.columnIcon {
		position: relative;
		width: 44px;

		a {
			align-items: center;
			bottom: 5px;
			display: flex;
			justify-content: center;
			left: 0;
			position: absolute;
			right: 0;
			top: 5px;
		}
	}
}

.packageSearchName {
	@include wcfFontHeadline;
	@include wcfFontBold;
}

.packageSearchVersion {
	color: $wcfContentDimmedText;
	font-weight: 400;
}

.packageSearchDescription {
	margin-top: 3px;
}

.packageSearchPackage {
	color: $wcfContentDimmedText;
	font-family: $wcfFontFamilyMonospace;
}

.packageSearchAuthor,
.packageSearchLicense {
	white-space: nowrap;
}

.packageSearchAuthorWoltlab::before {
	background-image: url(../../acp/images/woltlabLogo-tiny.png);
	background-size: contain;
	content: "";
	display: inline-block;
	height: 12px;
	margin-right: 2px;
	position: relative;
	top: 1px;
	width: 22px;
}

#packageSearchResultContainer {
	&:not([data-status="idle"]) .packageSearchStatusIdle {
		display: none;
	}

	&:not([data-status="loading"]) .packageSearchStatusLoading {
		display: none;
	}

	&:not([data-status="noResults"]) .packageSearchStatusNoResults {
		display: none;
	}

	&:not([data-status="refreshDatabase"]) .packageSearchStatusRefreshDatabase {
		display: none;
	}

	&:not([data-status="showResults"]) {
		#packageSearchResultCounter,
		#packageSearchResultList {
			display: none;
		}
	}
}

.packageSearchStatus {
	align-items: center;
	display: flex;
	flex-direction: column;
	justify-content: center;
	min-height: 120px;
}

.packageSearchStatusLabel {
	margin-top: 10px;

	@include wcfFontHeadline;
}

.exceptionContainer {
	&.collapsed .exceptionDetails {
		display: none;
	}
}

.acpLoginForm {
	max-width: 500px;

	form > :first-child {
		margin-top: 0;
	}
}

<<<<<<< HEAD
.contentItemList.packageUpdateList {
	--minimum-column-width: 400px;

	display: grid;
	gap: 20px;
	grid-template-columns: repeat(auto-fill, minmax(var(--minimum-column-width), 1fr));
	margin: 0;

	.contentItem {
		margin: 0;
	}

	.contentItemDescription {
		margin-top: 0;
	}

	@include screen-sm {
		--minimum-column-width: 45%;
	}

	@include screen-xs {
		--minimum-column-width: 100%;
	}
}

.packageUpdateAvailable {
	font-size: 18px;
	margin-top: 10px;
}

.packageUpdateNewVersion {
	color: $wcfContentText;
	font-weight: 600;
}

@keyframes hightlightOptionLabel {
	0% {
		transform: scale(1);
	}
	50% {
		transform: scale(1.1);
	}
	100% {
		transform: scale(1);
	}
}

.hightlightOptionLabel {
	animation: hightlightOptionLabel 0.48s ease-in-out;
	display: inline-block;
}

@include screen-md-down {
	.dropdownMenuUserPanel {
		left: auto !important;
		right: 0 !important;
	}
=======
#woltlab_newsfeed {
	border: 1px solid $wcfContentBorderInner;
	border-radius: 4px;
	height: 100vh;
	max-width: 100%;
	width: 600px;
>>>>>>> ed0e39c7
}<|MERGE_RESOLUTION|>--- conflicted
+++ resolved
@@ -606,7 +606,6 @@
 	}
 }
 
-<<<<<<< HEAD
 .contentItemList.packageUpdateList {
 	--minimum-column-width: 400px;
 
@@ -664,12 +663,12 @@
 		left: auto !important;
 		right: 0 !important;
 	}
-=======
+}
+
 #woltlab_newsfeed {
 	border: 1px solid $wcfContentBorderInner;
 	border-radius: 4px;
 	height: 100vh;
 	max-width: 100%;
 	width: 600px;
->>>>>>> ed0e39c7
 }