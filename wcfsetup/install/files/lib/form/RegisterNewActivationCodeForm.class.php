--- conflicted
+++ resolved
@@ -71,14 +71,10 @@
 
 		// password
 		$this->validatePassword();
-<<<<<<< HEAD
-
-=======
-		
+
 		// activation state
 		$this->validateActivationState();
-		
->>>>>>> 307aa309
+
 		// email
 		$this->validateEmail();
 	}
@@ -95,15 +91,7 @@
 		if (!$this->user->userID) {
 			throw new UserInputException('username', 'notFound');
 		}
-<<<<<<< HEAD
-
-		if ($this->user->isEmailConfirmed()) {
-			throw new UserInputException('username', 'alreadyEnabled');
-		}
-
-=======
 		
->>>>>>> 307aa309
 		if (!empty($this->user->getBlacklistMatches())) {
 			throw new PermissionDeniedException();
 		}
@@ -123,19 +111,15 @@
 		}
 	}
 
-<<<<<<< HEAD
-=======
 	/**
 	 * Validates the activation state.
 	 */
 	public function validateActivationState() {
 		// check if user is already enabled
-		if ($this->user->activationCode == 0) {
+		if ($this->user->isEmailConfirmed()) {
 			throw new UserInputException('username', 'alreadyEnabled');
 		}
 	}
-
->>>>>>> 307aa309
 	/**
 	 * Validates the email address.
 	 */
