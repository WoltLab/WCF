--- conflicted
+++ resolved
@@ -23,7 +23,6 @@
  * @license GNU Lesser General Public License <http://opensource.org/licenses/lgpl-license.php>
  * @package WoltLabSuite\Core\Form
  */
-<<<<<<< HEAD
 class EmailNewActivationCodeForm extends RegisterNewActivationCodeForm
 {
     /**
@@ -51,7 +50,13 @@
         if (!$this->user->userID) {
             throw new UserInputException('username', 'notFound');
         }
+    }
 
+    /**
+     * @inheritDoc
+     */
+    public function validateActivationState()
+    {
         if ($this->user->reactivationCode == 0) {
             throw new UserInputException('username', 'alreadyEnabled');
         }
@@ -106,83 +111,4 @@
 
         exit;
     }
-=======
-class EmailNewActivationCodeForm extends RegisterNewActivationCodeForm {
-	/**
-	 * @inheritDoc
-	 */
-	public function readParameters() {
-		parent::readParameters();
-		
-		if (WCF::getUser()->userID) {
-			$this->username = WCF::getUser()->username;
-		}
-	}
-	
-	/**
-	 * Validates the username.
-	 */
-	public function validateUsername() {
-		if (empty($this->username)) {
-			throw new UserInputException('username');
-		}
-		
-		$this->user = User::getUserByUsername($this->username);
-		if (!$this->user->userID) {
-			throw new UserInputException('username', 'notFound');
-		}
-	}
-
-	/**
-	 * @inheritDoc
-	 */
-	public function validateActivationState() {
-		// check if user is already enabled
-		if ($this->user->reactivationCode == 0) {
-			throw new UserInputException('username', 'alreadyEnabled');
-		}
-	}
-	
-	/**
-	 * @inheritDoc
-	 */
-	public function save() {
-		AbstractForm::save();
-		
-		// generate activation code
-		$activationCode = UserRegistrationUtil::getActivationCode();
-		
-		// save user
-		$this->objectAction = new UserAction([$this->user], 'update', [
-			'data' => array_merge($this->additionalFields, [
-				'reactivationCode' => $activationCode
-			])
-		]);
-		$this->objectAction->executeAction();
-		
-		// use user list to allow overriding of the fields without duplicating logic
-		$userList = new UserList();
-		$userList->useQualifiedShorthand = false;
-		$userList->sqlSelects .= ", user_table.*, newEmail AS email";
-		$userList->getConditionBuilder()->add('user_table.userID = ?', [$this->user->userID]);
-		$userList->readObjects();
-		$this->user = $userList->getObjects()[$this->user->userID];
-		
-		// send activation mail
-		$email = new Email();
-		$email->addRecipient(new UserMailbox($this->user));
-		$email->setSubject($this->user->getLanguage()->getDynamicVariable('wcf.user.changeEmail.needReactivation.mail.subject'));
-		$email->setBody(new MimePartFacade([
-			new RecipientAwareTextMimePart('text/html', 'email_changeEmailNeedReactivation'),
-			new RecipientAwareTextMimePart('text/plain', 'email_changeEmailNeedReactivation')
-		]));
-		$email->send();
-		
-		$this->saved();
-		
-		// forward to index page
-		HeaderUtil::delayedRedirect(LinkHandler::getInstance()->getLink(), WCF::getLanguage()->getDynamicVariable('wcf.user.changeEmail.needReactivation'), 10);
-		exit;
-	}
->>>>>>> 0a3f706f
 }