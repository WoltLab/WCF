<?php

namespace wcf\form;

use wcf\data\user\User;
use wcf\data\user\UserAction;
use wcf\system\exception\IllegalLinkException;
use wcf\system\exception\NamedUserException;
use wcf\system\exception\PermissionDeniedException;
use wcf\system\exception\SystemException;
use wcf\system\exception\UserInputException;
use wcf\system\request\LinkHandler;
use wcf\system\WCF;
use wcf\util\HeaderUtil;
use wcf\util\JSON;
use wcf\util\StringUtil;
use wcf\util\UserRegistrationUtil;

/**
 * Shows the new password form.
 *
 * @author  Marcel Werk
 * @copyright   2001-2019 WoltLab GmbH
 * @license GNU Lesser General Public License <http://opensource.org/licenses/lgpl-license.php>
 * @package WoltLabSuite\Core\Form
 */
<<<<<<< HEAD
class NewPasswordForm extends AbstractForm
{
    const AVAILABLE_DURING_OFFLINE_MODE = true;

    /**
     * user id
     * @var int
     */
    public $userID = 0;

    /**
     * lost password key
     * @var string
     */
    public $lostPasswordKey = '';

    /**
     * User object
     * @var User
     */
    public $user;

    /**
     * new password
     * @var string
     */
    public $newPassword = '';

    /**
     * @var mixed[]
     */
    public $newPasswordStrengtVerdict = [];

    /**
     * confirmed new password
     * @var string
     */
    public $confirmNewPassword = '';

    /**
     * @inheritDoc
     */
    public function readParameters()
    {
        parent::readParameters();

        if (isset($_GET['id']) && isset($_GET['k'])) {
            $this->userID = \intval($_GET['id']);
            $this->lostPasswordKey = StringUtil::trim($_GET['k']);
            if (!$this->userID || !$this->lostPasswordKey) {
                throw new IllegalLinkException();
            }

            $this->user = new User($this->userID);
            if (!$this->user->userID) {
                throw new IllegalLinkException();
            }

            if (!$this->user->lostPasswordKey) {
                $this->throwInvalidLinkException();
            }
            if (!\hash_equals($this->user->lostPasswordKey, $this->lostPasswordKey)) {
                $this->throwInvalidLinkException();
            }
            // expire lost password requests after a day
            if ($this->user->lastLostPasswordRequestTime < TIME_NOW - 86400) {
                $this->throwInvalidLinkException();
            }

            WCF::getSession()->register('lostPasswordRequest', [
                'userID' => $this->user->userID,
                'key' => $this->user->lostPasswordKey,
            ]);
        } else {
            if (!\is_array(WCF::getSession()->getVar('lostPasswordRequest'))) {
                throw new PermissionDeniedException();
            }
            $this->userID = \intval(WCF::getSession()->getVar('lostPasswordRequest')['userID']);

            $this->user = new User($this->userID);
            if (!$this->user->userID) {
                throw new IllegalLinkException();
            }
            if (!\hash_equals($this->user->lostPasswordKey, WCF::getSession()->getVar('lostPasswordRequest')['key'])) {
                $this->throwInvalidLinkException();
            }
        }
    }

    /**
     * @inheritDoc
     */
    public function readFormParameters()
    {
        parent::readFormParameters();

        if (isset($_POST['newPassword'])) {
            $this->newPassword = $_POST['newPassword'];
        }
        if (isset($_POST['newPassword_passwordStrengthVerdict'])) {
            try {
                $this->newPasswordStrengthVerdict = JSON::decode($_POST['newPassword_passwordStrengthVerdict']);
            } catch (SystemException $e) {
                // ignore
            }
        }
        if (isset($_POST['confirmNewPassword'])) {
            $this->confirmNewPassword = $_POST['confirmNewPassword'];
        }
    }

    /**
     * @inheritDoc
     */
    public function validate()
    {
        parent::validate();

        if (empty($this->newPassword)) {
            throw new UserInputException('newPassword');
        }

        if (empty($this->confirmNewPassword)) {
            throw new UserInputException('confirmNewPassword');
        }

        if (($this->newPasswordStrengthVerdict['score'] ?? 4) < PASSWORD_MIN_SCORE) {
            throw new UserInputException('newPassword', 'notSecure');
        }

        if ($this->newPassword != $this->confirmNewPassword) {
            throw new UserInputException('confirmNewPassword', 'notEqual');
        }
    }

    /**
     * @inheritDoc
     */
    public function save()
    {
        parent::save();

        WCF::getSession()->unregister('lostPasswordRequest');

        // update user
        $this->objectAction = new UserAction([$this->user], 'update', [
            'data' => \array_merge($this->additionalFields, [
                'password' => $this->newPassword,
                'lastLostPasswordRequestTime' => 0,
                'lostPasswordKey' => '',
            ]),
        ]);
        $this->objectAction->executeAction();

        // forward to index page
        HeaderUtil::delayedRedirect(
            LinkHandler::getInstance()->getLink(),
            WCF::getLanguage()->getDynamicVariable('wcf.user.newPassword.success', ['user' => $this->user])
        );

        exit;
    }

    /**
     * @inheritDoc
     */
    public function assignVariables()
    {
        parent::assignVariables();

        WCF::getTPL()->assign([
            'user' => $this->user,
            'newPassword' => $this->newPassword,
            'confirmNewPassword' => $this->confirmNewPassword,
            'passwordRulesAttributeValue' => UserRegistrationUtil::getPasswordRulesAttributeValue(),
        ]);
    }

    private function throwInvalidLinkException()
    {
        throw new NamedUserException(WCF::getLanguage()->getDynamicVariable('wcf.user.newPassword.error.invalidLink'));
    }
=======
class NewPasswordForm extends AbstractForm {
	const AVAILABLE_DURING_OFFLINE_MODE = true;
	
	/**
	 * user id
	 * @var	integer
	 */
	public $userID = 0;
	
	/**
	 * lost password key
	 * @var	string
	 */
	public $lostPasswordKey = '';
	
	/**
	 * User object
	 * @var	User
	 */
	public $user;
	
	/**
	 * new password
	 * @var	string
	 */
	public $newPassword = '';
	
	/**
	 * @var	mixed[]
	 */
	public $newPasswordStrengthVerdict = [];
	
	/**
	 * confirmed new password
	 * @var	string
	 */
	public $confirmNewPassword = '';
	
	/**
	 * @inheritDoc
	 */
	public function readParameters() {
		parent::readParameters();
		
		if (isset($_GET['id']) && isset($_GET['k'])) {
			$this->userID = intval($_GET['id']);
			$this->lostPasswordKey = StringUtil::trim($_GET['k']);
			if (!$this->userID || !$this->lostPasswordKey) throw new IllegalLinkException();
			
			$this->user = new User($this->userID);
			if (!$this->user->userID) throw new IllegalLinkException();
			
			if (!$this->user->lostPasswordKey) {
				$this->throwInvalidLinkException(); 
			}
			if (!\hash_equals($this->user->lostPasswordKey, $this->lostPasswordKey)) {
				$this->throwInvalidLinkException();
			}
			// expire lost password requests after a day
			if ($this->user->lastLostPasswordRequestTime < TIME_NOW - 86400) {
				$this->throwInvalidLinkException();
			}
			
			WCF::getSession()->register('lostPasswordRequest', [
				'userID' => $this->user->userID,
				'key' => $this->user->lostPasswordKey
			]);
		}
		else {
			if (!is_array(WCF::getSession()->getVar('lostPasswordRequest'))) throw new PermissionDeniedException();
			$this->userID = intval(WCF::getSession()->getVar('lostPasswordRequest')['userID']);
			
			$this->user = new User($this->userID);
			if (!$this->user->userID) throw new IllegalLinkException();
			if (!\hash_equals($this->user->lostPasswordKey, WCF::getSession()->getVar('lostPasswordRequest')['key'])) {
				$this->throwInvalidLinkException();
			}
		}
	}
	
	/**
	 * @inheritDoc
	 */
	public function readFormParameters() {
		parent::readFormParameters();
		
		if (isset($_POST['newPassword'])) $this->newPassword = $_POST['newPassword'];
		if (isset($_POST['newPassword_passwordStrengthVerdict'])) {
			try {
				$this->newPasswordStrengthVerdict = JSON::decode($_POST['newPassword_passwordStrengthVerdict']);
			}
			catch (SystemException $e) {
				// ignore
			}
		}
		if (isset($_POST['confirmNewPassword'])) $this->confirmNewPassword = $_POST['confirmNewPassword'];
	}
	
	/**
	 * @inheritDoc
	 */
	public function validate() {
		parent::validate();
		
		if (empty($this->newPassword)) {
			throw new UserInputException('newPassword');
		}
		
		if (empty($this->confirmNewPassword)) {
			throw new UserInputException('confirmNewPassword');
		}
		
		if (($this->newPasswordStrengthVerdict['score'] ?? 4) < PASSWORD_MIN_SCORE) {
			throw new UserInputException('newPassword', 'notSecure');
		}
		
		if ($this->newPassword != $this->confirmNewPassword) {
			throw new UserInputException('confirmNewPassword', 'notEqual');
		}
	}
	
	/**
	 * @inheritDoc
	 */
	public function save() {
		parent::save();
		
		WCF::getSession()->unregister('lostPasswordRequest');
		
		// update user
		$this->objectAction = new UserAction([$this->user], 'update', [
			'data' => array_merge($this->additionalFields, [
				'password' => $this->newPassword,
				'lastLostPasswordRequestTime' => 0,
				'lostPasswordKey' => ''
			])
		]);
		$this->objectAction->executeAction();
		
		// forward to index page
		HeaderUtil::delayedRedirect(LinkHandler::getInstance()->getLink(), WCF::getLanguage()->getDynamicVariable('wcf.user.newPassword.success', ['user' => $this->user]));
		exit;
	}
	
	/**
	 * @inheritDoc
	 */
	public function assignVariables() {
		parent::assignVariables();
		
		WCF::getTPL()->assign([
			'user' => $this->user,
			'newPassword' => $this->newPassword,
			'confirmNewPassword' => $this->confirmNewPassword,
			'passwordRulesAttributeValue' => UserRegistrationUtil::getPasswordRulesAttributeValue()
		]);
	}
	
	private function throwInvalidLinkException() {
		throw new NamedUserException(WCF::getLanguage()->getDynamicVariable('wcf.user.newPassword.error.invalidLink'));
	}
>>>>>>> dd6e6a05
}<|MERGE_RESOLUTION|>--- conflicted
+++ resolved
@@ -24,7 +24,6 @@
  * @license GNU Lesser General Public License <http://opensource.org/licenses/lgpl-license.php>
  * @package WoltLabSuite\Core\Form
  */
-<<<<<<< HEAD
 class NewPasswordForm extends AbstractForm
 {
     const AVAILABLE_DURING_OFFLINE_MODE = true;
@@ -56,7 +55,7 @@
     /**
      * @var mixed[]
      */
-    public $newPasswordStrengtVerdict = [];
+    public $newPasswordStrengthVerdict = [];
 
     /**
      * confirmed new password
@@ -207,167 +206,4 @@
     {
         throw new NamedUserException(WCF::getLanguage()->getDynamicVariable('wcf.user.newPassword.error.invalidLink'));
     }
-=======
-class NewPasswordForm extends AbstractForm {
-	const AVAILABLE_DURING_OFFLINE_MODE = true;
-	
-	/**
-	 * user id
-	 * @var	integer
-	 */
-	public $userID = 0;
-	
-	/**
-	 * lost password key
-	 * @var	string
-	 */
-	public $lostPasswordKey = '';
-	
-	/**
-	 * User object
-	 * @var	User
-	 */
-	public $user;
-	
-	/**
-	 * new password
-	 * @var	string
-	 */
-	public $newPassword = '';
-	
-	/**
-	 * @var	mixed[]
-	 */
-	public $newPasswordStrengthVerdict = [];
-	
-	/**
-	 * confirmed new password
-	 * @var	string
-	 */
-	public $confirmNewPassword = '';
-	
-	/**
-	 * @inheritDoc
-	 */
-	public function readParameters() {
-		parent::readParameters();
-		
-		if (isset($_GET['id']) && isset($_GET['k'])) {
-			$this->userID = intval($_GET['id']);
-			$this->lostPasswordKey = StringUtil::trim($_GET['k']);
-			if (!$this->userID || !$this->lostPasswordKey) throw new IllegalLinkException();
-			
-			$this->user = new User($this->userID);
-			if (!$this->user->userID) throw new IllegalLinkException();
-			
-			if (!$this->user->lostPasswordKey) {
-				$this->throwInvalidLinkException(); 
-			}
-			if (!\hash_equals($this->user->lostPasswordKey, $this->lostPasswordKey)) {
-				$this->throwInvalidLinkException();
-			}
-			// expire lost password requests after a day
-			if ($this->user->lastLostPasswordRequestTime < TIME_NOW - 86400) {
-				$this->throwInvalidLinkException();
-			}
-			
-			WCF::getSession()->register('lostPasswordRequest', [
-				'userID' => $this->user->userID,
-				'key' => $this->user->lostPasswordKey
-			]);
-		}
-		else {
-			if (!is_array(WCF::getSession()->getVar('lostPasswordRequest'))) throw new PermissionDeniedException();
-			$this->userID = intval(WCF::getSession()->getVar('lostPasswordRequest')['userID']);
-			
-			$this->user = new User($this->userID);
-			if (!$this->user->userID) throw new IllegalLinkException();
-			if (!\hash_equals($this->user->lostPasswordKey, WCF::getSession()->getVar('lostPasswordRequest')['key'])) {
-				$this->throwInvalidLinkException();
-			}
-		}
-	}
-	
-	/**
-	 * @inheritDoc
-	 */
-	public function readFormParameters() {
-		parent::readFormParameters();
-		
-		if (isset($_POST['newPassword'])) $this->newPassword = $_POST['newPassword'];
-		if (isset($_POST['newPassword_passwordStrengthVerdict'])) {
-			try {
-				$this->newPasswordStrengthVerdict = JSON::decode($_POST['newPassword_passwordStrengthVerdict']);
-			}
-			catch (SystemException $e) {
-				// ignore
-			}
-		}
-		if (isset($_POST['confirmNewPassword'])) $this->confirmNewPassword = $_POST['confirmNewPassword'];
-	}
-	
-	/**
-	 * @inheritDoc
-	 */
-	public function validate() {
-		parent::validate();
-		
-		if (empty($this->newPassword)) {
-			throw new UserInputException('newPassword');
-		}
-		
-		if (empty($this->confirmNewPassword)) {
-			throw new UserInputException('confirmNewPassword');
-		}
-		
-		if (($this->newPasswordStrengthVerdict['score'] ?? 4) < PASSWORD_MIN_SCORE) {
-			throw new UserInputException('newPassword', 'notSecure');
-		}
-		
-		if ($this->newPassword != $this->confirmNewPassword) {
-			throw new UserInputException('confirmNewPassword', 'notEqual');
-		}
-	}
-	
-	/**
-	 * @inheritDoc
-	 */
-	public function save() {
-		parent::save();
-		
-		WCF::getSession()->unregister('lostPasswordRequest');
-		
-		// update user
-		$this->objectAction = new UserAction([$this->user], 'update', [
-			'data' => array_merge($this->additionalFields, [
-				'password' => $this->newPassword,
-				'lastLostPasswordRequestTime' => 0,
-				'lostPasswordKey' => ''
-			])
-		]);
-		$this->objectAction->executeAction();
-		
-		// forward to index page
-		HeaderUtil::delayedRedirect(LinkHandler::getInstance()->getLink(), WCF::getLanguage()->getDynamicVariable('wcf.user.newPassword.success', ['user' => $this->user]));
-		exit;
-	}
-	
-	/**
-	 * @inheritDoc
-	 */
-	public function assignVariables() {
-		parent::assignVariables();
-		
-		WCF::getTPL()->assign([
-			'user' => $this->user,
-			'newPassword' => $this->newPassword,
-			'confirmNewPassword' => $this->confirmNewPassword,
-			'passwordRulesAttributeValue' => UserRegistrationUtil::getPasswordRulesAttributeValue()
-		]);
-	}
-	
-	private function throwInvalidLinkException() {
-		throw new NamedUserException(WCF::getLanguage()->getDynamicVariable('wcf.user.newPassword.error.invalidLink'));
-	}
->>>>>>> dd6e6a05
 }