--- conflicted
+++ resolved
@@ -23,7 +23,6 @@
  *
  * @property    UserOptionHandler $optionHandler
  */
-<<<<<<< HEAD
 class UserSearchForm extends UserOptionListForm
 {
     /**
@@ -192,7 +191,7 @@
         }
 
         // do search
-        $statement = WCF::getDB()->prepareStatement($sql . $this->conditions, $this->maxResults);
+        $statement = WCF::getDB()->prepareStatement($sql . "\n". $this->conditions, $this->maxResults);
         $statement->execute($this->conditions->getParameters());
         $this->matches = $statement->fetchAll(\PDO::FETCH_COLUMN);
     }
@@ -220,186 +219,4 @@
             $this->optionHandler->getTypeObject($option->optionType)->getCondition($this->conditions, $option, $value);
         }
     }
-=======
-class UserSearchForm extends UserOptionListForm {
-	/**
-	 * @inheritDoc
-	 */
-	public $neededModules = ['MODULE_MEMBERS_LIST'];
-	
-	/**
-	 * username
-	 * @var	string
-	 */
-	public $username = '';
-	
-	/**
-	 * matches
-	 * @var	integer[]
-	 */
-	public $matches = [];
-	
-	/**
-	 * condition builder object
-	 * @var	PreparedStatementConditionBuilder
-	 */
-	public $conditions = null;
-	
-	/**
-	 * search id
-	 * @var	integer
-	 */
-	public $searchID = 0;
-	
-	/**
-	 * number of results
-	 * @var	integer
-	 */
-	public $maxResults = 1000;
-	
-	/**
-	 * option tree
-	 * @var	array
-	 */
-	public $optionTree = [];
-	
-	/**
-	 * @inheritDoc
-	 */
-	public function readFormParameters() {
-		parent::readFormParameters();
-		
-		if (isset($_POST['username'])) $this->username = StringUtil::trim($_POST['username']);
-	}
-	
-	/**
-	 * @inheritDoc
-	 */
-	protected function initOptionHandler() {
-		/** @noinspection PhpUndefinedMethodInspection */
-		$this->optionHandler->enableSearchMode();
-		$this->optionHandler->init();
-	}
-	
-	/**
-	 * @inheritDoc
-	 */
-	public function readData() {
-		parent::readData();
-		
-		$this->readOptionTree();
-		
-		// add breadcrumbs
-		if (MODULE_MEMBERS_LIST) PageLocationManager::getInstance()->addParentLocation('com.woltlab.wcf.MembersList');
-	}
-	
-	/**
-	 * Reads option tree on page init.
-	 */
-	protected function readOptionTree() {
-		$this->optionTree = $this->optionHandler->getOptionTree();
-	}
-	
-	/**
-	 * @inheritDoc
-	 */
-	public function assignVariables() {
-		parent::assignVariables();
-		
-		WCF::getTPL()->assign([
-			'username' => $this->username,
-			'optionTree' => $this->optionTree
-		]);
-	}
-	
-	/**
-	 * @inheritDoc
-	 */
-	public function save() {
-		parent::save();
-		
-		// store search result in database
-		$search = SearchEditor::create([
-			'userID' => WCF::getUser()->userID ?: null,
-			'searchData' => serialize(['matches' => $this->matches]),
-			'searchTime' => TIME_NOW,
-			'searchType' => 'users'
-		]);
-		
-		// get new search id
-		$this->searchID = $search->searchID;
-		$this->saved();
-		
-		// forward to result page
-		$url = LinkHandler::getInstance()->getLink('MembersList', ['id' => $this->searchID]);
-		HeaderUtil::redirect($url);
-		exit;
-	}
-	
-	/**
-	 * @inheritDoc
-	 */
-	public function validate() {
-		AbstractForm::validate();
-		
-		// do search
-		$this->search();
-		
-		if (empty($this->matches)) {
-			throw new UserInputException('search', 'noMatches');
-		}
-	}
-	
-	/**
-	 * Search for users which fit to the search values.
-	 */
-	protected function search() {
-		$this->matches = [];
-		$sql = "SELECT		user_table.userID
-			FROM		wcf".WCF_N."_user user_table
-			LEFT JOIN	wcf".WCF_N."_user_option_value option_value
-			ON		(option_value.userID = user_table.userID)";
-		
-		// build search condition
-		$this->conditions = new PreparedStatementConditionBuilder();
-		
-		// static fields
-		$this->buildStaticConditions();
-		
-		// dynamic fields
-		$this->buildDynamicConditions();
-		
-		// if no conditions exists, no need to send query
-		if (!$this->conditions->__toString()) {
-			return;
-		}
-		
-		// do search
-		$statement = WCF::getDB()->prepareStatement($sql."\n".$this->conditions, $this->maxResults);
-		$statement->execute($this->conditions->getParameters());
-		$this->matches = $statement->fetchAll(\PDO::FETCH_COLUMN);
-	}
-	
-	/**
-	 * Builds the static conditions.
-	 */
-	protected function buildStaticConditions() {
-		if (!empty($this->username)) {
-			$this->conditions->add("user_table.username LIKE ?", ['%'.addcslashes($this->username, '_%').'%']);
-		}
-	}
-	
-	/**
-	 * Builds the dynamic conditions.
-	 */
-	protected function buildDynamicConditions() {
-		foreach ($this->optionHandler->getCategoryOptions('profile') as $option) {
-			$option = $option['object'];
-			
-			$value = isset($this->optionHandler->optionValues[$option->optionName]) ? $this->optionHandler->optionValues[$option->optionName] : null;
-			/** @noinspection PhpUndefinedMethodInspection */
-			$this->optionHandler->getTypeObject($option->optionType)->getCondition($this->conditions, $option, $value);
-		}
-	}
->>>>>>> dec19b25
 }