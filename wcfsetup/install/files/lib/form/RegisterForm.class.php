--- conflicted
+++ resolved
@@ -38,11 +38,7 @@
  * Shows the user registration form.
  * 
  * @author	Marcel Werk
-<<<<<<< HEAD
- * @copyright	2001-2019 WoltLab GmbH
-=======
  * @copyright	2001-2020 WoltLab GmbH
->>>>>>> 9cfc8925
  * @license	GNU Lesser General Public License <http://opensource.org/licenses/lgpl-license.php>
  * @package	WoltLabSuite\Core\Form
  */
