<?php
namespace wcf\page;
use wcf\data\attachment\Attachment;
use wcf\data\attachment\AttachmentEditor;
use wcf\system\exception\IllegalLinkException;
use wcf\system\exception\PermissionDeniedException;
use wcf\system\request\LinkHandler;
use wcf\system\WCF;
use wcf\util\FileReader;

/**
 * Shows an attachment.
 * 
 * @author	Joshua Ruesweg, Marcel Werk
 * @copyright	2001-2017 WoltLab GmbH
 * @license	GNU Lesser General Public License <http://opensource.org/licenses/lgpl-license.php>
 * @package	WoltLabSuite\Core\Page
 */
class AttachmentPage extends AbstractPage {
	/**
	 * @inheritDoc
	 */
	public $useTemplate = false;
	
	/**
	 * attachment id
	 * @var	integer
	 */
	public $attachmentID = 0;
	
	/**
	 * attachment object
	 * @var	Attachment
	 */
	public $attachment = null;
	
	/**
	 * shows the tiny thumbnail
	 * @var	boolean
	 */
	public $tiny = 0;
	
	/**
	 * shows the standard thumbnail
	 * @var	boolean
	 */
	public $thumbnail = 0;
	
	/**
	 * file reader object
	 * @var	FileReader
	 */
	public $fileReader = null;
	
	/**
	 * list of mime types which belong to files that are displayed inline
	 * @var	string[]
	 */
	public static $inlineMimeTypes = ['image/gif', 'image/jpeg', 'image/png', 'image/x-png', 'application/pdf', 'image/pjpeg'];
	
	/**
	 * etag for this attachment
	 * @var	string
	 */ 
	public $eTag = null;
	
	/**
	 * @inheritDoc
	 */
	public function readParameters() {
		parent::readParameters();
		
		if (isset($_REQUEST['id'])) $this->attachmentID = intval($_REQUEST['id']);
		$this->attachment = new Attachment($this->attachmentID);
		if (!$this->attachment->attachmentID) {
			throw new IllegalLinkException();
		}
		
		$parameters = ['object' => $this->attachment];
		if (isset($_REQUEST['tiny']) && $this->attachment->tinyThumbnailType) {
			$this->tiny = intval($_REQUEST['tiny']);
			$parameters['tiny'] = $this->tiny;
		}
		if (isset($_REQUEST['thumbnail']) && $this->attachment->thumbnailType) {
			$this->thumbnail = intval($_REQUEST['thumbnail']);
			$parameters['thumbnail'] = $this->thumbnail;
		}
		
		$this->canonicalURL = LinkHandler::getInstance()->getLink('Attachment', $parameters);
	}
	
	/**
	 * @inheritDoc
	 */
	public function checkPermissions() {
		parent::checkPermissions();
		
		if ($this->attachment->tmpHash) {
			if ($this->attachment->userID && $this->attachment->userID != WCF::getUser()->userID) {
				throw new IllegalLinkException();
			}
		}
		else {
			// check permissions
			if ($this->tiny || $this->thumbnail) {
				if (!$this->attachment->canViewPreview()) {
					throw new PermissionDeniedException();
				}
			}
			else if (!$this->attachment->canDownload()) {
				throw new PermissionDeniedException();
			}
		}
	}
	
	/**
	 * @inheritDoc
	 */
	public function readData() {
		parent::readData();
		
		// get file data
		if ($this->tiny) {
			$mimeType = $this->attachment->tinyThumbnailType;
			$filesize = $this->attachment->tinyThumbnailSize;
			$location = $this->attachment->getTinyThumbnailLocation();
			$this->eTag = 'TINY_'.$this->attachmentID;
		}
		else if ($this->thumbnail) {
			$mimeType = $this->attachment->thumbnailType;
			$filesize = $this->attachment->thumbnailSize;
			$location = $this->attachment->getThumbnailLocation();
			$this->eTag = 'THUMB_'.$this->attachmentID;
		}
		else {
			$mimeType = $this->attachment->fileType;
			$filesize = $this->attachment->filesize;
			$location = $this->attachment->getLocation();
			$this->eTag = $this->attachmentID;
		}
		
		// unsaved attachments may be cached by the browser for up to 5 minutes only
		$cacheDuration = ($this->attachment->tmpHash) ? 300 : 31536000;
		
		// init file reader
		$this->fileReader = new FileReader($location, [
			'filename' => $this->attachment->filename,
			'mimeType' => $mimeType,
			'filesize' => $filesize,
			'showInline' => in_array($mimeType, self::$inlineMimeTypes),
			'enableRangeSupport' => !$this->tiny && !$this->thumbnail,
			'lastModificationTime' => $this->attachment->uploadTime,
<<<<<<< HEAD
			'expirationDate' => TIME_NOW + 31536000,
			'maxAge' => 31536000
		]);
=======
			'expirationDate' => TIME_NOW + $cacheDuration,
			'maxAge' => $cacheDuration
		));
>>>>>>> b9f36b27
		
		if ($this->eTag !== null) {
			$this->fileReader->addHeader('ETag', '"'.$this->eTag.'"');
		}
	}
	
	/**
	 * @inheritDoc
	 */
	public function show() {
		parent::show();
		
		// etag caching
		if (isset($_SERVER['HTTP_IF_NONE_MATCH']) && $_SERVER['HTTP_IF_NONE_MATCH'] == '"'.$this->eTag.'"') {
			@header('HTTP/1.1 304 Not Modified');
			exit;
		}
		
		if (!$this->tiny && !$this->thumbnail) {
			// update download count
			$editor = new AttachmentEditor($this->attachment);
			$editor->update([
				'downloads' => $this->attachment->downloads + 1,
				'lastDownloadTime' => TIME_NOW
			]);
		}
		
		// send file to client
		$this->fileReader->send();
		exit;
	}
}<|MERGE_RESOLUTION|>--- conflicted
+++ resolved
@@ -150,15 +150,9 @@
 			'showInline' => in_array($mimeType, self::$inlineMimeTypes),
 			'enableRangeSupport' => !$this->tiny && !$this->thumbnail,
 			'lastModificationTime' => $this->attachment->uploadTime,
-<<<<<<< HEAD
-			'expirationDate' => TIME_NOW + 31536000,
-			'maxAge' => 31536000
-		]);
-=======
 			'expirationDate' => TIME_NOW + $cacheDuration,
 			'maxAge' => $cacheDuration
-		));
->>>>>>> b9f36b27
+		]);
 		
 		if ($this->eTag !== null) {
 			$this->fileReader->addHeader('ETag', '"'.$this->eTag.'"');
