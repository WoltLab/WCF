--- conflicted
+++ resolved
@@ -69,15 +69,12 @@
 	public $trophy;
 	
 	/**
-<<<<<<< HEAD
 	 * category object
 	 * @var TrophyCategory
 	 */
 	public $category;
 	
 	/**
-=======
->>>>>>> 6c6716be
 	 * @inheritDoc
 	 */
 	public function readData() {
@@ -103,13 +100,11 @@
 			throw new PermissionDeniedException();
 		}
 		
-<<<<<<< HEAD
 		$this->category = $this->trophy->getCategory();
-=======
+		
 		$this->canonicalURL = LinkHandler::getInstance()->getLink('Trophy', [
 			'object' => $this->trophy
 		], ($this->pageNo > 1 ? 'pageNo=' . $this->pageNo : ''));
->>>>>>> 6c6716be
 	}
 	
 	/**
