--- conflicted
+++ resolved
@@ -51,22 +51,14 @@
 	/**
 	 * the category id filter
 	 * @var int
-<<<<<<< HEAD
-	 * @deprecated since 3.2, use CategoryTrophyListPage instead
-=======
 	 * @deprecated since 5.2, use CategoryTrophyListPage instead
->>>>>>> 9ea32398
 	 */
 	public $categoryID = 0;
 	
 	/**
 	 * The category object filter 
 	 * @var TrophyCategory
-<<<<<<< HEAD
-	 * @deprecated since 3.2, use CategoryTrophyListPage instead
-=======
 	 * @deprecated since 5.2, use CategoryTrophyListPage instead
->>>>>>> 9ea32398
 	 */
 	public $category;
 	
