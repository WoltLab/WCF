<?php
namespace wcf\page;
use wcf\data\article\category\ArticleCategory;
use wcf\data\article\AccessibleArticleList;
use wcf\data\label\group\ViewableLabelGroup;
use wcf\data\object\type\ObjectTypeCache;
use wcf\data\user\User;
use wcf\system\exception\IllegalLinkException;
use wcf\system\label\LabelHandler;
use wcf\system\request\LinkHandler;
use wcf\system\WCF;
use wcf\util\HeaderUtil;

/**
 * Shows a list of cms articles.
 *
 * @author	Marcel Werk
 * @copyright	2001-2018 WoltLab GmbH
 * @license	GNU Lesser General Public License <http://opensource.org/licenses/lgpl-license.php>
 * @package	WoltLabSuite\Core\Page
 * @since	3.0
 */
class ArticleListPage extends SortablePage {
	/**
	 * @inheritDoc
	 */
	public $itemsPerPage = ARTICLES_PER_PAGE;
	
	/**
	 * @inheritDoc
	 */
	public $neededModules = ['MODULE_ARTICLE'];
	
	/**
	 * @inheritDoc
	 */
	public $sortField = 'time';
	
	/**
	 * @inheritDoc
	 */
	public $sortOrder = ARTICLE_SORT_ORDER;
	
	/**
	 * @inheritDoc
	 */
	public $objectListClassName = AccessibleArticleList::class;
	
	/**
	 * label filter
	 * @var	integer[]
	 */
	public $labelIDs = [];
	
	/**
	 * list of available label groups
	 * @var	ViewableLabelGroup[]
	 */
	public $labelGroups = [];
	
	/**
	 * controller name
	 * @var string
	 */
	public $controllerName = 'ArticleList';
	
	/**
	 * url parameters
	 * @var array
	 */
	public $controllerParameters = ['application' => 'wcf'];
	
	/**
	 * @var User
<<<<<<< HEAD
	 * @since 3.2
=======
	 * @since	5.2
>>>>>>> 9ea32398
	 */
	public $user;
	
	/**
	 * @inheritDoc
	 */
	public $defaultSortField = 'time';
	
	/**
	 * @inheritDoc
	 */
	public $defaultSortOrder = 'DESC';
	
	/**
	 * @inheritDoc
	 */
	public $validSortFields = ['title', 'time'];
	
	/**
	 * display 'Add Article' dialog on load
	 * @var integer
	 */
	public $showArticleAddDialog = 0;
	
	/**
	 * @inheritDoc
	 */
	public function readParameters() {
		parent::readParameters();
		
		if (!empty($_REQUEST['showArticleAddDialog'])) $this->showArticleAddDialog = 1;
		
		// read available label groups
		$this->labelGroups = ArticleCategory::getAccessibleLabelGroups('canViewLabel');
		if (!empty($this->labelGroups) && isset($_REQUEST['labelIDs']) && is_array($_REQUEST['labelIDs'])) {
			$this->labelIDs = $_REQUEST['labelIDs'];
			
			foreach ($this->labelIDs as $groupID => $labelID) {
				$isValid = false;
				
				// ignore zero-values
				if (!is_array($labelID) && $labelID) {
					if (isset($this->labelGroups[$groupID]) && ($labelID == -1 || $this->labelGroups[$groupID]->isValid($labelID))) {
						$isValid = true;
					}
				}
				
				if (!$isValid) {
					unset($this->labelIDs[$groupID]);
				}
			}
		}
		
		if (!empty($_GET['userID'])) {
			$this->user = new User(intval($_GET['userID']));
			if (!$this->user->userID) {
				throw new IllegalLinkException();
			}
			
			$this->controllerParameters['userID'] = $this->user->userID;
		}
		
		if (!empty($_POST)) {
			$labelParameters = '';
			if (!empty($this->labelIDs)) {
				foreach ($this->labelIDs as $groupID => $labelID) {
					$labelParameters .= 'labelIDs['.$groupID.']='.$labelID.'&';
				}
			}
			
			HeaderUtil::redirect(LinkHandler::getInstance()->getLink($this->controllerName, $this->controllerParameters, rtrim($labelParameters, '&')));
			exit;
		}
		
		$this->canonicalURL = LinkHandler::getInstance()->getLink('ArticleList', $this->controllerParameters, ($this->pageNo > 1 ? 'pageNo=' . $this->pageNo : ''));
	}
	
	/**
	 * @inheritDoc
	 */
	protected function initObjectList() {
		parent::initObjectList();
		
		$this->applyFilters();
		
		if ($this->sortField === 'title') {
			$this->objectList->sqlSelects = "(SELECT title FROM wcf".WCF_N."_article_content WHERE articleID = article.articleID AND (languageID IS NULL OR languageID = ".WCF::getLanguage()->languageID.") LIMIT 1) AS title";
		}
	}
	
	protected function applyFilters() {
		if ($this->user) {
			$this->objectList->getConditionBuilder()->add("article.userID = ?", [$this->user->userID]);
		}
		
		// filter by label
		if (!empty($this->labelIDs)) {
			$objectTypeID = ObjectTypeCache::getInstance()->getObjectTypeByName('com.woltlab.wcf.label.object', 'com.woltlab.wcf.article')->objectTypeID;
			
			foreach ($this->labelIDs as $groupID => $labelID) {
				if ($labelID == -1) {
					$groupLabelIDs = LabelHandler::getInstance()->getLabelGroup($groupID)->getLabelIDs();
					
					if (!empty($groupLabelIDs)) {
						$this->objectList->getConditionBuilder()->add('article.articleID NOT IN (SELECT objectID FROM wcf'.WCF_N.'_label_object WHERE objectTypeID = ? AND labelID IN (?))', [
							$objectTypeID,
							$groupLabelIDs
						]);
					}
				}
				else {
					$this->objectList->getConditionBuilder()->add('article.articleID IN (SELECT objectID FROM wcf'.WCF_N.'_label_object WHERE objectTypeID = ? AND labelID = ?)', [
						$objectTypeID,
						$labelID
					]);
				}
			}
		}
	}
	
	/**
	 * @inheritDoc
	 */
	public function assignVariables() {
		parent::assignVariables();
		
		WCF::getTPL()->assign([
			'labelGroups' => $this->labelGroups,
			'labelIDs' => $this->labelIDs,
			'controllerName' => $this->controllerName,
			'controllerObject' => null,
			'user' => $this->user,
			'categoryID' => 0,
			'showArticleAddDialog' => $this->showArticleAddDialog,
		]);
	}
}<|MERGE_RESOLUTION|>--- conflicted
+++ resolved
@@ -72,11 +72,7 @@
 	
 	/**
 	 * @var User
-<<<<<<< HEAD
-	 * @since 3.2
-=======
 	 * @since	5.2
->>>>>>> 9ea32398
 	 */
 	public $user;
 	
