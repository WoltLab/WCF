<?php
namespace wcf\page;
use wcf\data\article\category\ArticleCategory;
use wcf\data\article\AccessibleArticleList;
use wcf\data\label\group\ViewableLabelGroup;
use wcf\data\object\type\ObjectTypeCache;
use wcf\data\user\User;
use wcf\system\exception\IllegalLinkException;
use wcf\system\label\LabelHandler;
use wcf\system\request\LinkHandler;
use wcf\system\WCF;
use wcf\util\HeaderUtil;

/**
 * Shows a list of cms articles.
 *
 * @author	Marcel Werk
 * @copyright	2001-2018 WoltLab GmbH
 * @license	GNU Lesser General Public License <http://opensource.org/licenses/lgpl-license.php>
 * @package	WoltLabSuite\Core\Page
 * @since	3.0
 */
class ArticleListPage extends SortablePage {
	/**
	 * @inheritDoc
	 */
	public $itemsPerPage = ARTICLES_PER_PAGE;
	
	/**
	 * @inheritDoc
	 */
	public $neededModules = ['MODULE_ARTICLE'];
	
	/**
	 * @inheritDoc
	 */
	public $sortField = 'time';
	
	/**
	 * @inheritDoc
	 */
	public $sortOrder = ARTICLE_SORT_ORDER;
	
	/**
	 * @inheritDoc
	 */
	public $objectListClassName = AccessibleArticleList::class;
	
	/**
	 * label filter
	 * @var	integer[]
	 */
	public $labelIDs = [];
	
	/**
	 * list of available label groups
	 * @var	ViewableLabelGroup[]
	 */
	public $labelGroups = [];
	
	/**
	 * controller name
	 * @var string
	 */
	public $controllerName = 'ArticleList';
	
	/**
	 * url parameters
	 * @var array
	 */
	public $controllerParameters = ['application' => 'wcf'];
	
	/**
	 * @var User
	 * @since 3.2
	 */
	public $user;
	
	/**
<<<<<<< HEAD
=======
	 * @inheritDoc
	 */
	public $defaultSortField = 'time';
	
	/**
	 * @inheritDoc
	 */
	public $defaultSortOrder = 'DESC';
	
	/**
	 * @inheritDoc
	 */
	public $validSortFields = ['title', 'time'];
	
	/**
>>>>>>> 32f9c5d9
	 * @inheritDoc
	 */
	public function readParameters() {
		parent::readParameters();
		
		// read available label groups
		$this->labelGroups = ArticleCategory::getAccessibleLabelGroups();
		if (!empty($this->labelGroups) && isset($_REQUEST['labelIDs']) && is_array($_REQUEST['labelIDs'])) {
			$this->labelIDs = $_REQUEST['labelIDs'];
			
			foreach ($this->labelIDs as $groupID => $labelID) {
				$isValid = false;
				
				// ignore zero-values
				if (!is_array($labelID) && $labelID) {
					if (isset($this->labelGroups[$groupID]) && ($labelID == -1 || $this->labelGroups[$groupID]->isValid($labelID))) {
						$isValid = true;
					}
				}
				
				if (!$isValid) {
					unset($this->labelIDs[$groupID]);
				}
			}
		}
		
		if (!empty($_GET['userID'])) {
			$this->user = new User(intval($_GET['userID']));
			if (!$this->user->userID) {
				throw new IllegalLinkException();
			}
			
			$this->controllerParameters['userID'] = $this->user->userID;
		}
		
		if (!empty($_POST)) {
			$labelParameters = '';
			if (!empty($this->labelIDs)) {
				foreach ($this->labelIDs as $groupID => $labelID) {
					$labelParameters .= 'labelIDs['.$groupID.']='.$labelID.'&';
				}
			}
			
			HeaderUtil::redirect(LinkHandler::getInstance()->getLink($this->controllerName, $this->controllerParameters, rtrim($labelParameters, '&')));
			exit;
		}
		
		$this->canonicalURL = LinkHandler::getInstance()->getLink('ArticleList', $this->controllerParameters, ($this->pageNo > 1 ? 'pageNo=' . $this->pageNo : ''));
	}
	
	/**
	 * @inheritDoc
	 */
	protected function initObjectList() {
		parent::initObjectList();
		
		$this->applyFilters();
		
		if ($this->sortField === 'title') {
			$this->objectList->sqlSelects = "(SELECT title FROM wcf".WCF_N."_article_content WHERE articleID = article.articleID AND (languageID IS NULL OR languageID = ".WCF::getLanguage()->languageID.") LIMIT 1) AS title";
		}
	}
	
	protected function applyFilters() {
		if ($this->user) {
			$this->objectList->getConditionBuilder()->add("article.userID = ?", [$this->user->userID]);
		}
		
		// filter by label
		if (!empty($this->labelIDs)) {
			$objectTypeID = ObjectTypeCache::getInstance()->getObjectTypeByName('com.woltlab.wcf.label.object', 'com.woltlab.wcf.article')->objectTypeID;
			
			foreach ($this->labelIDs as $groupID => $labelID) {
				if ($labelID == -1) {
					$groupLabelIDs = LabelHandler::getInstance()->getLabelGroup($groupID)->getLabelIDs();
					
					if (!empty($groupLabelIDs)) {
						$this->objectList->getConditionBuilder()->add('article.articleID NOT IN (SELECT objectID FROM wcf'.WCF_N.'_label_object WHERE objectTypeID = ? AND labelID IN (?))', [
							$objectTypeID,
							$groupLabelIDs
						]);
					}
				}
				else {
					$this->objectList->getConditionBuilder()->add('article.articleID IN (SELECT objectID FROM wcf'.WCF_N.'_label_object WHERE objectTypeID = ? AND labelID = ?)', [
						$objectTypeID,
						$labelID
					]);
				}
			}
		}
	}
	
	/**
	 * @inheritDoc
	 */
	public function assignVariables() {
		parent::assignVariables();
		
		WCF::getTPL()->assign([
			'labelGroups' => $this->labelGroups,
			'labelIDs' => $this->labelIDs,
			'controllerName' => $this->controllerName,
			'controllerObject' => null,
			'user' => $this->user
		]);
	}
}<|MERGE_RESOLUTION|>--- conflicted
+++ resolved
@@ -77,8 +77,6 @@
 	public $user;
 	
 	/**
-<<<<<<< HEAD
-=======
 	 * @inheritDoc
 	 */
 	public $defaultSortField = 'time';
@@ -94,7 +92,6 @@
 	public $validSortFields = ['title', 'time'];
 	
 	/**
->>>>>>> 32f9c5d9
 	 * @inheritDoc
 	 */
 	public function readParameters() {
