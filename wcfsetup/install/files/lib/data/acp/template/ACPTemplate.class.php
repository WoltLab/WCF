--- conflicted
+++ resolved
@@ -26,11 +26,7 @@
 	 * Returns the path to this template.
 	 * 
 	 * @return	string
-<<<<<<< HEAD
-	 * @since	3.2
-=======
 	 * @since	5.2
->>>>>>> 9ea32398
 	 */
 	public function getPath() {
 		return PackageCache::getInstance()->getPackage($this->packageID)->getAbsolutePackageDir() . 'acp/templates/' . $this->templateName . '.tpl';
@@ -40,11 +36,7 @@
 	 * Returns the source of this template.
 	 * 
 	 * @return	string
-<<<<<<< HEAD
-	 * @since	3.2
-=======
 	 * @since	5.2
->>>>>>> 9ea32398
 	 */
 	public function getSource() {
 		return @file_get_contents($this->getPath());
