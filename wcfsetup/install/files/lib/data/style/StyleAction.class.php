--- conflicted
+++ resolved
@@ -30,7 +30,6 @@
  * @method  StyleEditor[]   getObjects()
  * @method  StyleEditor getSingleObject()
  */
-<<<<<<< HEAD
 class StyleAction extends AbstractDatabaseObjectAction implements IToggleAction
 {
     use TDatabaseObjectToggle;
@@ -211,6 +210,8 @@
                         \rename($fileLocation, $newLocation);
                         $this->parameters['variables'][$type] = $newName;
                         $file->setProcessed($newLocation);
+                    } else {
+                        $this->parameters['variables'][$type] = \basename($file->getLocation());
                     }
                 } else {
                     $this->parameters['variables'][$type] = '';
@@ -383,359 +384,6 @@
         if ($hasFavicon) {
             // update manifest.json
             $manifest = <<<'MANIFEST'
-=======
-class StyleAction extends AbstractDatabaseObjectAction implements IToggleAction {
-	use TDatabaseObjectToggle;
-	
-	/**
-	 * @inheritDoc
-	 */
-	protected $allowGuestAccess = ['changeStyle', 'getStyleChooser'];
-	
-	/**
-	 * @inheritDoc
-	 */
-	protected $className = StyleEditor::class;
-	
-	/**
-	 * @inheritDoc
-	 */
-	protected $permissionsDelete = ['admin.style.canManageStyle'];
-	
-	/**
-	 * @inheritDoc
-	 */
-	protected $permissionsUpdate = ['admin.style.canManageStyle'];
-	
-	/**
-	 * @inheritDoc
-	 */
-	protected $requireACP = ['copy', 'delete', 'markAsTainted', 'setAsDefault', 'toggle', 'update', 'upload',];
-	
-	/**
-	 * style object
-	 * @var	Style
-	 */
-	public $style;
-	
-	/**
-	 * style editor object
-	 * @var	StyleEditor
-	 */
-	public $styleEditor;
-	
-	/**
-	 * @inheritDoc
-	 * @return	Style
-	 */
-	public function create() {
-		/** @var Style $style */
-		$style = parent::create();
-		
-		// add variables
-		$this->updateVariables($style);
-		
-		// handle style preview image
-		$this->updateStylePreviewImage($style);
-		
-		// create favicon data
-		$this->updateFavicons($style);
-		
-		// handle the cover photo
-		$this->updateCoverPhoto($style);
-			
-		// handle custom assets
-		$this->updateCustomAssets($style);
-		
-		return $style;
-	}
-	
-	/**
-	 * @inheritDoc
-	 */
-	public function update() {
-		parent::update();
-		
-		foreach ($this->getObjects() as $style) {
-			// update variables
-			$this->updateVariables($style->getDecoratedObject(), true);
-			
-			// handle style preview image
-			$this->updateStylePreviewImage($style->getDecoratedObject());
-			
-			// create favicon data
-			$this->updateFavicons($style->getDecoratedObject());
-			
-			// handle the cover photo
-			$this->updateCoverPhoto($style->getDecoratedObject());
-			
-			// handle custom assets
-			$this->updateCustomAssets($style->getDecoratedObject());
-			
-			// reset stylesheet
-			StyleHandler::getInstance()->resetStylesheet($style->getDecoratedObject());
-		}
-	}
-	
-	/**
-	 * @inheritDoc
-	 */
-	public function delete() {
-		$count = parent::delete();
-		
-		foreach ($this->getObjects() as $style) {
-			// remove custom images
-			if ($style->imagePath && $style->imagePath != 'images/') {
-				$this->removeDirectory($style->imagePath);
-			}
-			
-			// remove preview image
-			$previewImage = WCF_DIR.'images/'.$style->image;
-			if (file_exists($previewImage)) {
-				@unlink($previewImage);
-			}
-			
-			// remove stylesheet
-			StyleHandler::getInstance()->resetStylesheet($style->getDecoratedObject());
-		}
-		
-		return $count;
-	}
-	
-	/**
-	 * Recursively removes a directory and all it's contents.
-	 * 
-	 * @param	string		$pathComponent
-	 */
-	protected function removeDirectory($pathComponent) {
-		$dir = WCF_DIR.$pathComponent;
-		if (is_dir($dir)) {
-			$iterator = new \RecursiveIteratorIterator(new \RecursiveDirectoryIterator($dir), \RecursiveIteratorIterator::CHILD_FIRST);
-			foreach ($iterator as $path) {
-				if ($path->isDir()) {
-					@rmdir($path);
-				}
-				else {
-					@unlink($path);
-				}
-			}
-			
-			@rmdir($dir);
-		}
-	}
-	
-	/**
-	 * Updates style variables for given style.
-	 * 
-	 * @param	Style		$style
-	 * @param	boolean		$removePreviousVariables
-	 */
-	protected function updateVariables(Style $style, $removePreviousVariables = false) {
-		if (!isset($this->parameters['variables']) || !is_array($this->parameters['variables'])) {
-			return;
-		}
-		
-		$style->loadVariables();
-		foreach (['pageLogo', 'pageLogoMobile'] as $type) {
-			if (array_key_exists($type, $this->parameters['uploads'])) {
-				/** @var \wcf\system\file\upload\UploadFile $file */
-				$file = $this->parameters['uploads'][$type];
-				
-				if ($style->getVariable($type) && file_exists($style->getAssetPath().basename($style->getVariable($type)))) {
-					if (!$file || $style->getAssetPath().basename($style->getVariable($type)) !== $file->getLocation()) {
-						unlink($style->getAssetPath().basename($style->getVariable($type)));
-					}
-				}
-				
-				if ($file !== null) {
-					if (!$file->isProcessed()) {
-						$fileLocation = $file->getLocation();
-						$extension = pathinfo($file->getFilename(), PATHINFO_EXTENSION);
-						$newName = $type.'-'.\bin2hex(\random_bytes(4)).'.'.$extension;
-						$newLocation = $style->getAssetPath().$newName;
-						rename($fileLocation, $newLocation);
-						$this->parameters['variables'][$type] = $newName;
-						$file->setProcessed($newLocation);
-					}
-					else {
-						$this->parameters['variables'][$type] = \basename($file->getLocation());
-					}
-				}
-				else {
-					$this->parameters['variables'][$type] = '';
-				}
-			}
-		}
-		
-		$sql = "SELECT	variableID, variableName, defaultValue
-			FROM	wcf".WCF_N."_style_variable";
-		$statement = WCF::getDB()->prepareStatement($sql);
-		$statement->execute();
-		$variables = [];
-		while ($row = $statement->fetchArray()) {
-			$variableName = $row['variableName'];
-			
-			// ignore variables with identical value
-			if (isset($this->parameters['variables'][$variableName])) {
-				if ($this->parameters['variables'][$variableName] == $row['defaultValue']) {
-					continue;
-				}
-				else {
-					$variables[$row['variableID']] = $this->parameters['variables'][$variableName];
-				}
-			}
-		}
-		
-		// remove previously set variables
-		if ($removePreviousVariables) {
-			$sql = "DELETE FROM	wcf".WCF_N."_style_variable_value
-				WHERE		styleID = ?";
-			$statement = WCF::getDB()->prepareStatement($sql);
-			$statement->execute([$style->styleID]);
-		}
-		
-		// insert variables that differ from default values
-		if (!empty($variables)) {
-			$sql = "INSERT INTO	wcf".WCF_N."_style_variable_value
-						(styleID, variableID, variableValue)
-				VALUES		(?, ?, ?)";
-			$statement = WCF::getDB()->prepareStatement($sql);
-			
-			WCF::getDB()->beginTransaction();
-			foreach ($variables as $variableID => $variableValue) {
-				$statement->execute([
-					$style->styleID,
-					$variableID,
-					$variableValue
-				]);
-			}
-			WCF::getDB()->commitTransaction();
-		}
-	}
-	
-	/**
-	 * Updates style preview image.
-	 * 
-	 * @param	Style		$style
-	 */
-	protected function updateStylePreviewImage(Style $style) {
-		foreach (['image', 'image2x'] as $type) {
-			if (array_key_exists($type, $this->parameters['uploads'])) {
-				/** @var \wcf\system\file\upload\UploadFile $file */
-				$file = $this->parameters['uploads'][$type];
-				
-				if ($style->{$type} && file_exists($style->getAssetPath().basename($style->{$type}))) {
-					if (!$file || $style->getAssetPath().basename($style->{$type}) !== $file->getLocation()) {
-						unlink($style->getAssetPath().basename($style->{$type}));
-					}
-				}
-				if ($file !== null) {
-					$fileLocation = $file->getLocation();
-					if (($imageData = getimagesize($fileLocation)) === false) {
-						throw new \InvalidArgumentException('The given '.$type.' is not an image');
-					}
-					$extension = ImageUtil::getExtensionByMimeType($imageData['mime']);
-					if ($type === 'image') {
-						$newName = 'stylePreview.'.$extension;
-					}
-					else if ($type === 'image2x') {
-						$newName = 'stylePreview@2x.'.$extension;
-					}
-					else {
-						throw new \LogicException('Unreachable');
-					}
-					$newLocation = $style->getAssetPath().$newName;
-					rename($fileLocation, $newLocation);
-					(new StyleEditor($style))->update([
-						$type => FileUtil::getRelativePath(WCF_DIR.'images/', $style->getAssetPath()).$newName,
-					]);
-					
-					$file->setProcessed($newLocation);
-				}
-				else {
-					(new StyleEditor($style))->update([
-						$type => '',
-					]);
-				}
-			}
-		}
-	}
-	
-	/**
-	 * Updates style favicon files.
-	 * 
-	 * @param       Style           $style
-	 * @since       3.1
-	 */
-	protected function updateFavicons(Style $style) {
-		$images = [
-			'android-chrome-192x192.png' => 192,
-			'android-chrome-256x256.png' => 256,
-			'apple-touch-icon.png' => 180,
-			'mstile-150x150.png' => 150
-		];
-		
-		$hasFavicon = $style->hasFavicon;
-		if (array_key_exists('favicon', $this->parameters['uploads'])) {
-			/** @var \wcf\system\file\upload\UploadFile $file */
-			$file = $this->parameters['uploads']['favicon'];
-			
-			if ($file !== null) {
-				$fileLocation = $file->getLocation();
-				if (($imageData = getimagesize($fileLocation)) === false) {
-					throw new \InvalidArgumentException('The given favicon is not an image');
-				}
-				$extension = ImageUtil::getExtensionByMimeType($imageData['mime']);
-				$newName = "favicon-template.".$extension;
-				$newLocation = $style->getAssetPath().$newName;
-				rename($fileLocation, $newLocation);
-				
-				// Create browser specific files.
-				$adapter = ImageHandler::getInstance()->getAdapter();
-				$adapter->loadFile($newLocation);
-				foreach ($images as $filename => $length) {
-					$thumbnail = $adapter->createThumbnail($length, $length);
-					$adapter->writeImage($thumbnail, $style->getAssetPath().$filename);
-					// Clear thumbnail as soon as possible to free up the memory.
-					$thumbnail = null;
-				}
-				
-				// Create ICO file.
-				require(WCF_DIR . 'lib/system/api/chrisjean/php-ico/class-php-ico.php');
-				(new \PHP_ICO($newLocation, [
-					[16, 16],
-					[32, 32]
-				]))->save_ico($style->getAssetPath()."favicon.ico");
-				
-				(new StyleEditor($style))->update([
-					'hasFavicon' => 1,
-				]);
-				
-				$file->setProcessed($newLocation);
-				$hasFavicon = true;
-			}
-			else {
-				foreach ($images as $filename => $length) {
-					unlink($style->getAssetPath().$filename);
-				}
-				unlink($style->getAssetPath()."favicon.ico");
-				foreach (['png', 'jpg', 'gif'] as $extension) {
-					if (file_exists($style->getAssetPath()."favicon-template.".$extension)) {
-						unlink($style->getAssetPath()."favicon-template.".$extension);
-					}
-				}
-				(new StyleEditor($style))->update([
-					'hasFavicon' => 0,
-				]);
-				
-				$hasFavicon = false;
-			}
-		}
-		
-		if ($hasFavicon) {
-			// update manifest.json
-			$manifest = <<<MANIFEST
->>>>>>> 421f8304
 {
     "name": "",
     "icons": [
