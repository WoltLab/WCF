--- conflicted
+++ resolved
@@ -474,7 +474,6 @@
 		if ($style === null) {
 			$styleData['packageID'] = $packageID;
 			$style = new StyleEditor(self::create($styleData));
-<<<<<<< HEAD
 			
 			// import preview image
 			if (!empty($data['image'])) {
@@ -486,34 +485,20 @@
 					FileUtil::makeWritable($filename);
 			
 					if (file_exists($filename)) {
-						$style->update(['image' => 'stylePreview-'.$style->styleID.$fileExtension]);
-=======
-		}
-		
-		// import preview image
-		if (!empty($data['image'])) {
-			$fileExtension = mb_substr($data['image'], mb_strrpos($data['image'], '.'));
-			$index = $tar->getIndexByFilename($data['image']);
-			if ($index !== false) {
-				$filename = WCF_DIR.'images/stylePreview-'.$style->styleID.$fileExtension;
-				$tar->extract($index, $filename);
-				FileUtil::makeWritable($filename);
-				
-				if (file_exists($filename)) {
-					try {
-						if (($imageData = getimagesize($filename)) !== false) {
-							switch ($imageData[2]) {
-								case IMG_PNG:
-								case IMG_JPEG:
-								case IMG_JPG:
-								case IMG_GIF:
-									$style->update(array('image' => 'stylePreview-'.$style->styleID.$fileExtension));
+						try {
+							if (($imageData = getimagesize($filename)) !== false) {
+								switch ($imageData[2]) {
+									case IMG_PNG:
+									case IMG_JPEG:
+									case IMG_JPG:
+									case IMG_GIF:
+										$style->update(['image' => 'stylePreview-'.$style->styleID.$fileExtension]);
+								}
 							}
 						}
-					}
-					catch (SystemException $e) {
-						// broken image
->>>>>>> 4460216e
+						catch (SystemException $e) {
+							// broken image
+						}
 					}
 				}
 			}
