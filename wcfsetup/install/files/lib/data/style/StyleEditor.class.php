<?php

namespace wcf\data\style;

use wcf\data\DatabaseObjectEditor;
use wcf\data\IEditableCachedObject;
use wcf\data\language\category\LanguageCategory;
use wcf\data\language\LanguageList;
use wcf\data\package\Package;
use wcf\data\package\PackageCache;
use wcf\data\template\group\TemplateGroup;
use wcf\data\template\group\TemplateGroupAction;
use wcf\data\template\Template;
use wcf\data\template\TemplateEditor;
use wcf\system\application\ApplicationHandler;
use wcf\system\cache\builder\StyleCacheBuilder;
use wcf\system\exception\SystemException;
use wcf\system\io\Tar;
use wcf\system\io\TarWriter;
use wcf\system\language\LanguageFactory;
use wcf\system\package\PackageArchive;
use wcf\system\Regex;
use wcf\system\style\exception\FontDownloadFailed;
use wcf\system\style\FontManager;
use wcf\system\style\StyleCompiler;
use wcf\system\style\StyleHandler;
use wcf\system\WCF;
use wcf\util\DateUtil;
use wcf\util\FileUtil;
use wcf\util\ImageUtil;
use wcf\util\StringUtil;
use wcf\util\XML;
use wcf\util\XMLWriter;

/**
 * Provides functions to edit, import, export and delete a style.
 *
 * @author  Marcel Werk
 * @copyright   2001-2019 WoltLab GmbH
 * @license GNU Lesser General Public License <http://opensource.org/licenses/lgpl-license.php>
 * @package WoltLabSuite\Core\Data\Style
 *
 * @method  Style   getDecoratedObject()
 * @mixin   Style
 */
<<<<<<< HEAD
class StyleEditor extends DatabaseObjectEditor implements IEditableCachedObject
{
    const EXCLUDE_WCF_VERSION = '6.0.0 Alpha 1';

    const INFO_FILE = 'style.xml';

    const VALID_IMAGE_EXTENSIONS = ['gif', 'jpg', 'jpeg', 'png', 'svg', 'xml', 'json', 'webp'];

    /**
     * list of compatible API versions
     * @var int[]
     * @deprecated 5.2
     */
    public static $compatibilityApiVersions = [2018];

    /**
     * @inheritDoc
     */
    protected static $baseClass = Style::class;

    /**
     * @inheritDoc
     */
    public function update(array $parameters = [])
    {
        $variables = null;
        if (isset($parameters['variables'])) {
            $variables = $parameters['variables'];
            unset($parameters['variables']);
        }

        // update style data
        parent::update($parameters);

        // update variables
        if ($variables !== null) {
            $this->setVariables($variables);
        }
    }

    /**
     * @inheritDoc
     */
    public function delete()
    {
        parent::delete();

        // delete style files
        $files = @\glob(WCF_DIR . 'style/style-' . $this->styleID . '*.css');
        if (\is_array($files)) {
            foreach ($files as $file) {
                @\unlink($file);
            }
        }

        // delete preload data
        @\unlink(WCF_DIR . 'style/style-' . $this->styleID . '-preload.json');

        // delete preview image
        if ($this->image) {
            @\unlink(WCF_DIR . 'images/' . $this->image);
        }

        // delete language items
        $sql = "DELETE FROM wcf" . WCF_N . "_language_item
                WHERE       languageItem = ?";
        $statement = WCF::getDB()->prepareStatement($sql);
        $statement->execute(['wcf.style.styleDescription' . $this->styleID]);
    }

    /**
     * Sets this style as default style.
     */
    public function setAsDefault()
    {
        // remove old default
        $sql = "UPDATE  wcf" . WCF_N . "_style
                SET     isDefault = ?
                WHERE   isDefault = ?";
        $statement = WCF::getDB()->prepareStatement($sql);
        $statement->execute([0, 1]);

        // set new default
        $this->update([
            'isDefault' => 1,
            'isDisabled' => 0,
        ]);

        self::resetCache();
    }

    /**
     * Deletes the style's default cover photo.
     */
    public function deleteCoverPhoto()
    {
        if ($this->coverPhotoExtension) {
            @\unlink(WCF_DIR . 'images/coverPhotos/' . $this->styleID . '.' . $this->coverPhotoExtension);

            $this->update([
                'coverPhotoExtension' => '',
            ]);
        }
    }

    /**
     * Returns the list of variables that exist, but have no explicit values for this style.
     *
     * @return      string[]
     */
    public function getImplicitVariables()
    {
        $sql = "SELECT      variable.variableName
                FROM        wcf" . WCF_N . "_style_variable variable
                LEFT JOIN   wcf" . WCF_N . "_style_variable_value variable_value
                ON          variable_value.variableID = variable.variableID
                        AND variable_value.styleID = ?
                WHERE       variable.variableName LIKE ?
                        AND variable_value.variableValue IS NULL";
        $statement = WCF::getDB()->prepareStatement($sql);
        $statement->execute([
            $this->styleID,
            'wcf%',
        ]);
        $variableNames = [];
        while ($variableName = $statement->fetchColumn()) {
            $variableNames[] = $variableName;
        }

        return $variableNames;
    }

    public function createCoverPhotoVariant(?string $sourceLocation = null): void
    {
        if ($sourceLocation === null) {
            $sourceLocation = $this->getCoverPhotoLocation(false);
        }

        $outputFilenameWithoutExtension = \preg_replace('~\.[a-z]+$~', '', $sourceLocation);
        ImageUtil::createWebpVariant($sourceLocation, $outputFilenameWithoutExtension);
    }

    /**
     * Reads the data of a style exchange format file.
     *
     * @param Tar $tar
     * @return  array
     * @throws  SystemException
     */
    public static function readStyleData(Tar $tar)
    {
        // search style.xml
        $index = $tar->getIndexByFilename(self::INFO_FILE);
        if ($index === false) {
            throw new SystemException("unable to find required file '" . self::INFO_FILE . "' in style archive");
        }

        // open style.xml
        $xml = new XML();
        $xml->loadXML(self::INFO_FILE, $tar->extractToString($index));
        $xpath = $xml->xpath();

        $data = [
            'name' => '',
            'description' => [],
            'version' => '',
            'image' => '',
            'image2x' => '',
            'copyright' => '',
            'default' => false,
            'license' => '',
            'authorName' => '',
            'authorURL' => '',
            'templates' => '',
            'images' => '',
            'coverPhoto' => '',
            'variables' => '',
            'date' => '0000-00-00',
            'imagesPath' => '',
            'packageName' => '',
            'apiVersion' => '3.0',
        ];

        $categories = $xpath->query('/ns:style/*');
        foreach ($categories as $category) {
            switch ($category->tagName) {
                case 'author':
                    $elements = $xpath->query('child::*', $category);
                    foreach ($elements as $element) {
                        switch ($element->tagName) {
                            case 'authorname':
                                $data['authorName'] = $element->nodeValue;
                                break;

                            case 'authorurl':
                                $data['authorURL'] = $element->nodeValue;
                                break;
                        }
                    }
                    break;

                case 'files':
                    $elements = $xpath->query('child::*', $category);

                    /** @var \DOMElement $element */
                    foreach ($elements as $element) {
                        $data[$element->tagName] = $element->nodeValue;
                        if ($element->hasAttribute('path')) {
                            $data[$element->tagName . 'Path'] = $element->getAttribute('path');
                        }
                    }
                    break;

                case 'general':
                    $elements = $xpath->query('child::*', $category);

                    /** @var \DOMElement $element */
                    foreach ($elements as $element) {
                        switch ($element->tagName) {
                            case 'date':
                                DateUtil::validateDate($element->nodeValue);

                                $data['date'] = $element->nodeValue;
                                break;

                            case 'default':
                                $data['default'] = true;
                                break;

                            case 'description':
                                if ($element->hasAttribute('language')) {
                                    $data['description'][$element->getAttribute('language')] = $element->nodeValue;
                                }
                                break;

                            case 'stylename':
                                $data['name'] = $element->nodeValue;
                                break;

                            case 'packageName':
                                $data['packageName'] = $element->nodeValue;
                                break;

                            case 'version':
                                if (!Package::isValidVersion($element->nodeValue)) {
                                    throw new SystemException("style version '" . $element->nodeValue . "' is invalid");
                                }

                                $data['version'] = $element->nodeValue;
                                break;

                            case 'copyright':
                            case 'image':
                            case 'image2x':
                            case 'license':
                            case 'coverPhoto':
                                $data[$element->tagName] = $element->nodeValue;
                                break;

                            case 'apiVersion':
                                if (!\in_array($element->nodeValue, Style::$supportedApiVersions)) {
                                    throw new SystemException("Unknown api version '" . $element->nodeValue . "'");
                                }

                                $data['apiVersion'] = $element->nodeValue;
                                break;
                        }
                    }
                    break;
            }
        }

        if (empty($data['name'])) {
            throw new SystemException("required tag 'stylename' is missing in '" . self::INFO_FILE . "'");
        }
        if (empty($data['variables'])) {
            throw new SystemException("required tag 'variables' is missing in '" . self::INFO_FILE . "'");
        }

        // search variables.xml
        $index = $tar->getIndexByFilename($data['variables']);
        if ($index === false) {
            throw new SystemException("unable to find required file '" . $data['variables'] . "' in style archive");
        }

        // open variables.xml
        $data['variables'] = self::readVariablesData($data['variables'], $tar->extractToString($index));

        return $data;
    }

    /**
     * Reads the data of a variables.xml file.
     *
     * @param string $filename
     * @param string $content
     * @return  array
     */
    public static function readVariablesData($filename, $content)
    {
        // open variables.xml
        $xml = new XML();
        $xml->loadXML($filename, $content);
        $variables = $xml->xpath()->query('/ns:variables/ns:variable');

        $data = [];

        /** @var \DOMElement $variable */
        foreach ($variables as $variable) {
            $data[$variable->getAttribute('name')] = $variable->nodeValue;
        }

        return $data;
    }

    /**
     * Returns the data of a style exchange format file.
     *
     * @param string $filename
     * @return  array
     */
    public static function getStyleData($filename)
    {
        // open file
        $tar = new Tar($filename);

        // get style data
        $data = self::readStyleData($tar);

        // export preview image to temporary location
        if (!empty($data['image'])) {
            $i = $tar->getIndexByFilename($data['image']);
            if ($i !== false) {
                $path = FileUtil::getTemporaryFilename('stylePreview_', $data['image'], WCF_DIR . 'tmp/');
                $data['image'] = \basename($path);
                $tar->extract($i, $path);
            }
        }

        $tar->close();

        return $data;
    }

    /**
     * Imports a style.
     *
     * @param string $filename
     * @param int $packageID
     * @param StyleEditor $style
     * @param bool $skipFontDownload
     * @return  StyleEditor
     */
    public static function import($filename, $packageID = 1, ?self $style = null, $skipFontDownload = false)
    {
        // open file
        $tar = new Tar($filename);

        // get style data
        $data = self::readStyleData($tar);

        $styleData = [
            'styleName' => $data['name'],
            'variables' => $data['variables'],
            'styleVersion' => $data['version'],
            'styleDate' => $data['date'],
            'copyright' => $data['copyright'],
            'license' => $data['license'],
            'authorName' => $data['authorName'],
            'authorURL' => $data['authorURL'],
            'packageName' => $data['packageName'],
            'apiVersion' => $data['apiVersion'],
        ];

        // check if there is an untainted style with the same package name
        if ($style === null && !empty($styleData['packageName'])) {
            $style = StyleHandler::getInstance()->getStyleByName($styleData['packageName'], true);
        }

        // handle templates
        if (!empty($data['templates'])) {
            $templateGroupFolderName = '';
            if ($style !== null && $style->templateGroupID) {
                $templateGroupFolderName = (new TemplateGroup($style->templateGroupID))->templateGroupFolderName;
                $styleData['templateGroupID'] = $style->templateGroupID;
            }

            if (empty($templateGroupFolderName)) {
                // create template group
                $templateGroupName = $originalTemplateGroupName = $data['name'];
                $templateGroupFolderName = \preg_replace('/[^a-z0-9_-]/i', '', $templateGroupName);
                if (empty($templateGroupFolderName)) {
                    $templateGroupFolderName = 'generic' . \mb_substr(StringUtil::getRandomID(), 0, 8);
                }
                $originalTemplateGroupFolderName = $templateGroupFolderName;

                // get unique template group name
                $i = 1;
                while (true) {
                    $sql = "SELECT  COUNT(*)
                            FROM    wcf" . WCF_N . "_template_group
                            WHERE   templateGroupName = ?";
                    $statement = WCF::getDB()->prepareStatement($sql);
                    $statement->execute([$templateGroupName]);
                    if (!$statement->fetchSingleColumn()) {
                        break;
                    }
                    $templateGroupName = $originalTemplateGroupName . '_' . $i;
                    $i++;
                }

                // get unique folder name
                $i = 1;
                while (true) {
                    $sql = "SELECT  COUNT(*)
                            FROM    wcf" . WCF_N . "_template_group
                            WHERE   templateGroupFolderName = ?";
                    $statement = WCF::getDB()->prepareStatement($sql);
                    $statement->execute([
                        FileUtil::addTrailingSlash($templateGroupFolderName),
                    ]);
                    if (!$statement->fetchSingleColumn()) {
                        break;
                    }
                    $templateGroupFolderName = $originalTemplateGroupFolderName . '_' . $i;
                    $i++;
                }

                $templateGroupAction = new TemplateGroupAction([], 'create', [
                    'data' => [
                        'templateGroupName' => $templateGroupName,
                        'templateGroupFolderName' => FileUtil::addTrailingSlash($templateGroupFolderName),
                    ],
                ]);
                $returnValues = $templateGroupAction->executeAction();
                $styleData['templateGroupID'] = $returnValues['returnValues']->templateGroupID;
            }

            // import templates
            $index = $tar->getIndexByFilename($data['templates']);
            if ($index !== false) {
                // extract templates tar
                $destination = FileUtil::getTemporaryFilename('templates_');
                $tar->extract($index, $destination);

                // open templates tar and group templates by package
                $templatesTar = new Tar($destination);
                $contentList = $templatesTar->getContentList();
                $packageToTemplates = [];
                foreach ($contentList as $val) {
                    if ($val['type'] == 'file') {
                        $folders = \explode('/', $val['filename']);
                        $packageName = \array_shift($folders);
                        if (!isset($packageToTemplates[$packageName])) {
                            $packageToTemplates[$packageName] = [];
                        }
                        $packageToTemplates[$packageName][] = [
                            'index' => $val['index'],
                            'filename' => \implode('/', $folders),
                        ];
                    }
                }

                $knownTemplates = [];
                if ($style !== null && $style->templateGroupID) {
                    $sql = "SELECT  templateName
                            FROM    wcf" . WCF_N . "_template
                            WHERE   templateGroupID = ?";
                    $statement = WCF::getDB()->prepareStatement($sql);
                    $statement->execute([$style->templateGroupID]);
                    $knownTemplates = $statement->fetchAll(\PDO::FETCH_COLUMN);
                }

                // copy templates
                foreach ($packageToTemplates as $package => $templates) {
                    // try to find package
                    $sql = "SELECT  *
                            FROM    wcf" . WCF_N . "_package
                            WHERE   package = ?
                                AND isApplication = ?";
                    $statement = WCF::getDB()->prepareStatement($sql);
                    $statement->execute([
                        $package,
                        1,
                    ]);
                    while ($row = $statement->fetchArray()) {
                        // get template path
                        $templatesDir = FileUtil::addTrailingSlash(FileUtil::getRealPath(WCF_DIR . $row['packageDir']) . 'templates/' . $templateGroupFolderName);

                        // create template path
                        if (!\file_exists($templatesDir)) {
                            @\mkdir($templatesDir, 0777);
                            FileUtil::makeWritable($templatesDir);
                        }

                        // copy templates
                        foreach ($templates as $template) {
                            if (!StringUtil::endsWith($template['filename'], '.tpl')) {
                                continue;
                            }

                            $templatesTar->extract($template['index'], $templatesDir . $template['filename']);

                            $templateName = \str_replace('.tpl', '', $template['filename']);
                            if (!\in_array($templateName, $knownTemplates)) {
                                TemplateEditor::create([
                                    'application' => Package::getAbbreviation($package),
                                    'packageID' => $row['packageID'],
                                    'templateName' => $templateName,
                                    'templateGroupID' => $styleData['templateGroupID'],
                                ]);
                            }
                        }
                    }
                }

                // delete tmp file
                $templatesTar->close();
                @\unlink($destination);
            }
        }

        $duplicateLogo = false;
        // duplicate logo if logo matches mobile logo
        if (!empty($styleData['variables']['pageLogo']) && !empty($styleData['variables']['pageLogoMobile']) && $styleData['variables']['pageLogo'] == $styleData['variables']['pageLogoMobile']) {
            $styleData['variables']['pageLogoMobile'] = 'm-' . \basename($styleData['variables']['pageLogo']);
            $duplicateLogo = true;
        }

        // save style
        if ($style === null) {
            $styleData['packageID'] = $packageID;
            $style = new self(self::create($styleData));

            // handle descriptions
            if (!empty($data['description'])) {
                self::saveLocalizedDescriptions($style, $data['description']);
                LanguageFactory::getInstance()->deleteLanguageCache();
            }

            if ($data['default']) {
                $style->setAsDefault();
            }
        } else {
            unset($styleData['styleName']);

            $variables = $style->getVariables();
            if (!isset($styleData['variables']['individualScss'])) {
                $styleData['variables']['individualScss'] = '';
            }
            if (!isset($styleData['variables']['overrideScss'])) {
                $styleData['variables']['overrideScss'] = '';
            }

            $individualScss = Style::splitLessVariables($variables['individualScss']);
            $variables['individualScss'] = Style::joinLessVariables(
                $styleData['variables']['individualScss'],
                $individualScss['custom']
            );
            unset($styleData['variables']['individualScss']);

            $overrideScss = Style::splitLessVariables($variables['overrideScss']);
            $variables['overrideScss'] = Style::joinLessVariables(
                $styleData['variables']['overrideScss'],
                $overrideScss['custom']
            );
            unset($styleData['variables']['overrideScss']);

            // import variables that have not been explicitly defined before
            $implicitVariables = $style->getImplicitVariables();
            foreach ($styleData['variables'] as $variableName => $variableValue) {
                if (\in_array($variableName, $implicitVariables)) {
                    $variables[$variableName] = $variableValue;
                }
            }

            $styleData['variables'] = $variables;

            $style->update($styleData);
        }

        // import images
        if (!empty($data['images'])) {
            $index = $tar->getIndexByFilename($data['images']);
            if ($index !== false) {
                // extract images tar
                $destination = FileUtil::getTemporaryFilename('images_');
                $tar->extract($index, $destination);

                // open images tar
                $imagesTar = new Tar($destination);
                $contentList = $imagesTar->getContentList();
                foreach ($contentList as $key => $val) {
                    if ($val['type'] == 'file') {
                        $path = FileUtil::getRealPath($val['filename']);
                        $fileExtension = \pathinfo($path, \PATHINFO_EXTENSION);

                        if (!\in_array($fileExtension, self::VALID_IMAGE_EXTENSIONS)) {
                            continue;
                        }

                        if (\strpos($path, '../') !== false) {
                            continue;
                        }

                        $targetFile = FileUtil::getRealPath($style->getAssetPath() . $path);
                        if (\strpos(FileUtil::getRelativePath($style->getAssetPath(), $targetFile), '../') !== false) {
                            continue;
                        }

                        // duplicate pageLogo for mobile version
                        if ($duplicateLogo && $val['filename'] == $styleData['variables']['pageLogo']) {
                            $imagesTar->extract($key, $style->getAssetPath() . 'm-' . \basename($targetFile));
                        }

                        $imagesTar->extract($key, $targetFile);
                        FileUtil::makeWritable($targetFile);
                    }
                }

                // delete tmp file
                $imagesTar->close();
                @\unlink($destination);
            }
        }

        // import preview image
        foreach (['image', 'image2x'] as $type) {
            if (!empty($data[$type])) {
                $fileExtension = \pathinfo($data[$type], \PATHINFO_EXTENSION);
                if (!\in_array($fileExtension, self::VALID_IMAGE_EXTENSIONS)) {
                    continue;
                }

                $index = $tar->getIndexByFilename($data[$type]);
                if ($index !== false) {
                    $filename = $style->getAssetPath() . 'stylePreview' . ($type === 'image2x' ? '@2x' : '') . '.' . $fileExtension;
                    $tar->extract($index, $filename);
                    FileUtil::makeWritable($filename);

                    if (\file_exists($filename)) {
                        try {
                            if (($imageData = \getimagesize($filename)) !== false) {
                                switch ($imageData[2]) {
                                    case \IMAGETYPE_PNG:
                                    case \IMAGETYPE_JPEG:
                                    case \IMAGETYPE_GIF:
                                        $style->update([$type => 'style-' . $style->styleID . '/stylePreview' . ($type === 'image2x' ? '@2x' : '') . '.' . $fileExtension]);
                                }
                            }
                        } catch (SystemException $e) {
                            // broken image
                        }
                    }
                }
            }
        }

        // import cover photo
        if (!empty($data['coverPhoto'])) {
            $fileExtension = \pathinfo($data['coverPhoto'], \PATHINFO_EXTENSION);
            $index = $tar->getIndexByFilename($data['coverPhoto']);
            if ($index !== false && \in_array($fileExtension, self::VALID_IMAGE_EXTENSIONS)) {
                $coverPhoto = "{$style->getAssetPath()}coverPhoto.{$fileExtension}";
                $tar->extract($index, $coverPhoto);
                FileUtil::makeWritable($coverPhoto);

                if (\file_exists($coverPhoto)) {
                    try {
                        if (($imageData = \getimagesize($coverPhoto)) !== false) {
                            switch ($imageData[2]) {
                                case \IMAGETYPE_PNG:
                                case \IMAGETYPE_JPEG:
                                case \IMAGETYPE_GIF:
                                    $style->update(['coverPhotoExtension' => $fileExtension]);

                                    // Reload the style editor to include the cover photo.
                                    $style = new self(new Style($style->styleID));
                                    $style->createCoverPhotoVariant();
                                    break;
                            }
                        }
                    } catch (SystemException $e) {
                        // broken image
                    }
                }
            }
        }

        if (!$skipFontDownload) {
            // download google fonts
            $fontManager = FontManager::getInstance();
            $family = $style->getVariable('wcfFontFamilyGoogle');
            try {
                $fontManager->downloadFamily($family);
            } catch (FontDownloadFailed $e) {
                // ignore
            }
        }

        $tar->close();

        return $style;
    }

    /**
     * Saves localized style descriptions.
     *
     * @param StyleEditor $styleEditor
     * @param string[] $descriptions
     */
    protected static function saveLocalizedDescriptions(self $styleEditor, array $descriptions)
    {
        // localize package information
        $sql = "REPLACE INTO    wcf" . WCF_N . "_language_item
                                (languageID, languageItem, languageItemValue, languageCategoryID, packageID)
                VALUES          (?, ?, ?, ?, ?)";
        $statement = WCF::getDB()->prepareStatement($sql);

        // get language list
        $languageList = new LanguageList();
        $languageList->readObjects();

        // workaround for WCFSetup
        if (!PACKAGE_ID) {
            $sql = "SELECT  *
                    FROM    wcf" . WCF_N . "_language_category
                    WHERE   languageCategory = ?";
            $statement2 = WCF::getDB()->prepareStatement($sql);
            $statement2->execute(['wcf.style']);
            $languageCategory = $statement2->fetchObject(LanguageCategory::class);
        } else {
            $languageCategory = LanguageFactory::getInstance()->getCategory('wcf.style');
        }

        foreach ($languageList as $language) {
            if (isset($descriptions[$language->languageCode])) {
                $statement->execute([
                    $language->languageID,
                    'wcf.style.styleDescription' . $styleEditor->styleID,
                    $descriptions[$language->languageCode],
                    $languageCategory->languageCategoryID,
                    $styleEditor->packageID,
                ]);
            }
        }

        $styleEditor->update([
            'styleDescription' => 'wcf.style.styleDescription' . $styleEditor->styleID,
        ]);
    }

    /**
     * Returns available location path.
     *
     * @param string $location
     * @return  string
     */
    protected static function getFileLocation($location)
    {
        $location = FileUtil::removeLeadingSlash(FileUtil::removeTrailingSlash($location));
        $location = WCF_DIR . $location;

        $index = null;
        do {
            $directory = $location . ($index === null ? '' : $index);
            if (!\is_dir($directory)) {
                @\mkdir($directory, 0777, true);
                FileUtil::makeWritable($directory);

                return FileUtil::addTrailingSlash($directory);
            }

            $index = ($index === null ? 2 : ($index + 1));
        } while (true);

        // this should never happen
        throw new \LogicException();
    }

    /**
     * Exports this style.
     *
     * @param bool $templates
     * @param bool $images
     * @param string $packageName
     */
    public function export($templates = false, $images = false, $packageName = '')
    {
        // create style tar
        $styleTarName = FileUtil::getTemporaryFilename('style_', '.tgz');
        $styleTar = new TarWriter($styleTarName, true);

        // append style preview image
        if ($this->image && @\file_exists(WCF_DIR . 'images/' . $this->image)) {
            $styleTar->add(
                WCF_DIR . 'images/' . $this->image,
                '',
                FileUtil::addTrailingSlash(\dirname(WCF_DIR . 'images/' . $this->image))
            );
        }
        if ($this->image2x && @\file_exists(WCF_DIR . 'images/' . $this->image2x)) {
            $styleTar->add(
                WCF_DIR . 'images/' . $this->image2x,
                '',
                FileUtil::addTrailingSlash(\dirname(WCF_DIR . 'images/' . $this->image2x))
            );
        }

        // append cover photo
        $coverPhoto = $this->coverPhotoExtension ? $this->getCoverPhotoLocation(false) : '';
        if ($coverPhoto && @\file_exists($coverPhoto)) {
            $styleTar->add($coverPhoto, '', FileUtil::addTrailingSlash(\dirname($coverPhoto)));
        }

        // fetch style description
        $sql = "SELECT      language.languageCode, language_item.languageItemValue
                FROM        wcf" . WCF_N . "_language_item language_item
                LEFT JOIN   wcf" . WCF_N . "_language language
                ON          language.languageID = language_item.languageID
                WHERE       language_item.languageItem = ?";
        $statement = WCF::getDB()->prepareStatement($sql);
        $statement->execute([$this->styleDescription]);
        $styleDescriptions = $statement->fetchMap('languageCode', 'languageItemValue');

        // create style info file
        $xml = new XMLWriter();
        $xml->beginDocument(
            'style',
            'http://www.woltlab.com',
            'http://www.woltlab.com/XSD/' . WSC_API_VERSION . '/style.xsd'
        );

        // general block
        $xml->startElement('general');
        $xml->writeElement('stylename', $this->styleName);
        $xml->writeElement('packageName', $this->packageName);

        // style description
        foreach ($styleDescriptions as $languageCode => $value) {
            $xml->writeElement('description', $value, ['language' => $languageCode]);
        }

        $xml->writeElement('date', $this->styleDate);
        $xml->writeElement('version', $this->styleVersion);
        $xml->writeElement('apiVersion', $this->apiVersion);
        if ($this->image) {
            $xml->writeElement('image', \basename($this->image));
        }
        if ($this->image2x) {
            $xml->writeElement('image2x', \basename($this->image2x));
        }
        if ($coverPhoto) {
            $xml->writeElement('coverPhoto', \basename(FileUtil::unifyDirSeparator($coverPhoto)));
        }
        if ($this->copyright) {
            $xml->writeElement('copyright', $this->copyright);
        }
        if ($this->license) {
            $xml->writeElement('license', $this->license);
        }
        $xml->endElement();

        // author block
        $xml->startElement('author');
        $xml->writeElement('authorname', $this->authorName);
        if ($this->authorURL) {
            $xml->writeElement('authorurl', $this->authorURL);
        }
        $xml->endElement();

        // files block
        $xml->startElement('files');
        $xml->writeElement('variables', 'variables.xml');
        if ($templates) {
            $xml->writeElement('templates', 'templates.tar');
        }
        if ($images) {
            $xml->writeElement('images', 'images.tar', ['path' => $this->imagePath]);
        }
        $xml->endElement();

        // append style info file to style tar
        $styleTar->addString(self::INFO_FILE, $xml->endDocument());

        // create variable list
        $xml->beginDocument(
            'variables',
            'http://www.woltlab.com',
            'http://www.woltlab.com/XSD/' . WSC_API_VERSION . '/styleVariables.xsd'
        );

        // get variables
        $sql = "SELECT      variable.variableName, value.variableValue
                FROM        wcf" . WCF_N . "_style_variable_value value
                LEFT JOIN   wcf" . WCF_N . "_style_variable variable
                ON          variable.variableID = value.variableID
                WHERE       value.styleID = ?";
        $statement = WCF::getDB()->prepareStatement($sql);
        $statement->execute([$this->styleID]);
        while ($row = $statement->fetchArray()) {
            $xml->writeElement('variable', $row['variableValue'], ['name' => $row['variableName']]);
        }

        // append variable list to style tar
        $styleTar->addString('variables.xml', $xml->endDocument());

        if ($templates && $this->templateGroupID) {
            $templateGroup = new TemplateGroup($this->templateGroupID);

            // create templates tar
            $templatesTarName = FileUtil::getTemporaryFilename('templates', '.tar');
            $templatesTar = new TarWriter($templatesTarName);
            FileUtil::makeWritable($templatesTarName);

            // append templates to tar
            // get templates
            $sql = "SELECT      template.*, package.package
                    FROM        wcf" . WCF_N . "_template template
                    LEFT JOIN   wcf" . WCF_N . "_package package
                    ON          package.packageID = template.packageID
                    WHERE       template.templateGroupID = ?";
            $statement = WCF::getDB()->prepareStatement($sql);
            $statement->execute([$this->templateGroupID]);
            while ($row = $statement->fetchArray()) {
                $packageDir = 'com.woltlab.wcf';
                $package = null;

                if (Template::isSystemCritical($row['templateName'])) {
                    continue;
                }

                if ($row['application'] != 'wcf') {
                    $application = ApplicationHandler::getInstance()->getApplication($row['application']);
                    $package = PackageCache::getInstance()->getPackage($application->packageID);
                    $packageDir = $package->package;
                } else {
                    $application = ApplicationHandler::getInstance()->getWCF();
                    $package = PackageCache::getInstance()->getPackage($application->packageID);
                }

                $filename = FileUtil::addTrailingSlash(FileUtil::getRealPath(WCF_DIR . $package->packageDir . 'templates/' . $templateGroup->templateGroupFolderName)) . $row['templateName'] . '.tpl';
                $templatesTar->add($filename, $packageDir, \dirname($filename));
            }

            // append templates tar to style tar
            $templatesTar->create();
            $styleTar->add($templatesTarName, 'templates.tar', $templatesTarName);
            @\unlink($templatesTarName);
        }

        if ($images) {
            // create images tar
            $imagesTarName = FileUtil::getTemporaryFilename('images_', '.tar');
            $imagesTar = new TarWriter($imagesTarName);
            FileUtil::makeWritable($imagesTarName);

            $regEx = new Regex('\.(jpg|jpeg|gif|png|svg|ico|json|xml|txt|webp)$', Regex::CASE_INSENSITIVE);
            $iterator = new \RecursiveIteratorIterator(
                new \RecursiveDirectoryIterator(
                    $this->getAssetPath(),
                    \FilesystemIterator::SKIP_DOTS
                ),
                \RecursiveIteratorIterator::SELF_FIRST
            );
            foreach ($iterator as $file) {
                /** @var \SplFileInfo $file */
                if (!$file->isFile()) {
                    continue;
                }
                if (!$regEx->match($file->getPathName())) {
                    continue;
                }

                $imagesTar->add($file->getPathName(), '', $this->getAssetPath());
            }
            // append images tar to style tar
            $imagesTar->create();
            $styleTar->add($imagesTarName, 'images.tar', $imagesTarName);
            @\unlink($imagesTarName);
        }

        // output file content
        $styleTar->create();

        // export as style package
        if (empty($packageName)) {
            \readfile($styleTarName);
        } else {
            // export as package

            // create package tar
            $packageTarName = FileUtil::getTemporaryFilename('package_', '.tar.gz');
            $packageTar = new TarWriter($packageTarName, true);

            // append style tar
            $styleTarName = FileUtil::unifyDirSeparator($styleTarName);
            $packageTar->add($styleTarName, '', FileUtil::addTrailingSlash(\dirname($styleTarName)));

            // create package.xml
            $xml->beginDocument(
                'package',
                'http://www.woltlab.com',
                'http://www.woltlab.com/XSD/' . WSC_API_VERSION . '/package.xsd',
                ['name' => $packageName]
            );

            $xml->startElement('packageinformation');
            $xml->writeElement('packagename', $this->styleName);

            // description
            foreach ($styleDescriptions as $languageCode => $value) {
                $xml->writeElement('packagedescription', $value, ['language' => $languageCode]);
            }

            $xml->writeElement('version', $this->styleVersion);
            $xml->writeElement('date', $this->styleDate);
            $xml->endElement();

            $xml->startElement('authorinformation');
            $xml->writeElement('author', $this->authorName);
            if ($this->authorURL) {
                $xml->writeElement('authorurl', $this->authorURL);
            }
            $xml->endElement();

            $xml->startElement('requiredpackages');
            $xml->writeElement(
                'requiredpackage',
                'com.woltlab.wcf',
                ['minversion' => PackageCache::getInstance()->getPackageByIdentifier('com.woltlab.wcf')->packageVersion]
            );
            $xml->endElement();

            $xml->startElement('excludedpackages');
            $xml->writeElement('excludedpackage', 'com.woltlab.wcf', ['version' => self::EXCLUDE_WCF_VERSION]);
            $xml->endElement();

            // @deprecated 5.2
            $xml->startElement('compatibility');
            foreach (self::$compatibilityApiVersions as $apiVersion) {
                $xml->writeElement('api', '', ['version' => $apiVersion]);
            }
            $xml->endElement();

            $xml->startElement('instructions', ['type' => 'install']);
            $xml->writeElement('instruction', \basename($styleTarName), ['type' => 'style']);
            $xml->endElement();

            // append package info file to package tar
            $packageTar->addString(PackageArchive::INFO_FILE, $xml->endDocument());

            $packageTar->create();
            \readfile($packageTarName);
            @\unlink($packageTarName);
        }

        @\unlink($styleTarName);
    }

    /**
     * Sets the variables of a style.
     *
     * @param string[] $variables
     */
    public function setVariables(array $variables = [])
    {
        // delete old variables
        $sql = "DELETE FROM wcf" . WCF_N . "_style_variable_value
                WHERE       styleID = ?";
        $statement = WCF::getDB()->prepareStatement($sql);
        $statement->execute([$this->styleID]);

        // insert new variables
        if (!empty($variables)) {
            $sql = "SELECT  *
                    FROM    wcf" . WCF_N . "_style_variable";
            $statement = WCF::getDB()->prepareStatement($sql);
            $statement->execute();
            $styleVariables = [];
            while ($row = $statement->fetchArray()) {
                $variableName = $row['variableName'];

                if (isset($variables[$variableName])) {
                    // compare value, save only if differs from default
                    if ($variables[$variableName] != $row['defaultValue']) {
                        $styleVariables[$row['variableID']] = $variables[$variableName];
                    }
                }
            }

            if (!empty($styleVariables)) {
                $sql = "INSERT INTO wcf" . WCF_N . "_style_variable_value
                                    (styleID, variableID, variableValue)
                        VALUES      (?, ?, ?)";
                $statement = WCF::getDB()->prepareStatement($sql);

                WCF::getDB()->beginTransaction();
                foreach ($styleVariables as $variableID => $variableValue) {
                    $statement->execute([
                        $this->styleID,
                        $variableID,
                        $variableValue,
                    ]);
                }
                WCF::getDB()->commitTransaction();
            }
        }

        $this->writeStyleFile();
    }

    /**
     * Writes the style-*.css file.
     */
    public function writeStyleFile()
    {
        StyleCompiler::getInstance()->compile($this->getDecoratedObject());
    }

    /**
     * @inheritDoc
     * @return  Style
     */
    public static function create(array $parameters = [])
    {
        $variables = null;
        if (isset($parameters['variables'])) {
            $variables = $parameters['variables'];
            unset($parameters['variables']);
        }

        // default values
        if (!isset($parameters['packageID'])) {
            $parameters['packageID'] = 1;
        }
        if (!isset($parameters['styleDate'])) {
            $parameters['styleDate'] = \gmdate('Y-m-d', TIME_NOW);
        }

        // check if no default style is defined
        $sql = "SELECT  styleID
                FROM    wcf" . WCF_N . "_style
                WHERE   isDefault = ?";
        $statement = WCF::getDB()->prepareStatement($sql);
        $statement->execute([1]);
        $row = $statement->fetchArray();

        // no default style exists
        if ($row === false) {
            $parameters['isDefault'] = 1;
        }

        /** @var Style $style */
        $style = parent::create($parameters);
        $styleEditor = new self($style);

        // create asset path
        FileUtil::makePath($style->getAssetPath());

        $styleEditor->update([
            'imagePath' => FileUtil::getRelativePath(WCF_DIR, $style->getAssetPath()),
        ]);
        $styleEditor = new self(new Style($style->styleID));

        // save variables
        if ($variables !== null) {
            $styleEditor->setVariables($variables);
        }

        return $style;
    }

    /**
     * @inheritDoc
     */
    public static function resetCache()
    {
        StyleCacheBuilder::getInstance()->reset();
    }
=======
class StyleEditor extends DatabaseObjectEditor implements IEditableCachedObject {
	const EXCLUDE_WCF_VERSION = '6.0.0 Alpha 1';
	const INFO_FILE = 'style.xml';
	const VALID_IMAGE_EXTENSIONS = ['gif', 'jpg', 'jpeg', 'png', 'svg', 'xml', 'json'];
	
	/**
	 * list of compatible API versions
	 * @var integer[]
	 * @deprecated 5.2
	 */
	public static $compatibilityApiVersions = [2018];
	
	/**
	 * @inheritDoc
	 */
	protected static $baseClass = Style::class;
	
	/**
	 * @inheritDoc
	 */
	public function update(array $parameters = []) {
		$variables = null;
		if (isset($parameters['variables'])) {
			$variables = $parameters['variables'];
			unset($parameters['variables']);
		}
		
		// update style data
		parent::update($parameters);
		
		// update variables
		if ($variables !== null) {
			$this->setVariables($variables);
		}
	}
	
	/**
	 * @inheritDoc
	 */
	public function delete() {
		parent::delete();
		
		// delete style files
		$files = @glob(WCF_DIR.'style/style-'.$this->styleID.'*.css');
		if (is_array($files)) {
			foreach ($files as $file) {
				@unlink($file);
			}
		}
		
		// delete preview image
		if ($this->image) {
			@unlink(WCF_DIR.'images/'.$this->image);
		}
		
		// delete language items
		$sql = "DELETE FROM	wcf".WCF_N."_language_item
			WHERE		languageItem = ?";
		$statement = WCF::getDB()->prepareStatement($sql);
		$statement->execute(['wcf.style.styleDescription'.$this->styleID]);
	}
	
	/**
	 * Sets this style as default style.
	 */
	public function setAsDefault() {
		// remove old default
		$sql = "UPDATE	wcf".WCF_N."_style
			SET	isDefault = ?
			WHERE	isDefault = ?";
		$statement = WCF::getDB()->prepareStatement($sql);
		$statement->execute([0, 1]);
		
		// set new default
		$this->update([
			'isDefault' => 1,
			'isDisabled' => 0
		]);
		
		self::resetCache();
	}
	
	/**
	 * Deletes the style's default cover photo.
	 */
	public function deleteCoverPhoto() {
		if ($this->coverPhotoExtension) {
			@unlink(WCF_DIR.'images/coverPhotos/'.$this->styleID.'.'.$this->coverPhotoExtension);
			
			$this->update([
				'coverPhotoExtension' => ''
			]);
		}
	}
	
	/**
	 * Returns the list of variables that exist, but have no explicit values for this style.
	 * 
	 * @return      string[]
	 */
	public function getImplicitVariables() {
		$sql = "SELECT          variable.variableName
			FROM            wcf".WCF_N."_style_variable variable
			LEFT JOIN       wcf".WCF_N."_style_variable_value variable_value
			ON              (variable_value.variableID = variable.variableID AND variable_value.styleID = ?)
			WHERE           variable.variableName LIKE ?
					AND variable_value.variableValue IS NULL";
		$statement = WCF::getDB()->prepareStatement($sql);
		$statement->execute([
			$this->styleID,
			'wcf%'
		]);
		$variableNames = [];
		while ($variableName = $statement->fetchColumn()) {
			$variableNames[] = $variableName;
		}
		
		return $variableNames;
	}
	
	/**
	 * Reads the data of a style exchange format file.
	 * 
	 * @param	Tar	$tar
	 * @return	array
	 * @throws	SystemException
	 */
	public static function readStyleData(Tar $tar) {
		// search style.xml
		$index = $tar->getIndexByFilename(self::INFO_FILE);
		if ($index === false) {
			throw new SystemException("unable to find required file '".self::INFO_FILE."' in style archive");
		}
		
		// open style.xml
		$xml = new XML();
		$xml->loadXML(self::INFO_FILE, $tar->extractToString($index));
		$xpath = $xml->xpath();
		
		$data = [
			'name' => '', 'description' => [], 'version' => '', 'image' => '', 'image2x' => '', 'copyright' => '', 'default' => false,
			'license' => '', 'authorName' => '', 'authorURL' => '', 'templates' => '', 'images' => '', 'coverPhoto' => '',
			'variables' => '', 'date' => '0000-00-00', 'imagesPath' => '', 'packageName' => '', 'apiVersion' => '3.0'
		];
		
		$categories = $xpath->query('/ns:style/*');
		foreach ($categories as $category) {
			switch ($category->tagName) {
				case 'author':
					$elements = $xpath->query('child::*', $category);
					foreach ($elements as $element) {
						switch ($element->tagName) {
							case 'authorname':
								$data['authorName'] = $element->nodeValue;
							break;
							
							case 'authorurl':
								$data['authorURL'] = $element->nodeValue;
							break;
						}
					}
				break;
				
				case 'files':
					$elements = $xpath->query('child::*', $category);
					
					/** @var \DOMElement $element */
					foreach ($elements as $element) {
						$data[$element->tagName] = $element->nodeValue;
						if ($element->hasAttribute('path')) {
							$data[$element->tagName.'Path'] = $element->getAttribute('path');
						}
					}
				break;
				
				case 'general':
					$elements = $xpath->query('child::*', $category);
					
					/** @var \DOMElement $element */
					foreach ($elements as $element) {
						switch ($element->tagName) {
							case 'date':
								DateUtil::validateDate($element->nodeValue);
								
								$data['date'] = $element->nodeValue;
							break;
							
							case 'default':
								$data['default'] = true;
							break;
							
							case 'description':
								if ($element->hasAttribute('language')) {
									$data['description'][$element->getAttribute('language')] = $element->nodeValue;
								}
							break;
							
							case 'stylename':
								$data['name'] = $element->nodeValue;
							break;
							
							case 'packageName':
								$data['packageName'] = $element->nodeValue;
							break;
							
							case 'version':
								if (!Package::isValidVersion($element->nodeValue)) {
									throw new SystemException("style version '".$element->nodeValue."' is invalid");
								}
								
								$data['version'] = $element->nodeValue;
							break;
							
							case 'copyright':
							case 'image':
							case 'image2x':
							case 'license':
							case 'coverPhoto':
								$data[$element->tagName] = $element->nodeValue;
							break;
							
							case 'apiVersion':
								if (!in_array($element->nodeValue, Style::$supportedApiVersions)) {
									throw new SystemException("Unknown api version '".$element->nodeValue."'");
								}
								
								$data['apiVersion'] = $element->nodeValue;
								break;
						}
					}
				break;
			}
		}
		
		if (empty($data['name'])) {
			throw new SystemException("required tag 'stylename' is missing in '".self::INFO_FILE."'");
		}
		if (empty($data['variables'])) {
			throw new SystemException("required tag 'variables' is missing in '".self::INFO_FILE."'");
		}
		
		// search variables.xml
		$index = $tar->getIndexByFilename($data['variables']);
		if ($index === false) {
			throw new SystemException("unable to find required file '".$data['variables']."' in style archive");
		}
		
		// open variables.xml
		$data['variables'] = self::readVariablesData($data['variables'], $tar->extractToString($index));
		
		return $data;
	}
	
	/**
	 * Reads the data of a variables.xml file.
	 * 
	 * @param	string		$filename
	 * @param	string		$content
	 * @return	array
	 */
	public static function readVariablesData($filename, $content) {
		// open variables.xml
		$xml = new XML();
		$xml->loadXML($filename, $content);
		$variables = $xml->xpath()->query('/ns:variables/ns:variable');
		
		$data = [];
		
		/** @var \DOMElement $variable */
		foreach ($variables as $variable) {
			$data[$variable->getAttribute('name')] = $variable->nodeValue;
		}
		
		return $data;
	}
	
	/**
	 * Returns the data of a style exchange format file.
	 * 
	 * @param	string		$filename
	 * @return	array
	 */
	public static function getStyleData($filename) {
		// open file
		$tar = new Tar($filename);
		
		// get style data
		$data = self::readStyleData($tar);
		
		// export preview image to temporary location
		if (!empty($data['image'])) {
			$i = $tar->getIndexByFilename($data['image']);
			if ($i !== false) {
				$path = FileUtil::getTemporaryFilename('stylePreview_', $data['image'], WCF_DIR.'tmp/');
				$data['image'] = basename($path);
				$tar->extract($i, $path);
			}
		}
		
		$tar->close();
		
		return $data;
	}
	
	/**
	 * Imports a style.
	 * 
	 * @param	string		$filename
	 * @param	integer		$packageID
	 * @param	StyleEditor	$style
	 * @param	boolean		$skipFontDownload
	 * @return	StyleEditor
	 */
	public static function import($filename, $packageID = 1, StyleEditor $style = null, $skipFontDownload = false) {
		// open file
		$tar = new Tar($filename);
		
		// get style data
		$data = self::readStyleData($tar);
		
		$styleData = [
			'styleName' => $data['name'],
			'variables' => $data['variables'],
			'styleVersion' => $data['version'],
			'styleDate' => $data['date'],
			'copyright' => $data['copyright'],
			'license' => $data['license'],
			'authorName' => $data['authorName'],
			'authorURL' => $data['authorURL'],
			'packageName' => $data['packageName'],
			'apiVersion' => $data['apiVersion']
		];
		
		// check if there is an untainted style with the same package name
		if ($style === null && !empty($styleData['packageName'])) {
			$style = StyleHandler::getInstance()->getStyleByName($styleData['packageName'], true);
		}
		
		// handle templates
		if (!empty($data['templates'])) {
			$templateGroupFolderName = '';
			if ($style !== null && $style->templateGroupID) {
				$templateGroupFolderName = (new TemplateGroup($style->templateGroupID))->templateGroupFolderName;
				$styleData['templateGroupID'] = $style->templateGroupID;
			}
			
			if (empty($templateGroupFolderName)) {
				// create template group
				$templateGroupName = $originalTemplateGroupName = $data['name'];
				$templateGroupFolderName = preg_replace('/[^a-z0-9_-]/i', '', $templateGroupName);
				if (empty($templateGroupFolderName)) $templateGroupFolderName = 'generic'.mb_substr(StringUtil::getRandomID(), 0, 8);
				$originalTemplateGroupFolderName = $templateGroupFolderName;
				
				// get unique template group name
				$i = 1;
				while (true) {
					$sql = "SELECT	COUNT(*)
						FROM	wcf".WCF_N."_template_group
						WHERE	templateGroupName = ?";
					$statement = WCF::getDB()->prepareStatement($sql);
					$statement->execute([$templateGroupName]);
					if (!$statement->fetchSingleColumn()) break;
					$templateGroupName = $originalTemplateGroupName . '_' . $i;
					$i++;
				}
				
				// get unique folder name
				$i = 1;
				while (true) {
					$sql = "SELECT	COUNT(*)
						FROM	wcf".WCF_N."_template_group
						WHERE	templateGroupFolderName = ?";
					$statement = WCF::getDB()->prepareStatement($sql);
					$statement->execute([
						FileUtil::addTrailingSlash($templateGroupFolderName)
					]);
					if (!$statement->fetchSingleColumn()) break;
					$templateGroupFolderName = $originalTemplateGroupFolderName . '_' . $i;
					$i++;
				}
				
				$templateGroupAction = new TemplateGroupAction([], 'create', [
					'data' => [
						'templateGroupName' => $templateGroupName,
						'templateGroupFolderName' => FileUtil::addTrailingSlash($templateGroupFolderName)
					]
				]);
				$returnValues = $templateGroupAction->executeAction();
				$styleData['templateGroupID'] = $returnValues['returnValues']->templateGroupID;
			}
			
			// import templates
			$index = $tar->getIndexByFilename($data['templates']);
			if ($index !== false) {
				// extract templates tar
				$destination = FileUtil::getTemporaryFilename('templates_');
				$tar->extract($index, $destination);
				
				// open templates tar and group templates by package
				$templatesTar = new Tar($destination);
				$contentList = $templatesTar->getContentList();
				$packageToTemplates = [];
				foreach ($contentList as $val) {
					if ($val['type'] == 'file') {
						$folders = explode('/', $val['filename']);
						$packageName = array_shift($folders);
						if (!isset($packageToTemplates[$packageName])) {
							$packageToTemplates[$packageName] = [];
						}
						$packageToTemplates[$packageName][] = ['index' => $val['index'], 'filename' => implode('/', $folders)];
					}
				}
				
				$knownTemplates = [];
				if ($style !== null && $style->templateGroupID) {
					$sql = "SELECT	templateName
						FROM	wcf".WCF_N."_template
						WHERE	templateGroupID = ?";
					$statement = WCF::getDB()->prepareStatement($sql);
					$statement->execute([$style->templateGroupID]);
					$knownTemplates = $statement->fetchAll(\PDO::FETCH_COLUMN);
				}
				
				// copy templates
				foreach ($packageToTemplates as $package => $templates) {
					// try to find package
					$sql = "SELECT	*
						FROM	wcf".WCF_N."_package
						WHERE	package = ?
							AND isApplication = ?";
					$statement = WCF::getDB()->prepareStatement($sql);
					$statement->execute([
						$package,
						1
					]);
					while ($row = $statement->fetchArray()) {
						// get template path
						$templatesDir = FileUtil::addTrailingSlash(FileUtil::getRealPath(WCF_DIR.$row['packageDir']).'templates/'.$templateGroupFolderName);
						
						// create template path
						if (!file_exists($templatesDir)) {
							@mkdir($templatesDir, 0777);
							FileUtil::makeWritable($templatesDir);
						}
						
						// copy templates
						foreach ($templates as $template) {
							if (!StringUtil::endsWith($template['filename'], '.tpl')) {
								continue;
							}
							
							$templatesTar->extract($template['index'], $templatesDir.$template['filename']);
							
							$templateName = str_replace('.tpl', '', $template['filename']);
							if (!in_array($templateName, $knownTemplates)) {
								TemplateEditor::create([
									'application' => Package::getAbbreviation($package),
									'packageID' => $row['packageID'],
									'templateName' => $templateName,
									'templateGroupID' => $styleData['templateGroupID']
								]);
							}
						}
					}
				}
				
				// delete tmp file
				$templatesTar->close();
				@unlink($destination);
			}
		}
		
		$duplicateLogo = false;
		// duplicate logo if logo matches mobile logo
		if (!empty($styleData['variables']['pageLogo']) && !empty($styleData['variables']['pageLogoMobile']) && $styleData['variables']['pageLogo'] == $styleData['variables']['pageLogoMobile']) {
			$styleData['variables']['pageLogoMobile'] = 'm-'.basename($styleData['variables']['pageLogo']);
			$duplicateLogo = true;
		}
		
		// save style
		if ($style === null) {
			$styleData['packageID'] = $packageID;
			$style = new StyleEditor(self::create($styleData));
			
			// handle descriptions
			if (!empty($data['description'])) {
				self::saveLocalizedDescriptions($style, $data['description']);
				LanguageFactory::getInstance()->deleteLanguageCache();
			}
			
			if ($data['default']) {
				$style->setAsDefault();
			}
		}
		else {
			unset($styleData['styleName']);
			
			$variables = $style->getVariables();
			if (!isset($styleData['variables']['individualScss'])) $styleData['variables']['individualScss'] = '';
			if (!isset($styleData['variables']['overrideScss'])) $styleData['variables']['overrideScss'] = '';
			
			$individualScss = Style::splitLessVariables($variables['individualScss']);
			$variables['individualScss'] = Style::joinLessVariables($styleData['variables']['individualScss'], $individualScss['custom']);
			unset($styleData['variables']['individualScss']);
			
			$overrideScss = Style::splitLessVariables($variables['overrideScss']);
			$variables['overrideScss'] = Style::joinLessVariables($styleData['variables']['overrideScss'], $overrideScss['custom']);
			unset($styleData['variables']['overrideScss']);
			
			// import variables that have not been explicitly defined before
			$implicitVariables = $style->getImplicitVariables();
			foreach ($styleData['variables'] as $variableName => $variableValue) {
				if (in_array($variableName, $implicitVariables)) {
					$variables[$variableName] = $variableValue;
				}
			}
			
			$styleData['variables'] = $variables;
			
			$style->update($styleData);
		}
		
		// import images
		if (!empty($data['images'])) {
			$index = $tar->getIndexByFilename($data['images']);
			if ($index !== false) {
				// extract images tar
				$destination = FileUtil::getTemporaryFilename('images_');
				$tar->extract($index, $destination);
				
				// open images tar
				$imagesTar = new Tar($destination);
				$contentList = $imagesTar->getContentList();
				foreach ($contentList as $key => $val) {
					if ($val['type'] == 'file') {
						$path = FileUtil::getRealPath($val['filename']);
						$fileExtension = pathinfo($path, PATHINFO_EXTENSION);

						if (!in_array($fileExtension, self::VALID_IMAGE_EXTENSIONS)) {
							continue;
						}
						
						if (strpos($path, '../') !== false) {
							continue;
						}
						
						$targetFile = FileUtil::getRealPath($style->getAssetPath().$path);
						if (strpos(FileUtil::getRelativePath($style->getAssetPath(), $targetFile), '../') !== false) {
							continue;
						}
						
						// duplicate pageLogo for mobile version
						if ($duplicateLogo && $val['filename'] == $styleData['variables']['pageLogo']) {
							$imagesTar->extract($key, $style->getAssetPath().'m-'.basename($targetFile));
						}
						
						$imagesTar->extract($key, $targetFile);
						FileUtil::makeWritable($targetFile);
					}
				}
				
				// delete tmp file
				$imagesTar->close();
				@unlink($destination);
			}
		}
		
		// import preview image
		foreach (['image', 'image2x'] as $type) {
			if (!empty($data[$type])) {
				$fileExtension = pathinfo($data[$type], PATHINFO_EXTENSION);
				if (!in_array($fileExtension, self::VALID_IMAGE_EXTENSIONS)) {
					continue;
				}
				
				$index = $tar->getIndexByFilename($data[$type]);
				if ($index !== false) {
					$filename = $style->getAssetPath().'stylePreview' . ($type === 'image2x' ? '@2x' : '') . '.' . $fileExtension;
					$tar->extract($index, $filename);
					FileUtil::makeWritable($filename);
					
					if (file_exists($filename)) {
						try {
							if (($imageData = getimagesize($filename)) !== false) {
								switch ($imageData[2]) {
									case IMAGETYPE_PNG:
									case IMAGETYPE_JPEG:
									case IMAGETYPE_GIF:
										$style->update([$type => 'style-' . $style->styleID . '/stylePreview' . ($type === 'image2x' ? '@2x' : '') . '.' . $fileExtension]);
								}
							}
						}
						catch (SystemException $e) {
							// broken image
						}
					}
				}
			}
		}
		
		// import cover photo
		if (!empty($data['coverPhoto'])) {
			$fileExtension = pathinfo($data['coverPhoto'], PATHINFO_EXTENSION);
			$index = $tar->getIndexByFilename($data['coverPhoto']);
			if ($index !== false && in_array($fileExtension, self::VALID_IMAGE_EXTENSIONS)) {
				$filename = $style->getAssetPath().'coverPhoto.' . $fileExtension;
				$tar->extract($index, $filename);
				FileUtil::makeWritable($filename);
				
				if (file_exists($filename)) {
					try {
						if (($imageData = getimagesize($filename)) !== false) {
							switch ($imageData[2]) {
								case IMAGETYPE_PNG:
								case IMAGETYPE_JPEG:
								case IMAGETYPE_GIF:
									$style->update(['coverPhotoExtension' => $fileExtension]);
							}
						}
					}
					catch (SystemException $e) {
						// broken image
					}
				}
			}
		}
		
		if (!$skipFontDownload) {
			// download google fonts
			$fontManager = FontManager::getInstance();
			$family = $style->getVariable('wcfFontFamilyGoogle');
			try {
				$fontManager->downloadFamily($family);
			}
			catch (FontDownloadFailed $e) {
				// ignore
			}
		}

		$tar->close();
		
		return $style;
	}
	
	/**
	 * Saves localized style descriptions.
	 * 
	 * @param	StyleEditor	$styleEditor
	 * @param	string[]	$descriptions
	 */
	protected static function saveLocalizedDescriptions(StyleEditor $styleEditor, array $descriptions) {
		// localize package information
		$sql = "REPLACE INTO	wcf".WCF_N."_language_item
					(languageID, languageItem, languageItemValue, languageCategoryID, packageID)
			VALUES		(?, ?, ?, ?, ?)";
		$statement = WCF::getDB()->prepareStatement($sql);
		
		// get language list
		$languageList = new LanguageList();
		$languageList->readObjects();
		
		// workaround for WCFSetup
		if (!PACKAGE_ID) {
			$sql = "SELECT	*
				FROM	wcf".WCF_N."_language_category
				WHERE	languageCategory = ?";
			$statement2 = WCF::getDB()->prepareStatement($sql);
			$statement2->execute(['wcf.style']);
			$languageCategory = $statement2->fetchObject(LanguageCategory::class);
		}
		else {
			$languageCategory = LanguageFactory::getInstance()->getCategory('wcf.style');
		}
		
		foreach ($languageList as $language) {
			if (isset($descriptions[$language->languageCode])) {
				$statement->execute([
					$language->languageID,
					'wcf.style.styleDescription'.$styleEditor->styleID,
					$descriptions[$language->languageCode],
					$languageCategory->languageCategoryID,
					$styleEditor->packageID
				]);
			}
		}
		
		$styleEditor->update([
			'styleDescription' => 'wcf.style.styleDescription'.$styleEditor->styleID
		]);
	}
	
	/**
	 * Returns available location path.
	 * 
	 * @param	string		$location
	 * @return	string
	 */
	protected static function getFileLocation($location) {
		$location = FileUtil::removeLeadingSlash(FileUtil::removeTrailingSlash($location));
		$location = WCF_DIR.$location;
		
		$index = null;
		do {
			$directory = $location . ($index === null ? '' : $index);
			if (!is_dir($directory)) {
				@mkdir($directory, 0777, true);
				FileUtil::makeWritable($directory);
				
				return FileUtil::addTrailingSlash($directory);
			}
			
			$index = ($index === null ? 2 : ($index + 1));
		}
		while (true);
		
		// this should never happen
		throw new \LogicException();
	}
	
	/**
	 * Exports this style.
	 * 
	 * @param	boolean		$templates
	 * @param	boolean		$images
	 * @param	string		$packageName
	 */
	public function export($templates = false, $images = false, $packageName = '') {
		// create style tar
		$styleTarName = FileUtil::getTemporaryFilename('style_', '.tgz');
		$styleTar = new TarWriter($styleTarName, true);
		
		// append style preview image
		if ($this->image && @file_exists(WCF_DIR.'images/'.$this->image)) {
			$styleTar->add(WCF_DIR.'images/'.$this->image, '', FileUtil::addTrailingSlash(dirname(WCF_DIR.'images/'.$this->image)));
		}
		if ($this->image2x && @file_exists(WCF_DIR.'images/'.$this->image2x)) {
			$styleTar->add(WCF_DIR.'images/'.$this->image2x, '', FileUtil::addTrailingSlash(dirname(WCF_DIR.'images/'.$this->image2x)));
		}
		
		// append cover photo
		$coverPhoto = ($this->coverPhotoExtension) ? $this->getAssetPath().'coverPhoto.'.$this->coverPhotoExtension : '';
		if ($coverPhoto && @file_exists($coverPhoto)) {
			$styleTar->add($coverPhoto, '', FileUtil::addTrailingSlash(dirname($coverPhoto)));
		}
		
		// fetch style description
		$sql = "SELECT		language.languageCode, language_item.languageItemValue
			FROM		wcf".WCF_N."_language_item language_item
			LEFT JOIN	wcf".WCF_N."_language language
			ON		(language.languageID = language_item.languageID)
			WHERE		language_item.languageItem = ?";
		$statement = WCF::getDB()->prepareStatement($sql);
		$statement->execute([$this->styleDescription]);
		$styleDescriptions = $statement->fetchMap('languageCode', 'languageItemValue');
		
		// create style info file
		$xml = new XMLWriter();
		$xml->beginDocument('style', 'http://www.woltlab.com', 'http://www.woltlab.com/XSD/' . WSC_API_VERSION . '/style.xsd');
		
		// general block
		$xml->startElement('general');
		$xml->writeElement('stylename', $this->styleName);
		$xml->writeElement('packageName', $this->packageName);
		
		// style description
		foreach ($styleDescriptions as $languageCode => $value) {
			$xml->writeElement('description', $value, ['language' => $languageCode]);
		}
		
		$xml->writeElement('date', $this->styleDate);
		$xml->writeElement('version', $this->styleVersion);
		$xml->writeElement('apiVersion', $this->apiVersion);
		if ($this->image) $xml->writeElement('image', basename($this->image));
		if ($this->image2x) $xml->writeElement('image2x', basename($this->image2x));
		if ($coverPhoto) $xml->writeElement('coverPhoto', basename(FileUtil::unifyDirSeparator($coverPhoto)));
		if ($this->copyright) $xml->writeElement('copyright', $this->copyright);
		if ($this->license) $xml->writeElement('license', $this->license);
		$xml->endElement();
		
		// author block
		$xml->startElement('author');
		$xml->writeElement('authorname', $this->authorName);
		if ($this->authorURL) $xml->writeElement('authorurl', $this->authorURL);
		$xml->endElement();
		
		// files block
		$xml->startElement('files');
		$xml->writeElement('variables', 'variables.xml');
		if ($templates) $xml->writeElement('templates', 'templates.tar');
		if ($images) $xml->writeElement('images', 'images.tar', ['path' => $this->imagePath]);
		$xml->endElement();
		
		// append style info file to style tar
		$styleTar->addString(self::INFO_FILE, $xml->endDocument());
		
		// create variable list
		$xml->beginDocument('variables', 'http://www.woltlab.com', 'http://www.woltlab.com/XSD/' . WSC_API_VERSION . '/styleVariables.xsd');
		
		// get variables
		$sql = "SELECT		variable.variableName, value.variableValue
			FROM		wcf".WCF_N."_style_variable_value value
			LEFT JOIN	wcf".WCF_N."_style_variable variable
			ON		(variable.variableID = value.variableID)
			WHERE		value.styleID = ?";
		$statement = WCF::getDB()->prepareStatement($sql);
		$statement->execute([$this->styleID]);
		while ($row = $statement->fetchArray()) {
			$xml->writeElement('variable', $row['variableValue'], ['name' => $row['variableName']]);
		}
		
		// append variable list to style tar
		$styleTar->addString('variables.xml', $xml->endDocument());
		
		if ($templates && $this->templateGroupID) {
			$templateGroup = new TemplateGroup($this->templateGroupID);
			
			// create templates tar
			$templatesTarName = FileUtil::getTemporaryFilename('templates', '.tar');
			$templatesTar = new TarWriter($templatesTarName);
			FileUtil::makeWritable($templatesTarName);
			
			// append templates to tar
			// get templates
			$sql = "SELECT		template.*, package.package
				FROM		wcf".WCF_N."_template template
				LEFT JOIN	wcf".WCF_N."_package package
				ON		(package.packageID = template.packageID)
				WHERE		template.templateGroupID = ?";
			$statement = WCF::getDB()->prepareStatement($sql);
			$statement->execute([$this->templateGroupID]);
			while ($row = $statement->fetchArray()) {
				$packageDir = 'com.woltlab.wcf';
				$package = null;
				
				if (Template::isSystemCritical($row['templateName'])) {
					continue;
				}
				
				if ($row['application'] != 'wcf') {
					$application = ApplicationHandler::getInstance()->getApplication($row['application']);
					$package = PackageCache::getInstance()->getPackage($application->packageID);
					$packageDir = $package->package;
				}
				else {
					$application = ApplicationHandler::getInstance()->getWCF();
					$package = PackageCache::getInstance()->getPackage($application->packageID);
				}
				
				$filename = FileUtil::addTrailingSlash(FileUtil::getRealPath(WCF_DIR . $package->packageDir . 'templates/' . $templateGroup->templateGroupFolderName)) . $row['templateName'] . '.tpl';
				$templatesTar->add($filename, $packageDir, dirname($filename));
			}
			
			// append templates tar to style tar
			$templatesTar->create();
			$styleTar->add($templatesTarName, 'templates.tar', $templatesTarName);
			@unlink($templatesTarName);
		}
		
		if ($images) {
			// create images tar
			$imagesTarName = FileUtil::getTemporaryFilename('images_', '.tar');
			$imagesTar = new TarWriter($imagesTarName);
			FileUtil::makeWritable($imagesTarName);
			
			$regEx = new Regex('\.(jpg|jpeg|gif|png|svg|ico|json|xml|txt)$', Regex::CASE_INSENSITIVE);
			$iterator = new \RecursiveIteratorIterator(
				new \RecursiveDirectoryIterator(
					$this->getAssetPath(),
					\FilesystemIterator::SKIP_DOTS
				), 
				\RecursiveIteratorIterator::SELF_FIRST
			);
			foreach ($iterator as $file) {
				/** @var \SplFileInfo $file */
				if (!$file->isFile()) continue;
				if (!$regEx->match($file->getPathName())) continue;
				// Skip preview images and cover photos.
				if ($this->image && FileUtil::unifyDirSeparator($file->getPathname()) === FileUtil::unifyDirSeparator(WCF_DIR.'images/'.$this->image)) continue;
				if ($this->image2x && FileUtil::unifyDirSeparator($file->getPathname()) === FileUtil::unifyDirSeparator(WCF_DIR.'images/'.$this->image2x)) continue;
				if ($coverPhoto && FileUtil::unifyDirSeparator($file->getPathname()) === FileUtil::unifyDirSeparator($coverPhoto)) continue;

				$imagesTar->add($file->getPathName(), '', $this->getAssetPath());
			}
			// append images tar to style tar
			$imagesTar->create();
			$styleTar->add($imagesTarName, 'images.tar', $imagesTarName);
			@unlink($imagesTarName);
		}
		
		// output file content
		$styleTar->create();
		
		// export as style package
		if (empty($packageName)) {
			readfile($styleTarName);
		}
		else {
			// export as package
			
			// create package tar
			$packageTarName = FileUtil::getTemporaryFilename('package_', '.tar.gz');
			$packageTar = new TarWriter($packageTarName, true);
			
			// append style tar
			$styleTarName = FileUtil::unifyDirSeparator($styleTarName);
			$packageTar->add($styleTarName, '', FileUtil::addTrailingSlash(dirname($styleTarName)));
			
			// create package.xml
			$xml->beginDocument('package', 'http://www.woltlab.com', 'http://www.woltlab.com/XSD/' . WSC_API_VERSION . '/package.xsd', ['name' => $packageName]);
			
			$xml->startElement('packageinformation');
			$xml->writeElement('packagename', $this->styleName);
			
			// description
			foreach ($styleDescriptions as $languageCode => $value) {
				$xml->writeElement('packagedescription', $value, ['language' => $languageCode]);
			}
			
			$xml->writeElement('version', $this->styleVersion);
			$xml->writeElement('date', $this->styleDate);
			$xml->endElement();
			
			$xml->startElement('authorinformation');
			$xml->writeElement('author', $this->authorName);
			if ($this->authorURL) $xml->writeElement('authorurl', $this->authorURL);
			$xml->endElement();
			
			$xml->startElement('requiredpackages');
			$xml->writeElement('requiredpackage', 'com.woltlab.wcf', ['minversion' => PackageCache::getInstance()->getPackageByIdentifier('com.woltlab.wcf')->packageVersion]);
			$xml->endElement();
			
			$xml->startElement('excludedpackages');
			$xml->writeElement('excludedpackage', 'com.woltlab.wcf', ['version' => self::EXCLUDE_WCF_VERSION]);
			$xml->endElement();
			
			// @deprecated 5.2
			$xml->startElement('compatibility');
			foreach (self::$compatibilityApiVersions as $apiVersion) {
				$xml->writeElement('api', '', ['version' => $apiVersion]);
			}
			$xml->endElement();
			
			$xml->startElement('instructions', ['type' => 'install']);
			$xml->writeElement('instruction', basename($styleTarName), ['type' => 'style']);
			$xml->endElement();
			
			// append package info file to package tar
			$packageTar->addString(PackageArchive::INFO_FILE, $xml->endDocument());
			
			$packageTar->create();
			readfile($packageTarName);
			@unlink($packageTarName);
		}
		
		@unlink($styleTarName);
	}
	
	/**
	 * Sets the variables of a style.
	 * 
	 * @param	string[]		$variables
	 */
	public function setVariables(array $variables = []) {
		// delete old variables
		$sql = "DELETE FROM	wcf".WCF_N."_style_variable_value
			WHERE		styleID = ?";
		$statement = WCF::getDB()->prepareStatement($sql);
		$statement->execute([$this->styleID]);
		
		// insert new variables
		if (!empty($variables)) {
			$sql = "SELECT	*
				FROM	wcf".WCF_N."_style_variable";
			$statement = WCF::getDB()->prepareStatement($sql);
			$statement->execute();
			$styleVariables = [];
			while ($row = $statement->fetchArray()) {
				$variableName = $row['variableName'];
				
				if (isset($variables[$variableName])) {
					// compare value, save only if differs from default
					if ($variables[$variableName] != $row['defaultValue']) {
						$styleVariables[$row['variableID']] = $variables[$variableName];
					}
				}
			}
			
			if (!empty($styleVariables)) {
				$sql = "INSERT INTO	wcf".WCF_N."_style_variable_value
							(styleID, variableID, variableValue)
					VALUES		(?, ?, ?)";
				$statement = WCF::getDB()->prepareStatement($sql);
				
				WCF::getDB()->beginTransaction();
				foreach ($styleVariables as $variableID => $variableValue) {
					$statement->execute([
						$this->styleID,
						$variableID,
						$variableValue
					]);
				}
				WCF::getDB()->commitTransaction();
			}
		}
		
		$this->writeStyleFile();
	}
	
	/**
	 * Writes the style-*.css file.
	 */
	public function writeStyleFile() {
		StyleCompiler::getInstance()->compile($this->getDecoratedObject());
	}
	
	/**
	 * @inheritDoc
	 * @return	Style
	 */
	public static function create(array $parameters = []) {
		$variables = null;
		if (isset($parameters['variables'])) {
			$variables = $parameters['variables'];
			unset($parameters['variables']);
		}
		
		// default values
		if (!isset($parameters['packageID'])) $parameters['packageID'] = 1;
		if (!isset($parameters['styleDate'])) $parameters['styleDate'] = gmdate('Y-m-d', TIME_NOW);
		
		// check if no default style is defined
		$sql = "SELECT	styleID
			FROM	wcf".WCF_N."_style
			WHERE	isDefault = ?";
		$statement = WCF::getDB()->prepareStatement($sql);
		$statement->execute([1]);
		$row = $statement->fetchArray();
		
		// no default style exists
		if ($row === false) {
			$parameters['isDefault'] = 1;
		}
		
		/** @var Style $style */
		$style = parent::create($parameters);
		$styleEditor = new StyleEditor($style);
		
		// create asset path
		FileUtil::makePath($style->getAssetPath());
		
		$styleEditor->update([
			'imagePath' => FileUtil::getRelativePath(WCF_DIR, $style->getAssetPath()),
		]);
		$styleEditor = new StyleEditor(new Style($style->styleID));
		
		// save variables
		if ($variables !== null) {
			$styleEditor->setVariables($variables);
		}
		
		return $style;
	}
	
	/**
	 * @inheritDoc
	 */
	public static function resetCache() {
		StyleCacheBuilder::getInstance()->reset();
	}
>>>>>>> c3dc58a2
}<|MERGE_RESOLUTION|>--- conflicted
+++ resolved
@@ -43,7 +43,6 @@
  * @method  Style   getDecoratedObject()
  * @mixin   Style
  */
-<<<<<<< HEAD
 class StyleEditor extends DatabaseObjectEditor implements IEditableCachedObject
 {
     const EXCLUDE_WCF_VERSION = '6.0.0 Alpha 1';
@@ -1018,6 +1017,26 @@
                     continue;
                 }
 
+                // Skip preview images and cover photos.
+                if (
+                    $this->image
+                    && FileUtil::unifyDirSeparator($file->getPathname()) === FileUtil::unifyDirSeparator(WCF_DIR . 'images/' . $this->image)
+                ) {
+                    continue;
+                }
+                if (
+                    $this->image2x
+                    && FileUtil::unifyDirSeparator($file->getPathname()) === FileUtil::unifyDirSeparator(WCF_DIR . 'images/' . $this->image2x)
+                ) {
+                    continue;
+                }
+                if (
+                    $coverPhoto
+                    && FileUtil::unifyDirSeparator($file->getPathname()) === FileUtil::unifyDirSeparator($coverPhoto)
+                ) {
+                    continue;
+                }
+
                 $imagesTar->add($file->getPathName(), '', $this->getAssetPath());
             }
             // append images tar to style tar
@@ -1224,1075 +1243,4 @@
     {
         StyleCacheBuilder::getInstance()->reset();
     }
-=======
-class StyleEditor extends DatabaseObjectEditor implements IEditableCachedObject {
-	const EXCLUDE_WCF_VERSION = '6.0.0 Alpha 1';
-	const INFO_FILE = 'style.xml';
-	const VALID_IMAGE_EXTENSIONS = ['gif', 'jpg', 'jpeg', 'png', 'svg', 'xml', 'json'];
-	
-	/**
-	 * list of compatible API versions
-	 * @var integer[]
-	 * @deprecated 5.2
-	 */
-	public static $compatibilityApiVersions = [2018];
-	
-	/**
-	 * @inheritDoc
-	 */
-	protected static $baseClass = Style::class;
-	
-	/**
-	 * @inheritDoc
-	 */
-	public function update(array $parameters = []) {
-		$variables = null;
-		if (isset($parameters['variables'])) {
-			$variables = $parameters['variables'];
-			unset($parameters['variables']);
-		}
-		
-		// update style data
-		parent::update($parameters);
-		
-		// update variables
-		if ($variables !== null) {
-			$this->setVariables($variables);
-		}
-	}
-	
-	/**
-	 * @inheritDoc
-	 */
-	public function delete() {
-		parent::delete();
-		
-		// delete style files
-		$files = @glob(WCF_DIR.'style/style-'.$this->styleID.'*.css');
-		if (is_array($files)) {
-			foreach ($files as $file) {
-				@unlink($file);
-			}
-		}
-		
-		// delete preview image
-		if ($this->image) {
-			@unlink(WCF_DIR.'images/'.$this->image);
-		}
-		
-		// delete language items
-		$sql = "DELETE FROM	wcf".WCF_N."_language_item
-			WHERE		languageItem = ?";
-		$statement = WCF::getDB()->prepareStatement($sql);
-		$statement->execute(['wcf.style.styleDescription'.$this->styleID]);
-	}
-	
-	/**
-	 * Sets this style as default style.
-	 */
-	public function setAsDefault() {
-		// remove old default
-		$sql = "UPDATE	wcf".WCF_N."_style
-			SET	isDefault = ?
-			WHERE	isDefault = ?";
-		$statement = WCF::getDB()->prepareStatement($sql);
-		$statement->execute([0, 1]);
-		
-		// set new default
-		$this->update([
-			'isDefault' => 1,
-			'isDisabled' => 0
-		]);
-		
-		self::resetCache();
-	}
-	
-	/**
-	 * Deletes the style's default cover photo.
-	 */
-	public function deleteCoverPhoto() {
-		if ($this->coverPhotoExtension) {
-			@unlink(WCF_DIR.'images/coverPhotos/'.$this->styleID.'.'.$this->coverPhotoExtension);
-			
-			$this->update([
-				'coverPhotoExtension' => ''
-			]);
-		}
-	}
-	
-	/**
-	 * Returns the list of variables that exist, but have no explicit values for this style.
-	 * 
-	 * @return      string[]
-	 */
-	public function getImplicitVariables() {
-		$sql = "SELECT          variable.variableName
-			FROM            wcf".WCF_N."_style_variable variable
-			LEFT JOIN       wcf".WCF_N."_style_variable_value variable_value
-			ON              (variable_value.variableID = variable.variableID AND variable_value.styleID = ?)
-			WHERE           variable.variableName LIKE ?
-					AND variable_value.variableValue IS NULL";
-		$statement = WCF::getDB()->prepareStatement($sql);
-		$statement->execute([
-			$this->styleID,
-			'wcf%'
-		]);
-		$variableNames = [];
-		while ($variableName = $statement->fetchColumn()) {
-			$variableNames[] = $variableName;
-		}
-		
-		return $variableNames;
-	}
-	
-	/**
-	 * Reads the data of a style exchange format file.
-	 * 
-	 * @param	Tar	$tar
-	 * @return	array
-	 * @throws	SystemException
-	 */
-	public static function readStyleData(Tar $tar) {
-		// search style.xml
-		$index = $tar->getIndexByFilename(self::INFO_FILE);
-		if ($index === false) {
-			throw new SystemException("unable to find required file '".self::INFO_FILE."' in style archive");
-		}
-		
-		// open style.xml
-		$xml = new XML();
-		$xml->loadXML(self::INFO_FILE, $tar->extractToString($index));
-		$xpath = $xml->xpath();
-		
-		$data = [
-			'name' => '', 'description' => [], 'version' => '', 'image' => '', 'image2x' => '', 'copyright' => '', 'default' => false,
-			'license' => '', 'authorName' => '', 'authorURL' => '', 'templates' => '', 'images' => '', 'coverPhoto' => '',
-			'variables' => '', 'date' => '0000-00-00', 'imagesPath' => '', 'packageName' => '', 'apiVersion' => '3.0'
-		];
-		
-		$categories = $xpath->query('/ns:style/*');
-		foreach ($categories as $category) {
-			switch ($category->tagName) {
-				case 'author':
-					$elements = $xpath->query('child::*', $category);
-					foreach ($elements as $element) {
-						switch ($element->tagName) {
-							case 'authorname':
-								$data['authorName'] = $element->nodeValue;
-							break;
-							
-							case 'authorurl':
-								$data['authorURL'] = $element->nodeValue;
-							break;
-						}
-					}
-				break;
-				
-				case 'files':
-					$elements = $xpath->query('child::*', $category);
-					
-					/** @var \DOMElement $element */
-					foreach ($elements as $element) {
-						$data[$element->tagName] = $element->nodeValue;
-						if ($element->hasAttribute('path')) {
-							$data[$element->tagName.'Path'] = $element->getAttribute('path');
-						}
-					}
-				break;
-				
-				case 'general':
-					$elements = $xpath->query('child::*', $category);
-					
-					/** @var \DOMElement $element */
-					foreach ($elements as $element) {
-						switch ($element->tagName) {
-							case 'date':
-								DateUtil::validateDate($element->nodeValue);
-								
-								$data['date'] = $element->nodeValue;
-							break;
-							
-							case 'default':
-								$data['default'] = true;
-							break;
-							
-							case 'description':
-								if ($element->hasAttribute('language')) {
-									$data['description'][$element->getAttribute('language')] = $element->nodeValue;
-								}
-							break;
-							
-							case 'stylename':
-								$data['name'] = $element->nodeValue;
-							break;
-							
-							case 'packageName':
-								$data['packageName'] = $element->nodeValue;
-							break;
-							
-							case 'version':
-								if (!Package::isValidVersion($element->nodeValue)) {
-									throw new SystemException("style version '".$element->nodeValue."' is invalid");
-								}
-								
-								$data['version'] = $element->nodeValue;
-							break;
-							
-							case 'copyright':
-							case 'image':
-							case 'image2x':
-							case 'license':
-							case 'coverPhoto':
-								$data[$element->tagName] = $element->nodeValue;
-							break;
-							
-							case 'apiVersion':
-								if (!in_array($element->nodeValue, Style::$supportedApiVersions)) {
-									throw new SystemException("Unknown api version '".$element->nodeValue."'");
-								}
-								
-								$data['apiVersion'] = $element->nodeValue;
-								break;
-						}
-					}
-				break;
-			}
-		}
-		
-		if (empty($data['name'])) {
-			throw new SystemException("required tag 'stylename' is missing in '".self::INFO_FILE."'");
-		}
-		if (empty($data['variables'])) {
-			throw new SystemException("required tag 'variables' is missing in '".self::INFO_FILE."'");
-		}
-		
-		// search variables.xml
-		$index = $tar->getIndexByFilename($data['variables']);
-		if ($index === false) {
-			throw new SystemException("unable to find required file '".$data['variables']."' in style archive");
-		}
-		
-		// open variables.xml
-		$data['variables'] = self::readVariablesData($data['variables'], $tar->extractToString($index));
-		
-		return $data;
-	}
-	
-	/**
-	 * Reads the data of a variables.xml file.
-	 * 
-	 * @param	string		$filename
-	 * @param	string		$content
-	 * @return	array
-	 */
-	public static function readVariablesData($filename, $content) {
-		// open variables.xml
-		$xml = new XML();
-		$xml->loadXML($filename, $content);
-		$variables = $xml->xpath()->query('/ns:variables/ns:variable');
-		
-		$data = [];
-		
-		/** @var \DOMElement $variable */
-		foreach ($variables as $variable) {
-			$data[$variable->getAttribute('name')] = $variable->nodeValue;
-		}
-		
-		return $data;
-	}
-	
-	/**
-	 * Returns the data of a style exchange format file.
-	 * 
-	 * @param	string		$filename
-	 * @return	array
-	 */
-	public static function getStyleData($filename) {
-		// open file
-		$tar = new Tar($filename);
-		
-		// get style data
-		$data = self::readStyleData($tar);
-		
-		// export preview image to temporary location
-		if (!empty($data['image'])) {
-			$i = $tar->getIndexByFilename($data['image']);
-			if ($i !== false) {
-				$path = FileUtil::getTemporaryFilename('stylePreview_', $data['image'], WCF_DIR.'tmp/');
-				$data['image'] = basename($path);
-				$tar->extract($i, $path);
-			}
-		}
-		
-		$tar->close();
-		
-		return $data;
-	}
-	
-	/**
-	 * Imports a style.
-	 * 
-	 * @param	string		$filename
-	 * @param	integer		$packageID
-	 * @param	StyleEditor	$style
-	 * @param	boolean		$skipFontDownload
-	 * @return	StyleEditor
-	 */
-	public static function import($filename, $packageID = 1, StyleEditor $style = null, $skipFontDownload = false) {
-		// open file
-		$tar = new Tar($filename);
-		
-		// get style data
-		$data = self::readStyleData($tar);
-		
-		$styleData = [
-			'styleName' => $data['name'],
-			'variables' => $data['variables'],
-			'styleVersion' => $data['version'],
-			'styleDate' => $data['date'],
-			'copyright' => $data['copyright'],
-			'license' => $data['license'],
-			'authorName' => $data['authorName'],
-			'authorURL' => $data['authorURL'],
-			'packageName' => $data['packageName'],
-			'apiVersion' => $data['apiVersion']
-		];
-		
-		// check if there is an untainted style with the same package name
-		if ($style === null && !empty($styleData['packageName'])) {
-			$style = StyleHandler::getInstance()->getStyleByName($styleData['packageName'], true);
-		}
-		
-		// handle templates
-		if (!empty($data['templates'])) {
-			$templateGroupFolderName = '';
-			if ($style !== null && $style->templateGroupID) {
-				$templateGroupFolderName = (new TemplateGroup($style->templateGroupID))->templateGroupFolderName;
-				$styleData['templateGroupID'] = $style->templateGroupID;
-			}
-			
-			if (empty($templateGroupFolderName)) {
-				// create template group
-				$templateGroupName = $originalTemplateGroupName = $data['name'];
-				$templateGroupFolderName = preg_replace('/[^a-z0-9_-]/i', '', $templateGroupName);
-				if (empty($templateGroupFolderName)) $templateGroupFolderName = 'generic'.mb_substr(StringUtil::getRandomID(), 0, 8);
-				$originalTemplateGroupFolderName = $templateGroupFolderName;
-				
-				// get unique template group name
-				$i = 1;
-				while (true) {
-					$sql = "SELECT	COUNT(*)
-						FROM	wcf".WCF_N."_template_group
-						WHERE	templateGroupName = ?";
-					$statement = WCF::getDB()->prepareStatement($sql);
-					$statement->execute([$templateGroupName]);
-					if (!$statement->fetchSingleColumn()) break;
-					$templateGroupName = $originalTemplateGroupName . '_' . $i;
-					$i++;
-				}
-				
-				// get unique folder name
-				$i = 1;
-				while (true) {
-					$sql = "SELECT	COUNT(*)
-						FROM	wcf".WCF_N."_template_group
-						WHERE	templateGroupFolderName = ?";
-					$statement = WCF::getDB()->prepareStatement($sql);
-					$statement->execute([
-						FileUtil::addTrailingSlash($templateGroupFolderName)
-					]);
-					if (!$statement->fetchSingleColumn()) break;
-					$templateGroupFolderName = $originalTemplateGroupFolderName . '_' . $i;
-					$i++;
-				}
-				
-				$templateGroupAction = new TemplateGroupAction([], 'create', [
-					'data' => [
-						'templateGroupName' => $templateGroupName,
-						'templateGroupFolderName' => FileUtil::addTrailingSlash($templateGroupFolderName)
-					]
-				]);
-				$returnValues = $templateGroupAction->executeAction();
-				$styleData['templateGroupID'] = $returnValues['returnValues']->templateGroupID;
-			}
-			
-			// import templates
-			$index = $tar->getIndexByFilename($data['templates']);
-			if ($index !== false) {
-				// extract templates tar
-				$destination = FileUtil::getTemporaryFilename('templates_');
-				$tar->extract($index, $destination);
-				
-				// open templates tar and group templates by package
-				$templatesTar = new Tar($destination);
-				$contentList = $templatesTar->getContentList();
-				$packageToTemplates = [];
-				foreach ($contentList as $val) {
-					if ($val['type'] == 'file') {
-						$folders = explode('/', $val['filename']);
-						$packageName = array_shift($folders);
-						if (!isset($packageToTemplates[$packageName])) {
-							$packageToTemplates[$packageName] = [];
-						}
-						$packageToTemplates[$packageName][] = ['index' => $val['index'], 'filename' => implode('/', $folders)];
-					}
-				}
-				
-				$knownTemplates = [];
-				if ($style !== null && $style->templateGroupID) {
-					$sql = "SELECT	templateName
-						FROM	wcf".WCF_N."_template
-						WHERE	templateGroupID = ?";
-					$statement = WCF::getDB()->prepareStatement($sql);
-					$statement->execute([$style->templateGroupID]);
-					$knownTemplates = $statement->fetchAll(\PDO::FETCH_COLUMN);
-				}
-				
-				// copy templates
-				foreach ($packageToTemplates as $package => $templates) {
-					// try to find package
-					$sql = "SELECT	*
-						FROM	wcf".WCF_N."_package
-						WHERE	package = ?
-							AND isApplication = ?";
-					$statement = WCF::getDB()->prepareStatement($sql);
-					$statement->execute([
-						$package,
-						1
-					]);
-					while ($row = $statement->fetchArray()) {
-						// get template path
-						$templatesDir = FileUtil::addTrailingSlash(FileUtil::getRealPath(WCF_DIR.$row['packageDir']).'templates/'.$templateGroupFolderName);
-						
-						// create template path
-						if (!file_exists($templatesDir)) {
-							@mkdir($templatesDir, 0777);
-							FileUtil::makeWritable($templatesDir);
-						}
-						
-						// copy templates
-						foreach ($templates as $template) {
-							if (!StringUtil::endsWith($template['filename'], '.tpl')) {
-								continue;
-							}
-							
-							$templatesTar->extract($template['index'], $templatesDir.$template['filename']);
-							
-							$templateName = str_replace('.tpl', '', $template['filename']);
-							if (!in_array($templateName, $knownTemplates)) {
-								TemplateEditor::create([
-									'application' => Package::getAbbreviation($package),
-									'packageID' => $row['packageID'],
-									'templateName' => $templateName,
-									'templateGroupID' => $styleData['templateGroupID']
-								]);
-							}
-						}
-					}
-				}
-				
-				// delete tmp file
-				$templatesTar->close();
-				@unlink($destination);
-			}
-		}
-		
-		$duplicateLogo = false;
-		// duplicate logo if logo matches mobile logo
-		if (!empty($styleData['variables']['pageLogo']) && !empty($styleData['variables']['pageLogoMobile']) && $styleData['variables']['pageLogo'] == $styleData['variables']['pageLogoMobile']) {
-			$styleData['variables']['pageLogoMobile'] = 'm-'.basename($styleData['variables']['pageLogo']);
-			$duplicateLogo = true;
-		}
-		
-		// save style
-		if ($style === null) {
-			$styleData['packageID'] = $packageID;
-			$style = new StyleEditor(self::create($styleData));
-			
-			// handle descriptions
-			if (!empty($data['description'])) {
-				self::saveLocalizedDescriptions($style, $data['description']);
-				LanguageFactory::getInstance()->deleteLanguageCache();
-			}
-			
-			if ($data['default']) {
-				$style->setAsDefault();
-			}
-		}
-		else {
-			unset($styleData['styleName']);
-			
-			$variables = $style->getVariables();
-			if (!isset($styleData['variables']['individualScss'])) $styleData['variables']['individualScss'] = '';
-			if (!isset($styleData['variables']['overrideScss'])) $styleData['variables']['overrideScss'] = '';
-			
-			$individualScss = Style::splitLessVariables($variables['individualScss']);
-			$variables['individualScss'] = Style::joinLessVariables($styleData['variables']['individualScss'], $individualScss['custom']);
-			unset($styleData['variables']['individualScss']);
-			
-			$overrideScss = Style::splitLessVariables($variables['overrideScss']);
-			$variables['overrideScss'] = Style::joinLessVariables($styleData['variables']['overrideScss'], $overrideScss['custom']);
-			unset($styleData['variables']['overrideScss']);
-			
-			// import variables that have not been explicitly defined before
-			$implicitVariables = $style->getImplicitVariables();
-			foreach ($styleData['variables'] as $variableName => $variableValue) {
-				if (in_array($variableName, $implicitVariables)) {
-					$variables[$variableName] = $variableValue;
-				}
-			}
-			
-			$styleData['variables'] = $variables;
-			
-			$style->update($styleData);
-		}
-		
-		// import images
-		if (!empty($data['images'])) {
-			$index = $tar->getIndexByFilename($data['images']);
-			if ($index !== false) {
-				// extract images tar
-				$destination = FileUtil::getTemporaryFilename('images_');
-				$tar->extract($index, $destination);
-				
-				// open images tar
-				$imagesTar = new Tar($destination);
-				$contentList = $imagesTar->getContentList();
-				foreach ($contentList as $key => $val) {
-					if ($val['type'] == 'file') {
-						$path = FileUtil::getRealPath($val['filename']);
-						$fileExtension = pathinfo($path, PATHINFO_EXTENSION);
-
-						if (!in_array($fileExtension, self::VALID_IMAGE_EXTENSIONS)) {
-							continue;
-						}
-						
-						if (strpos($path, '../') !== false) {
-							continue;
-						}
-						
-						$targetFile = FileUtil::getRealPath($style->getAssetPath().$path);
-						if (strpos(FileUtil::getRelativePath($style->getAssetPath(), $targetFile), '../') !== false) {
-							continue;
-						}
-						
-						// duplicate pageLogo for mobile version
-						if ($duplicateLogo && $val['filename'] == $styleData['variables']['pageLogo']) {
-							$imagesTar->extract($key, $style->getAssetPath().'m-'.basename($targetFile));
-						}
-						
-						$imagesTar->extract($key, $targetFile);
-						FileUtil::makeWritable($targetFile);
-					}
-				}
-				
-				// delete tmp file
-				$imagesTar->close();
-				@unlink($destination);
-			}
-		}
-		
-		// import preview image
-		foreach (['image', 'image2x'] as $type) {
-			if (!empty($data[$type])) {
-				$fileExtension = pathinfo($data[$type], PATHINFO_EXTENSION);
-				if (!in_array($fileExtension, self::VALID_IMAGE_EXTENSIONS)) {
-					continue;
-				}
-				
-				$index = $tar->getIndexByFilename($data[$type]);
-				if ($index !== false) {
-					$filename = $style->getAssetPath().'stylePreview' . ($type === 'image2x' ? '@2x' : '') . '.' . $fileExtension;
-					$tar->extract($index, $filename);
-					FileUtil::makeWritable($filename);
-					
-					if (file_exists($filename)) {
-						try {
-							if (($imageData = getimagesize($filename)) !== false) {
-								switch ($imageData[2]) {
-									case IMAGETYPE_PNG:
-									case IMAGETYPE_JPEG:
-									case IMAGETYPE_GIF:
-										$style->update([$type => 'style-' . $style->styleID . '/stylePreview' . ($type === 'image2x' ? '@2x' : '') . '.' . $fileExtension]);
-								}
-							}
-						}
-						catch (SystemException $e) {
-							// broken image
-						}
-					}
-				}
-			}
-		}
-		
-		// import cover photo
-		if (!empty($data['coverPhoto'])) {
-			$fileExtension = pathinfo($data['coverPhoto'], PATHINFO_EXTENSION);
-			$index = $tar->getIndexByFilename($data['coverPhoto']);
-			if ($index !== false && in_array($fileExtension, self::VALID_IMAGE_EXTENSIONS)) {
-				$filename = $style->getAssetPath().'coverPhoto.' . $fileExtension;
-				$tar->extract($index, $filename);
-				FileUtil::makeWritable($filename);
-				
-				if (file_exists($filename)) {
-					try {
-						if (($imageData = getimagesize($filename)) !== false) {
-							switch ($imageData[2]) {
-								case IMAGETYPE_PNG:
-								case IMAGETYPE_JPEG:
-								case IMAGETYPE_GIF:
-									$style->update(['coverPhotoExtension' => $fileExtension]);
-							}
-						}
-					}
-					catch (SystemException $e) {
-						// broken image
-					}
-				}
-			}
-		}
-		
-		if (!$skipFontDownload) {
-			// download google fonts
-			$fontManager = FontManager::getInstance();
-			$family = $style->getVariable('wcfFontFamilyGoogle');
-			try {
-				$fontManager->downloadFamily($family);
-			}
-			catch (FontDownloadFailed $e) {
-				// ignore
-			}
-		}
-
-		$tar->close();
-		
-		return $style;
-	}
-	
-	/**
-	 * Saves localized style descriptions.
-	 * 
-	 * @param	StyleEditor	$styleEditor
-	 * @param	string[]	$descriptions
-	 */
-	protected static function saveLocalizedDescriptions(StyleEditor $styleEditor, array $descriptions) {
-		// localize package information
-		$sql = "REPLACE INTO	wcf".WCF_N."_language_item
-					(languageID, languageItem, languageItemValue, languageCategoryID, packageID)
-			VALUES		(?, ?, ?, ?, ?)";
-		$statement = WCF::getDB()->prepareStatement($sql);
-		
-		// get language list
-		$languageList = new LanguageList();
-		$languageList->readObjects();
-		
-		// workaround for WCFSetup
-		if (!PACKAGE_ID) {
-			$sql = "SELECT	*
-				FROM	wcf".WCF_N."_language_category
-				WHERE	languageCategory = ?";
-			$statement2 = WCF::getDB()->prepareStatement($sql);
-			$statement2->execute(['wcf.style']);
-			$languageCategory = $statement2->fetchObject(LanguageCategory::class);
-		}
-		else {
-			$languageCategory = LanguageFactory::getInstance()->getCategory('wcf.style');
-		}
-		
-		foreach ($languageList as $language) {
-			if (isset($descriptions[$language->languageCode])) {
-				$statement->execute([
-					$language->languageID,
-					'wcf.style.styleDescription'.$styleEditor->styleID,
-					$descriptions[$language->languageCode],
-					$languageCategory->languageCategoryID,
-					$styleEditor->packageID
-				]);
-			}
-		}
-		
-		$styleEditor->update([
-			'styleDescription' => 'wcf.style.styleDescription'.$styleEditor->styleID
-		]);
-	}
-	
-	/**
-	 * Returns available location path.
-	 * 
-	 * @param	string		$location
-	 * @return	string
-	 */
-	protected static function getFileLocation($location) {
-		$location = FileUtil::removeLeadingSlash(FileUtil::removeTrailingSlash($location));
-		$location = WCF_DIR.$location;
-		
-		$index = null;
-		do {
-			$directory = $location . ($index === null ? '' : $index);
-			if (!is_dir($directory)) {
-				@mkdir($directory, 0777, true);
-				FileUtil::makeWritable($directory);
-				
-				return FileUtil::addTrailingSlash($directory);
-			}
-			
-			$index = ($index === null ? 2 : ($index + 1));
-		}
-		while (true);
-		
-		// this should never happen
-		throw new \LogicException();
-	}
-	
-	/**
-	 * Exports this style.
-	 * 
-	 * @param	boolean		$templates
-	 * @param	boolean		$images
-	 * @param	string		$packageName
-	 */
-	public function export($templates = false, $images = false, $packageName = '') {
-		// create style tar
-		$styleTarName = FileUtil::getTemporaryFilename('style_', '.tgz');
-		$styleTar = new TarWriter($styleTarName, true);
-		
-		// append style preview image
-		if ($this->image && @file_exists(WCF_DIR.'images/'.$this->image)) {
-			$styleTar->add(WCF_DIR.'images/'.$this->image, '', FileUtil::addTrailingSlash(dirname(WCF_DIR.'images/'.$this->image)));
-		}
-		if ($this->image2x && @file_exists(WCF_DIR.'images/'.$this->image2x)) {
-			$styleTar->add(WCF_DIR.'images/'.$this->image2x, '', FileUtil::addTrailingSlash(dirname(WCF_DIR.'images/'.$this->image2x)));
-		}
-		
-		// append cover photo
-		$coverPhoto = ($this->coverPhotoExtension) ? $this->getAssetPath().'coverPhoto.'.$this->coverPhotoExtension : '';
-		if ($coverPhoto && @file_exists($coverPhoto)) {
-			$styleTar->add($coverPhoto, '', FileUtil::addTrailingSlash(dirname($coverPhoto)));
-		}
-		
-		// fetch style description
-		$sql = "SELECT		language.languageCode, language_item.languageItemValue
-			FROM		wcf".WCF_N."_language_item language_item
-			LEFT JOIN	wcf".WCF_N."_language language
-			ON		(language.languageID = language_item.languageID)
-			WHERE		language_item.languageItem = ?";
-		$statement = WCF::getDB()->prepareStatement($sql);
-		$statement->execute([$this->styleDescription]);
-		$styleDescriptions = $statement->fetchMap('languageCode', 'languageItemValue');
-		
-		// create style info file
-		$xml = new XMLWriter();
-		$xml->beginDocument('style', 'http://www.woltlab.com', 'http://www.woltlab.com/XSD/' . WSC_API_VERSION . '/style.xsd');
-		
-		// general block
-		$xml->startElement('general');
-		$xml->writeElement('stylename', $this->styleName);
-		$xml->writeElement('packageName', $this->packageName);
-		
-		// style description
-		foreach ($styleDescriptions as $languageCode => $value) {
-			$xml->writeElement('description', $value, ['language' => $languageCode]);
-		}
-		
-		$xml->writeElement('date', $this->styleDate);
-		$xml->writeElement('version', $this->styleVersion);
-		$xml->writeElement('apiVersion', $this->apiVersion);
-		if ($this->image) $xml->writeElement('image', basename($this->image));
-		if ($this->image2x) $xml->writeElement('image2x', basename($this->image2x));
-		if ($coverPhoto) $xml->writeElement('coverPhoto', basename(FileUtil::unifyDirSeparator($coverPhoto)));
-		if ($this->copyright) $xml->writeElement('copyright', $this->copyright);
-		if ($this->license) $xml->writeElement('license', $this->license);
-		$xml->endElement();
-		
-		// author block
-		$xml->startElement('author');
-		$xml->writeElement('authorname', $this->authorName);
-		if ($this->authorURL) $xml->writeElement('authorurl', $this->authorURL);
-		$xml->endElement();
-		
-		// files block
-		$xml->startElement('files');
-		$xml->writeElement('variables', 'variables.xml');
-		if ($templates) $xml->writeElement('templates', 'templates.tar');
-		if ($images) $xml->writeElement('images', 'images.tar', ['path' => $this->imagePath]);
-		$xml->endElement();
-		
-		// append style info file to style tar
-		$styleTar->addString(self::INFO_FILE, $xml->endDocument());
-		
-		// create variable list
-		$xml->beginDocument('variables', 'http://www.woltlab.com', 'http://www.woltlab.com/XSD/' . WSC_API_VERSION . '/styleVariables.xsd');
-		
-		// get variables
-		$sql = "SELECT		variable.variableName, value.variableValue
-			FROM		wcf".WCF_N."_style_variable_value value
-			LEFT JOIN	wcf".WCF_N."_style_variable variable
-			ON		(variable.variableID = value.variableID)
-			WHERE		value.styleID = ?";
-		$statement = WCF::getDB()->prepareStatement($sql);
-		$statement->execute([$this->styleID]);
-		while ($row = $statement->fetchArray()) {
-			$xml->writeElement('variable', $row['variableValue'], ['name' => $row['variableName']]);
-		}
-		
-		// append variable list to style tar
-		$styleTar->addString('variables.xml', $xml->endDocument());
-		
-		if ($templates && $this->templateGroupID) {
-			$templateGroup = new TemplateGroup($this->templateGroupID);
-			
-			// create templates tar
-			$templatesTarName = FileUtil::getTemporaryFilename('templates', '.tar');
-			$templatesTar = new TarWriter($templatesTarName);
-			FileUtil::makeWritable($templatesTarName);
-			
-			// append templates to tar
-			// get templates
-			$sql = "SELECT		template.*, package.package
-				FROM		wcf".WCF_N."_template template
-				LEFT JOIN	wcf".WCF_N."_package package
-				ON		(package.packageID = template.packageID)
-				WHERE		template.templateGroupID = ?";
-			$statement = WCF::getDB()->prepareStatement($sql);
-			$statement->execute([$this->templateGroupID]);
-			while ($row = $statement->fetchArray()) {
-				$packageDir = 'com.woltlab.wcf';
-				$package = null;
-				
-				if (Template::isSystemCritical($row['templateName'])) {
-					continue;
-				}
-				
-				if ($row['application'] != 'wcf') {
-					$application = ApplicationHandler::getInstance()->getApplication($row['application']);
-					$package = PackageCache::getInstance()->getPackage($application->packageID);
-					$packageDir = $package->package;
-				}
-				else {
-					$application = ApplicationHandler::getInstance()->getWCF();
-					$package = PackageCache::getInstance()->getPackage($application->packageID);
-				}
-				
-				$filename = FileUtil::addTrailingSlash(FileUtil::getRealPath(WCF_DIR . $package->packageDir . 'templates/' . $templateGroup->templateGroupFolderName)) . $row['templateName'] . '.tpl';
-				$templatesTar->add($filename, $packageDir, dirname($filename));
-			}
-			
-			// append templates tar to style tar
-			$templatesTar->create();
-			$styleTar->add($templatesTarName, 'templates.tar', $templatesTarName);
-			@unlink($templatesTarName);
-		}
-		
-		if ($images) {
-			// create images tar
-			$imagesTarName = FileUtil::getTemporaryFilename('images_', '.tar');
-			$imagesTar = new TarWriter($imagesTarName);
-			FileUtil::makeWritable($imagesTarName);
-			
-			$regEx = new Regex('\.(jpg|jpeg|gif|png|svg|ico|json|xml|txt)$', Regex::CASE_INSENSITIVE);
-			$iterator = new \RecursiveIteratorIterator(
-				new \RecursiveDirectoryIterator(
-					$this->getAssetPath(),
-					\FilesystemIterator::SKIP_DOTS
-				), 
-				\RecursiveIteratorIterator::SELF_FIRST
-			);
-			foreach ($iterator as $file) {
-				/** @var \SplFileInfo $file */
-				if (!$file->isFile()) continue;
-				if (!$regEx->match($file->getPathName())) continue;
-				// Skip preview images and cover photos.
-				if ($this->image && FileUtil::unifyDirSeparator($file->getPathname()) === FileUtil::unifyDirSeparator(WCF_DIR.'images/'.$this->image)) continue;
-				if ($this->image2x && FileUtil::unifyDirSeparator($file->getPathname()) === FileUtil::unifyDirSeparator(WCF_DIR.'images/'.$this->image2x)) continue;
-				if ($coverPhoto && FileUtil::unifyDirSeparator($file->getPathname()) === FileUtil::unifyDirSeparator($coverPhoto)) continue;
-
-				$imagesTar->add($file->getPathName(), '', $this->getAssetPath());
-			}
-			// append images tar to style tar
-			$imagesTar->create();
-			$styleTar->add($imagesTarName, 'images.tar', $imagesTarName);
-			@unlink($imagesTarName);
-		}
-		
-		// output file content
-		$styleTar->create();
-		
-		// export as style package
-		if (empty($packageName)) {
-			readfile($styleTarName);
-		}
-		else {
-			// export as package
-			
-			// create package tar
-			$packageTarName = FileUtil::getTemporaryFilename('package_', '.tar.gz');
-			$packageTar = new TarWriter($packageTarName, true);
-			
-			// append style tar
-			$styleTarName = FileUtil::unifyDirSeparator($styleTarName);
-			$packageTar->add($styleTarName, '', FileUtil::addTrailingSlash(dirname($styleTarName)));
-			
-			// create package.xml
-			$xml->beginDocument('package', 'http://www.woltlab.com', 'http://www.woltlab.com/XSD/' . WSC_API_VERSION . '/package.xsd', ['name' => $packageName]);
-			
-			$xml->startElement('packageinformation');
-			$xml->writeElement('packagename', $this->styleName);
-			
-			// description
-			foreach ($styleDescriptions as $languageCode => $value) {
-				$xml->writeElement('packagedescription', $value, ['language' => $languageCode]);
-			}
-			
-			$xml->writeElement('version', $this->styleVersion);
-			$xml->writeElement('date', $this->styleDate);
-			$xml->endElement();
-			
-			$xml->startElement('authorinformation');
-			$xml->writeElement('author', $this->authorName);
-			if ($this->authorURL) $xml->writeElement('authorurl', $this->authorURL);
-			$xml->endElement();
-			
-			$xml->startElement('requiredpackages');
-			$xml->writeElement('requiredpackage', 'com.woltlab.wcf', ['minversion' => PackageCache::getInstance()->getPackageByIdentifier('com.woltlab.wcf')->packageVersion]);
-			$xml->endElement();
-			
-			$xml->startElement('excludedpackages');
-			$xml->writeElement('excludedpackage', 'com.woltlab.wcf', ['version' => self::EXCLUDE_WCF_VERSION]);
-			$xml->endElement();
-			
-			// @deprecated 5.2
-			$xml->startElement('compatibility');
-			foreach (self::$compatibilityApiVersions as $apiVersion) {
-				$xml->writeElement('api', '', ['version' => $apiVersion]);
-			}
-			$xml->endElement();
-			
-			$xml->startElement('instructions', ['type' => 'install']);
-			$xml->writeElement('instruction', basename($styleTarName), ['type' => 'style']);
-			$xml->endElement();
-			
-			// append package info file to package tar
-			$packageTar->addString(PackageArchive::INFO_FILE, $xml->endDocument());
-			
-			$packageTar->create();
-			readfile($packageTarName);
-			@unlink($packageTarName);
-		}
-		
-		@unlink($styleTarName);
-	}
-	
-	/**
-	 * Sets the variables of a style.
-	 * 
-	 * @param	string[]		$variables
-	 */
-	public function setVariables(array $variables = []) {
-		// delete old variables
-		$sql = "DELETE FROM	wcf".WCF_N."_style_variable_value
-			WHERE		styleID = ?";
-		$statement = WCF::getDB()->prepareStatement($sql);
-		$statement->execute([$this->styleID]);
-		
-		// insert new variables
-		if (!empty($variables)) {
-			$sql = "SELECT	*
-				FROM	wcf".WCF_N."_style_variable";
-			$statement = WCF::getDB()->prepareStatement($sql);
-			$statement->execute();
-			$styleVariables = [];
-			while ($row = $statement->fetchArray()) {
-				$variableName = $row['variableName'];
-				
-				if (isset($variables[$variableName])) {
-					// compare value, save only if differs from default
-					if ($variables[$variableName] != $row['defaultValue']) {
-						$styleVariables[$row['variableID']] = $variables[$variableName];
-					}
-				}
-			}
-			
-			if (!empty($styleVariables)) {
-				$sql = "INSERT INTO	wcf".WCF_N."_style_variable_value
-							(styleID, variableID, variableValue)
-					VALUES		(?, ?, ?)";
-				$statement = WCF::getDB()->prepareStatement($sql);
-				
-				WCF::getDB()->beginTransaction();
-				foreach ($styleVariables as $variableID => $variableValue) {
-					$statement->execute([
-						$this->styleID,
-						$variableID,
-						$variableValue
-					]);
-				}
-				WCF::getDB()->commitTransaction();
-			}
-		}
-		
-		$this->writeStyleFile();
-	}
-	
-	/**
-	 * Writes the style-*.css file.
-	 */
-	public function writeStyleFile() {
-		StyleCompiler::getInstance()->compile($this->getDecoratedObject());
-	}
-	
-	/**
-	 * @inheritDoc
-	 * @return	Style
-	 */
-	public static function create(array $parameters = []) {
-		$variables = null;
-		if (isset($parameters['variables'])) {
-			$variables = $parameters['variables'];
-			unset($parameters['variables']);
-		}
-		
-		// default values
-		if (!isset($parameters['packageID'])) $parameters['packageID'] = 1;
-		if (!isset($parameters['styleDate'])) $parameters['styleDate'] = gmdate('Y-m-d', TIME_NOW);
-		
-		// check if no default style is defined
-		$sql = "SELECT	styleID
-			FROM	wcf".WCF_N."_style
-			WHERE	isDefault = ?";
-		$statement = WCF::getDB()->prepareStatement($sql);
-		$statement->execute([1]);
-		$row = $statement->fetchArray();
-		
-		// no default style exists
-		if ($row === false) {
-			$parameters['isDefault'] = 1;
-		}
-		
-		/** @var Style $style */
-		$style = parent::create($parameters);
-		$styleEditor = new StyleEditor($style);
-		
-		// create asset path
-		FileUtil::makePath($style->getAssetPath());
-		
-		$styleEditor->update([
-			'imagePath' => FileUtil::getRelativePath(WCF_DIR, $style->getAssetPath()),
-		]);
-		$styleEditor = new StyleEditor(new Style($style->styleID));
-		
-		// save variables
-		if ($variables !== null) {
-			$styleEditor->setVariables($variables);
-		}
-		
-		return $style;
-	}
-	
-	/**
-	 * @inheritDoc
-	 */
-	public static function resetCache() {
-		StyleCacheBuilder::getInstance()->reset();
-	}
->>>>>>> c3dc58a2
 }