<?php

namespace wcf\data\trophy;

use wcf\data\AbstractDatabaseObjectAction;
use wcf\data\ISortableAction;
use wcf\data\IToggleAction;
use wcf\data\IUploadAction;
use wcf\data\TDatabaseObjectToggle;
use wcf\data\user\trophy\UserTrophyAction;
use wcf\data\user\trophy\UserTrophyList;
use wcf\data\user\UserAction;
use wcf\system\database\util\PreparedStatementConditionBuilder;
use wcf\system\exception\IllegalLinkException;
use wcf\system\exception\UserInputException;
use wcf\system\image\ImageHandler;
use wcf\system\upload\TrophyImageUploadFileValidationStrategy;
use wcf\system\upload\UploadFile;
use wcf\system\user\storage\UserStorageHandler;
use wcf\system\WCF;

/**
 * Trophy related actions.
 *
 * @author  Joshua Ruesweg
 * @copyright   2001-2019 WoltLab GmbH
 * @license GNU Lesser General Public License <http://opensource.org/licenses/lgpl-license.php>
 * @package WoltLabSuite\Core\Data\Trophy
 * @since   3.1
 *
 * @method  TrophyEditor[]      getObjects()
 * @method  TrophyEditor        getSingleObject()
 */
<<<<<<< HEAD
class TrophyAction extends AbstractDatabaseObjectAction implements IToggleAction, IUploadAction, ISortableAction
{
    use TDatabaseObjectToggle;

    /**
     * @inheritDoc
     */
    protected $permissionsDelete = ['admin.trophy.canManageTrophy'];

    /**
     * @inheritDoc
     */
    protected $permissionsUpdate = ['admin.trophy.canManageTrophy'];

    /**
     * @inheritDoc
     */
    protected $requireACP = ['toggle', 'delete'];

    /**
     * @inheritDoc
     * @return  Trophy
     */
    public function create()
    {
        $showOrder = 0;
        if (isset($this->parameters['data']['showOrder'])) {
            $showOrder = $this->parameters['data']['showOrder'];
            unset($this->parameters['data']['showOrder']);
        }

        /** @var Trophy $trophy */
        $trophy = parent::create();

        if (isset($this->parameters['tmpHash']) && $this->parameters['data']['type'] === Trophy::TYPE_IMAGE) {
            $this->updateTrophyImage($trophy);
        }

        $trophyEditor = new TrophyEditor($trophy);
        $trophyEditor->setShowOrder($showOrder);

        return new Trophy($trophy->trophyID);
    }

    /**
     * @inheritDoc
     */
    public function delete()
    {
        // update trophy points
        $userTrophyList = new UserTrophyList();
        if (!empty($userTrophyList->sqlJoins)) {
            $userTrophyList->sqlJoins .= ' ';
        }
        $userTrophyList->sqlJoins .= '
            LEFT JOIN   wcf' . WCF_N . '_trophy trophy
            ON          user_trophy.trophyID = trophy.trophyID
            LEFT JOIN   wcf' . WCF_N . '_category category
            ON          trophy.categoryID = category.categoryID';

        $userTrophyList->getConditionBuilder()->add('trophy.isDisabled = ?', [0]);
        $userTrophyList->getConditionBuilder()->add('category.isDisabled = ?', [0]);
        $userTrophyList->getConditionBuilder()->add('user_trophy.trophyID IN (?)', [$this->getObjectIDs()]);
        $userTrophyList->readObjects();

        $userTrophyAction = new UserTrophyAction($userTrophyList->getObjects(), 'delete');
        $userTrophyAction->executeAction();

        $returnValues = parent::delete();

        UserStorageHandler::getInstance()->resetAll('specialTrophies');

        return $returnValues;
    }

    /**
     * @inheritDoc
     */
    public function update()
    {
        parent::update();

        if (isset($this->parameters['data']['type']) && $this->parameters['data']['type'] === Trophy::TYPE_IMAGE) {
            foreach ($this->getObjects() as $trophy) {
                if (isset($this->parameters['tmpHash'])) {
                    $this->updateTrophyImage($trophy);
                }
            }
        }

        if (\count($this->objects) == 1 && isset($this->parameters['data']['showOrder']) && $this->parameters['data']['showOrder'] != \reset($this->objects)->showOrder) {
            \reset($this->objects)->setShowOrder($this->parameters['data']['showOrder']);
        }
    }

    /**
     * @inheritDoc
     */
    public function toggle()
    {
        $enabledTrophyIDs = [];
        $disabledTrophyIDs = [];

        foreach ($this->getObjects() as $trophy) {
            $trophy->update(['isDisabled' => $trophy->isDisabled ? 0 : 1]);

            if (!$trophy->isDisabled) {
                $disabledTrophyIDs[] = $trophy->trophyID;
            } else {
                $enabledTrophyIDs[] = $trophy->trophyID;
            }
        }

        if (!empty($disabledTrophyIDs)) {
            $conditionBuilder = new PreparedStatementConditionBuilder();
            $conditionBuilder->add('trophyID IN (?)', [$disabledTrophyIDs]);
            $sql = "DELETE FROM wcf" . WCF_N . "_user_special_trophy
                    " . $conditionBuilder;
            $statement = WCF::getDB()->prepareStatement($sql);
            $statement->execute($conditionBuilder->getParameters());

            // update trophy points
            $conditionBuilder = new PreparedStatementConditionBuilder();
            $conditionBuilder->add('trophyID IN (?)', [$disabledTrophyIDs]);
            $sql = "SELECT      COUNT(*) as count, userID
                    FROM        wcf" . WCF_N . "_user_trophy
                    " . $conditionBuilder . "
                    GROUP BY    userID";
            $statement = WCF::getDB()->prepareStatement($sql);
            $statement->execute($conditionBuilder->getParameters());

            while ($row = $statement->fetchArray()) {
                $userAction = new UserAction([$row['userID']], 'update', [
                    'counters' => [
                        'trophyPoints' => $row['count'] * -1,
                    ],
                ]);
                $userAction->executeAction();
            }
        }

        if (!empty($enabledTrophyIDs)) {
            // update trophy points
            $conditionBuilder = new PreparedStatementConditionBuilder();
            $conditionBuilder->add('trophyID IN (?)', [$enabledTrophyIDs]);
            $sql = "SELECT      COUNT(*) as count, userID
                    FROM        wcf" . WCF_N . "_user_trophy
                    " . $conditionBuilder . "
                    GROUP BY    userID";
            $statement = WCF::getDB()->prepareStatement($sql);
            $statement->execute($conditionBuilder->getParameters());

            while ($row = $statement->fetchArray()) {
                $userAction = new UserAction([$row['userID']], 'update', [
                    'counters' => [
                        'trophyPoints' => $row['count'],
                    ],
                ]);
                $userAction->executeAction();
            }
        }

        UserStorageHandler::getInstance()->resetAll('specialTrophies');
    }

    /**
     * @inheritDoc
     */
    public function validateUpload()
    {
        WCF::getSession()->checkPermissions(['admin.trophy.canManageTrophy']);

        $this->readString('tmpHash');
        $this->readInteger('trophyID', true);

        if ($this->parameters['trophyID']) {
            $this->parameters['trophy'] = new Trophy($this->parameters['trophyID']);

            if (!$this->parameters['trophy']->trophyID) {
                throw new IllegalLinkException();
            }
        }

        $this->parameters['__files']->validateFiles(new TrophyImageUploadFileValidationStrategy());

        /** @var UploadFile[] $files */
        $files = $this->parameters['__files']->getFiles();

        // only one file is allowed
        if (\count($files) !== 1) {
            throw new UserInputException('file');
        }

        $this->parameters['file'] = \reset($files);

        if ($this->parameters['file']->getValidationErrorType()) {
            throw new UserInputException('file', $this->parameters['file']->getValidationErrorType());
        }
    }

    /**
     * @inheritDoc
     */
    public function upload()
    {
        $fileName = WCF_DIR . 'images/trophy/tmp_' . $this->parameters['tmpHash'] . '.' . $this->parameters['file']->getFileExtension();
        if ($this->parameters['file']->getImageData()['height'] > 128) {
            $adapter = ImageHandler::getInstance()->getAdapter();
            $adapter->loadFile($this->parameters['file']->getLocation());
            $adapter->resize(
                0,
                0,
                $this->parameters['file']->getImageData()['height'],
                $this->parameters['file']->getImageData()['height'],
                128,
                128
            );
            $adapter->writeImage($adapter->getImage(), $fileName);
        } else {
            \copy($this->parameters['file']->getLocation(), $fileName);
        }

        // remove old image
        @\unlink($this->parameters['file']->getLocation());

        // store extension within session variables
        WCF::getSession()->register(
            'trophyImage-' . $this->parameters['tmpHash'],
            $this->parameters['file']->getFileExtension()
        );

        if ($this->parameters['trophyID']) {
            $this->updateTrophyImage($this->parameters['trophy']);

            return [
                'url' => WCF::getPath() . 'images/trophy/trophyImage-' . $this->parameters['trophyID'] . '.' . $this->parameters['file']->getFileExtension(),
            ];
        }

        return [
            'url' => WCF::getPath() . 'images/trophy/' . \basename($fileName),
        ];
    }

    /**
     * Updates style preview image.
     *
     * @param Trophy $trophy
     */
    protected function updateTrophyImage(Trophy $trophy)
    {
        if (!isset($this->parameters['tmpHash'])) {
            return;
        }

        $fileExtension = WCF::getSession()->getVar('trophyImage-' . $this->parameters['tmpHash']);
        if ($fileExtension !== null) {
            $oldFilename = WCF_DIR . 'images/trophy/tmp_' . $this->parameters['tmpHash'] . '.' . $fileExtension;
            if (\file_exists($oldFilename)) {
                $filename = 'trophyImage-' . $trophy->trophyID . '.' . $fileExtension;
                if (@\rename($oldFilename, WCF_DIR . 'images/trophy/' . $filename)) {
                    // delete old file if it has a different file extension
                    if ($trophy->iconFile != $filename) {
                        @\unlink(WCF_DIR . 'images/trophy/' . $trophy->iconFile);

                        $trophyEditor = new TrophyEditor($trophy);
                        $trophyEditor->update([
                            'iconFile' => $filename,
                        ]);
                    }
                } else {
                    // remove temp file
                    @\unlink($oldFilename);
                }
            }
        }
    }

    /**
     * @inheritDoc
     */
    public function validateUpdatePosition()
    {
        WCF::getSession()->checkPermissions($this->permissionsUpdate);

        if (!isset($this->parameters['data']['structure']) || !\is_array($this->parameters['data']['structure'])) {
            throw new UserInputException('structure');
        }

        $trophyList = new TrophyList();
        $trophyList->setObjectIDs($this->parameters['data']['structure'][0]);
        $trophyList->readObjects();
        if (\count($trophyList) !== \count($this->parameters['data']['structure'][0])) {
            throw new UserInputException('structure');
        }

        $this->readInteger('offset', true, 'data');
    }

    /**
     * @inheritDoc
     */
    public function updatePosition()
    {
        $sql = "UPDATE  wcf" . WCF_N . "_trophy
                SET     showOrder = ?
                WHERE   trophyID = ?";
        $statement = WCF::getDB()->prepareStatement($sql);

        $showOrder = $this->parameters['data']['offset'];
        WCF::getDB()->beginTransaction();
        foreach ($this->parameters['data']['structure'][0] as $trophyID) {
            $statement->execute([
                $showOrder++,
                $trophyID,
            ]);
        }
        WCF::getDB()->commitTransaction();
    }
=======
class TrophyAction extends AbstractDatabaseObjectAction implements IToggleAction, IUploadAction, ISortableAction {
	use TDatabaseObjectToggle;
	
	/**
	 * @inheritDoc
	 */
	protected $permissionsDelete = ['admin.trophy.canManageTrophy'];
	
	/**
	 * @inheritDoc
	 */
	protected $permissionsUpdate = ['admin.trophy.canManageTrophy'];
	
	/**
	 * @inheritDoc
	 */
	protected $requireACP = ['toggle', 'delete'];
	
	/**
	 * @inheritDoc
	 * @return	Trophy
	 */
	public function create() {
		$showOrder = 0;
		if (isset($this->parameters['data']['showOrder'])) {
			$showOrder = $this->parameters['data']['showOrder'];
			unset($this->parameters['data']['showOrder']);
		}
		
		/** @var Trophy $trophy */
		$trophy = parent::create();
		
		if (isset($this->parameters['tmpHash']) && $this->parameters['data']['type'] === Trophy::TYPE_IMAGE) {
			$this->updateTrophyImage($trophy);
		}
		
		$trophyEditor = new TrophyEditor($trophy);
		$trophyEditor->setShowOrder($showOrder);
		
		return new Trophy($trophy->trophyID);
	}
	
	/**
	 * @inheritDoc
	 */
	public function delete() {
		// update trophy points 
		$userTrophyList = new UserTrophyList();
		if (!empty($userTrophyList->sqlJoins)) $userTrophyList->sqlJoins .= ' ';
		$userTrophyList->sqlJoins .= 'LEFT JOIN wcf'.WCF_N.'_trophy trophy ON user_trophy.trophyID = trophy.trophyID';
		$userTrophyList->sqlJoins .= ' LEFT JOIN wcf'.WCF_N.'_category category ON trophy.categoryID = category.categoryID';
		
		$userTrophyList->getConditionBuilder()->add('trophy.isDisabled = ?', [0]);
		$userTrophyList->getConditionBuilder()->add('category.isDisabled = ?', [0]);
		$userTrophyList->getConditionBuilder()->add('user_trophy.trophyID IN (?)', [$this->getObjectIDs()]);
		$userTrophyList->readObjects();
		
		$userTrophyAction = new UserTrophyAction($userTrophyList->getObjects(), 'delete');
		$userTrophyAction->executeAction();

		foreach ($this->getObjects() as $trophy) {
			if ($trophy->iconFile) {
				@unlink(WCF_DIR . 'images/trophy/' . $trophy->iconFile);
			}
		}

		$returnValues = parent::delete();
		
		UserStorageHandler::getInstance()->resetAll('specialTrophies');
		
		return $returnValues;
	}
	
	/**
	 * @inheritDoc
	 */
	public function update() {
		parent::update();
		
		if (isset($this->parameters['data']['type']) && $this->parameters['data']['type'] === Trophy::TYPE_IMAGE) {
			foreach ($this->getObjects() as $trophy) {
				if (isset($this->parameters['tmpHash'])) {
					$this->updateTrophyImage($trophy->getDecoratedObject());
				}
			}
		}
		
		if (count($this->objects) == 1 && isset($this->parameters['data']['showOrder']) && $this->parameters['data']['showOrder'] != reset($this->objects)->showOrder) {
			reset($this->objects)->setShowOrder($this->parameters['data']['showOrder']);
		}
	}
	
	/**
	 * @inheritDoc
	 */
	public function toggle() {
		$enabledTrophyIDs = [];
		$disabledTrophyIDs = [];
		
		foreach ($this->getObjects() as $trophy) {
			$trophy->update(['isDisabled' => $trophy->isDisabled ? 0 : 1]);
			
			if (!$trophy->isDisabled) {
				$disabledTrophyIDs[] = $trophy->trophyID;
			}
			else {
				$enabledTrophyIDs[] = $trophy->trophyID;
			}
		}
		
		if (!empty($disabledTrophyIDs)) {
			$conditionBuilder = new PreparedStatementConditionBuilder();
			$conditionBuilder->add('trophyID IN (?)', [$disabledTrophyIDs]);
			$sql = "DELETE FROM wcf". WCF_N ."_user_special_trophy ".$conditionBuilder;
			$statement = WCF::getDB()->prepareStatement($sql);
			$statement->execute($conditionBuilder->getParameters());
			
			// update trophy points
			$conditionBuilder = new PreparedStatementConditionBuilder();
			$conditionBuilder->add('trophyID IN (?)', [$disabledTrophyIDs]);
			$sql = "SELECT		COUNT(*) as count, userID
				FROM		wcf".WCF_N."_user_trophy
				".$conditionBuilder."
				GROUP BY	userID";
			$statement = WCF::getDB()->prepareStatement($sql);
			$statement->execute($conditionBuilder->getParameters());
			
			while ($row = $statement->fetchArray()) {
				$userAction = new UserAction([$row['userID']], 'update', [
					'counters' => [
						'trophyPoints' => $row['count'] * -1
					]
				]);
				$userAction->executeAction();
			}
		}
		
		if (!empty($enabledTrophyIDs)) {
			// update trophy points
			$conditionBuilder = new PreparedStatementConditionBuilder();
			$conditionBuilder->add('trophyID IN (?)', [$enabledTrophyIDs]);
			$sql = "SELECT		COUNT(*) as count, userID
				FROM		wcf".WCF_N."_user_trophy
				".$conditionBuilder."
				GROUP BY	userID";
			$statement = WCF::getDB()->prepareStatement($sql);
			$statement->execute($conditionBuilder->getParameters());
			
			while ($row = $statement->fetchArray()) {
				$userAction = new UserAction([$row['userID']], 'update', [
					'counters' => [
						'trophyPoints' => $row['count']
					]
				]);
				$userAction->executeAction();
			}
		}
		
		UserStorageHandler::getInstance()->resetAll('specialTrophies');
	}
	
	/**
	 * @inheritDoc
	 */
	public function validateUpload() {
		WCF::getSession()->checkPermissions(['admin.trophy.canManageTrophy']);
		
		$this->readString('tmpHash');
		$this->readInteger('trophyID', true);
		
		if ($this->parameters['trophyID']) {
			$this->parameters['trophy'] = new Trophy($this->parameters['trophyID']);
			
			if (!$this->parameters['trophy']->trophyID) {
				throw new IllegalLinkException(); 
			}
		}
		
		$this->parameters['__files']->validateFiles(new TrophyImageUploadFileValidationStrategy());
		
		/** @var UploadFile[] $files */
		$files = $this->parameters['__files']->getFiles();
		
		// only one file is allowed
		if (count($files) !== 1) {
			throw new UserInputException('file');
		}
		
		$this->parameters['file'] = reset($files);
		
		if ($this->parameters['file']->getValidationErrorType()) {
			throw new UserInputException('file', $this->parameters['file']->getValidationErrorType());
		}
	}
	
	/**
	 * @inheritDoc
	 */
	public function upload() {
		$fileName = WCF_DIR.'images/trophy/tmp_'.$this->parameters['tmpHash'].'.'.$this->parameters['file']->getFileExtension(); 
		if ($this->parameters['file']->getImageData()['height'] > 128) {
			$adapter = ImageHandler::getInstance()->getAdapter();
			$adapter->loadFile($this->parameters['file']->getLocation());
			$adapter->resize(0, 0, $this->parameters['file']->getImageData()['height'], $this->parameters['file']->getImageData()['height'], 128, 128);
			$adapter->writeImage($adapter->getImage(), $fileName);
		} 
		else {
			copy($this->parameters['file']->getLocation(), $fileName);
		}
		
		// remove old image
		@unlink($this->parameters['file']->getLocation());
		
		// store extension within session variables
		WCF::getSession()->register('trophyImage-'.$this->parameters['tmpHash'], $this->parameters['file']->getFileExtension());
		
		if ($this->parameters['trophyID']) {
			$this->updateTrophyImage($this->parameters['trophy']);
			
			return [
				'url' => WCF::getPath().'images/trophy/trophyImage-'.$this->parameters['trophyID'].'.'.$this->parameters['file']->getFileExtension()
			];
		}
		
		return [
			'url' => WCF::getPath() . 'images/trophy/'. basename($fileName)
		];
	}
	
	/**
	 * Updates style preview image.
	 *
	 * @param	Trophy		$trophy
	 */
	protected function updateTrophyImage(Trophy $trophy) {
		if (!isset($this->parameters['tmpHash'])) {
			return;
		}
		
		$fileExtension = WCF::getSession()->getVar('trophyImage-'.$this->parameters['tmpHash']);
		if ($fileExtension !== null) {
			$oldFilename = WCF_DIR.'images/trophy/tmp_'.$this->parameters['tmpHash'].'.'.$fileExtension;
			if (file_exists($oldFilename)) {
				$filename = 'trophyImage-'.$trophy->trophyID.'.'.$fileExtension;
				if (@rename($oldFilename, WCF_DIR.'images/trophy/'.$filename)) {
					// delete old file if it has a different file extension
					if ($trophy->iconFile != $filename) {
						@unlink(WCF_DIR.'images/trophy/'.$trophy->iconFile);
						
						$trophyEditor = new TrophyEditor($trophy);
						$trophyEditor->update([
							'iconFile' => $filename
						]);
					}
				}
				else {
					// remove temp file
					@unlink($oldFilename);
				}
			}
		}
	}
	
	/**
	 * @inheritDoc
	 */
	public function validateUpdatePosition() {
		WCF::getSession()->checkPermissions($this->permissionsUpdate);
		
		if (!isset($this->parameters['data']['structure']) || !is_array($this->parameters['data']['structure'])) {
			throw new UserInputException('structure');
		}
		
		$trophyList = new TrophyList();
		$trophyList->setObjectIDs($this->parameters['data']['structure'][0]);
		$trophyList->readObjects();
		if (count($trophyList) !== count($this->parameters['data']['structure'][0])) {
			throw new UserInputException('structure');
		}
		
		$this->readInteger('offset', true, 'data');
	}
	
	/**
	 * @inheritDoc
	 */
	public function updatePosition() {
		$sql = "UPDATE	wcf".WCF_N."_trophy
			SET	showOrder = ?
			WHERE	trophyID = ?";
		$statement = WCF::getDB()->prepareStatement($sql);
		
		$showOrder = $this->parameters['data']['offset'];
		WCF::getDB()->beginTransaction();
		foreach ($this->parameters['data']['structure'][0] as $trophyID) {
			$statement->execute([
				$showOrder++,
				$trophyID
			]);
		}
		WCF::getDB()->commitTransaction();
	}
>>>>>>> 5d07b90b
}<|MERGE_RESOLUTION|>--- conflicted
+++ resolved
@@ -31,7 +31,6 @@
  * @method  TrophyEditor[]      getObjects()
  * @method  TrophyEditor        getSingleObject()
  */
-<<<<<<< HEAD
 class TrophyAction extends AbstractDatabaseObjectAction implements IToggleAction, IUploadAction, ISortableAction
 {
     use TDatabaseObjectToggle;
@@ -100,6 +99,12 @@
         $userTrophyAction = new UserTrophyAction($userTrophyList->getObjects(), 'delete');
         $userTrophyAction->executeAction();
 
+        foreach ($this->getObjects() as $trophy) {
+            if ($trophy->iconFile) {
+                @\unlink(WCF_DIR . 'images/trophy/' . $trophy->iconFile);
+            }
+        }
+
         $returnValues = parent::delete();
 
         UserStorageHandler::getInstance()->resetAll('specialTrophies');
@@ -117,7 +122,7 @@
         if (isset($this->parameters['data']['type']) && $this->parameters['data']['type'] === Trophy::TYPE_IMAGE) {
             foreach ($this->getObjects() as $trophy) {
                 if (isset($this->parameters['tmpHash'])) {
-                    $this->updateTrophyImage($trophy);
+                    $this->updateTrophyImage($trophy->getDecoratedObject());
                 }
             }
         }
@@ -351,308 +356,4 @@
         }
         WCF::getDB()->commitTransaction();
     }
-=======
-class TrophyAction extends AbstractDatabaseObjectAction implements IToggleAction, IUploadAction, ISortableAction {
-	use TDatabaseObjectToggle;
-	
-	/**
-	 * @inheritDoc
-	 */
-	protected $permissionsDelete = ['admin.trophy.canManageTrophy'];
-	
-	/**
-	 * @inheritDoc
-	 */
-	protected $permissionsUpdate = ['admin.trophy.canManageTrophy'];
-	
-	/**
-	 * @inheritDoc
-	 */
-	protected $requireACP = ['toggle', 'delete'];
-	
-	/**
-	 * @inheritDoc
-	 * @return	Trophy
-	 */
-	public function create() {
-		$showOrder = 0;
-		if (isset($this->parameters['data']['showOrder'])) {
-			$showOrder = $this->parameters['data']['showOrder'];
-			unset($this->parameters['data']['showOrder']);
-		}
-		
-		/** @var Trophy $trophy */
-		$trophy = parent::create();
-		
-		if (isset($this->parameters['tmpHash']) && $this->parameters['data']['type'] === Trophy::TYPE_IMAGE) {
-			$this->updateTrophyImage($trophy);
-		}
-		
-		$trophyEditor = new TrophyEditor($trophy);
-		$trophyEditor->setShowOrder($showOrder);
-		
-		return new Trophy($trophy->trophyID);
-	}
-	
-	/**
-	 * @inheritDoc
-	 */
-	public function delete() {
-		// update trophy points 
-		$userTrophyList = new UserTrophyList();
-		if (!empty($userTrophyList->sqlJoins)) $userTrophyList->sqlJoins .= ' ';
-		$userTrophyList->sqlJoins .= 'LEFT JOIN wcf'.WCF_N.'_trophy trophy ON user_trophy.trophyID = trophy.trophyID';
-		$userTrophyList->sqlJoins .= ' LEFT JOIN wcf'.WCF_N.'_category category ON trophy.categoryID = category.categoryID';
-		
-		$userTrophyList->getConditionBuilder()->add('trophy.isDisabled = ?', [0]);
-		$userTrophyList->getConditionBuilder()->add('category.isDisabled = ?', [0]);
-		$userTrophyList->getConditionBuilder()->add('user_trophy.trophyID IN (?)', [$this->getObjectIDs()]);
-		$userTrophyList->readObjects();
-		
-		$userTrophyAction = new UserTrophyAction($userTrophyList->getObjects(), 'delete');
-		$userTrophyAction->executeAction();
-
-		foreach ($this->getObjects() as $trophy) {
-			if ($trophy->iconFile) {
-				@unlink(WCF_DIR . 'images/trophy/' . $trophy->iconFile);
-			}
-		}
-
-		$returnValues = parent::delete();
-		
-		UserStorageHandler::getInstance()->resetAll('specialTrophies');
-		
-		return $returnValues;
-	}
-	
-	/**
-	 * @inheritDoc
-	 */
-	public function update() {
-		parent::update();
-		
-		if (isset($this->parameters['data']['type']) && $this->parameters['data']['type'] === Trophy::TYPE_IMAGE) {
-			foreach ($this->getObjects() as $trophy) {
-				if (isset($this->parameters['tmpHash'])) {
-					$this->updateTrophyImage($trophy->getDecoratedObject());
-				}
-			}
-		}
-		
-		if (count($this->objects) == 1 && isset($this->parameters['data']['showOrder']) && $this->parameters['data']['showOrder'] != reset($this->objects)->showOrder) {
-			reset($this->objects)->setShowOrder($this->parameters['data']['showOrder']);
-		}
-	}
-	
-	/**
-	 * @inheritDoc
-	 */
-	public function toggle() {
-		$enabledTrophyIDs = [];
-		$disabledTrophyIDs = [];
-		
-		foreach ($this->getObjects() as $trophy) {
-			$trophy->update(['isDisabled' => $trophy->isDisabled ? 0 : 1]);
-			
-			if (!$trophy->isDisabled) {
-				$disabledTrophyIDs[] = $trophy->trophyID;
-			}
-			else {
-				$enabledTrophyIDs[] = $trophy->trophyID;
-			}
-		}
-		
-		if (!empty($disabledTrophyIDs)) {
-			$conditionBuilder = new PreparedStatementConditionBuilder();
-			$conditionBuilder->add('trophyID IN (?)', [$disabledTrophyIDs]);
-			$sql = "DELETE FROM wcf". WCF_N ."_user_special_trophy ".$conditionBuilder;
-			$statement = WCF::getDB()->prepareStatement($sql);
-			$statement->execute($conditionBuilder->getParameters());
-			
-			// update trophy points
-			$conditionBuilder = new PreparedStatementConditionBuilder();
-			$conditionBuilder->add('trophyID IN (?)', [$disabledTrophyIDs]);
-			$sql = "SELECT		COUNT(*) as count, userID
-				FROM		wcf".WCF_N."_user_trophy
-				".$conditionBuilder."
-				GROUP BY	userID";
-			$statement = WCF::getDB()->prepareStatement($sql);
-			$statement->execute($conditionBuilder->getParameters());
-			
-			while ($row = $statement->fetchArray()) {
-				$userAction = new UserAction([$row['userID']], 'update', [
-					'counters' => [
-						'trophyPoints' => $row['count'] * -1
-					]
-				]);
-				$userAction->executeAction();
-			}
-		}
-		
-		if (!empty($enabledTrophyIDs)) {
-			// update trophy points
-			$conditionBuilder = new PreparedStatementConditionBuilder();
-			$conditionBuilder->add('trophyID IN (?)', [$enabledTrophyIDs]);
-			$sql = "SELECT		COUNT(*) as count, userID
-				FROM		wcf".WCF_N."_user_trophy
-				".$conditionBuilder."
-				GROUP BY	userID";
-			$statement = WCF::getDB()->prepareStatement($sql);
-			$statement->execute($conditionBuilder->getParameters());
-			
-			while ($row = $statement->fetchArray()) {
-				$userAction = new UserAction([$row['userID']], 'update', [
-					'counters' => [
-						'trophyPoints' => $row['count']
-					]
-				]);
-				$userAction->executeAction();
-			}
-		}
-		
-		UserStorageHandler::getInstance()->resetAll('specialTrophies');
-	}
-	
-	/**
-	 * @inheritDoc
-	 */
-	public function validateUpload() {
-		WCF::getSession()->checkPermissions(['admin.trophy.canManageTrophy']);
-		
-		$this->readString('tmpHash');
-		$this->readInteger('trophyID', true);
-		
-		if ($this->parameters['trophyID']) {
-			$this->parameters['trophy'] = new Trophy($this->parameters['trophyID']);
-			
-			if (!$this->parameters['trophy']->trophyID) {
-				throw new IllegalLinkException(); 
-			}
-		}
-		
-		$this->parameters['__files']->validateFiles(new TrophyImageUploadFileValidationStrategy());
-		
-		/** @var UploadFile[] $files */
-		$files = $this->parameters['__files']->getFiles();
-		
-		// only one file is allowed
-		if (count($files) !== 1) {
-			throw new UserInputException('file');
-		}
-		
-		$this->parameters['file'] = reset($files);
-		
-		if ($this->parameters['file']->getValidationErrorType()) {
-			throw new UserInputException('file', $this->parameters['file']->getValidationErrorType());
-		}
-	}
-	
-	/**
-	 * @inheritDoc
-	 */
-	public function upload() {
-		$fileName = WCF_DIR.'images/trophy/tmp_'.$this->parameters['tmpHash'].'.'.$this->parameters['file']->getFileExtension(); 
-		if ($this->parameters['file']->getImageData()['height'] > 128) {
-			$adapter = ImageHandler::getInstance()->getAdapter();
-			$adapter->loadFile($this->parameters['file']->getLocation());
-			$adapter->resize(0, 0, $this->parameters['file']->getImageData()['height'], $this->parameters['file']->getImageData()['height'], 128, 128);
-			$adapter->writeImage($adapter->getImage(), $fileName);
-		} 
-		else {
-			copy($this->parameters['file']->getLocation(), $fileName);
-		}
-		
-		// remove old image
-		@unlink($this->parameters['file']->getLocation());
-		
-		// store extension within session variables
-		WCF::getSession()->register('trophyImage-'.$this->parameters['tmpHash'], $this->parameters['file']->getFileExtension());
-		
-		if ($this->parameters['trophyID']) {
-			$this->updateTrophyImage($this->parameters['trophy']);
-			
-			return [
-				'url' => WCF::getPath().'images/trophy/trophyImage-'.$this->parameters['trophyID'].'.'.$this->parameters['file']->getFileExtension()
-			];
-		}
-		
-		return [
-			'url' => WCF::getPath() . 'images/trophy/'. basename($fileName)
-		];
-	}
-	
-	/**
-	 * Updates style preview image.
-	 *
-	 * @param	Trophy		$trophy
-	 */
-	protected function updateTrophyImage(Trophy $trophy) {
-		if (!isset($this->parameters['tmpHash'])) {
-			return;
-		}
-		
-		$fileExtension = WCF::getSession()->getVar('trophyImage-'.$this->parameters['tmpHash']);
-		if ($fileExtension !== null) {
-			$oldFilename = WCF_DIR.'images/trophy/tmp_'.$this->parameters['tmpHash'].'.'.$fileExtension;
-			if (file_exists($oldFilename)) {
-				$filename = 'trophyImage-'.$trophy->trophyID.'.'.$fileExtension;
-				if (@rename($oldFilename, WCF_DIR.'images/trophy/'.$filename)) {
-					// delete old file if it has a different file extension
-					if ($trophy->iconFile != $filename) {
-						@unlink(WCF_DIR.'images/trophy/'.$trophy->iconFile);
-						
-						$trophyEditor = new TrophyEditor($trophy);
-						$trophyEditor->update([
-							'iconFile' => $filename
-						]);
-					}
-				}
-				else {
-					// remove temp file
-					@unlink($oldFilename);
-				}
-			}
-		}
-	}
-	
-	/**
-	 * @inheritDoc
-	 */
-	public function validateUpdatePosition() {
-		WCF::getSession()->checkPermissions($this->permissionsUpdate);
-		
-		if (!isset($this->parameters['data']['structure']) || !is_array($this->parameters['data']['structure'])) {
-			throw new UserInputException('structure');
-		}
-		
-		$trophyList = new TrophyList();
-		$trophyList->setObjectIDs($this->parameters['data']['structure'][0]);
-		$trophyList->readObjects();
-		if (count($trophyList) !== count($this->parameters['data']['structure'][0])) {
-			throw new UserInputException('structure');
-		}
-		
-		$this->readInteger('offset', true, 'data');
-	}
-	
-	/**
-	 * @inheritDoc
-	 */
-	public function updatePosition() {
-		$sql = "UPDATE	wcf".WCF_N."_trophy
-			SET	showOrder = ?
-			WHERE	trophyID = ?";
-		$statement = WCF::getDB()->prepareStatement($sql);
-		
-		$showOrder = $this->parameters['data']['offset'];
-		WCF::getDB()->beginTransaction();
-		foreach ($this->parameters['data']['structure'][0] as $trophyID) {
-			$statement->execute([
-				$showOrder++,
-				$trophyID
-			]);
-		}
-		WCF::getDB()->commitTransaction();
-	}
->>>>>>> 5d07b90b
 }