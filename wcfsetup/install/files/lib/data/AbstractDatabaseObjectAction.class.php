<?php

namespace wcf\data;

use wcf\system\event\EventHandler;
use wcf\system\exception\PermissionDeniedException;
use wcf\system\exception\SystemException;
use wcf\system\exception\UserInputException;
use wcf\system\request\RequestHandler;
use wcf\system\WCF;
use wcf\util\ArrayUtil;
use wcf\util\JSON;
use wcf\util\StringUtil;

/**
 * Default implementation for DatabaseObject-related actions.
 *
 * @author  Alexander Ebert
 * @copyright   2001-2020 WoltLab GmbH
 * @license GNU Lesser General Public License <http://opensource.org/licenses/lgpl-license.php>
 * @package WoltLabSuite\Core\Data
 */
<<<<<<< HEAD
abstract class AbstractDatabaseObjectAction implements IDatabaseObjectAction, IDeleteAction
{
    /**
     * pending action
     * @var string
     */
    protected $action = '';

    /**
     * object editor class name
     * @var string
     */
    protected $className = '';

    /**
     * list of object ids
     * @var int[]
     */
    protected $objectIDs = [];

    /**
     * list of object editors
     * @var DatabaseObjectEditor[]
     */
    protected $objects = [];

    /**
     * multi-dimensional array of parameters required by an action
     * @var array
     */
    protected $parameters = [];

    /**
     * list of permissions required to create objects
     * @var string[]
     */
    protected $permissionsCreate = [];

    /**
     * list of permissions required to delete objects
     * @var string[]
     */
    protected $permissionsDelete = [];

    /**
     * list of permissions required to update objects
     * @var string[]
     */
    protected $permissionsUpdate = [];

    /**
     * disallow requests for specified methods if the origin is not the ACP
     * @var string[]
     */
    protected $requireACP = [];

    /**
     * Resets cache if any of the listed actions is invoked
     * @var string[]
     */
    protected $resetCache = ['create', 'delete', 'toggle', 'update', 'updatePosition'];

    /**
     * values returned by executed action
     * @var mixed
     */
    protected $returnValues;

    /**
     * allows guest access for all specified methods, by default guest access
     * is completely disabled
     * @var string[]
     */
    protected $allowGuestAccess = [];

    const TYPE_INTEGER = 1;

    const TYPE_STRING = 2;

    const TYPE_BOOLEAN = 3;

    const TYPE_JSON = 4;

    const STRUCT_FLAT = 1;

    const STRUCT_ARRAY = 2;

    /**
     * Initialize a new DatabaseObject-related action.
     *
     * @param mixed[] $objects
     * @param string $action
     * @param array $parameters
     * @throws  SystemException
     */
    public function __construct(array $objects, $action, array $parameters = [])
    {
        // set class name
        if (empty($this->className)) {
            $className = \get_called_class();

            if (\mb_substr($className, -6) == 'Action') {
                $this->className = \mb_substr($className, 0, -6) . 'Editor';
            }
        }

        $indexName = \call_user_func([$this->className, 'getDatabaseTableIndexName']);
        $baseClass = \call_user_func([$this->className, 'getBaseClass']);

        foreach ($objects as $object) {
            if (\is_object($object)) {
                if ($object instanceof $this->className) {
                    $this->objects[] = $object;
                } elseif ($object instanceof $baseClass) {
                    $this->objects[] = new $this->className($object);
                } else {
                    throw new SystemException('invalid value of parameter objects given');
                }

                /** @noinspection PhpVariableVariableInspection */
                $this->objectIDs[] = $object->{$indexName};
            } else {
                $this->objectIDs[] = $object;
            }
        }

        $this->action = $action;
        $this->parameters = $parameters;

        // initialize further settings
        $this->__init($baseClass, $indexName);

        // fire event action
        EventHandler::getInstance()->fireAction($this, 'initializeAction');
    }

    /**
     * This function can be overridden in children to perform custom initialization
     * of a DBOAction before the 'initializeAction' event is fired.
     *
     * @param string $baseClass
     * @param string $indexName
     */
    protected function __init($baseClass, $indexName)
    {
        // does nothing
    }

    /**
     * @inheritDoc
     */
    public function validateAction()
    {
        // validate if user is logged in
        if (!WCF::getUser()->userID && !\in_array($this->getActionName(), $this->allowGuestAccess)) {
            throw new PermissionDeniedException();
        } elseif (
            !RequestHandler::getInstance()->isACPRequest() && \in_array(
                $this->getActionName(),
                $this->requireACP
            )
        ) {
            // attempt to invoke method, but origin is not the ACP
            throw new PermissionDeniedException();
        }

        // validate action name
        if (!\method_exists($this, $this->getActionName())) {
            throw new SystemException("unknown action '" . $this->getActionName() . "'");
        }

        $actionName = 'validate' . StringUtil::firstCharToUpperCase($this->getActionName());
        if (!\method_exists($this, $actionName)) {
            throw new PermissionDeniedException();
        }

        // validate action
        $this->{$actionName}();

        // fire event action
        EventHandler::getInstance()->fireAction($this, 'validateAction');
    }

    /**
     * @inheritDoc
     */
    public function executeAction()
    {
        // execute action
        if (!\method_exists($this, $this->getActionName())) {
            throw new SystemException("call to undefined function '" . $this->getActionName() . "'");
        }

        $this->returnValues = $this->{$this->getActionName()}();

        // reset cache
        if (\in_array($this->getActionName(), $this->resetCache)) {
            $this->resetCache();
        }

        // fire event action
        EventHandler::getInstance()->fireAction($this, 'finalizeAction');

        return $this->getReturnValues();
    }

    /**
     * Resets cache of database object.
     */
    protected function resetCache()
    {
        if (\is_subclass_of($this->className, IEditableCachedObject::class)) {
            \call_user_func([$this->className, 'resetCache']);
        }
    }

    /**
     * @inheritDoc
     */
    public function getActionName()
    {
        return $this->action;
    }

    /**
     * @inheritDoc
     */
    public function getObjectIDs()
    {
        return $this->objectIDs;
    }

    /**
     * Sets the database objects.
     *
     * @param DatabaseObject[] $objects
     */
    public function setObjects(array $objects)
    {
        $this->objects = $objects;

        // update object IDs
        $this->objectIDs = [];
        foreach ($this->getObjects() as $object) {
            $this->objectIDs[] = $object->getObjectID();
        }
    }

    /**
     * @inheritDoc
     */
    public function getParameters()
    {
        return $this->parameters;
    }

    /**
     * @inheritDoc
     */
    public function getReturnValues()
    {
        return [
            'actionName' => $this->action,
            'objectIDs' => $this->getObjectIDs(),
            'returnValues' => $this->returnValues,
        ];
    }

    /**
     * Validates permissions and parameters.
     */
    public function validateCreate()
    {
        // validate permissions
        if (\is_array($this->permissionsCreate) && !empty($this->permissionsCreate)) {
            WCF::getSession()->checkPermissions($this->permissionsCreate);
        } else {
            throw new PermissionDeniedException();
        }
    }

    /**
     * @inheritDoc
     */
    public function validateDelete()
    {
        // validate permissions
        if (\is_array($this->permissionsDelete) && !empty($this->permissionsDelete)) {
            WCF::getSession()->checkPermissions($this->permissionsDelete);
        } else {
            throw new PermissionDeniedException();
        }

        // read objects
        if (empty($this->objects)) {
            $this->readObjects();

            if (empty($this->objects)) {
                throw new UserInputException('objectIDs');
            }
        }
    }

    /**
     * Validates permissions and parameters.
     */
    public function validateUpdate()
    {
        // validate permissions
        if (\is_array($this->permissionsUpdate) && !empty($this->permissionsUpdate)) {
            WCF::getSession()->checkPermissions($this->permissionsUpdate);
        } else {
            throw new PermissionDeniedException();
        }

        // read objects
        if (empty($this->objects)) {
            $this->readObjects();

            if (empty($this->objects)) {
                throw new UserInputException('objectIDs');
            }
        }
    }

    /**
     * Creates new database object.
     *
     * @return  DatabaseObject
     */
    public function create()
    {
        return \call_user_func([$this->className, 'create'], $this->parameters['data']);
    }

    /**
     * @inheritDoc
     */
    public function delete()
    {
        if (empty($this->objects)) {
            $this->readObjects();
        }

        // get ids
        $objectIDs = [];
        foreach ($this->getObjects() as $object) {
            $objectIDs[] = $object->getObjectID();
        }

        // execute action
        return \call_user_func([$this->className, 'deleteAll'], $objectIDs);
    }

    /**
     * Updates data.
     */
    public function update()
    {
        if (empty($this->objects)) {
            $this->readObjects();
        }

        if (isset($this->parameters['data'])) {
            foreach ($this->getObjects() as $object) {
                $object->update($this->parameters['data']);
            }
        }

        if (isset($this->parameters['counters'])) {
            foreach ($this->getObjects() as $object) {
                $object->updateCounters($this->parameters['counters']);
            }
        }
    }

    /**
     * Reads data by data id.
     */
    protected function readObjects()
    {
        if (empty($this->objectIDs)) {
            return;
        }

        // get base class
        $baseClass = \call_user_func([$this->className, 'getBaseClass']);

        // get db information
        $tableName = \call_user_func([$this->className, 'getDatabaseTableName']);
        $indexName = \call_user_func([$this->className, 'getDatabaseTableIndexName']);

        // get objects
        $sql = "SELECT  *
                FROM    " . $tableName . "
                WHERE   " . $indexName . " IN (" . \str_repeat('?,', \count($this->objectIDs) - 1) . "?)";
        $statement = WCF::getDB()->prepareStatement($sql);
        $statement->execute($this->objectIDs);
        while ($object = $statement->fetchObject($baseClass)) {
            $this->objects[] = new $this->className($object);
        }
    }

    /**
     * Returns a single object and throws a UserInputException if no or more than one object is given.
     *
     * @return  DatabaseObject
     * @throws  UserInputException
     */
    protected function getSingleObject()
    {
        if (empty($this->objects)) {
            $this->readObjects();
        }

        if (\count($this->objects) != 1) {
            throw new UserInputException('objectIDs');
        }

        \reset($this->objects);

        return \current($this->objects);
    }

    /**
     * Reads an integer value and validates it.
     *
     * @param string $variableName
     * @param bool $allowEmpty
     * @param string $arrayIndex
     */
    protected function readInteger($variableName, $allowEmpty = false, $arrayIndex = '')
    {
        $this->readValue($variableName, $allowEmpty, $arrayIndex, self::TYPE_INTEGER, self::STRUCT_FLAT);
    }

    /**
     * Reads an integer array and validates it.
     *
     * @param string $variableName
     * @param bool $allowEmpty
     * @param string $arrayIndex
     * @since   3.0
     */
    protected function readIntegerArray($variableName, $allowEmpty = false, $arrayIndex = '')
    {
        $this->readValue($variableName, $allowEmpty, $arrayIndex, self::TYPE_INTEGER, self::STRUCT_ARRAY);
    }

    /**
     * Reads a string value and validates it.
     *
     * @param string $variableName
     * @param bool $allowEmpty
     * @param string $arrayIndex
     */
    protected function readString($variableName, $allowEmpty = false, $arrayIndex = '')
    {
        $this->readValue($variableName, $allowEmpty, $arrayIndex, self::TYPE_STRING, self::STRUCT_FLAT);
    }

    /**
     * Reads a string array and validates it.
     *
     * @param string $variableName
     * @param bool $allowEmpty
     * @param string $arrayIndex
     * @since   3.0
     */
    protected function readStringArray($variableName, $allowEmpty = false, $arrayIndex = '')
    {
        $this->readValue($variableName, $allowEmpty, $arrayIndex, self::TYPE_STRING, self::STRUCT_ARRAY);
    }

    /**
     * Reads a boolean value and validates it.
     *
     * @param string $variableName
     * @param bool $allowEmpty
     * @param string $arrayIndex
     */
    protected function readBoolean($variableName, $allowEmpty = false, $arrayIndex = '')
    {
        $this->readValue($variableName, $allowEmpty, $arrayIndex, self::TYPE_BOOLEAN, self::STRUCT_FLAT);
    }

    /**
     * Reads a json-encoded value and validates it.
     *
     * @param string $variableName
     * @param bool $allowEmpty
     * @param string $arrayIndex
     */
    protected function readJSON($variableName, $allowEmpty = false, $arrayIndex = '')
    {
        $this->readValue($variableName, $allowEmpty, $arrayIndex, self::TYPE_JSON, self::STRUCT_FLAT);
    }

    /**
     * Reads a value and validates it. If you set $allowEmpty to true, no exception will
     * be thrown if the variable evaluates to 0 (int) or '' (string). Furthermore the
     * variable will be always created with a sane value if it does not exist.
     *
     * @param string $variableName
     * @param bool $allowEmpty
     * @param string $arrayIndex
     * @param int $type
     * @param int $structure
     * @throws  SystemException
     * @throws  UserInputException
     */
    protected function readValue($variableName, $allowEmpty, $arrayIndex, $type, $structure)
    {
        if ($arrayIndex) {
            if (!isset($this->parameters[$arrayIndex])) {
                if ($allowEmpty) {
                    // Implicitly create the structure to permit implicitly defined values.
                    $this->parameters[$arrayIndex] = [];
                } else {
                    throw new SystemException("Corrupt parameters, index '" . $arrayIndex . "' is missing");
                }
            }

            $target = &$this->parameters[$arrayIndex];
        } else {
            $target = &$this->parameters;
        }

        switch ($type) {
            case self::TYPE_INTEGER:
                if (!isset($target[$variableName])) {
                    if ($allowEmpty) {
                        $target[$variableName] = ($structure === self::STRUCT_FLAT) ? 0 : [];
                    } else {
                        throw new UserInputException($variableName);
                    }
                } else {
                    if ($structure === self::STRUCT_FLAT) {
                        $target[$variableName] = \intval($target[$variableName]);
                        if (!$allowEmpty && !$target[$variableName]) {
                            throw new UserInputException($variableName);
                        }
                    } else {
                        $target[$variableName] = ArrayUtil::toIntegerArray($target[$variableName]);
                        if (!\is_array($target[$variableName])) {
                            throw new UserInputException($variableName);
                        }

                        for ($i = 0, $length = \count($target[$variableName]); $i < $length; $i++) {
                            if ($target[$variableName][$i] === 0) {
                                throw new UserInputException($variableName);
                            }
                        }
                    }
                }
                break;

            case self::TYPE_STRING:
                if (!isset($target[$variableName])) {
                    if ($allowEmpty) {
                        $target[$variableName] = ($structure === self::STRUCT_FLAT) ? '' : [];
                    } else {
                        throw new UserInputException($variableName);
                    }
                } else {
                    if ($structure === self::STRUCT_FLAT) {
                        $target[$variableName] = StringUtil::trim($target[$variableName]);
                        if (!$allowEmpty && $target[$variableName] === '') {
                            throw new UserInputException($variableName);
                        }
                    } else {
                        $target[$variableName] = ArrayUtil::trim($target[$variableName]);
                        if (!\is_array($target[$variableName])) {
                            throw new UserInputException($variableName);
                        }

                        for ($i = 0, $length = \count($target[$variableName]); $i < $length; $i++) {
                            if ($target[$variableName][$i] === '') {
                                throw new UserInputException($variableName);
                            }
                        }
                    }
                }
                break;

            case self::TYPE_BOOLEAN:
                if (!isset($target[$variableName])) {
                    if ($allowEmpty) {
                        $target[$variableName] = false;
                    } else {
                        throw new UserInputException($variableName);
                    }
                } else {
                    if (\is_numeric($target[$variableName])) {
                        $target[$variableName] = (bool)$target[$variableName];
                    } else {
                        $target[$variableName] = $target[$variableName] != 'false';
                    }
                }
                break;

            case self::TYPE_JSON:
                if (!isset($target[$variableName])) {
                    if ($allowEmpty) {
                        $target[$variableName] = [];
                    } else {
                        throw new UserInputException($variableName);
                    }
                } else {
                    try {
                        $target[$variableName] = JSON::decode($target[$variableName]);
                    } catch (SystemException $e) {
                        throw new UserInputException($variableName);
                    }

                    if (!$allowEmpty && empty($target[$variableName])) {
                        throw new UserInputException($variableName);
                    }
                }
                break;
        }
    }

    /**
     * Returns object class name.
     *
     * @return  string
     */
    public function getClassName()
    {
        return $this->className;
    }

    /**
     * Returns a list of currently loaded objects.
     *
     * @return  DatabaseObjectEditor[]
     */
    public function getObjects()
    {
        return $this->objects;
    }
=======
abstract class AbstractDatabaseObjectAction implements IDatabaseObjectAction, IDeleteAction {
	/**
	 * pending action
	 * @var	string
	 */
	protected $action = '';
	
	/**
	 * object editor class name
	 * @var	string
	 */
	protected $className = '';
	
	/**
	 * list of object ids
	 * @var	integer[]
	 */
	protected $objectIDs = [];
	
	/**
	 * list of object editors
	 * @var	DatabaseObjectEditor[]
	 */
	protected $objects = [];
	
	/**
	 * multi-dimensional array of parameters required by an action
	 * @var	array
	 */
	protected $parameters = [];
	
	/**
	 * list of permissions required to create objects
	 * @var	string[]
	 */
	protected $permissionsCreate = [];
	
	/**
	 * list of permissions required to delete objects
	 * @var	string[]
	 */
	protected $permissionsDelete = [];
	
	/**
	 * list of permissions required to update objects
	 * @var	string[]
	 */
	protected $permissionsUpdate = [];
	
	/**
	 * disallow requests for specified methods if the origin is not the ACP
	 * @var	string[]
	 */
	protected $requireACP = [];
	
	/**
	 * Resets cache if any of the listed actions is invoked
	 * @var	string[]
	 */
	protected $resetCache = ['create', 'delete', 'toggle', 'update', 'updatePosition'];
	
	/**
	 * values returned by executed action
	 * @var	mixed
	 */
	protected $returnValues = null;
	
	/**
	 * allows guest access for all specified methods, by default guest access
	 * is completely disabled
	 * @var	string[]
	 */
	protected $allowGuestAccess = [];
	
	const TYPE_INTEGER = 1;
	const TYPE_STRING = 2;
	const TYPE_BOOLEAN = 3;
	const TYPE_JSON = 4;
	
	const STRUCT_FLAT = 1;
	const STRUCT_ARRAY = 2;
	
	/**
	 * Initialize a new DatabaseObject-related action.
	 * 
	 * @param	mixed[]		$objects
	 * @param	string		$action
	 * @param	array		$parameters
	 * @throws	SystemException
	 */
	public function __construct(array $objects, $action, array $parameters = []) {
		// set class name
		if (empty($this->className)) {
			$className = get_called_class();
			
			if (mb_substr($className, -6) == 'Action') {
				$this->className = mb_substr($className, 0, -6).'Editor';
			}
		}
		
		$indexName = call_user_func([$this->className, 'getDatabaseTableIndexName']);
		$baseClass = call_user_func([$this->className, 'getBaseClass']);
		
		foreach ($objects as $object) {
			if (is_object($object)) {
				if ($object instanceof $this->className) {
					$this->objects[] = $object;
				}
				else if ($object instanceof $baseClass) {
					$this->objects[] = new $this->className($object);
				}
				else {
					throw new SystemException('invalid value of parameter objects given');
				}
				
				/** @noinspection PhpVariableVariableInspection */
				$this->objectIDs[] = $object->$indexName;
			}
			else {
				$this->objectIDs[] = $object;
			}
		}
		
		$this->action = $action;
		$this->parameters = $parameters;
		
		// initialize further settings
		$this->__init($baseClass, $indexName);
		
		// fire event action
		EventHandler::getInstance()->fireAction($this, 'initializeAction');
	}
	
	/**
	 * This function can be overridden in children to perform custom initialization
	 * of a DBOAction before the 'initializeAction' event is fired.
	 * 
	 * @param	string		$baseClass
	 * @param	string		$indexName
	 */
	protected function __init($baseClass, $indexName) {
		// does nothing
	}
	
	/**
	 * @inheritDoc
	 */
	public function validateAction() {
		// validate if user is logged in
		if (!WCF::getUser()->userID && !in_array($this->getActionName(), $this->allowGuestAccess)) {
			throw new PermissionDeniedException();
		}
		else if (!RequestHandler::getInstance()->isACPRequest() && in_array($this->getActionName(), $this->requireACP)) {
			// attempt to invoke method, but origin is not the ACP
			throw new PermissionDeniedException();
		}
		
		// validate action name
		if (!method_exists($this, $this->getActionName())) {
			throw new SystemException("unknown action '".$this->getActionName()."'");
		}
		
		$actionName = 'validate'.StringUtil::firstCharToUpperCase($this->getActionName());
		if (!method_exists($this, $actionName)) {
			throw new PermissionDeniedException();
		}
		
		// validate action
		$this->{$actionName}();
		
		// fire event action
		EventHandler::getInstance()->fireAction($this, 'validateAction');
	}
	
	/**
	 * @inheritDoc
	 */
	public function executeAction() {
		// execute action
		if (!method_exists($this, $this->getActionName())) {
			throw new SystemException("call to undefined function '".$this->getActionName()."'");
		}
		
		$this->returnValues = $this->{$this->getActionName()}();
		
		// reset cache
		if (in_array($this->getActionName(), $this->resetCache)) {
			$this->resetCache();
		}
		
		// fire event action
		EventHandler::getInstance()->fireAction($this, 'finalizeAction');
		
		return $this->getReturnValues();
	}
	
	/**
	 * Resets cache of database object.
	 */
	protected function resetCache() {
		if (is_subclass_of($this->className, IEditableCachedObject::class)) {
			call_user_func([$this->className, 'resetCache']);
		}
	}
	
	/**
	 * @inheritDoc
	 */
	public function getActionName() {
		return $this->action;
	}
	
	/**
	 * @inheritDoc
	 */
	public function getObjectIDs() {
		return $this->objectIDs;
	}
	
	/**
	 * Sets the database objects.
	 * 
	 * @param	DatabaseObject[]	$objects
	 */
	public function setObjects(array $objects) {
		$this->objects = $objects;
		
		// update object IDs
		$this->objectIDs = [];
		foreach ($this->getObjects() as $object) {
			$this->objectIDs[] = $object->getObjectID();
		}
	}
	
	/**
	 * @inheritDoc
	 */
	public function getParameters() {
		return $this->parameters;
	}
	
	/**
	 * @inheritDoc
	 */
	public function getReturnValues() {
		return [
			'actionName' => $this->action,
			'objectIDs' => $this->getObjectIDs(),
			'returnValues' => $this->returnValues
		];
	}
	
	/**
	 * Validates permissions and parameters.
	 */
	public function validateCreate() {
		// validate permissions
		if (is_array($this->permissionsCreate) && !empty($this->permissionsCreate)) {
			WCF::getSession()->checkPermissions($this->permissionsCreate);
		}
		else {
			throw new PermissionDeniedException();
		}
	}
	
	/**
	 * @inheritDoc
	 */
	public function validateDelete() {
		// validate permissions
		if (is_array($this->permissionsDelete) && !empty($this->permissionsDelete)) {
			WCF::getSession()->checkPermissions($this->permissionsDelete);
		}
		else {
			throw new PermissionDeniedException();
		}
		
		// read objects
		if (empty($this->objects)) {
			$this->readObjects();
			
			if (empty($this->objects)) {
				throw new UserInputException('objectIDs');
			}
		}
	}
	
	/**
	 * Validates permissions and parameters.
	 */
	public function validateUpdate() {
		// validate permissions
		if (is_array($this->permissionsUpdate) && !empty($this->permissionsUpdate)) {
			WCF::getSession()->checkPermissions($this->permissionsUpdate);
		}
		else {
			throw new PermissionDeniedException();
		}
		
		// read objects
		if (empty($this->objects)) {
			$this->readObjects();
			
			if (empty($this->objects)) {
				throw new UserInputException('objectIDs');
			}
		}
	}
	
	/**
	 * Creates new database object.
	 * 
	 * @return	DatabaseObject
	 */
	public function create() {
		return call_user_func([$this->className, 'create'], $this->parameters['data']);
	}
	
	/**
	 * @inheritDoc
	 */
	public function delete() {
		if (empty($this->objects)) {
			$this->readObjects();
		}
		
		// get ids
		$objectIDs = [];
		foreach ($this->getObjects() as $object) {
			$objectIDs[] = $object->getObjectID();
		}
		
		// execute action
		return call_user_func([$this->className, 'deleteAll'], $objectIDs);
	}
	
	/**
	 * Updates data.
	 */
	public function update() {
		if (empty($this->objects)) {
			$this->readObjects();
		}
		
		if (isset($this->parameters['data'])) {
			foreach ($this->getObjects() as $object) {
				$object->update($this->parameters['data']);
			}
		}
		
		if (isset($this->parameters['counters'])) {
			foreach ($this->getObjects() as $object) {
				$object->updateCounters($this->parameters['counters']);
			}
		}
	}
	
	/**
	 * Reads data by data id.
	 */
	protected function readObjects() {
		if (empty($this->objectIDs)) {
			return;
		}
		
		// get base class
		$baseClass = call_user_func([$this->className, 'getBaseClass']);
		
		// get db information
		$tableName = call_user_func([$this->className, 'getDatabaseTableName']);
		$indexName = call_user_func([$this->className, 'getDatabaseTableIndexName']);
		
		// get objects
		$sql = "SELECT	*
			FROM	".$tableName."
			WHERE	".$indexName." IN (".str_repeat('?,', count($this->objectIDs) - 1)."?)";
		$statement = WCF::getDB()->prepareStatement($sql);
		$statement->execute($this->objectIDs);
		while ($object = $statement->fetchObject($baseClass)) {
			$this->objects[] = new $this->className($object);
		}
	}
	
	/**
	 * Returns a single object and throws a UserInputException if no or more than one object is given.
	 * 
	 * @return	DatabaseObjectEditor
	 * @throws	UserInputException
	 */
	protected function getSingleObject() {
		if (empty($this->objects)) {
			$this->readObjects();
		}
		
		if (count($this->objects) != 1) {
			throw new UserInputException('objectIDs');
		}
		
		reset($this->objects);
		return current($this->objects);
	}
	
	/**
	 * Reads an integer value and validates it.
	 * 
	 * @param	string		$variableName
	 * @param	boolean		$allowEmpty
	 * @param	string		$arrayIndex
	 */
	protected function readInteger($variableName, $allowEmpty = false, $arrayIndex = '') {
		$this->readValue($variableName, $allowEmpty, $arrayIndex, self::TYPE_INTEGER, self::STRUCT_FLAT);
	}
	
	/**
	 * Reads an integer array and validates it.
	 * 
	 * @param	string		$variableName
	 * @param	boolean		$allowEmpty
	 * @param	string		$arrayIndex
	 * @since	3.0
	 */
	protected function readIntegerArray($variableName, $allowEmpty = false, $arrayIndex = '') {
		$this->readValue($variableName, $allowEmpty, $arrayIndex, self::TYPE_INTEGER, self::STRUCT_ARRAY);
	}
	
	/**
	 * Reads a string value and validates it.
	 * 
	 * @param	string		$variableName
	 * @param	boolean		$allowEmpty
	 * @param	string		$arrayIndex
	 */
	protected function readString($variableName, $allowEmpty = false, $arrayIndex = '') {
		$this->readValue($variableName, $allowEmpty, $arrayIndex, self::TYPE_STRING, self::STRUCT_FLAT);
	}
	
	/**
	 * Reads a string array and validates it.
	 * 
	 * @param	string		$variableName
	 * @param	boolean		$allowEmpty
	 * @param	string		$arrayIndex
	 * @since	3.0
	 */
	protected function readStringArray($variableName, $allowEmpty = false, $arrayIndex = '') {
		$this->readValue($variableName, $allowEmpty, $arrayIndex, self::TYPE_STRING, self::STRUCT_ARRAY);
	}
	
	/**
	 * Reads a boolean value and validates it.
	 * 
	 * @param	string		$variableName
	 * @param	boolean		$allowEmpty
	 * @param	string		$arrayIndex
	 */
	protected function readBoolean($variableName, $allowEmpty = false, $arrayIndex = '') {
		$this->readValue($variableName, $allowEmpty, $arrayIndex, self::TYPE_BOOLEAN, self::STRUCT_FLAT);
	}
	
	/**
	 * Reads a json-encoded value and validates it.
	 * 
	 * @param	string		$variableName
	 * @param	boolean		$allowEmpty
	 * @param	string		$arrayIndex
	 */
	protected function readJSON($variableName, $allowEmpty = false, $arrayIndex = '') {
		$this->readValue($variableName, $allowEmpty, $arrayIndex, self::TYPE_JSON, self::STRUCT_FLAT);
	}
	
	/**
	 * Reads a value and validates it. If you set $allowEmpty to true, no exception will
	 * be thrown if the variable evaluates to 0 (integer) or '' (string). Furthermore the
	 * variable will be always created with a sane value if it does not exist.
	 * 
	 * @param	string		$variableName
	 * @param	boolean		$allowEmpty
	 * @param	string		$arrayIndex
	 * @param	integer		$type
	 * @param	integer		$structure
	 * @throws	SystemException
	 * @throws	UserInputException
	 */
	protected function readValue($variableName, $allowEmpty, $arrayIndex, $type, $structure) {
		if ($arrayIndex) {
			if (!isset($this->parameters[$arrayIndex])) {
				if ($allowEmpty) {
					// Implicitly create the structure to permit implicitly defined values.
					$this->parameters[$arrayIndex] = [];
				}
				else {
					throw new SystemException("Corrupt parameters, index '" . $arrayIndex . "' is missing");
				}
			}
			
			$target =& $this->parameters[$arrayIndex];
		}
		else {
			$target =& $this->parameters;
		}
		
		switch ($type) {
			case self::TYPE_INTEGER:
				if (!isset($target[$variableName])) {
					if ($allowEmpty) {
						$target[$variableName] = ($structure === self::STRUCT_FLAT) ? 0 : [];
					}
					else {
						throw new UserInputException($variableName);
					}
				}
				else {
					if ($structure === self::STRUCT_FLAT) {
						$target[$variableName] = intval($target[$variableName]);
						if (!$allowEmpty && !$target[$variableName]) {
							throw new UserInputException($variableName);
						}
					}
					else {
						$target[$variableName] = ArrayUtil::toIntegerArray($target[$variableName]);
						if (!is_array($target[$variableName])) {
							throw new UserInputException($variableName);
						}
						
						for ($i = 0, $length = count($target[$variableName]); $i < $length; $i++) {
							if ($target[$variableName][$i] === 0) {
								throw new UserInputException($variableName);
							}
						}
					}
				}
			break;
			
			case self::TYPE_STRING:
				if (!isset($target[$variableName])) {
					if ($allowEmpty) {
						$target[$variableName] = ($structure === self::STRUCT_FLAT) ? '' : [];
					}
					else {
						throw new UserInputException($variableName);
					}
				}
				else {
					if ($structure === self::STRUCT_FLAT) {
						$target[$variableName] = StringUtil::trim($target[$variableName]);
						if (!$allowEmpty && $target[$variableName] === '') {
							throw new UserInputException($variableName);
						}
					}
					else {
						$target[$variableName] = ArrayUtil::trim($target[$variableName]);
						if (!is_array($target[$variableName])) {
							throw new UserInputException($variableName);
						}
						
						for ($i = 0, $length = count($target[$variableName]); $i < $length; $i++) {
							if ($target[$variableName][$i] === '') {
								throw new UserInputException($variableName);
							}
						}
					}
				}
			break;
			
			case self::TYPE_BOOLEAN:
				if (!isset($target[$variableName])) {
					if ($allowEmpty) {
						$target[$variableName] = false;
					}
					else {
						throw new UserInputException($variableName);
					}
				}
				else {
					if (is_numeric($target[$variableName])) {
						$target[$variableName] = (bool) $target[$variableName];
					}
					else {
						$target[$variableName] = $target[$variableName] != 'false';
					}
				}
			break;
			
			case self::TYPE_JSON:
				if (!isset($target[$variableName])) {
					if ($allowEmpty) {
						$target[$variableName] = [];
					}
					else {
						throw new UserInputException($variableName);
					}
				}
				else {
					try {
						$target[$variableName] = JSON::decode($target[$variableName]);
					}
					catch (SystemException $e) {
						throw new UserInputException($variableName);
					}
					
					if (!$allowEmpty && empty($target[$variableName])) {
						throw new UserInputException($variableName);
					}
				}
			break;
		}
	}
	
	/**
	 * Returns object class name.
	 * 
	 * @return	string
	 */
	public function getClassName() {
		return $this->className;
	}
	
	/**
	 * Returns a list of currently loaded objects.
	 * 
	 * @return	DatabaseObjectEditor[]
	 */
	public function getObjects() {
		return $this->objects;
	}
>>>>>>> c0dc43f4
}<|MERGE_RESOLUTION|>--- conflicted
+++ resolved
@@ -20,7 +20,6 @@
  * @license GNU Lesser General Public License <http://opensource.org/licenses/lgpl-license.php>
  * @package WoltLabSuite\Core\Data
  */
-<<<<<<< HEAD
 abstract class AbstractDatabaseObjectAction implements IDatabaseObjectAction, IDeleteAction
 {
     /**
@@ -427,7 +426,7 @@
     /**
      * Returns a single object and throws a UserInputException if no or more than one object is given.
      *
-     * @return  DatabaseObject
+     * @return  DatabaseObjectEditor
      * @throws  UserInputException
      */
     protected function getSingleObject()
@@ -663,631 +662,4 @@
     {
         return $this->objects;
     }
-=======
-abstract class AbstractDatabaseObjectAction implements IDatabaseObjectAction, IDeleteAction {
-	/**
-	 * pending action
-	 * @var	string
-	 */
-	protected $action = '';
-	
-	/**
-	 * object editor class name
-	 * @var	string
-	 */
-	protected $className = '';
-	
-	/**
-	 * list of object ids
-	 * @var	integer[]
-	 */
-	protected $objectIDs = [];
-	
-	/**
-	 * list of object editors
-	 * @var	DatabaseObjectEditor[]
-	 */
-	protected $objects = [];
-	
-	/**
-	 * multi-dimensional array of parameters required by an action
-	 * @var	array
-	 */
-	protected $parameters = [];
-	
-	/**
-	 * list of permissions required to create objects
-	 * @var	string[]
-	 */
-	protected $permissionsCreate = [];
-	
-	/**
-	 * list of permissions required to delete objects
-	 * @var	string[]
-	 */
-	protected $permissionsDelete = [];
-	
-	/**
-	 * list of permissions required to update objects
-	 * @var	string[]
-	 */
-	protected $permissionsUpdate = [];
-	
-	/**
-	 * disallow requests for specified methods if the origin is not the ACP
-	 * @var	string[]
-	 */
-	protected $requireACP = [];
-	
-	/**
-	 * Resets cache if any of the listed actions is invoked
-	 * @var	string[]
-	 */
-	protected $resetCache = ['create', 'delete', 'toggle', 'update', 'updatePosition'];
-	
-	/**
-	 * values returned by executed action
-	 * @var	mixed
-	 */
-	protected $returnValues = null;
-	
-	/**
-	 * allows guest access for all specified methods, by default guest access
-	 * is completely disabled
-	 * @var	string[]
-	 */
-	protected $allowGuestAccess = [];
-	
-	const TYPE_INTEGER = 1;
-	const TYPE_STRING = 2;
-	const TYPE_BOOLEAN = 3;
-	const TYPE_JSON = 4;
-	
-	const STRUCT_FLAT = 1;
-	const STRUCT_ARRAY = 2;
-	
-	/**
-	 * Initialize a new DatabaseObject-related action.
-	 * 
-	 * @param	mixed[]		$objects
-	 * @param	string		$action
-	 * @param	array		$parameters
-	 * @throws	SystemException
-	 */
-	public function __construct(array $objects, $action, array $parameters = []) {
-		// set class name
-		if (empty($this->className)) {
-			$className = get_called_class();
-			
-			if (mb_substr($className, -6) == 'Action') {
-				$this->className = mb_substr($className, 0, -6).'Editor';
-			}
-		}
-		
-		$indexName = call_user_func([$this->className, 'getDatabaseTableIndexName']);
-		$baseClass = call_user_func([$this->className, 'getBaseClass']);
-		
-		foreach ($objects as $object) {
-			if (is_object($object)) {
-				if ($object instanceof $this->className) {
-					$this->objects[] = $object;
-				}
-				else if ($object instanceof $baseClass) {
-					$this->objects[] = new $this->className($object);
-				}
-				else {
-					throw new SystemException('invalid value of parameter objects given');
-				}
-				
-				/** @noinspection PhpVariableVariableInspection */
-				$this->objectIDs[] = $object->$indexName;
-			}
-			else {
-				$this->objectIDs[] = $object;
-			}
-		}
-		
-		$this->action = $action;
-		$this->parameters = $parameters;
-		
-		// initialize further settings
-		$this->__init($baseClass, $indexName);
-		
-		// fire event action
-		EventHandler::getInstance()->fireAction($this, 'initializeAction');
-	}
-	
-	/**
-	 * This function can be overridden in children to perform custom initialization
-	 * of a DBOAction before the 'initializeAction' event is fired.
-	 * 
-	 * @param	string		$baseClass
-	 * @param	string		$indexName
-	 */
-	protected function __init($baseClass, $indexName) {
-		// does nothing
-	}
-	
-	/**
-	 * @inheritDoc
-	 */
-	public function validateAction() {
-		// validate if user is logged in
-		if (!WCF::getUser()->userID && !in_array($this->getActionName(), $this->allowGuestAccess)) {
-			throw new PermissionDeniedException();
-		}
-		else if (!RequestHandler::getInstance()->isACPRequest() && in_array($this->getActionName(), $this->requireACP)) {
-			// attempt to invoke method, but origin is not the ACP
-			throw new PermissionDeniedException();
-		}
-		
-		// validate action name
-		if (!method_exists($this, $this->getActionName())) {
-			throw new SystemException("unknown action '".$this->getActionName()."'");
-		}
-		
-		$actionName = 'validate'.StringUtil::firstCharToUpperCase($this->getActionName());
-		if (!method_exists($this, $actionName)) {
-			throw new PermissionDeniedException();
-		}
-		
-		// validate action
-		$this->{$actionName}();
-		
-		// fire event action
-		EventHandler::getInstance()->fireAction($this, 'validateAction');
-	}
-	
-	/**
-	 * @inheritDoc
-	 */
-	public function executeAction() {
-		// execute action
-		if (!method_exists($this, $this->getActionName())) {
-			throw new SystemException("call to undefined function '".$this->getActionName()."'");
-		}
-		
-		$this->returnValues = $this->{$this->getActionName()}();
-		
-		// reset cache
-		if (in_array($this->getActionName(), $this->resetCache)) {
-			$this->resetCache();
-		}
-		
-		// fire event action
-		EventHandler::getInstance()->fireAction($this, 'finalizeAction');
-		
-		return $this->getReturnValues();
-	}
-	
-	/**
-	 * Resets cache of database object.
-	 */
-	protected function resetCache() {
-		if (is_subclass_of($this->className, IEditableCachedObject::class)) {
-			call_user_func([$this->className, 'resetCache']);
-		}
-	}
-	
-	/**
-	 * @inheritDoc
-	 */
-	public function getActionName() {
-		return $this->action;
-	}
-	
-	/**
-	 * @inheritDoc
-	 */
-	public function getObjectIDs() {
-		return $this->objectIDs;
-	}
-	
-	/**
-	 * Sets the database objects.
-	 * 
-	 * @param	DatabaseObject[]	$objects
-	 */
-	public function setObjects(array $objects) {
-		$this->objects = $objects;
-		
-		// update object IDs
-		$this->objectIDs = [];
-		foreach ($this->getObjects() as $object) {
-			$this->objectIDs[] = $object->getObjectID();
-		}
-	}
-	
-	/**
-	 * @inheritDoc
-	 */
-	public function getParameters() {
-		return $this->parameters;
-	}
-	
-	/**
-	 * @inheritDoc
-	 */
-	public function getReturnValues() {
-		return [
-			'actionName' => $this->action,
-			'objectIDs' => $this->getObjectIDs(),
-			'returnValues' => $this->returnValues
-		];
-	}
-	
-	/**
-	 * Validates permissions and parameters.
-	 */
-	public function validateCreate() {
-		// validate permissions
-		if (is_array($this->permissionsCreate) && !empty($this->permissionsCreate)) {
-			WCF::getSession()->checkPermissions($this->permissionsCreate);
-		}
-		else {
-			throw new PermissionDeniedException();
-		}
-	}
-	
-	/**
-	 * @inheritDoc
-	 */
-	public function validateDelete() {
-		// validate permissions
-		if (is_array($this->permissionsDelete) && !empty($this->permissionsDelete)) {
-			WCF::getSession()->checkPermissions($this->permissionsDelete);
-		}
-		else {
-			throw new PermissionDeniedException();
-		}
-		
-		// read objects
-		if (empty($this->objects)) {
-			$this->readObjects();
-			
-			if (empty($this->objects)) {
-				throw new UserInputException('objectIDs');
-			}
-		}
-	}
-	
-	/**
-	 * Validates permissions and parameters.
-	 */
-	public function validateUpdate() {
-		// validate permissions
-		if (is_array($this->permissionsUpdate) && !empty($this->permissionsUpdate)) {
-			WCF::getSession()->checkPermissions($this->permissionsUpdate);
-		}
-		else {
-			throw new PermissionDeniedException();
-		}
-		
-		// read objects
-		if (empty($this->objects)) {
-			$this->readObjects();
-			
-			if (empty($this->objects)) {
-				throw new UserInputException('objectIDs');
-			}
-		}
-	}
-	
-	/**
-	 * Creates new database object.
-	 * 
-	 * @return	DatabaseObject
-	 */
-	public function create() {
-		return call_user_func([$this->className, 'create'], $this->parameters['data']);
-	}
-	
-	/**
-	 * @inheritDoc
-	 */
-	public function delete() {
-		if (empty($this->objects)) {
-			$this->readObjects();
-		}
-		
-		// get ids
-		$objectIDs = [];
-		foreach ($this->getObjects() as $object) {
-			$objectIDs[] = $object->getObjectID();
-		}
-		
-		// execute action
-		return call_user_func([$this->className, 'deleteAll'], $objectIDs);
-	}
-	
-	/**
-	 * Updates data.
-	 */
-	public function update() {
-		if (empty($this->objects)) {
-			$this->readObjects();
-		}
-		
-		if (isset($this->parameters['data'])) {
-			foreach ($this->getObjects() as $object) {
-				$object->update($this->parameters['data']);
-			}
-		}
-		
-		if (isset($this->parameters['counters'])) {
-			foreach ($this->getObjects() as $object) {
-				$object->updateCounters($this->parameters['counters']);
-			}
-		}
-	}
-	
-	/**
-	 * Reads data by data id.
-	 */
-	protected function readObjects() {
-		if (empty($this->objectIDs)) {
-			return;
-		}
-		
-		// get base class
-		$baseClass = call_user_func([$this->className, 'getBaseClass']);
-		
-		// get db information
-		$tableName = call_user_func([$this->className, 'getDatabaseTableName']);
-		$indexName = call_user_func([$this->className, 'getDatabaseTableIndexName']);
-		
-		// get objects
-		$sql = "SELECT	*
-			FROM	".$tableName."
-			WHERE	".$indexName." IN (".str_repeat('?,', count($this->objectIDs) - 1)."?)";
-		$statement = WCF::getDB()->prepareStatement($sql);
-		$statement->execute($this->objectIDs);
-		while ($object = $statement->fetchObject($baseClass)) {
-			$this->objects[] = new $this->className($object);
-		}
-	}
-	
-	/**
-	 * Returns a single object and throws a UserInputException if no or more than one object is given.
-	 * 
-	 * @return	DatabaseObjectEditor
-	 * @throws	UserInputException
-	 */
-	protected function getSingleObject() {
-		if (empty($this->objects)) {
-			$this->readObjects();
-		}
-		
-		if (count($this->objects) != 1) {
-			throw new UserInputException('objectIDs');
-		}
-		
-		reset($this->objects);
-		return current($this->objects);
-	}
-	
-	/**
-	 * Reads an integer value and validates it.
-	 * 
-	 * @param	string		$variableName
-	 * @param	boolean		$allowEmpty
-	 * @param	string		$arrayIndex
-	 */
-	protected function readInteger($variableName, $allowEmpty = false, $arrayIndex = '') {
-		$this->readValue($variableName, $allowEmpty, $arrayIndex, self::TYPE_INTEGER, self::STRUCT_FLAT);
-	}
-	
-	/**
-	 * Reads an integer array and validates it.
-	 * 
-	 * @param	string		$variableName
-	 * @param	boolean		$allowEmpty
-	 * @param	string		$arrayIndex
-	 * @since	3.0
-	 */
-	protected function readIntegerArray($variableName, $allowEmpty = false, $arrayIndex = '') {
-		$this->readValue($variableName, $allowEmpty, $arrayIndex, self::TYPE_INTEGER, self::STRUCT_ARRAY);
-	}
-	
-	/**
-	 * Reads a string value and validates it.
-	 * 
-	 * @param	string		$variableName
-	 * @param	boolean		$allowEmpty
-	 * @param	string		$arrayIndex
-	 */
-	protected function readString($variableName, $allowEmpty = false, $arrayIndex = '') {
-		$this->readValue($variableName, $allowEmpty, $arrayIndex, self::TYPE_STRING, self::STRUCT_FLAT);
-	}
-	
-	/**
-	 * Reads a string array and validates it.
-	 * 
-	 * @param	string		$variableName
-	 * @param	boolean		$allowEmpty
-	 * @param	string		$arrayIndex
-	 * @since	3.0
-	 */
-	protected function readStringArray($variableName, $allowEmpty = false, $arrayIndex = '') {
-		$this->readValue($variableName, $allowEmpty, $arrayIndex, self::TYPE_STRING, self::STRUCT_ARRAY);
-	}
-	
-	/**
-	 * Reads a boolean value and validates it.
-	 * 
-	 * @param	string		$variableName
-	 * @param	boolean		$allowEmpty
-	 * @param	string		$arrayIndex
-	 */
-	protected function readBoolean($variableName, $allowEmpty = false, $arrayIndex = '') {
-		$this->readValue($variableName, $allowEmpty, $arrayIndex, self::TYPE_BOOLEAN, self::STRUCT_FLAT);
-	}
-	
-	/**
-	 * Reads a json-encoded value and validates it.
-	 * 
-	 * @param	string		$variableName
-	 * @param	boolean		$allowEmpty
-	 * @param	string		$arrayIndex
-	 */
-	protected function readJSON($variableName, $allowEmpty = false, $arrayIndex = '') {
-		$this->readValue($variableName, $allowEmpty, $arrayIndex, self::TYPE_JSON, self::STRUCT_FLAT);
-	}
-	
-	/**
-	 * Reads a value and validates it. If you set $allowEmpty to true, no exception will
-	 * be thrown if the variable evaluates to 0 (integer) or '' (string). Furthermore the
-	 * variable will be always created with a sane value if it does not exist.
-	 * 
-	 * @param	string		$variableName
-	 * @param	boolean		$allowEmpty
-	 * @param	string		$arrayIndex
-	 * @param	integer		$type
-	 * @param	integer		$structure
-	 * @throws	SystemException
-	 * @throws	UserInputException
-	 */
-	protected function readValue($variableName, $allowEmpty, $arrayIndex, $type, $structure) {
-		if ($arrayIndex) {
-			if (!isset($this->parameters[$arrayIndex])) {
-				if ($allowEmpty) {
-					// Implicitly create the structure to permit implicitly defined values.
-					$this->parameters[$arrayIndex] = [];
-				}
-				else {
-					throw new SystemException("Corrupt parameters, index '" . $arrayIndex . "' is missing");
-				}
-			}
-			
-			$target =& $this->parameters[$arrayIndex];
-		}
-		else {
-			$target =& $this->parameters;
-		}
-		
-		switch ($type) {
-			case self::TYPE_INTEGER:
-				if (!isset($target[$variableName])) {
-					if ($allowEmpty) {
-						$target[$variableName] = ($structure === self::STRUCT_FLAT) ? 0 : [];
-					}
-					else {
-						throw new UserInputException($variableName);
-					}
-				}
-				else {
-					if ($structure === self::STRUCT_FLAT) {
-						$target[$variableName] = intval($target[$variableName]);
-						if (!$allowEmpty && !$target[$variableName]) {
-							throw new UserInputException($variableName);
-						}
-					}
-					else {
-						$target[$variableName] = ArrayUtil::toIntegerArray($target[$variableName]);
-						if (!is_array($target[$variableName])) {
-							throw new UserInputException($variableName);
-						}
-						
-						for ($i = 0, $length = count($target[$variableName]); $i < $length; $i++) {
-							if ($target[$variableName][$i] === 0) {
-								throw new UserInputException($variableName);
-							}
-						}
-					}
-				}
-			break;
-			
-			case self::TYPE_STRING:
-				if (!isset($target[$variableName])) {
-					if ($allowEmpty) {
-						$target[$variableName] = ($structure === self::STRUCT_FLAT) ? '' : [];
-					}
-					else {
-						throw new UserInputException($variableName);
-					}
-				}
-				else {
-					if ($structure === self::STRUCT_FLAT) {
-						$target[$variableName] = StringUtil::trim($target[$variableName]);
-						if (!$allowEmpty && $target[$variableName] === '') {
-							throw new UserInputException($variableName);
-						}
-					}
-					else {
-						$target[$variableName] = ArrayUtil::trim($target[$variableName]);
-						if (!is_array($target[$variableName])) {
-							throw new UserInputException($variableName);
-						}
-						
-						for ($i = 0, $length = count($target[$variableName]); $i < $length; $i++) {
-							if ($target[$variableName][$i] === '') {
-								throw new UserInputException($variableName);
-							}
-						}
-					}
-				}
-			break;
-			
-			case self::TYPE_BOOLEAN:
-				if (!isset($target[$variableName])) {
-					if ($allowEmpty) {
-						$target[$variableName] = false;
-					}
-					else {
-						throw new UserInputException($variableName);
-					}
-				}
-				else {
-					if (is_numeric($target[$variableName])) {
-						$target[$variableName] = (bool) $target[$variableName];
-					}
-					else {
-						$target[$variableName] = $target[$variableName] != 'false';
-					}
-				}
-			break;
-			
-			case self::TYPE_JSON:
-				if (!isset($target[$variableName])) {
-					if ($allowEmpty) {
-						$target[$variableName] = [];
-					}
-					else {
-						throw new UserInputException($variableName);
-					}
-				}
-				else {
-					try {
-						$target[$variableName] = JSON::decode($target[$variableName]);
-					}
-					catch (SystemException $e) {
-						throw new UserInputException($variableName);
-					}
-					
-					if (!$allowEmpty && empty($target[$variableName])) {
-						throw new UserInputException($variableName);
-					}
-				}
-			break;
-		}
-	}
-	
-	/**
-	 * Returns object class name.
-	 * 
-	 * @return	string
-	 */
-	public function getClassName() {
-		return $this->className;
-	}
-	
-	/**
-	 * Returns a list of currently loaded objects.
-	 * 
-	 * @return	DatabaseObjectEditor[]
-	 */
-	public function getObjects() {
-		return $this->objects;
-	}
->>>>>>> c0dc43f4
 }