<?php
namespace wcf\data\template;
use wcf\data\DatabaseObject;
use wcf\system\database\util\PreparedStatementConditionBuilder;
use wcf\system\WCF;
use wcf\util\FileUtil;
use wcf\util\StringUtil;

/**
 * Represents a template.
 * 
 * @author	Alexander Ebert
 * @copyright	2001-2012 WoltLab GmbH
 * @license	GNU Lesser General Public License <http://opensource.org/licenses/lgpl-license.php>
 * @package	com.woltlab.wcf
 * @subpackage	data.template
 * @category	Community Framework
 */
class Template extends DatabaseObject {
	/**
	 * @see	wcf\data\DatabaseObject::$databaseTableName
	 */
	protected static $databaseTableName = 'template';
	
	/**
	 * @see	wcf\data\DatabaseObject::$databaseTableIndexName
	 */
	protected static $databaseTableIndexName = 'templateID';
	
	/**
	 * @see	wcf\data\DatabaseObject::__construct()
	 */
	public function __construct($id, $row = null, DatabaseObject $object = null) {
		if ($id !== null) {
			$sql = "SELECT		template.*, group.templateGroupFolderName, package.packageDir
				FROM		wcf".WCF_N."_template template
				LEFT JOIN	wcf".WCF_N."_template_group group
				ON		(group.templateGroupID = template.templateGroupID)
				LEFT JOIN	wcf".WCF_N."_package package
				ON		(package.packageID = template.packageID)
				WHERE		template.templateID = ?".$id;
			$statement = WCF::getDB()->prepareStatement($sql);
			$statement->execute(array($id));
			$row = $statement->fetchArray();
			
			// enforce data type 'array'
			if ($row === false) $row = array();
		}
		else if ($object !== null) {
			$row = $object->data;
		}
		
		$this->handleData($row);
	}
	
	/**
	 * Returns the path to this template.
	 * 
	 * @return	string
	 */
	public function getPath() {
		$path = FileUtil::getRealPath(WCF_DIR . $this->packageDir) . 'templates/' . $this->templateGroupFolderName . $this->templateName . '.tpl';
		return $path;
	}
	
	/**
	 * Returns the source of this template.
	 * 
	 * @return	string
	 */
	public function getSource() {
		return @file_get_contents($this->getPath());
	}
	
	/**
	 * Searches in templates.
	 * 
	 * @param	string		$search		search query
	 * @param	string		$replace
	 * @param	array		$templateIDs
	 * @param	boolean		$invertTemplates
	 * @param	boolean		$useRegex
	 * @param	boolean		$caseSensitive
	 * @param	boolean		$invertSearch
	 * @return	array		results 
	 */
	public static function search($search, $replace = null, $templateIDs = null, $invertTemplates = 0, $useRegex = 0, $caseSensitive = 0, $invertSearch = 0) {
		// get available template ids
		$results = array();
		$availableTemplateIDs = array();
<<<<<<< HEAD
		$sql = "SELECT		template.templateName, template.templateID, template.templateGroupID, template.packageID
			FROM		wcf".WCF_N."_template template
			LEFT JOIN	wcf".WCF_N."_package_dependency package_dependency
			ON		(package_dependency.dependency = template.packageID)
			WHERE		package_dependency.packageID = ?
					".($replace !== null ? "AND template.templateGroupID <> 0" : "")."
			ORDER BY	package_dependency.priority ASC";
=======
		$sql = "SELECT		templateName, templateID, templateGroupID, packageID
			FROM		wcf".WCF_N."_template
					".($replace !== null ? "WHERE templateGroupID <> 0" : "");
>>>>>>> b8e1429f
		$statement = WCF::getDB()->prepareStatement($sql);
		$statement->execute();
		while ($row = $statement->fetchArray()) {
			if (!isset($availableTemplateIDs[$row['templateName'].'-'.$row['templateGroupID']]) || PACKAGE_ID == $row['packageID']) {
				$availableTemplateIDs[$row['templateName'].'-'.$row['templateGroupID']] = $row['templateID'];
			}
		}
		
		// get templates
		if (empty($availableTemplateIDs)) return $results;
		
		$conditions = new PreparedStatementConditionBuilder();
		$conditions->add("template.templateID IN (?)", array($availableTemplateIDs));
		if ($templateIDs !== null) $conditions->add("template.templateID ".($invertTemplates ? "NOT " : "")." IN (?)", array($templateIDs));
		
		$sql = "SELECT		template.*, group.templateGroupFolderName, package.packageDir
			FROM		wcf".WCF_N."_template template
			LEFT JOIN	wcf".WCF_N."_template_group group
			ON		(group.templateGroupID = template.templateGroupID)
			LEFT JOIN	wcf".WCF_N."_package package
			ON		(package.packageID = template.packageID)
			".$conditions."
			ORDER BY	templateName ASC";
		$statement = WCF::getDB()->prepareStatement($sql);
		$statement->execute($conditions->getParameters());
		unset($availableTemplateIDs);
		while ($row = $statement->fetchArray()) {
			$template = new TemplateEditor(null, $row);
			if ($replace === null) {
				// search
				if ($useRegex) $matches = (intval(preg_match('/'.$search.'/s'.(!$caseSensitive ? 'i' : ''), $template->getSource())) !== 0);
				else {
					if ($caseSensitive) $matches = (StringUtil::indexOf($template->getSource(), $search) !== false);
					else $matches = (StringUtil::indexOfIgnoreCase($template->getSource(), $search) !== false);
				}
				
				if (($matches && !$invertSearch) || (!$matches && $invertSearch)) {
					$results[] = $row;
				}
			}
			else {
				// search and replace
				$matches = 0;
				if ($useRegex) {
					$newSource = preg_replace('/'.$search.'/s'.(!$caseSensitive ? 'i' : ''), $replace, $template->getSource(), -1, $matches);
				}
				else {
					if ($caseSensitive) $newSource = StringUtil::replace($search, $replace, $template->getSource(), $matches);
					else $newSource = StringUtil::replaceIgnoreCase($search, $replace, $template->getSource(), $matches);
				}
				
				if ($matches > 0) {
					$template->setSource($newSource);
					$row['matches'] = $matches;
					$results[] = $row;
				}
			}
		}
		
		return $results;
	}
}<|MERGE_RESOLUTION|>--- conflicted
+++ resolved
@@ -88,19 +88,9 @@
 		// get available template ids
 		$results = array();
 		$availableTemplateIDs = array();
-<<<<<<< HEAD
-		$sql = "SELECT		template.templateName, template.templateID, template.templateGroupID, template.packageID
-			FROM		wcf".WCF_N."_template template
-			LEFT JOIN	wcf".WCF_N."_package_dependency package_dependency
-			ON		(package_dependency.dependency = template.packageID)
-			WHERE		package_dependency.packageID = ?
-					".($replace !== null ? "AND template.templateGroupID <> 0" : "")."
-			ORDER BY	package_dependency.priority ASC";
-=======
 		$sql = "SELECT		templateName, templateID, templateGroupID, packageID
 			FROM		wcf".WCF_N."_template
 					".($replace !== null ? "WHERE templateGroupID <> 0" : "");
->>>>>>> b8e1429f
 		$statement = WCF::getDB()->prepareStatement($sql);
 		$statement->execute();
 		while ($row = $statement->fetchArray()) {
