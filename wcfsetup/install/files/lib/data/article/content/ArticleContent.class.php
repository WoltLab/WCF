--- conflicted
+++ resolved
@@ -142,11 +142,7 @@
 	 *
 	 * @param	string	$mimeType	Either 'text/plain' or 'text/html'
 	 * @return	string
-<<<<<<< HEAD
-	 * @since       3.2
-=======
 	 * @since       5.2
->>>>>>> 9ea32398
 	 */
 	public function getMailText($mimeType = 'text/plain') {
 		switch ($mimeType) {
