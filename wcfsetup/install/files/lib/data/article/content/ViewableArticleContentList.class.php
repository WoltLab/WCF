<?php
namespace wcf\data\article\content;
use wcf\data\article\ViewableArticleList;
use wcf\data\media\ViewableMediaList;
use wcf\system\message\embedded\object\MessageEmbeddedObjectManager;

/**
 * Represents a list of viewable article contents.
 *
 * @author	Marcel Werk
 * @copyright	2001-2019 WoltLab GmbH
 * @license	GNU Lesser General Public License <http://opensource.org/licenses/lgpl-license.php>
 * @package	WoltLabSuite\Core\Data\Article\Content
 * @since	3.0
 *
 * @method	ViewableArticleContent		current()
 * @method	ViewableArticleContent[]	getObjects()
 * @method	ViewableArticleContent|null	search($objectID)
 * @property	ViewableArticleContent[]	$objects
 */
class ViewableArticleContentList extends ArticleContentList {
	/**
	 * @inheritDoc
	 */
	public $decoratorClassName = ViewableArticleContent::class;
	
	/**
	 * @inheritDoc
	 */
	public function readObjects() {
		parent::readObjects();
		
		$imageIDs = $embeddedObjectPostIDs = $articleIDs = [];
		foreach ($this->getObjects() as $articleContent) {
			if ($articleContent->imageID) {
				$imageIDs[] = $articleContent->imageID;
			}
			if ($articleContent->teaserImageID) {
				$imageIDs[] = $articleContent->teaserImageID;
			}
			if ($articleContent->hasEmbeddedObjects) {
				$embeddedObjectPostIDs[] = $articleContent->articleContentID;
			}
			
			$articleIDs[] = $articleContent->articleID;
		}
		
		$contentLanguageID = null;
		if (count($this->objects) === 1) {
			$contentLanguageID = reset($this->objects)->languageID;
		}
		
		// cache images
		if (!empty($imageIDs)) {
			$mediaList = new ViewableMediaList($contentLanguageID);
			$mediaList->setObjectIDs($imageIDs);
			$mediaList->readObjects();
			$images = $mediaList->getObjects();
		}
		
		// load embedded objects
		if (!empty($embeddedObjectPostIDs)) {
			$contentLanguageID = null;
			if (count($embeddedObjectPostIDs) === 1) $contentLanguageID = reset($this->objects)->languageID;
			
			MessageEmbeddedObjectManager::getInstance()->loadObjects('com.woltlab.wcf.article.content', $embeddedObjectPostIDs, $contentLanguageID);
		}
		
		if (!empty($articleIDs)) {
			$articleList = new ViewableArticleList();
			// to prevent an infinity loop, because the list loads otherwise the article content
			$articleList->enableContentLoading(false);
			$articleList->setObjectIDs($articleIDs);
			$articleList->readObjects();
		}
		
		foreach ($this->getObjects() as $articleContent) {
			if (isset($images)) {
				if ($articleContent->imageID && isset($images[$articleContent->imageID])) {
					$articleContent->setImage($images[$articleContent->imageID]);
				}
				
				if ($articleContent->teaserImageID && isset($images[$articleContent->teaserImageID])) {
					$articleContent->setTeaserImage($images[$articleContent->teaserImageID]);
				}
			}
<<<<<<< HEAD
			
			if (isset($articleList)) {
				if ($articleList->search($articleContent->articleID) !== null) {
					$articleContent->setArticle($articleList->search($articleContent->articleID));
				}
				else {
					throw new \LogicException('Unable to find article with id "'. $articleContent->articleID .'".');
				}
			}
=======
		}
		
		// load embedded objects
		if (!empty($embeddedObjectPostIDs)) {
			MessageEmbeddedObjectManager::getInstance()->loadObjects('com.woltlab.wcf.article.content', $embeddedObjectPostIDs, $contentLanguageID);
>>>>>>> 9a35a96c
		}
	}
}<|MERGE_RESOLUTION|>--- conflicted
+++ resolved
@@ -60,9 +60,6 @@
 		
 		// load embedded objects
 		if (!empty($embeddedObjectPostIDs)) {
-			$contentLanguageID = null;
-			if (count($embeddedObjectPostIDs) === 1) $contentLanguageID = reset($this->objects)->languageID;
-			
 			MessageEmbeddedObjectManager::getInstance()->loadObjects('com.woltlab.wcf.article.content', $embeddedObjectPostIDs, $contentLanguageID);
 		}
 		
@@ -84,7 +81,6 @@
 					$articleContent->setTeaserImage($images[$articleContent->teaserImageID]);
 				}
 			}
-<<<<<<< HEAD
 			
 			if (isset($articleList)) {
 				if ($articleList->search($articleContent->articleID) !== null) {
@@ -94,13 +90,6 @@
 					throw new \LogicException('Unable to find article with id "'. $articleContent->articleID .'".');
 				}
 			}
-=======
-		}
-		
-		// load embedded objects
-		if (!empty($embeddedObjectPostIDs)) {
-			MessageEmbeddedObjectManager::getInstance()->loadObjects('com.woltlab.wcf.article.content', $embeddedObjectPostIDs, $contentLanguageID);
->>>>>>> 9a35a96c
 		}
 	}
 }