--- conflicted
+++ resolved
@@ -37,7 +37,6 @@
  * @property-read   int $isDeleted      is 1 if the article is in trash bin, otherwise 0
  * @property-read   int $hasLabels      is `1` if labels are assigned to the article
  */
-<<<<<<< HEAD
 class Article extends DatabaseObject implements ILinkableObject, IUserContent
 {
     /**
@@ -129,6 +128,10 @@
      */
     public function canEdit()
     {
+        if (!$this->canRead()) {
+            return false;
+        }
+
         if (WCF::getSession()->getPermission('admin.content.article.canManageArticle')) {
             return true;
         }
@@ -408,361 +411,4 @@
     {
         return $this->username;
     }
-=======
-class Article extends DatabaseObject implements ILinkableObject, IUserContent {
-	/**
-	 * indicates that article is unpublished
-	 */
-	const UNPUBLISHED = 0;
-	
-	/**
-	 * indicates that article is published
-	 */
-	const PUBLISHED = 1;
-	
-	/**
-	 * indicates that the publication of an article is delayed
-	 */
-	const DELAYED_PUBLICATION = 2;
-	
-	/**
-	 * article content grouped by language id
-	 * @var	ArticleContent[]
-	 */
-	public $articleContents;
-	
-	/**
-	 * language links
-	 * @var	ArticleContent[]
-	 */
-	public $languageLinks;
-	
-	/**
-	 * article's category
-	 * @var ArticleCategory
-	 */
-	protected $category;
-	
-	/**
-	 * @var IArticleDiscussionProvider
-	 * @since	5.2
-	 */
-	protected $discussionProvider;
-	
-	/**
-	 * Returns true if the active user can delete this article.
-	 *
-	 * @return	boolean
-	 */
-	public function canDelete() {
-		if (WCF::getSession()->getPermission('admin.content.article.canManageArticle')) {
-			return true;
-		}
-		
-		if (WCF::getSession()->getPermission('admin.content.article.canManageOwnArticles') && $this->userID == WCF::getUser()->userID) {
-			return true;
-		}
-		
-		return false;
-	}
-	
-	/**
-	 * Returns true if the active user has access to this article.
-	 *
-	 * @return	boolean
-	 */
-	public function canRead() {
-		if ($this->isDeleted && !WCF::getSession()->getPermission('admin.content.article.canManageArticle')) {
-			return false;
-		}
-		
-		if ($this->publicationStatus != self::PUBLISHED) {
-			if (!WCF::getSession()->getPermission('admin.content.article.canManageArticle') && (!WCF::getSession()->getPermission('admin.content.article.canContributeArticle') || $this->userID != WCF::getUser()->userID)) {
-				return false;
-			}
-		}
-		
-		if ($this->getCategory()) {
-			return $this->getCategory()->isAccessible();
-		}
-		
-		return WCF::getSession()->getPermission('user.article.canRead');
-	}
-	
-	/**
-	 * Returns true if the current user can edit these article.
-	 * 
-	 * @return      boolean
-	 * @since       5.2
-	 */
-	public function canEdit() {
-		if (!$this->canRead()) {
-			return false;
-		}
-
-		if (WCF::getSession()->getPermission('admin.content.article.canManageArticle')) {
-			return true; 
-		}
-		
-		if (WCF::getSession()->getPermission('admin.content.article.canManageOwnArticles') && $this->userID == WCF::getUser()->userID) {
-			return true;
-		}
-		
-		if ($this->publicationStatus != self::PUBLISHED) {
-			if (WCF::getSession()->getPermission('admin.content.article.canContributeArticle') && $this->userID == WCF::getUser()->userID) {
-				return false;
-			}
-		}
-		
-		return false; 
-	}
-	
-	/**
-	 * Returns true if the current user can publish these article. 
-	 * 
-	 * @return      boolean
-	 * @since       5.2
-	 */
-	public function canPublish() {
-		if (WCF::getSession()->getPermission('admin.content.article.canManageArticle')) {
-			return true;
-		}
-		
-		if (WCF::getSession()->getPermission('admin.content.article.canManageOwnArticles') && $this->userID == WCF::getUser()->userID) {
-			return true;
-		}
-		
-		return false;
-	}
-	
-	/**
-	 * @inheritDoc
-	 */
-	public function getLink() {
-		if ($this->getArticleContent() !== null) {
-			return $this->getArticleContent()->getLink();
-		}
-		
-		return '';
-	}
-	
-	/**
-	 * Returns the article's title.
-	 *
-	 * @return      string
-	 */
-	public function getTitle() {
-		if ($this->getArticleContent() !== null) {
-			return $this->getArticleContent()->getTitle();
-		}
-		
-		return '';
-	}
-	
-	/**
-	 * Returns the article's unformatted teaser.
-	 *
-	 * @return      string
-	 */
-	public function getTeaser() {
-		if ($this->getArticleContent() !== null) {
-			return $this->getArticleContent()->getTeaser();
-		}
-		
-		return '';
-	}
-	
-	/**
-	 * Returns the article's formatted teaser.
-	 *
-	 * @return      string
-	 */
-	public function getFormattedTeaser() {
-		if ($this->getArticleContent() !== null) {
-			return $this->getArticleContent()->getFormattedTeaser();
-		}
-		
-		return '';
-	}
-	
-	/**
-	 * Returns the article's formatted content.
-	 *
-	 * @return      string
-	 */
-	public function getFormattedContent() {
-		if ($this->getArticleContent() !== null) {
-			return $this->getArticleContent()->getFormattedContent();
-		}
-		
-		return '';
-	}
-	
-	/**
-	 * Returns the active content version.
-	 *
-	 * @return	ArticleContent|null
-	 */
-	public function getArticleContent() {
-		$this->getArticleContents();
-		
-		if ($this->isMultilingual) {
-			if (isset($this->articleContents[WCF::getLanguage()->languageID])) {
-				return $this->articleContents[WCF::getLanguage()->languageID];
-			}
-		}
-		else {
-			if (!empty($this->articleContents[0])) {
-				return $this->articleContents[0];
-			}
-		}
-		
-		return null;
-	}
-	
-	/**
-	 * Returns the article's content.
-	 *
-	 * @return	ArticleContent[]
-	 */
-	public function getArticleContents() {
-		if ($this->articleContents === null) {
-			$this->articleContents = [];
-			
-			$sql = "SELECT	*
-				FROM	wcf" . WCF_N . "_article_content
-				WHERE	articleID = ?";
-			$statement = WCF::getDB()->prepareStatement($sql);
-			$statement->execute([$this->articleID]);
-			while ($row = $statement->fetchArray()) {
-				$this->articleContents[$row['languageID'] ?: 0] = new ArticleContent(null, $row);
-			}
-		}
-		
-		return $this->articleContents;
-	}
-	
-	/**
-	 * Returns the article's language links.
-	 *
-	 * @return	ArticleContent[]
-	 */
-	public function getLanguageLinks() {
-		if ($this->languageLinks === null) {
-			$this->languageLinks = [];
-			$sql = "SELECT	articleContentID, title, languageID
-				FROM	wcf" . WCF_N . "_article_content
-				WHERE	articleID = ?";
-			$statement = WCF::getDB()->prepareStatement($sql);
-			$statement->execute([$this->articleID]);
-			while ($row = $statement->fetchArray()) {
-				$this->languageLinks[$row['languageID'] ?: 0] = new ArticleContent(null, $row);
-			}
-		}
-		
-		return $this->languageLinks;
-	}
-	
-	/**
-	 * Returns the category of the article.
-	 *
-	 * @return	ArticleCategory
-	 */
-	public function getCategory() {
-		if ($this->category === null && $this->categoryID) {
-			$this->category = ArticleCategory::getCategory($this->categoryID);
-		}
-		
-		return $this->category;
-	}
-	
-	/**
-	 * Sets the discussion provider for this article.
-	 * 
-	 * @param       IArticleDiscussionProvider      $discussionProvider
-	 * @since       5.2
-	 */
-	public function setDiscussionProvider(IArticleDiscussionProvider $discussionProvider) {
-		$this->discussionProvider = $discussionProvider;
-	}
-	
-	/**
-	 * Returns the responsible discussion provider for this article.
-	 * 
-	 * @return      IArticleDiscussionProvider
-	 * @since       5.2
-	 */
-	public function getDiscussionProvider() {
-		if ($this->discussionProvider === null) {
-			foreach (self::getAllDiscussionProviders() as $discussionProvider) {
-				if (call_user_func([$discussionProvider, 'isResponsible'], $this)) {
-					$this->setDiscussionProvider(new $discussionProvider($this));
-					break;
-				}
-			}
-			
-			if ($this->discussionProvider === null) {
-				throw new \RuntimeException('No discussion provider has claimed to be responsible for the article #' . $this->articleID);
-			}
-		}
-		
-		return $this->discussionProvider;
-	}
-	
-	/**
-	 * Returns the list of the available discussion providers.
-	 * 
-	 * @return      string[]
-	 * @since       5.2
-	 */
-	public static function getAllDiscussionProviders() {
-		/** @var string[] $discussionProviders */
-		static $discussionProviders;
-		
-		if ($discussionProviders === null) {
-			$discussionProviders = [];
-			
-			$objectTypes = ObjectTypeCache::getInstance()->getObjectTypes('com.woltlab.wcf.article.discussionProvider');
-			$commentProvider = '';
-			foreach ($objectTypes as $objectType) {
-				// the comment and the "void" provider should always be the last in the list
-				if ($objectType->className === CommentArticleDiscussionProvider::class) {
-					$commentProvider = $objectType->className;
-					continue;
-				}
-				
-				$discussionProviders[] = $objectType->className;
-			}
-			
-			$discussionProviders[] = $commentProvider;
-			$discussionProviders[] = VoidArticleDiscussionProvider::class;
-		}
-		
-		return $discussionProviders;
-	}
-	
-	/**
-	 * @inheritDoc
-	 * @since       5.2
-	 */
-	public function getTime() {
-		return $this->time;
-	}
-	
-	/**
-	 * @inheritDoc
-	 * @since       5.2
-	 */
-	public function getUserID() {
-		return $this->userID;
-	}
-	
-	/**
-	 * @inheritDoc
-	 * @since       5.2
-	 */
-	public function getUsername() {
-		return $this->username;
-	}
->>>>>>> 83160a7f
 }