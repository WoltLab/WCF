--- conflicted
+++ resolved
@@ -71,11 +71,7 @@
 	
 	/**
 	 * @var IArticleDiscussionProvider
-<<<<<<< HEAD
-	 * @since 3.2
-=======
 	 * @since	5.2
->>>>>>> 9ea32398
 	 */
 	protected $discussionProvider;
 	
@@ -123,11 +119,7 @@
 	 * Returns true if the current user can edit these article.
 	 * 
 	 * @return      boolean
-<<<<<<< HEAD
-	 * @since       3.2
-=======
-	 * @since       5.2
->>>>>>> 9ea32398
+	 * @since       5.2
 	 */
 	public function canEdit() {
 		if (WCF::getSession()->getPermission('admin.content.article.canManageArticle')) {
@@ -151,11 +143,7 @@
 	 * Returns true if the current user can publish these article. 
 	 * 
 	 * @return      boolean
-<<<<<<< HEAD
-	 * @since       3.2
-=======
-	 * @since       5.2
->>>>>>> 9ea32398
+	 * @since       5.2
 	 */
 	public function canPublish() {
 		if (WCF::getSession()->getPermission('admin.content.article.canManageArticle')) {
@@ -314,11 +302,7 @@
 	 * Sets the discussion provider for this article.
 	 * 
 	 * @param       IArticleDiscussionProvider      $discussionProvider
-<<<<<<< HEAD
-	 * @since       3.2
-=======
-	 * @since       5.2
->>>>>>> 9ea32398
+	 * @since       5.2
 	 */
 	public function setDiscussionProvider(IArticleDiscussionProvider $discussionProvider) {
 		$this->discussionProvider = $discussionProvider;
@@ -328,11 +312,7 @@
 	 * Returns the responsible discussion provider for this article.
 	 * 
 	 * @return      IArticleDiscussionProvider
-<<<<<<< HEAD
-	 * @since       3.2
-=======
-	 * @since       5.2
->>>>>>> 9ea32398
+	 * @since       5.2
 	 */
 	public function getDiscussionProvider() {
 		if ($this->discussionProvider === null) {
@@ -355,11 +335,7 @@
 	 * Returns the list of the available discussion providers.
 	 * 
 	 * @return      string[]
-<<<<<<< HEAD
-	 * @since       3.2
-=======
-	 * @since       5.2
->>>>>>> 9ea32398
+	 * @since       5.2
 	 */
 	public static function getAllDiscussionProviders() {
 		/** @var string[] $discussionProviders */
@@ -389,11 +365,7 @@
 	
 	/**
 	 * @inheritDoc
-<<<<<<< HEAD
-	 * @since       3.2
-=======
-	 * @since       5.2
->>>>>>> 9ea32398
+	 * @since       5.2
 	 */
 	public function getTime() {
 		return $this->time;
@@ -401,11 +373,7 @@
 	
 	/**
 	 * @inheritDoc
-<<<<<<< HEAD
-	 * @since       3.2
-=======
-	 * @since       5.2
->>>>>>> 9ea32398
+	 * @since       5.2
 	 */
 	public function getUserID() {
 		return $this->userID;
@@ -413,11 +381,7 @@
 	
 	/**
 	 * @inheritDoc
-<<<<<<< HEAD
-	 * @since       3.2
-=======
-	 * @since       5.2
->>>>>>> 9ea32398
+	 * @since       5.2
 	 */
 	public function getUsername() {
 		return $this->username;
