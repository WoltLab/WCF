<?php
namespace wcf\data\article;
use wcf\data\article\category\ArticleCategory;
use wcf\data\article\content\ArticleContent;
use wcf\data\article\content\ViewableArticleContent;
use wcf\data\label\Label;
use wcf\data\media\ViewableMedia;
use wcf\data\user\User;
use wcf\data\user\UserProfile;
use wcf\data\DatabaseObjectDecorator;
use wcf\system\cache\runtime\UserProfileRuntimeCache;
use wcf\system\database\util\PreparedStatementConditionBuilder;
use wcf\system\user\storage\UserStorageHandler;
use wcf\system\visitTracker\VisitTracker;
use wcf\system\WCF;

/**
 * Represents a viewable article.
 *
 * @author	Marcel Werk
 * @copyright	2001-2018 WoltLab GmbH
 * @license	GNU Lesser General Public License <http://opensource.org/licenses/lgpl-license.php>
 * @package	WoltLabSuite\Core\Data\Article
 * @since	3.0
 *
 * @method	        Article					getDecoratedObject()
 * @method	        ArticleContent|ViewableArticleContent	getArticleContent()
 * @mixin	        Article
 * @property-read 	integer|null	                        $visitTime	last time the active user has visited the time or `null` if object has not been fetched via `ViewableArticleList` or if the active user is a guest
 */
class ViewableArticle extends DatabaseObjectDecorator {
	/**
	 * @inheritDoc
	 */
	protected static $baseClass = Article::class;
	
	/**
	 * user profile object
	 * @var	UserProfile
	 */
	protected $userProfile = null;
	
	/**
	 * effective visit time
	 * @var	integer
	 */
	protected $effectiveVisitTime;
	
	/**
	 * number of unread articles
	 * @var	integer
	 */
	protected static $unreadArticles;
	
	/**
	 * number of unread articles in watched categories
	 * @var	integer
<<<<<<< HEAD
	 * @since 3.2
=======
	 * @since	5.2
>>>>>>> 9ea32398
	 */
	protected static $unreadWatchedArticles;
	
	/**
	 * number of unread articles ordered by categories
	 * @var	integer
<<<<<<< HEAD
	 * @since 3.2
=======
	 * @since	5.2
>>>>>>> 9ea32398
	 */
	protected static $unreadArticlesByCategory;
	
	/**
	 * list of assigned labels
	 * @var	Label[]
	 */
	protected $labels = [];
	
	/**
	 * Returns a specific article decorated as viewable article or `null` if it does not exist.
	 *
	 * @param	integer		$articleID
	 * @param       boolean         $enableContentLoading   Enables/disables the loading of article content objects
	 * @return	ViewableArticle
	 */
	public static function getArticle($articleID, $enableContentLoading = true) {
		$list = new ViewableArticleList();
		$list->enableContentLoading($enableContentLoading);
		$list->setObjectIDs([$articleID]);
		$list->readObjects();
		$objects = $list->getObjects();
		if (isset($objects[$articleID])) return $objects[$articleID];
		return null;
	}
	
	/**
	 * Returns the user profile object.
	 *
	 * @return	UserProfile
	 */
	public function getUserProfile() {
		if ($this->userProfile === null) {
			if ($this->userID) {
				$this->userProfile = UserProfileRuntimeCache::getInstance()->getObject($this->userID);
			}
			else {
				$this->userProfile = new UserProfile(new User(null, [
					'username' => $this->username
				]));
			}
		}
		
		return $this->userProfile;
	}
	
	/**
	 * Sets the article's content.
	 *
	 * @param       ViewableArticleContent  $articleContent
	 */
	public function setArticleContent(ViewableArticleContent $articleContent) {
		if ($this->getDecoratedObject()->articleContents === null) {
			$this->getDecoratedObject()->articleContents = [];
		}
		
		$this->getDecoratedObject()->articleContents[$articleContent->languageID ?: 0] = $articleContent;
	}
	
	/**
	 * Returns the article's image.
	 * 
	 * @return	ViewableMedia|null
	 */
	public function getImage() {
		if ($this->getArticleContent() !== null) {
			return $this->getArticleContent()->getImage();
		}
		
		return null;
	}
	
	/**
	 * Returns the article's teaser image.
	 *
	 * @return	ViewableMedia|null
	 */
	public function getTeaserImage() {
		if ($this->getArticleContent() !== null) {
			return $this->getArticleContent()->getTeaserImage();
		}
		
		return null;
	}
	
	/**
	 * Returns the effective visit time.
	 *
	 * @return	integer
	 */
	public function getVisitTime() {
		if ($this->effectiveVisitTime === null) {
			if (WCF::getUser()->userID) {
				$this->effectiveVisitTime = max($this->visitTime, VisitTracker::getInstance()->getVisitTime('com.woltlab.wcf.article'));
			}
			else {
				$this->effectiveVisitTime = max(VisitTracker::getInstance()->getObjectVisitTime('com.woltlab.wcf.article', $this->articleID), VisitTracker::getInstance()->getVisitTime('com.woltlab.wcf.article'));
			}
			if ($this->effectiveVisitTime === null) {
				$this->effectiveVisitTime = 0;
			}
		}
		
		return $this->effectiveVisitTime;
	}
	
	/**
	 * Returns true if this article is new for the active user.
	 *
	 * @return	boolean
	 */
	public function isNew() {
		return $this->time > $this->getVisitTime();
	}
	
	/**
	 * Adds a label.
	 *
	 * @param	Label	$label
	 */
	public function addLabel(Label $label) {
		$this->labels[$label->labelID] = $label;
	}
	
	/**
	 * Returns a list of labels.
	 *
	 * @return	Label[]
	 */
	public function getLabels() {
		return $this->labels;
	}
	
	/**
	 * Returns true if one or more labels are assigned to this article.
	 *
	 * @return	boolean
	 */
	public function hasLabels() {
		return !empty($this->labels);
	}
	
	/**
	 * Returns the number of unread articles.
	 *
	 * @return	integer
	 */
	public static function getUnreadArticles() {
		if (self::$unreadArticles === null) {
			self::$unreadArticles = 0;
			
			if (WCF::getUser()->userID) {
				$unreadArticles = UserStorageHandler::getInstance()->getField('unreadArticles');
				
				// cache does not exist or is outdated
				if ($unreadArticles === null) {
					$categoryIDs = ArticleCategory::getAccessibleCategoryIDs();
					if (!empty($categoryIDs)) {
						$conditionBuilder = new PreparedStatementConditionBuilder();
						$conditionBuilder->add('article.categoryID IN (?)', [$categoryIDs]);
						$conditionBuilder->add('article.time > ?', [VisitTracker::getInstance()->getVisitTime('com.woltlab.wcf.article')]);
						$conditionBuilder->add('article.isDeleted = ?', [0]);
						$conditionBuilder->add('article.publicationStatus = ?', [Article::PUBLISHED]);
						$conditionBuilder->add('(article.time > tracked_visit.visitTime OR tracked_visit.visitTime IS NULL)');
						
						$sql = "SELECT		COUNT(*)
							FROM		wcf".WCF_N."_article article
							LEFT JOIN	wcf".WCF_N."_tracked_visit tracked_visit
							ON		(tracked_visit.objectTypeID = ".VisitTracker::getInstance()->getObjectTypeID('com.woltlab.wcf.article')."
									AND tracked_visit.objectID = article.articleID
									AND tracked_visit.userID = ".WCF::getUser()->userID.")
							".$conditionBuilder;
						$statement = WCF::getDB()->prepareStatement($sql);
						$statement->execute($conditionBuilder->getParameters());
						self::$unreadArticles = $statement->fetchSingleColumn();
					}
					
					// update storage unreadEntries
					UserStorageHandler::getInstance()->update(WCF::getUser()->userID, 'unreadArticles', self::$unreadArticles);
				}
				else {
					self::$unreadArticles = $unreadArticles;
				}
			}
		}
		
		return self::$unreadArticles;
	}
	
	/**
	 * Returns the number of unread articles for a specific category.
	 *
	 * @param       integer         $articleCategoryID
	 * @return	integer
<<<<<<< HEAD
	 * @since       3.2
=======
	 * @since       5.2
>>>>>>> 9ea32398
	 */
	public static function getUnreadArticlesForCategory($articleCategoryID) {
		if (self::$unreadArticlesByCategory === null) {
			self::$unreadArticlesByCategory = [];
			
			if (WCF::getUser()->userID) {
				$unreadArticlesByCategory = UserStorageHandler::getInstance()->getField('unreadArticlesByCategory');
				
				// cache does not exist or is outdated
				if ($unreadArticlesByCategory === null) {
					self::$unreadArticlesByCategory[$articleCategoryID] = self::fetchUnreadArticlesForCategory($articleCategoryID);
					
					// update storage unreadEntries
					UserStorageHandler::getInstance()->update(WCF::getUser()->userID, 'unreadArticlesByCategory', serialize(self::$unreadArticlesByCategory));
				}
				else {
					$unreadArticlesByCategory = unserialize($unreadArticlesByCategory);
					
					if (isset($unreadArticlesByCategory[$articleCategoryID])) {
						self::$unreadArticlesByCategory = $unreadArticlesByCategory;
					}
					else {
						self::$unreadArticlesByCategory[$articleCategoryID] = self::fetchUnreadArticlesForCategory($articleCategoryID);
						
						// update storage unreadEntries
						UserStorageHandler::getInstance()->update(WCF::getUser()->userID, 'unreadArticlesByCategory', serialize(self::$unreadArticlesByCategory));
					}
				}
			}
			else {
				self::$unreadArticlesByCategory[$articleCategoryID] = 0;
			}
		}
		
		return self::$unreadArticlesByCategory[$articleCategoryID];
	}
	
	/**
	 * Returns the unread article count for a specific category. 
	 * 
	 * @param       integer         $articleCategoryID
	 * @return      integer
<<<<<<< HEAD
	 * @since       3.2
=======
	 * @since       5.2
>>>>>>> 9ea32398
	 */
	private static function fetchUnreadArticlesForCategory($articleCategoryID) {
		$accessibleCategoryIDs = ArticleCategory::getAccessibleCategoryIDs();
		
		if (!in_array($articleCategoryID, $accessibleCategoryIDs)) {
			// the category is not accessible
			return 0;
		}
		
		$category = ArticleCategory::getCategory($articleCategoryID);
		
		if ($category === null) {
			throw new \InvalidArgumentException('The given article category id "'.$articleCategoryID.'" is not valid.');
		}
		
		$categoryIDs = array_intersect(array_merge(array_map(function ($category) {
			/** @var ArticleCategory $category */
			return $category->categoryID;
		}, $category->getChildCategories()), [$articleCategoryID]), $accessibleCategoryIDs);
		
		$conditionBuilder = new PreparedStatementConditionBuilder();
		$conditionBuilder->add('article.categoryID IN (?)', [$categoryIDs]);
		$conditionBuilder->add('article.time > ?', [VisitTracker::getInstance()->getVisitTime('com.woltlab.wcf.article')]);
		$conditionBuilder->add('article.isDeleted = ?', [0]);
		$conditionBuilder->add('article.publicationStatus = ?', [Article::PUBLISHED]);
		$conditionBuilder->add('(article.time > tracked_visit.visitTime OR tracked_visit.visitTime IS NULL)');
		
		$sql = "SELECT		COUNT(*)
			FROM		wcf".WCF_N."_article article
			LEFT JOIN	wcf".WCF_N."_tracked_visit tracked_visit
			ON		(tracked_visit.objectTypeID = ".VisitTracker::getInstance()->getObjectTypeID('com.woltlab.wcf.article')."
					AND tracked_visit.objectID = article.articleID
					AND tracked_visit.userID = ".WCF::getUser()->userID.")
					".$conditionBuilder;
		$statement = WCF::getDB()->prepareStatement($sql);
		$statement->execute($conditionBuilder->getParameters());
		
		return $statement->fetchSingleColumn();
	}
	
	/**
	 * Returns the number of unread articles in watched categories.
	 *
	 * @return	integer
<<<<<<< HEAD
	 * @since       3.2
=======
	 * @since       5.2
>>>>>>> 9ea32398
	 */
	public static function getWatchedUnreadArticles() {
		if (self::$unreadWatchedArticles === null) {
			self::$unreadWatchedArticles = 0;
			
			if (WCF::getUser()->userID) {
				$unreadArticles = UserStorageHandler::getInstance()->getField('unreadWatchedArticles');
				
				// cache does not exist or is outdated
				if ($unreadArticles === null) {
					$categoryIDs = ArticleCategory::getSubscribedCategoryIDs();
					if (!empty($categoryIDs)) {
						$conditionBuilder = new PreparedStatementConditionBuilder();
						$conditionBuilder->add('article.categoryID IN (?)', [$categoryIDs]);
						$conditionBuilder->add('article.time > ?', [VisitTracker::getInstance()->getVisitTime('com.woltlab.wcf.article')]);
						$conditionBuilder->add('article.isDeleted = ?', [0]);
						$conditionBuilder->add('article.publicationStatus = ?', [Article::PUBLISHED]);
						$conditionBuilder->add('(article.time > tracked_visit.visitTime OR tracked_visit.visitTime IS NULL)');
						
						$sql = "SELECT		COUNT(*)
							FROM		wcf".WCF_N."_article article
							LEFT JOIN	wcf".WCF_N."_tracked_visit tracked_visit
							ON		(tracked_visit.objectTypeID = ".VisitTracker::getInstance()->getObjectTypeID('com.woltlab.wcf.article')."
									AND tracked_visit.objectID = article.articleID
									AND tracked_visit.userID = ".WCF::getUser()->userID.")
							".$conditionBuilder;
						$statement = WCF::getDB()->prepareStatement($sql);
						$statement->execute($conditionBuilder->getParameters());
						self::$unreadWatchedArticles = $statement->fetchSingleColumn();
					}
					
					// update storage unreadEntries
					UserStorageHandler::getInstance()->update(WCF::getUser()->userID, 'unreadWatchedArticles', self::$unreadWatchedArticles);
				}
				else {
					self::$unreadWatchedArticles = $unreadArticles;
				}
			}
		}
		
		return self::$unreadWatchedArticles;
	}
}<|MERGE_RESOLUTION|>--- conflicted
+++ resolved
@@ -55,22 +55,14 @@
 	/**
 	 * number of unread articles in watched categories
 	 * @var	integer
-<<<<<<< HEAD
-	 * @since 3.2
-=======
 	 * @since	5.2
->>>>>>> 9ea32398
 	 */
 	protected static $unreadWatchedArticles;
 	
 	/**
 	 * number of unread articles ordered by categories
 	 * @var	integer
-<<<<<<< HEAD
-	 * @since 3.2
-=======
 	 * @since	5.2
->>>>>>> 9ea32398
 	 */
 	protected static $unreadArticlesByCategory;
 	
@@ -265,11 +257,7 @@
 	 *
 	 * @param       integer         $articleCategoryID
 	 * @return	integer
-<<<<<<< HEAD
-	 * @since       3.2
-=======
 	 * @since       5.2
->>>>>>> 9ea32398
 	 */
 	public static function getUnreadArticlesForCategory($articleCategoryID) {
 		if (self::$unreadArticlesByCategory === null) {
@@ -312,11 +300,7 @@
 	 * 
 	 * @param       integer         $articleCategoryID
 	 * @return      integer
-<<<<<<< HEAD
-	 * @since       3.2
-=======
 	 * @since       5.2
->>>>>>> 9ea32398
 	 */
 	private static function fetchUnreadArticlesForCategory($articleCategoryID) {
 		$accessibleCategoryIDs = ArticleCategory::getAccessibleCategoryIDs();
@@ -361,11 +345,7 @@
 	 * Returns the number of unread articles in watched categories.
 	 *
 	 * @return	integer
-<<<<<<< HEAD
-	 * @since       3.2
-=======
 	 * @since       5.2
->>>>>>> 9ea32398
 	 */
 	public static function getWatchedUnreadArticles() {
 		if (self::$unreadWatchedArticles === null) {
