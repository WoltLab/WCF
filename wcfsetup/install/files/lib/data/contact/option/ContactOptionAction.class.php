<?php

namespace wcf\data\contact\option;

use wcf\data\attachment\AttachmentEditor;
use wcf\data\contact\attachment\ContactAttachment;
use wcf\data\contact\attachment\ContactAttachmentEditor;
use wcf\data\contact\recipient\ContactRecipient;
use wcf\data\custom\option\CustomOptionAction;
use wcf\data\ISortableAction;
use wcf\system\attachment\AttachmentHandler;
use wcf\system\email\Email;
use wcf\system\email\Mailbox;
use wcf\system\email\mime\MimePartFacade;
use wcf\system\email\mime\RecipientAwareTextMimePart;
use wcf\system\exception\UserInputException;
use wcf\system\language\LanguageFactory;
use wcf\system\option\ContactOptionHandler;
use wcf\system\WCF;

/**
 * Executes contact option related actions.
 *
 * @author  Alexander Ebert
 * @copyright   2001-2019 WoltLab GmbH
 * @license GNU Lesser General Public License <http://opensource.org/licenses/lgpl-license.php>
 * @package WoltLabSuite\Core\Data\Contact\Option
 * @since   3.1
 *
 * @method  ContactOptionEditor[]   getObjects()
 * @method  ContactOptionEditor getSingleObject()
 */
<<<<<<< HEAD
class ContactOptionAction extends CustomOptionAction implements ISortableAction
{
    /**
     * @inheritDoc
     */
    protected $className = ContactOptionEditor::class;

    /**
     * @inheritDoc
     */
    protected $permissionsCreate = ['admin.contact.canManageContactForm'];

    /**
     * @inheritDoc
     */
    protected $permissionsDelete = ['admin.contact.canManageContactForm'];

    /**
     * @inheritDoc
     */
    protected $permissionsUpdate = ['admin.contact.canManageContactForm'];

    /**
     * @inheritDoc
     */
    protected $requireACP = ['create', 'delete', 'update', 'updatePosition'];

    /**
     * Sends an email to the selected recipient.
     */
    public function send()
    {
        $defaultLanguage = LanguageFactory::getInstance()->getDefaultLanguage();

        $recipient = new ContactRecipient($this->parameters['recipientID']);
        /** @var ContactOptionHandler $optionHandler */
        $optionHandler = $this->parameters['optionHandler'];

        /** @var AttachmentHandler $attachmentHandler */
        $attachmentHandler = (!empty($this->parameters['attachmentHandler'])) ? $this->parameters['attachmentHandler'] : null;

        /** @var ContactAttachment[] $attachments */
        $attachments = [];
        if ($attachmentHandler !== null) {
            foreach ($attachmentHandler->getAttachmentList() as $attachment) {
                $attachments[] = ContactAttachmentEditor::create([
                    'attachmentID' => $attachment->attachmentID,
                    'accessKey' => ContactAttachment::generateKey(),
                ]);

                (new AttachmentEditor($attachment))->update([
                    'objectID' => $attachment->attachmentID,
                    'tmpHash' => '',
                ]);
            }
        }

        $options = [];
        foreach ($optionHandler->getOptions() as $option) {
            /** @var ContactOption $object */
            $object = $option['object'];
            if ($object->optionType === 'date' && !$object->getOptionValue()) {
                // skip empty dates
                continue;
            }

            $options[] = [
                'isMessage' => $object->isMessage(),
                'title' => $object->getLocalizedName($defaultLanguage),
                'value' => $object->getFormattedOptionValue(true),
                'htmlValue' => $object->getFormattedOptionValue(),
            ];
        }

        // build message data
        $messageData = [
            'options' => $options,
            'recipient' => $recipient,
            'name' => $this->parameters['name'],
            'emailAddress' => $this->parameters['email'],
            'attachments' => $attachments,
        ];

        // build mail
        $email = new Email();
        $email->addRecipient(new Mailbox($recipient->email));
        $email->setSubject($defaultLanguage->get('wcf.contact.mail.subject'));
        $email->setBody(new MimePartFacade([
            new RecipientAwareTextMimePart('text/html', 'email_contact', 'wcf', $messageData),
            new RecipientAwareTextMimePart('text/plain', 'email_contact', 'wcf', $messageData),
        ]));

        // add reply-to tag
        $email->setReplyTo(new Mailbox($this->parameters['email']));

        // send mail
        $email->send();
    }

    /**
     * @inheritDoc
     */
    public function validateUpdatePosition()
    {
        WCF::getSession()->checkPermissions($this->permissionsUpdate);

        if (!isset($this->parameters['data']['structure']) || !\is_array($this->parameters['data']['structure'])) {
            throw new UserInputException('structure');
        }

        $recipientList = new ContactOptionList();
        $recipientList->setObjectIDs($this->parameters['data']['structure'][0]);
        if ($recipientList->countObjects() != \count($this->parameters['data']['structure'][0])) {
            throw new UserInputException('structure');
        }
    }

    /**
     * @inheritDoc
     */
    public function updatePosition()
    {
        $sql = "UPDATE  wcf" . WCF_N . "_contact_option
                SET     showOrder = ?
                WHERE   optionID = ?";
        $statement = WCF::getDB()->prepareStatement($sql);

        $showOrder = 1;
        WCF::getDB()->beginTransaction();
        foreach ($this->parameters['data']['structure'][0] as $optionID) {
            $statement->execute([
                $showOrder++,
                $optionID,
            ]);
        }
        WCF::getDB()->commitTransaction();
    }
=======
class ContactOptionAction extends CustomOptionAction implements ISortableAction {
	/**
	 * @inheritDoc
	 */
	protected $className = ContactOptionEditor::class;
	
	/**
	 * @inheritDoc
	 */
	protected $permissionsCreate = ['admin.contact.canManageContactForm'];
	
	/**
	 * @inheritDoc
	 */
	protected $permissionsDelete = ['admin.contact.canManageContactForm'];
	
	/**
	 * @inheritDoc
	 */
	protected $permissionsUpdate = ['admin.contact.canManageContactForm'];
	
	/**
	 * @inheritDoc
	 */
	protected $requireACP = ['create', 'delete', 'update', 'updatePosition'];
	
	/**
	 * Sends an email to the selected recipient.
	 */
	public function send() {
		$defaultLanguage = LanguageFactory::getInstance()->getDefaultLanguage();
		
		$recipient = new ContactRecipient($this->parameters['recipientID']);
		/** @var ContactOptionHandler $optionHandler */
		$optionHandler = $this->parameters['optionHandler'];
		
		/** @var AttachmentHandler $attachmentHandler */
		$attachmentHandler = (!empty($this->parameters['attachmentHandler'])) ? $this->parameters['attachmentHandler'] : null;
		
		/** @var ContactAttachment[] $attachments */
		$attachments = [];
		if ($attachmentHandler !== null) {
			foreach ($attachmentHandler->getAttachmentList() as $attachment) {
				$attachments[] = ContactAttachmentEditor::create([
					'attachmentID' => $attachment->attachmentID,
					'accessKey' => ContactAttachment::generateKey(),
				]);
				
				(new AttachmentEditor($attachment))->update([
					'objectID' => $attachment->attachmentID,
					'tmpHash' => '',
				]);
			}
		}
		
		$options = [];
		foreach ($optionHandler->getOptions() as $option) {
			/** @var ContactOption $object */
			$object = $option['object'];
			if ($object->optionType === 'date' && !$object->getOptionValue()) {
				// skip empty dates
				continue;
			}
			
			$options[] = [
				'isMessage' => $object->isMessage(),
				'title' => $object->getLocalizedName($defaultLanguage),
				'value' => $object->getFormattedOptionValue(true),
				'htmlValue' => $object->getFormattedOptionValue(),
			];
		}
		
		// build message data
		$messageData = [
			'options' => $options,
			'recipient' => $recipient,
			'name' => $this->parameters['name'],
			'emailAddress' => $this->parameters['email'],
			'attachments' => $attachments,
		];
		
		// build mail
		$email = new Email();
		$email->addRecipient($recipient->getMailbox());
		$email->setSubject($defaultLanguage->get('wcf.contact.mail.subject'));
		$email->setBody(new MimePartFacade([
			new RecipientAwareTextMimePart('text/html', 'email_contact', 'wcf', $messageData),
			new RecipientAwareTextMimePart('text/plain', 'email_contact', 'wcf', $messageData)
		]));
		
		// add reply-to tag
		$email->setReplyTo(new Mailbox($this->parameters['email']));
		
		// send mail
		$email->send();
	}
	
	/**
	 * @inheritDoc
	 */
	public function validateUpdatePosition() {
		WCF::getSession()->checkPermissions($this->permissionsUpdate);
		
		if (!isset($this->parameters['data']['structure']) || !is_array($this->parameters['data']['structure'])) {
			throw new UserInputException('structure');
		}
		
		$recipientList = new ContactOptionList();
		$recipientList->setObjectIDs($this->parameters['data']['structure'][0]);
		if ($recipientList->countObjects() != count($this->parameters['data']['structure'][0])) {
			throw new UserInputException('structure');
		}
	}
	
	/**
	 * @inheritDoc
	 */
	public function updatePosition() {
		$sql = "UPDATE	wcf".WCF_N."_contact_option
			SET	showOrder = ?
			WHERE	optionID = ?";
		$statement = WCF::getDB()->prepareStatement($sql);
		
		$showOrder = 1;
		WCF::getDB()->beginTransaction();
		foreach ($this->parameters['data']['structure'][0] as $optionID) {
			$statement->execute([
				$showOrder++,
				$optionID
			]);
		}
		WCF::getDB()->commitTransaction();
	}
>>>>>>> 0c9a0011
}<|MERGE_RESOLUTION|>--- conflicted
+++ resolved
@@ -30,7 +30,6 @@
  * @method  ContactOptionEditor[]   getObjects()
  * @method  ContactOptionEditor getSingleObject()
  */
-<<<<<<< HEAD
 class ContactOptionAction extends CustomOptionAction implements ISortableAction
 {
     /**
@@ -116,7 +115,7 @@
 
         // build mail
         $email = new Email();
-        $email->addRecipient(new Mailbox($recipient->email));
+        $email->addRecipient($recipient->getMailbox());
         $email->setSubject($defaultLanguage->get('wcf.contact.mail.subject'));
         $email->setBody(new MimePartFacade([
             new RecipientAwareTextMimePart('text/html', 'email_contact', 'wcf', $messageData),
@@ -168,139 +167,4 @@
         }
         WCF::getDB()->commitTransaction();
     }
-=======
-class ContactOptionAction extends CustomOptionAction implements ISortableAction {
-	/**
-	 * @inheritDoc
-	 */
-	protected $className = ContactOptionEditor::class;
-	
-	/**
-	 * @inheritDoc
-	 */
-	protected $permissionsCreate = ['admin.contact.canManageContactForm'];
-	
-	/**
-	 * @inheritDoc
-	 */
-	protected $permissionsDelete = ['admin.contact.canManageContactForm'];
-	
-	/**
-	 * @inheritDoc
-	 */
-	protected $permissionsUpdate = ['admin.contact.canManageContactForm'];
-	
-	/**
-	 * @inheritDoc
-	 */
-	protected $requireACP = ['create', 'delete', 'update', 'updatePosition'];
-	
-	/**
-	 * Sends an email to the selected recipient.
-	 */
-	public function send() {
-		$defaultLanguage = LanguageFactory::getInstance()->getDefaultLanguage();
-		
-		$recipient = new ContactRecipient($this->parameters['recipientID']);
-		/** @var ContactOptionHandler $optionHandler */
-		$optionHandler = $this->parameters['optionHandler'];
-		
-		/** @var AttachmentHandler $attachmentHandler */
-		$attachmentHandler = (!empty($this->parameters['attachmentHandler'])) ? $this->parameters['attachmentHandler'] : null;
-		
-		/** @var ContactAttachment[] $attachments */
-		$attachments = [];
-		if ($attachmentHandler !== null) {
-			foreach ($attachmentHandler->getAttachmentList() as $attachment) {
-				$attachments[] = ContactAttachmentEditor::create([
-					'attachmentID' => $attachment->attachmentID,
-					'accessKey' => ContactAttachment::generateKey(),
-				]);
-				
-				(new AttachmentEditor($attachment))->update([
-					'objectID' => $attachment->attachmentID,
-					'tmpHash' => '',
-				]);
-			}
-		}
-		
-		$options = [];
-		foreach ($optionHandler->getOptions() as $option) {
-			/** @var ContactOption $object */
-			$object = $option['object'];
-			if ($object->optionType === 'date' && !$object->getOptionValue()) {
-				// skip empty dates
-				continue;
-			}
-			
-			$options[] = [
-				'isMessage' => $object->isMessage(),
-				'title' => $object->getLocalizedName($defaultLanguage),
-				'value' => $object->getFormattedOptionValue(true),
-				'htmlValue' => $object->getFormattedOptionValue(),
-			];
-		}
-		
-		// build message data
-		$messageData = [
-			'options' => $options,
-			'recipient' => $recipient,
-			'name' => $this->parameters['name'],
-			'emailAddress' => $this->parameters['email'],
-			'attachments' => $attachments,
-		];
-		
-		// build mail
-		$email = new Email();
-		$email->addRecipient($recipient->getMailbox());
-		$email->setSubject($defaultLanguage->get('wcf.contact.mail.subject'));
-		$email->setBody(new MimePartFacade([
-			new RecipientAwareTextMimePart('text/html', 'email_contact', 'wcf', $messageData),
-			new RecipientAwareTextMimePart('text/plain', 'email_contact', 'wcf', $messageData)
-		]));
-		
-		// add reply-to tag
-		$email->setReplyTo(new Mailbox($this->parameters['email']));
-		
-		// send mail
-		$email->send();
-	}
-	
-	/**
-	 * @inheritDoc
-	 */
-	public function validateUpdatePosition() {
-		WCF::getSession()->checkPermissions($this->permissionsUpdate);
-		
-		if (!isset($this->parameters['data']['structure']) || !is_array($this->parameters['data']['structure'])) {
-			throw new UserInputException('structure');
-		}
-		
-		$recipientList = new ContactOptionList();
-		$recipientList->setObjectIDs($this->parameters['data']['structure'][0]);
-		if ($recipientList->countObjects() != count($this->parameters['data']['structure'][0])) {
-			throw new UserInputException('structure');
-		}
-	}
-	
-	/**
-	 * @inheritDoc
-	 */
-	public function updatePosition() {
-		$sql = "UPDATE	wcf".WCF_N."_contact_option
-			SET	showOrder = ?
-			WHERE	optionID = ?";
-		$statement = WCF::getDB()->prepareStatement($sql);
-		
-		$showOrder = 1;
-		WCF::getDB()->beginTransaction();
-		foreach ($this->parameters['data']['structure'][0] as $optionID) {
-			$statement->execute([
-				$showOrder++,
-				$optionID
-			]);
-		}
-		WCF::getDB()->commitTransaction();
-	}
->>>>>>> 0c9a0011
 }