--- conflicted
+++ resolved
@@ -20,24 +20,11 @@
 	protected static $baseClass = 'wcf\data\cronjob\log\CronjobLog';
 	
 	/**
-	 * Deletes the cronjob logs for the package with the given id.
-	 * 
-	 * @param	integer		$packageID
+	 * Deletes all cronjob logs.
 	 */
 	public static function clearLogs() {
 		// delete logs
-<<<<<<< HEAD
-		$sql = "DELETE FROM	wcf".WCF_N."_cronjob_log
-			WHERE		cronjobID IN (
-						SELECT	cronjobID
-						FROM	wcf".WCF_N."_cronjob cronjob,
-							wcf".WCF_N."_package_dependency package_dependency
-						WHERE	cronjob.packageID = package_dependency.dependency
-							AND package_dependency.packageID = ?
-					)";
-=======
 		$sql = "DELETE FROM	wcf".WCF_N."_cronjob_log";
->>>>>>> b8e1429f
 		$statement = WCF::getDB()->prepareStatement($sql);
 		$statement->execute();
 	}
