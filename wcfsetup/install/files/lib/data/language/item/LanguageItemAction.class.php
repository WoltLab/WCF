<?php
namespace wcf\data\language\item;
use wcf\data\AbstractDatabaseObjectAction;
use wcf\system\exception\PermissionDeniedException;
use wcf\system\exception\UserInputException;
use wcf\system\language\LanguageFactory;
use wcf\system\WCF;

/**
 * Executes language item-related actions.
 * 
 * @author	Alexander Ebert
 * @copyright	2001-2018 WoltLab GmbH
 * @license	GNU Lesser General Public License <http://opensource.org/licenses/lgpl-license.php>
 * @package	WoltLabSuite\Core\Data\Language\Item
 * 
 * @method	LanguageItem		create()
 * @method	LanguageItemEditor[]	getObjects()
 * @method	LanguageItemEditor	getSingleObject()
 */
class LanguageItemAction extends AbstractDatabaseObjectAction {
	/**
	 * @inheritDoc
	 */
	protected $className = LanguageItemEditor::class;
	
	/**
	 * @inheritDoc
	 */
	protected $permissionsCreate = ['admin.language.canManageLanguage'];
	
	/**
	 * @inheritDoc
	 */
	protected $permissionsDelete = ['admin.language.canManageLanguage'];
	
	/**
	 * @inheritDoc
	 */
	protected $permissionsUpdate = ['admin.language.canManageLanguage'];
	
	/**
	 * @inheritDoc
	 */
	protected $requireACP = ['create', 'delete', 'edit', 'prepareEdit', 'update'];
	
	/**
	 * Creates multiple language items.
	 * 
<<<<<<< HEAD
	 * @since	3.2
=======
	 * @since	5.2
>>>>>>> 9ea32398
	 */
	public function createLanguageItems() {
		if (!isset($this->parameters['data']['packageID'])) {
			$this->parameters['data']['packageID'] = 1;
		}
		
		foreach ($this->parameters['languageItemValue_i18n'] as $languageID => $value) {
			(new LanguageItemAction([], 'create', [
				'data' => array_merge(
					$this->parameters['data'],
					[
						'languageID' => $languageID,
						'languageItemValue' => $value
					]
				)
			]))->executeAction();
		}
	}
	
	/**
	 * Validates parameters to prepare edit.
	 */
	public function validatePrepareEdit() {
		if (!WCF::getSession()->getPermission('admin.language.canManageLanguage')) {
			throw new PermissionDeniedException();
		}
		
		$this->readObjects();
		if (!count($this->objects)) {
			throw new UserInputException('objectIDs');
		}
	}
	
	/**
	 * Prepares edit.
	 */
	public function prepareEdit() {
		$item = reset($this->objects);
		WCF::getTPL()->assign([
			'item' => $item
		]);
		
		return [
			'languageItem' => $item->languageItem,
			'template' => WCF::getTPL()->fetch('languageItemEditDialog')
		];
	}
	
	/**
	 * Validates edit action.
	 */
	public function validateEdit() {
		if (!WCF::getSession()->getPermission('admin.language.canManageLanguage')) {
			throw new PermissionDeniedException();
		}
		
		$this->readObjects();
		if (!count($this->objects)) {
			throw new UserInputException('objectIDs');
		}
		
		$this->readString('languageItemValue', true);
		$this->readString('languageCustomItemValue', true);
		$this->readBoolean('languageUseCustomValue', true);
	}
	
	/**
	 * Edits an item.
	 */
	public function edit() {
		// save item
		/** @var LanguageItemEditor $editor */
		$editor = reset($this->objects);
		if ($editor->languageItemOriginIsSystem) {
			$updateData = [
				'languageCustomItemValue' => !$this->parameters['languageUseCustomValue'] && empty($this->parameters['languageCustomItemValue']) ? null : $this->parameters['languageCustomItemValue'],
				'languageUseCustomValue' => $this->parameters['languageUseCustomValue'] ? 1 : 0,
				'languageCustomItemDisableTime' => null
			];
			
			if ($this->parameters['languageUseCustomValue']) {
				$updateData['languageItemOldValue'] = null;
			}
		}
		else {
			$updateData = [
				'languageItemValue' => $this->parameters['languageItemValue']
			];
		}
		$editor->update($updateData);
		
		// clear cache
		LanguageFactory::getInstance()->clearCache();
		LanguageFactory::getInstance()->deleteLanguageCache();
	}
	
	/**
	 * Validates the `deleteCustomLanguageItems` action.
	 * 
	 * @throws	PermissionDeniedException
	 * @throws	UserInputException
<<<<<<< HEAD
	 * @since	3.2
=======
	 * @since	5.2
>>>>>>> 9ea32398
	 */
	public function validateDeleteCustomLanguageItems() {
		if (!WCF::getSession()->getPermission('admin.language.canManageLanguage')) {
			throw new PermissionDeniedException();
		}
		
		$this->readObjects();
		if (empty($this->objects)) {
			throw new UserInputException('objectIDs');
		}
		
		// this method is only available for custom language items
		foreach ($this->getObjects() as $languageItem) {
			if (!$languageItem->isCustomLanguageItem) {
				throw new UserInputException('objectIDs');
			}
		}
	}
	
	/**
	 * Deletes custom language items in every language.
	 * 
<<<<<<< HEAD
	 * @since	3.2
=======
	 * @since	5.2
>>>>>>> 9ea32398
	 */
	public function deleteCustomLanguageItems() {
		if (empty($this->objects)) {
			$this->readObjects();
		}
		
		$languageItems = [];
		foreach ($this->getObjects() as $languageItem) {
			$languageItems[] = $languageItem->languageItem;
		}
		
		$languageItemList = new LanguageItemList();
		$languageItemList->getConditionBuilder()->add('isCustomLanguageItem = ?', [1]);
		$languageItemList->getConditionBuilder()->add('languageItem IN (?)', [array_unique($languageItems)]);
		$languageItemList->readObjects();
		
		(new LanguageItemAction($languageItemList->getObjects(), 'delete'))->executeAction();
	}
}<|MERGE_RESOLUTION|>--- conflicted
+++ resolved
@@ -47,11 +47,7 @@
 	/**
 	 * Creates multiple language items.
 	 * 
-<<<<<<< HEAD
-	 * @since	3.2
-=======
 	 * @since	5.2
->>>>>>> 9ea32398
 	 */
 	public function createLanguageItems() {
 		if (!isset($this->parameters['data']['packageID'])) {
@@ -153,11 +149,7 @@
 	 * 
 	 * @throws	PermissionDeniedException
 	 * @throws	UserInputException
-<<<<<<< HEAD
-	 * @since	3.2
-=======
 	 * @since	5.2
->>>>>>> 9ea32398
 	 */
 	public function validateDeleteCustomLanguageItems() {
 		if (!WCF::getSession()->getPermission('admin.language.canManageLanguage')) {
@@ -180,11 +172,7 @@
 	/**
 	 * Deletes custom language items in every language.
 	 * 
-<<<<<<< HEAD
-	 * @since	3.2
-=======
 	 * @since	5.2
->>>>>>> 9ea32398
 	 */
 	public function deleteCustomLanguageItems() {
 		if (empty($this->objects)) {
