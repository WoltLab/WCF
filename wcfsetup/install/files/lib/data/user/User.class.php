<?php
namespace wcf\data\user;
use wcf\data\language\Language;
use wcf\data\user\group\UserGroup;
use wcf\data\DatabaseObject;
use wcf\data\IUserContent;
use wcf\data\user\option\UserOption;
use wcf\system\cache\builder\UserOptionCacheBuilder;
use wcf\system\language\LanguageFactory;
use wcf\system\request\IRouteController;
use wcf\system\request\LinkHandler;
use wcf\system\user\storage\UserStorageHandler;
use wcf\system\WCF;
use wcf\util\CryptoUtil;
use wcf\util\PasswordUtil;
use wcf\util\UserUtil;

/**
 * Represents a user.
 * 
 * @author	Alexander Ebert
 * @copyright	2001-2018 WoltLab GmbH
 * @license	GNU Lesser General Public License <http://opensource.org/licenses/lgpl-license.php>
 * @package	WoltLabSuite\Core\Data\User
 * 
 * @property-read	integer		$userID				unique id of the user
 * @property-read	string		$username			name of the user
 * @property-read	string		$email				email address of the user
 * @property-read	string		$password			double salted hash of the user's password
 * @property-read	string		$accessToken			token used for access authentication, for example used by feed pages
 * @property-read	integer		$languageID			id of the interface language used by the user
 * @property-read	integer		$registrationDate		timestamp at which the user has registered/has been created
 * @property-read	integer		$styleID			id of the style used by the user
 * @property-read	integer		$banned				is `1` if the user is banned, otherwise `0`
 * @property-read	string		$banReason			reason why the user is banned
 * @property-read	integer		$banExpires			timestamp at which the banned user is automatically unbanned
 * @property-read	integer		$activationCode			code sent to the user's email address used for account activation
 * @property-read	integer		$lastLostPasswordRequestTime	timestamp at which the user has reported that they lost their password or 0 if password has not been reported as lost
 * @property-read	string		$lostPasswordKey		code used for authenticating setting new password after password loss or empty if password has not been reported as lost
 * @property-read	integer		$lastUsernameChange		timestamp at which the user changed their name the last time or 0 if username has not been changed
 * @property-read	string		$newEmail			new email address of the user that has to be manually confirmed or empty if no new email address has been set
 * @property-read	string		$oldUsername			previous name of the user or empty if they have had no previous name
 * @property-read	integer		$quitStarted			timestamp at which the user terminated their account
 * @property-read	integer		$reactivationCode		code used for authenticating setting new email address or empty if no new email address has been set
 * @property-read	string		$registrationIpAddress		ip address of the user at the time of registration or empty if user has been created manually or if no ip address are logged
 * @property-read	integer|null	$avatarID			id of the user's avatar or null if they have no avatar
 * @property-read	integer		$disableAvatar			is `1` if the user's avatar has been disabled, otherwise `0`
 * @property-read	string		$disableAvatarReason		reason why the user's avatar is disabled
 * @property-read	integer		$disableAvatarExpires		timestamp at which the user's avatar will automatically be enabled again
 * @property-read	integer		$enableGravatar			is `1` if the user uses a gravatar as avatar, otherwise `0`
 * @property-read	string		$gravatarFileExtension		extension of the user's gravatar file
 * @property-read	string		$signature			text of the user's signature
 * @property-read	integer		$signatureEnableBBCodes		is `1` if BBCodes will rendered in the user's signature, otherwise `0`
 * @property-read	integer		$signatureEnableHtml		is `1` if HTML will rendered in the user's signature, otherwise `0`
 * @property-read	integer		$signatureEnableSmilies		is `1` if smilies will rendered in the user's signature, otherwise `0`
 * @property-read	integer		$disableSignature		is `1` if the user's signature has been disabled, otherwise `0`
 * @property-read	string		$disableSignatureReason		reason why the user's signature is disabled
 * @property-read	integer		$disableSignatureExpires	timestamp at which the user's signature will automatically be enabled again
 * @property-read	integer		$lastActivityTime		timestamp of the user's last activity
 * @property-read	integer		$profileHits			number of times the user's profile has been visited
 * @property-read	integer|null	$rankID				id of the user's rank or null if they have no rank
 * @property-read	string		$userTitle			custom user title used instead of rank title or empty if user has no custom title
 * @property-read	integer|null	$userOnlineGroupID		id of the user group whose online marking is used when printing the user's formatted name or null if no special marking is used
 * @property-read	integer		$activityPoints			total number of the user's activity points
 * @property-read	string		$notificationMailToken		token used for authenticating requests by the user to disable notification emails
 * @property-read	string		$authData			data of the third party used for authentication
<<<<<<< HEAD
 * @property-read	integer		$likesReceived			cumulative result of likes (counting +1) and dislikes (counting -1) the user's contents have received
 * @property-read       string          $coverPhotoHash                 hash of the user's cover photo
 * @property-read	string		$coverPhotoExtension		extension of the user's cover photo file
 * @property-read       integer         $disableCoverPhoto              is `1` if the user's cover photo has been disabled, otherwise `0`
 * @property-read	string		$disableCoverPhotoReason	reason why the user's cover photo is disabled
 * @property-read	integer		$disableCoverPhotoExpires	timestamp at which the user's cover photo will automatically be enabled again
=======
 * @property-read	integer		$likesReceived			cumulative result of likes (counting +1) the user's contents have received
>>>>>>> b3e8b2b6
 */
final class User extends DatabaseObject implements IRouteController, IUserContent {
	/**
	 * list of group ids
	 * @var integer[]
	 */
	protected $groupIDs;
	
	/**
	 * true, if user has access to the ACP
	 * @var	boolean
	 */
	protected $hasAdministrativePermissions;
	
	/**
	 * list of language ids
	 * @var	integer[]
	 */
	protected $languageIDs;
	
	/**
	 * date time zone object
	 * @var	\DateTimeZone
	 */
	protected $timezoneObj;
	
	/**
	 * list of user options
	 * @var	UserOption[]
	 */
	protected static $userOptions;
	
	/** @noinspection PhpMissingParentConstructorInspection */
	/**
	 * @inheritDoc
	 */
	public function __construct($id, $row = null, DatabaseObject $object = null) {
		if ($id !== null) {
			$sql = "SELECT		user_option_value.*, user_table.*
				FROM		wcf".WCF_N."_user user_table
				LEFT JOIN	wcf".WCF_N."_user_option_value user_option_value
				ON		(user_option_value.userID = user_table.userID)
				WHERE		user_table.userID = ?";
			$statement = WCF::getDB()->prepareStatement($sql);
			$statement->execute([$id]);
			$row = $statement->fetchArray();
			
			// enforce data type 'array'
			if ($row === false) $row = [];
		}
		else if ($object !== null) {
			$row = $object->data;
		}
		
		$this->handleData($row);
	}
	
	/**
	 * Returns true if the given password is the correct password for this user.
	 * 
	 * @param	string		$password
	 * @return	boolean		password correct
	 */
	public function checkPassword($password) {
		$isValid = false;
		$rebuild = false;
		
		// check if password is a valid bcrypt hash
		if (PasswordUtil::isBlowfish($this->password)) {
			if (PasswordUtil::isDifferentBlowfish($this->password)) {
				$rebuild = true;
			}
			
			// password is correct
			if (CryptoUtil::secureCompare($this->password, PasswordUtil::getDoubleSaltedHash($password, $this->password))) {
				$isValid = true;
			}
		}
		else {
			// different encryption type
			if (PasswordUtil::checkPassword($this->username, $password, $this->password)) {
				$isValid = true;
				$rebuild = true;
			}
		}
		
		// create new password hash, either different encryption or different blowfish cost factor
		if ($rebuild && $isValid) {
			$userEditor = new UserEditor($this);
			$userEditor->update([
				'password' => $password
			]);
		}
		
		return $isValid;
	}
	
	/**
	 * Returns true if the given password hash from a cookie is the correct password for this user.
	 * 
	 * @param	string		$passwordHash
	 * @return	boolean		password correct
	 */
	public function checkCookiePassword($passwordHash) {
		if (PasswordUtil::isBlowfish($this->password) && CryptoUtil::secureCompare($this->password, PasswordUtil::getSaltedHash($passwordHash, $this->password))) {
			return true;
		}
		
		return false;
	}
	
	/**
	 * Returns an array with all the groups in which the actual user is a member.
	 * 
	 * @param	boolean		$skipCache
	 * @return	integer[]
	 */
	public function getGroupIDs($skipCache = false) {
		if ($this->groupIDs === null || $skipCache) {
			if (!$this->userID) {
				// user is a guest, use default guest group
				$this->groupIDs = UserGroup::getGroupIDsByType([UserGroup::GUESTS, UserGroup::EVERYONE]);
			}
			else {
				// get group ids
				$data = UserStorageHandler::getInstance()->getField('groupIDs', $this->userID);
				
				// cache does not exist or is outdated
				if ($data === null || $skipCache) {
					$sql = "SELECT	groupID
						FROM	wcf".WCF_N."_user_to_group
						WHERE	userID = ?";
					$statement = WCF::getDB()->prepareStatement($sql);
					$statement->execute([$this->userID]);
					$this->groupIDs = $statement->fetchAll(\PDO::FETCH_COLUMN);
					
					// update storage data
					if (!$skipCache) {
						UserStorageHandler::getInstance()->update($this->userID, 'groupIDs', serialize($this->groupIDs));
					}
				}
				else {
					$this->groupIDs = unserialize($data);
				}
			}
			
			sort($this->groupIDs, SORT_NUMERIC);
		}
		
		return $this->groupIDs;
	}
	
	/**
	 * Returns a list of language ids for this user.
	 * 
	 * @return	integer[]
	 */
	public function getLanguageIDs() {
		if ($this->languageIDs === null) {
			$this->languageIDs = [];
			
			if ($this->userID) {
				// get language ids
				$data = UserStorageHandler::getInstance()->getField('languageIDs', $this->userID);
				
				// cache does not exist or is outdated
				if ($data === null) {
					$sql = "SELECT	languageID
						FROM	wcf".WCF_N."_user_to_language
						WHERE	userID = ?";
					$statement = WCF::getDB()->prepareStatement($sql);
					$statement->execute([$this->userID]);
					$this->languageIDs = $statement->fetchAll(\PDO::FETCH_COLUMN);
					
					// update storage data
					UserStorageHandler::getInstance()->update($this->userID, 'languageIDs', serialize($this->languageIDs));
				}
				else {
					$this->languageIDs = unserialize($data);
				}
			}
			else if (!WCF::getSession()->spiderID) {
				$this->languageIDs[] = WCF::getLanguage()->languageID;
			}
		}
		
		return $this->languageIDs;
	}
	
	/**
	 * Returns the value of the user option with the given name.
	 * 
	 * @param	string		$name		user option name
	 * @param       boolean         $filterDisabled suppress values for disabled options
	 * @return	mixed				user option value
	 */
	public function getUserOption($name, $filterDisabled = false) {
		$optionID = self::getUserOptionID($name);
		if ($optionID === null) {
			return null;
		}
		else if ($filterDisabled && self::$userOptions[$name]->isDisabled) {
			return null;
		}
		
		if (!isset($this->data['userOption'.$optionID])) return null;
		return $this->data['userOption'.$optionID];
	}
	
	/**
	 * Fetches all user options from cache.
	 */
	protected static function getUserOptionCache() {
		self::$userOptions = UserOptionCacheBuilder::getInstance()->getData([], 'options');
	}
	
	/**
	 * Returns the id of a user option.
	 * 
	 * @param	string		$name
	 * @return	integer		id
	 */
	public static function getUserOptionID($name) {
		// get user option cache if necessary
		if (self::$userOptions === null) {
			self::getUserOptionCache();
		}
		
		if (!isset(self::$userOptions[$name])) {
			return null;
		}
		
		return self::$userOptions[$name]->optionID;
	}
	
	/**
	 * @inheritDoc
	 */
	public function __get($name) {
		$value = parent::__get($name);
		if ($value === null) $value = $this->getUserOption($name);
		return $value;
	}
	
	/**
	 * Returns the user with the given username.
	 * 
	 * @param	string		$username
	 * @return	User
	 */
	public static function getUserByUsername($username) {
		$sql = "SELECT		user_option_value.*, user_table.*
			FROM		wcf".WCF_N."_user user_table
			LEFT JOIN	wcf".WCF_N."_user_option_value user_option_value
			ON		(user_option_value.userID = user_table.userID)
			WHERE		user_table.username = ?";
		$statement = WCF::getDB()->prepareStatement($sql);
		$statement->execute([$username]);
		$row = $statement->fetchArray();
		if (!$row) $row = [];
		
		return new User(null, $row);
	}
	
	/**
	 * Returns the user with the given email.
	 * 
	 * @param	string		$email
	 * @return	User
	 */
	public static function getUserByEmail($email) {
		$sql = "SELECT		user_option_value.*, user_table.*
			FROM		wcf".WCF_N."_user user_table
			LEFT JOIN	wcf".WCF_N."_user_option_value user_option_value
			ON		(user_option_value.userID = user_table.userID)
			WHERE		user_table.email = ?";
		$statement = WCF::getDB()->prepareStatement($sql);
		$statement->execute([$email]);
		$row = $statement->fetchArray();
		if (!$row) $row = [];
		
		return new User(null, $row);
	}

	/**
	 * Returns the user with the given authData.
	 *
	 * @param	string		$authData
	 * @return	User
	 */
	public static function getUserByAuthData($authData) {
		$sql = "SELECT		user_option_value.*, user_table.*
			FROM		wcf".WCF_N."_user user_table
			LEFT JOIN	wcf".WCF_N."_user_option_value user_option_value
			ON		(user_option_value.userID = user_table.userID)
			WHERE		user_table.authData = ?";
		$statement = WCF::getDB()->prepareStatement($sql);
		$statement->execute([$authData]);
		$row = $statement->fetchArray();
		if (!$row) $row = [];

		return new User(null, $row);
	}
	
	/**
	 * Returns true if this user is marked.
	 * 
	 * @return	boolean
	 */
	public function isMarked() {
		$markedUsers = WCF::getSession()->getVar('markedUsers');
		if ($markedUsers !== null) {
			if (in_array($this->userID, $markedUsers)) return 1;
		}
		
		return 0;
	}
	
	/**
	 * Returns the time zone of this user.
	 * 
	 * @return	\DateTimeZone
	 */
	public function getTimeZone() {
		if ($this->timezoneObj === null) {
			if ($this->timezone) {
				$this->timezoneObj = new \DateTimeZone($this->timezone);
			}
			else {
				$this->timezoneObj = new \DateTimeZone(TIMEZONE);
			}
		}
		
		return $this->timezoneObj;
	}
	
	/**
	 * Returns a list of users.
	 * 
	 * @param	array		$userIDs
	 * @return	User[]
	 */
	public static function getUsers(array $userIDs) {
		$userList = new UserList();
		$userList->setObjectIDs($userIDs);
		$userList->readObjects();
		
		return $userList->getObjects();
	}
	
	/**
	 * Returns username.
	 * 
	 * @return	string
	 */
	public function __toString() {
		return ($this->username ?: '');
	}
	
	/**
	 * @inheritDoc
	 */
	public static function getDatabaseTableAlias() {
		return 'user_table';
	}
	
	/**
	 * @inheritDoc
	 */
	public function getTitle() {
		return $this->username;
	}
	
	/**
	 * Returns the language of this user.
	 * 
	 * @return	Language
	 */
	public function getLanguage() {
		$language = LanguageFactory::getInstance()->getLanguage($this->languageID);
		if ($language === null) {
			$language = LanguageFactory::getInstance()->getLanguage(LanguageFactory::getInstance()->getDefaultLanguageID());
		}
		
		return $language;
	}
	
	/**
	 * Returns true if the active user can edit this user.
	 * 
	 * @return	boolean
	 */
	public function canEdit() {
		return (WCF::getSession()->getPermission('admin.user.canEditUser') && UserGroup::isAccessibleGroup($this->getGroupIDs()));
	}
	
	/**
	 * Returns true, if this user has access to the ACP.
	 * 
	 * @return	boolean
	 */
	public function hasAdministrativeAccess() {
		if ($this->hasAdministrativePermissions === null) {
			$this->hasAdministrativePermissions = false;
			
			if ($this->userID) {
				foreach ($this->getGroupIDs() as $groupID) {
					$group = UserGroup::getGroupByID($groupID);
					if ($group->isAdminGroup()) {
						$this->hasAdministrativePermissions = true;
						break;
					}
				}
			}
		}
		
		return $this->hasAdministrativePermissions;
	}
	
	/**
	 * @inheritDoc
	 */
	public function getUserID() {
		return $this->userID;
	}
	
	/**
	 * @inheritDoc
	 */
	public function getUsername() {
		return $this->username;
	}
	
	/**
	 * @inheritDoc
	 */
	public function getTime() {
		return $this->registrationDate;
	}
	
	/**
	 * @inheritDoc
	 */
	public function getLink() {
		return LinkHandler::getInstance()->getLink('User', [
			'application' => 'wcf',
			'object' => $this,
			'forceFrontend' => true
		]);
	}
	
	/**
	 * Returns the social network privacy settings of the user.
	 * @deprecated 3.0
	 * 
	 * @return	boolean[]
	 */
	public function getSocialNetworkPrivacySettings() {
		return [
			'facebook' => false,
			'google' => false,
			'reddit' => false,
			'twitter' => false
		];
	}
	
	/**
	 * Returns the registration ip address, attempts to convert to IPv4.
	 * 
	 * @return      string
	 */
	public function getRegistrationIpAddress() {
		if ($this->registrationIpAddress) {
			return UserUtil::convertIPv6To4($this->registrationIpAddress);
		}
		
		return '';
	}
}<|MERGE_RESOLUTION|>--- conflicted
+++ resolved
@@ -64,16 +64,12 @@
  * @property-read	integer		$activityPoints			total number of the user's activity points
  * @property-read	string		$notificationMailToken		token used for authenticating requests by the user to disable notification emails
  * @property-read	string		$authData			data of the third party used for authentication
-<<<<<<< HEAD
- * @property-read	integer		$likesReceived			cumulative result of likes (counting +1) and dislikes (counting -1) the user's contents have received
+ * @property-read	integer		$likesReceived			cumulative result of likes (counting +1) the user's contents have received
  * @property-read       string          $coverPhotoHash                 hash of the user's cover photo
  * @property-read	string		$coverPhotoExtension		extension of the user's cover photo file
  * @property-read       integer         $disableCoverPhoto              is `1` if the user's cover photo has been disabled, otherwise `0`
  * @property-read	string		$disableCoverPhotoReason	reason why the user's cover photo is disabled
  * @property-read	integer		$disableCoverPhotoExpires	timestamp at which the user's cover photo will automatically be enabled again
-=======
- * @property-read	integer		$likesReceived			cumulative result of likes (counting +1) the user's contents have received
->>>>>>> b3e8b2b6
  */
 final class User extends DatabaseObject implements IRouteController, IUserContent {
 	/**
