<?php
namespace wcf\data\user;
use wcf\data\IPopoverObject;
use wcf\data\language\Language;
use wcf\data\user\group\UserGroup;
use wcf\data\DatabaseObject;
use wcf\data\IUserContent;
use wcf\data\user\option\UserOption;
use wcf\system\cache\builder\UserOptionCacheBuilder;
use wcf\system\language\LanguageFactory;
use wcf\system\request\IRouteController;
use wcf\system\request\LinkHandler;
use wcf\system\user\storage\UserStorageHandler;
use wcf\system\WCF;
use wcf\util\JSON;
use wcf\util\PasswordUtil;
use wcf\util\UserUtil;

/**
 * Represents a user.
 * 
 * @author	Alexander Ebert
 * @copyright	2001-2020 WoltLab GmbH
 * @license	GNU Lesser General Public License <http://opensource.org/licenses/lgpl-license.php>
 * @package	WoltLabSuite\Core\Data\User
 * 
 * @property-read	integer		$userID				unique id of the user
 * @property-read	string		$username			name of the user
 * @property-read	string		$email				email address of the user
 * @property-read	string		$password			double salted hash of the user's password
 * @property-read	string		$accessToken			token used for access authentication, for example used by feed pages
 * @property-read	integer		$languageID			id of the interface language used by the user
 * @property-read	integer		$registrationDate		timestamp at which the user has registered/has been created
 * @property-read	integer		$styleID			id of the style used by the user
 * @property-read	integer		$banned				is `1` if the user is banned, otherwise `0`
 * @property-read	string		$banReason			reason why the user is banned
 * @property-read	integer		$banExpires			timestamp at which the banned user is automatically unbanned
 * @property-read	integer		$activationCode			flag which determines, whether the user is activated (for legacy reasons an random integer, if the user is *not* activated)
 * @property-read	string		$emailConfirmed			code sent to the user's email address used for account activation or null if the email is confirmed
 * @property-read	integer		$lastLostPasswordRequestTime	timestamp at which the user has reported that they lost their password or 0 if password has not been reported as lost
 * @property-read	string		$lostPasswordKey		code used for authenticating setting new password after password loss or empty if password has not been reported as lost
 * @property-read	integer		$lastUsernameChange		timestamp at which the user changed their name the last time or 0 if username has not been changed
 * @property-read	string		$newEmail			new email address of the user that has to be manually confirmed or empty if no new email address has been set
 * @property-read	string		$oldUsername			previous name of the user or empty if they have had no previous name
 * @property-read	integer		$quitStarted			timestamp at which the user terminated their account
 * @property-read	integer		$reactivationCode		code used for authenticating setting new email address or empty if no new email address has been set
 * @property-read	string		$registrationIpAddress		ip address of the user at the time of registration or empty if user has been created manually or if no ip address are logged
 * @property-read	integer|null	$avatarID			id of the user's avatar or null if they have no avatar
 * @property-read	integer		$disableAvatar			is `1` if the user's avatar has been disabled, otherwise `0`
 * @property-read	string		$disableAvatarReason		reason why the user's avatar is disabled
 * @property-read	integer		$disableAvatarExpires		timestamp at which the user's avatar will automatically be enabled again
 * @property-read	integer		$enableGravatar			is `1` if the user uses a gravatar as avatar, otherwise `0`
 * @property-read	string		$gravatarFileExtension		extension of the user's gravatar file
 * @property-read	string		$signature			text of the user's signature
 * @property-read	integer		$signatureEnableHtml		is `1` if HTML will rendered in the user's signature, otherwise `0`
 * @property-read	integer		$disableSignature		is `1` if the user's signature has been disabled, otherwise `0`
 * @property-read	string		$disableSignatureReason		reason why the user's signature is disabled
 * @property-read	integer		$disableSignatureExpires	timestamp at which the user's signature will automatically be enabled again
 * @property-read	integer		$lastActivityTime		timestamp of the user's last activity
 * @property-read	integer		$profileHits			number of times the user's profile has been visited
 * @property-read	integer|null	$rankID				id of the user's rank or null if they have no rank
 * @property-read	string		$userTitle			custom user title used instead of rank title or empty if user has no custom title
 * @property-read	integer|null	$userOnlineGroupID		id of the user group whose online marking is used when printing the user's formatted name or null if no special marking is used
 * @property-read	integer		$activityPoints			total number of the user's activity points
 * @property-read	string		$notificationMailToken		token used for authenticating requests by the user to disable notification emails
 * @property-read	string		$authData			data of the third party used for authentication
 * @property-read	integer		$likesReceived			cumulative result of likes (counting +1) the user's contents have received
 * @property-read       string          $coverPhotoHash                 hash of the user's cover photo
 * @property-read	string		$coverPhotoExtension		extension of the user's cover photo file
 * @property-read       integer         $disableCoverPhoto              is `1` if the user's cover photo has been disabled, otherwise `0`
 * @property-read	string		$disableCoverPhotoReason	reason why the user's cover photo is disabled
 * @property-read	integer		$disableCoverPhotoExpires	timestamp at which the user's cover photo will automatically be enabled again
 * @property-read	integer		$articles			number of articles written by the user
 * @property-read       string          $blacklistMatches               JSON string of an array with all matches in the blacklist, otherwise an empty string 
 */
final class User extends DatabaseObject implements IPopoverObject, IRouteController, IUserContent {
	/**
	 * list of group ids
	 * @var integer[]
	 */
	protected $groupIDs;
	
	/**
	 * true, if user has access to the ACP
	 * @var	boolean
	 */
	protected $hasAdministrativePermissions;
	
	/**
	 * list of language ids
	 * @var	integer[]
	 */
	protected $languageIDs;
	
	/**
	 * date time zone object
	 * @var	\DateTimeZone
	 */
	protected $timezoneObj;
	
	/**
	 * list of user options
	 * @var	UserOption[]
	 */
	protected static $userOptions;
	
	const REGISTER_ACTIVATION_NONE = 0;
	const REGISTER_ACTIVATION_USER = 1;
	const REGISTER_ACTIVATION_ADMIN = 2;
	const REGISTER_ACTIVATION_USER_AND_ADMIN = self::REGISTER_ACTIVATION_USER | self::REGISTER_ACTIVATION_ADMIN;
	
	/** @noinspection PhpMissingParentConstructorInspection */
	/**
	 * @inheritDoc
	 */
	public function __construct($id, $row = null, DatabaseObject $object = null) {
		if ($id !== null) {
			$sql = "SELECT		user_option_value.*, user_table.*
				FROM		wcf".WCF_N."_user user_table
				LEFT JOIN	wcf".WCF_N."_user_option_value user_option_value
				ON		(user_option_value.userID = user_table.userID)
				WHERE		user_table.userID = ?";
			$statement = WCF::getDB()->prepareStatement($sql);
			$statement->execute([$id]);
			$row = $statement->fetchArray();
			
			// enforce data type 'array'
			if ($row === false) $row = [];
		}
		else if ($object !== null) {
			$row = $object->data;
		}
		
		$this->handleData($row);
	}
	
	/**
	 * Returns true if the given password is the correct password for this user.
	 * 
	 * @param	string		$password
	 * @return	boolean		password correct
	 */
	public function checkPassword($password) {
		$isValid = false;
		$rebuild = false;
		
		// check if password is a valid bcrypt hash
		if (PasswordUtil::isBlowfish($this->password)) {
			if (PasswordUtil::isDifferentBlowfish($this->password)) {
				$rebuild = true;
			}
			
			// password is correct
			if (\hash_equals($this->password, PasswordUtil::getDoubleSaltedHash($password, $this->password))) {
				$isValid = true;
			}
		}
		else {
			// different encryption type
			if (PasswordUtil::checkPassword($this->username, $password, $this->password)) {
				$isValid = true;
				$rebuild = true;
			}
		}
		
		// create new password hash, either different encryption or different blowfish cost factor
		if ($rebuild && $isValid) {
			$userEditor = new UserEditor($this);
			$userEditor->update([
				'password' => $password
			]);
		}
		
		return $isValid;
	}
	
	/**
	 * Returns true if the given password hash from a cookie is the correct password for this user.
	 * 
	 * @param	string		$passwordHash
	 * @return	boolean		password correct
	 */
	public function checkCookiePassword($passwordHash) {
		if (PasswordUtil::isBlowfish($this->password) && \hash_equals($this->password, PasswordUtil::getSaltedHash($passwordHash, $this->password))) {
			return true;
		}
		
		return false;
	}
	
	/**
	 * Returns an array with all the groups in which the actual user is a member.
	 * 
	 * @param	boolean		$skipCache
	 * @return	integer[]
	 */
	public function getGroupIDs($skipCache = false) {
		if ($this->groupIDs === null || $skipCache) {
			if (!$this->userID) {
				// user is a guest, use default guest group
				$this->groupIDs = UserGroup::getGroupIDsByType([UserGroup::GUESTS, UserGroup::EVERYONE]);
			}
			else {
				// get group ids
				$data = UserStorageHandler::getInstance()->getField('groupIDs', $this->userID);
				
				// cache does not exist or is outdated
				if ($data === null || $skipCache) {
					$sql = "SELECT	groupID
						FROM	wcf".WCF_N."_user_to_group
						WHERE	userID = ?";
					$statement = WCF::getDB()->prepareStatement($sql);
					$statement->execute([$this->userID]);
					$this->groupIDs = $statement->fetchAll(\PDO::FETCH_COLUMN);
					
					// update storage data
					if (!$skipCache) {
						UserStorageHandler::getInstance()->update($this->userID, 'groupIDs', serialize($this->groupIDs));
					}
				}
				else {
					$this->groupIDs = unserialize($data);
				}
			}
			
			sort($this->groupIDs, SORT_NUMERIC);
		}
		
		return $this->groupIDs;
	}
	
	/**
	 * Returns a list of language ids for this user.
	 * 
	 * @return	integer[]
	 */
	public function getLanguageIDs() {
		if ($this->languageIDs === null) {
			$this->languageIDs = [];
			
			if ($this->userID) {
				// get language ids
				$data = UserStorageHandler::getInstance()->getField('languageIDs', $this->userID);
				
				// cache does not exist or is outdated
				if ($data === null) {
					$sql = "SELECT	languageID
						FROM	wcf".WCF_N."_user_to_language
						WHERE	userID = ?";
					$statement = WCF::getDB()->prepareStatement($sql);
					$statement->execute([$this->userID]);
					$this->languageIDs = $statement->fetchAll(\PDO::FETCH_COLUMN);
					
					// update storage data
					UserStorageHandler::getInstance()->update($this->userID, 'languageIDs', serialize($this->languageIDs));
				}
				else {
					$this->languageIDs = unserialize($data);
				}
			}
			else if (!WCF::getSession()->spiderID) {
				$this->languageIDs[] = WCF::getLanguage()->languageID;
			}
		}
		
		return $this->languageIDs;
	}
	
	/**
	 * Returns the value of the user option with the given name.
	 * 
	 * @param	string		$name		user option name
	 * @param       boolean         $filterDisabled suppress values for disabled options
	 * @return	mixed				user option value
	 */
	public function getUserOption($name, $filterDisabled = false) {
		$optionID = self::getUserOptionID($name);
		if ($optionID === null) {
			return null;
		}
		else if ($filterDisabled && self::$userOptions[$name]->isDisabled) {
			return null;
		}
		
		if (!isset($this->data['userOption'.$optionID])) return null;
		return $this->data['userOption'.$optionID];
	}
	
	/**
	 * Fetches all user options from cache.
	 */
	protected static function getUserOptionCache() {
		self::$userOptions = UserOptionCacheBuilder::getInstance()->getData([], 'options');
	}
	
	/**
	 * Returns the id of a user option.
	 * 
	 * @param	string		$name
	 * @return	integer		id
	 */
	public static function getUserOptionID($name) {
		// get user option cache if necessary
		if (self::$userOptions === null) {
			self::getUserOptionCache();
		}
		
		if (!isset(self::$userOptions[$name])) {
			return null;
		}
		
		return self::$userOptions[$name]->optionID;
	}
	
	/**
	 * @inheritDoc
	 */
	public function __get($name) {
		$value = parent::__get($name);
		if ($value === null) $value = $this->getUserOption($name);
		return $value;
	}
	
	/**
	 * Returns the user with the given username.
	 * 
	 * @param	string		$username
	 * @return	User
	 */
	public static function getUserByUsername($username) {
		$sql = "SELECT		user_option_value.*, user_table.*
			FROM		wcf".WCF_N."_user user_table
			LEFT JOIN	wcf".WCF_N."_user_option_value user_option_value
			ON		(user_option_value.userID = user_table.userID)
			WHERE		user_table.username = ?";
		$statement = WCF::getDB()->prepareStatement($sql);
		$statement->execute([$username]);
		$row = $statement->fetchArray();
		if (!$row) $row = [];
		
		return new User(null, $row);
	}
	
	/**
	 * Returns the user with the given email.
	 * 
	 * @param	string		$email
	 * @return	User
	 */
	public static function getUserByEmail($email) {
		$sql = "SELECT		user_option_value.*, user_table.*
			FROM		wcf".WCF_N."_user user_table
			LEFT JOIN	wcf".WCF_N."_user_option_value user_option_value
			ON		(user_option_value.userID = user_table.userID)
			WHERE		user_table.email = ?";
		$statement = WCF::getDB()->prepareStatement($sql);
		$statement->execute([$email]);
		$row = $statement->fetchArray();
		if (!$row) $row = [];
		
		return new User(null, $row);
	}

	/**
	 * Returns the user with the given authData.
	 *
	 * @param	string		$authData
	 * @return	User
	 */
	public static function getUserByAuthData($authData) {
		$sql = "SELECT		user_option_value.*, user_table.*
			FROM		wcf".WCF_N."_user user_table
			LEFT JOIN	wcf".WCF_N."_user_option_value user_option_value
			ON		(user_option_value.userID = user_table.userID)
			WHERE		user_table.authData = ?";
		$statement = WCF::getDB()->prepareStatement($sql);
		$statement->execute([$authData]);
		$row = $statement->fetchArray();
		if (!$row) $row = [];

		return new User(null, $row);
	}
	
	/**
	 * Returns 3rd party auth provider name.
	 *
	 * @return	string
	 * @since       5.2
	 */
	public function getAuthProvider() {
		if (!$this->authData) {
			return '';
		}
		
		return mb_substr($this->authData, 0, mb_strpos($this->authData, ':'));
	}
	
	/**
	 * Returns true if this user is marked.
	 * 
	 * @return	boolean
	 */
	public function isMarked() {
		$markedUsers = WCF::getSession()->getVar('markedUsers');
		if ($markedUsers !== null) {
			if (in_array($this->userID, $markedUsers)) return 1;
		}
		
		return 0;
	}
	
	/**
	 * Returns true if the email is confirmed.
	 *
	 * @return	boolean
	 * @since       5.3
	 */
	public function isEmailConfirmed() {
		return $this->emailConfirmed === null;
	}
	
	/**
	 * Returns the time zone of this user.
	 * 
	 * @return	\DateTimeZone
	 */
	public function getTimeZone() {
		if ($this->timezoneObj === null) {
			if ($this->timezone) {
				$this->timezoneObj = new \DateTimeZone($this->timezone);
			}
			else {
				$this->timezoneObj = new \DateTimeZone(TIMEZONE);
			}
		}
		
		return $this->timezoneObj;
	}
	
	/**
	 * Returns a list of users.
	 * 
	 * @param	array		$userIDs
	 * @return	User[]
	 */
	public static function getUsers(array $userIDs) {
		$userList = new UserList();
		$userList->setObjectIDs($userIDs);
		$userList->readObjects();
		
		return $userList->getObjects();
	}
	
	/**
	 * Returns username.
	 * 
	 * @return	string
	 */
	public function __toString() {
		return ($this->username ?: '');
	}
	
	/**
	 * @inheritDoc
	 */
	public static function getDatabaseTableAlias() {
		return 'user_table';
	}
	
	/**
	 * @inheritDoc
	 */
	public function getTitle() {
		return $this->username;
	}
	
	/**
	 * Returns the language of this user.
	 * 
	 * @return	Language
	 */
	public function getLanguage() {
		$language = LanguageFactory::getInstance()->getLanguage($this->languageID);
		if ($language === null) {
			$language = LanguageFactory::getInstance()->getLanguage(LanguageFactory::getInstance()->getDefaultLanguageID());
		}
		
		return $language;
	}
	
	/**
	 * Returns true if the active user can edit this user.
	 * 
	 * @return	boolean
	 */
	public function canEdit() {
		return (WCF::getSession()->getPermission('admin.user.canEditUser') && UserGroup::isAccessibleGroup($this->getGroupIDs()));
	}
	
	/**
	 * Returns true, if this user has access to the ACP.
	 * 
	 * @return	boolean
	 */
	public function hasAdministrativeAccess() {
		if ($this->hasAdministrativePermissions === null) {
			$this->hasAdministrativePermissions = false;
			
			if ($this->userID) {
				foreach (UserGroup::getGroupsByIDs($this->getGroupIDs()) as $group) {
					if ($group->isAdminGroup()) {
						$this->hasAdministrativePermissions = true;
						break;
					}
				}
			}
		}
		
		return $this->hasAdministrativePermissions;
	}
	
	/**
	 * Returns true, if this user is a member of the owner group.
	 * 
	 * @return bool
	 * @since 5.2
	 */
	public function hasOwnerAccess() {
		static $isOwner;
		
		if ($isOwner === null) {
			$isOwner = false;
			
			foreach (UserGroup::getGroupsByIDs($this->getGroupIDs()) as $group) {
				if ($group->isOwner()) {
					$isOwner = true;
					break;
				}
			}
		}
		
		return $isOwner;
	}
	
	/**
	 * @inheritDoc
	 */
	public function getUserID() {
		return $this->userID;
	}
	
	/**
	 * @inheritDoc
	 */
	public function getUsername() {
		return $this->username;
	}
	
	/**
	 * @inheritDoc
	 */
	public function getTime() {
		return $this->registrationDate;
	}
	
	/**
	 * @inheritDoc
	 */
	public function getLink() {
		return LinkHandler::getInstance()->getLink('User', [
			'application' => 'wcf',
			'object' => $this,
			'forceFrontend' => true
		]);
	}
	
	/**
	 * Returns the social network privacy settings of the user.
	 * @deprecated 3.0
	 * 
	 * @return	boolean[]
	 */
	public function getSocialNetworkPrivacySettings() {
		return [
			'facebook' => false,
			'google' => false,
			'reddit' => false,
			'twitter' => false
		];
	}
	
	/**
	 * Returns the registration ip address, attempts to convert to IPv4.
	 * 
	 * @return      string
	 */
	public function getRegistrationIpAddress() {
		if ($this->registrationIpAddress) {
			return UserUtil::convertIPv6To4($this->registrationIpAddress);
		}
		
		return '';
	}
	
	/**
	 * Returns true, if this user can purchase paid subscriptions.
	 *
	 * @return      boolean
	 */
	public function canPurchasePaidSubscriptions() {
		return WCF::getUser()->userID && !$this->pendingActivation();
	}
	
	/**
	 * Returns the list of fields that had matches in the blacklist. An empty list is
	 * returned if the user has been approved, regardless of any known matches.
	 * 
	 * @return string[]
	 * @since 5.2
	 */
	public function getBlacklistMatches() {
		if ($this->pendingActivation() && $this->blacklistMatches) {
			$matches = JSON::decode($this->blacklistMatches);
			if (is_array($matches)) {
				return $matches;
			}
		}
		
		return [];
	}
	
	/**
	 * Returns a human readable list of fields that have positive matches against the
	 * blacklist. If you require the raw field names, please use `getBlacklistMatches()`
	 * instead.
	 * 
	 * @return string[]
	 * @since 5.2
	 */
	public function getBlacklistMatchesTitle() {
		return array_map(function($field) {
			if ($field === 'ip') $field = 'ipAddress';
			return WCF::getLanguage()->get('wcf.user.' . $field);
		}, $this->getBlacklistMatches());
	}
	
	/**
<<<<<<< HEAD
	 * Returns true if this user is not activated.
	 *
	 * @return	boolean
	 * @since       5.3
	 */
	public function pendingActivation() {
		return $this->activationCode != 0;
	}
	
	/**
	 * Returns true if this user requires activation by the user.
	 *
	 * @return	boolean
	 * @since       5.3
	 */
	public function requiresEmailActivation() {
		return REGISTER_ACTIVATION_METHOD & self::REGISTER_ACTIVATION_USER && $this->pendingActivation() && !$this->isEmailConfirmed();
	}
	
	/**
	 * Returns true if this user requires the activation by an admin.
	 *
	 * @return	boolean
	 * @since       5.3
	 */
	public function requiresAdminActivation() {
		return REGISTER_ACTIVATION_METHOD & self::REGISTER_ACTIVATION_ADMIN && $this->pendingActivation();
	}
	
	/**
	 * Returns true if this user can confirm the email themself.
	 *
	 * @return	boolean
	 * @since       5.3
	 */
	public function canEmailConfirm() {
		return REGISTER_ACTIVATION_METHOD & self::REGISTER_ACTIVATION_USER && !$this->isEmailConfirmed();
	}
	
	/**
	 * Returns true, if the user must confirm his email by themself. 
	 * 
	 * @return      boolean
	 * @since       5.3
	 */
	public function mustSelfEmailConfirm() {
		return REGISTER_ACTIVATION_METHOD & self::REGISTER_ACTIVATION_USER;
=======
	 * @inheritDoc
	 */
	public function getPopoverLinkClass() {
		return 'userLink';
>>>>>>> fb58607e
	}
}<|MERGE_RESOLUTION|>--- conflicted
+++ resolved
@@ -645,7 +645,6 @@
 	}
 	
 	/**
-<<<<<<< HEAD
 	 * Returns true if this user is not activated.
 	 *
 	 * @return	boolean
@@ -693,11 +692,12 @@
 	 */
 	public function mustSelfEmailConfirm() {
 		return REGISTER_ACTIVATION_METHOD & self::REGISTER_ACTIVATION_USER;
-=======
+	}
+	
+	/**
 	 * @inheritDoc
 	 */
 	public function getPopoverLinkClass() {
 		return 'userLink';
->>>>>>> fb58607e
 	}
 }