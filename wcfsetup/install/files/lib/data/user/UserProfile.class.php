--- conflicted
+++ resolved
@@ -475,11 +475,7 @@
 	 * Prepares the special trophies for the given user ids.
 	 * 
 	 * @param       int[]           $userIDs
-<<<<<<< HEAD
-	 * @since       3.2
-=======
 	 * @since       5.2
->>>>>>> 9ea32398
 	 */
 	public static function prepareSpecialTrophies(array $userIDs) {
 		UserProfileRuntimeCache::getInstance()->cacheObjectIDs($userIDs);
