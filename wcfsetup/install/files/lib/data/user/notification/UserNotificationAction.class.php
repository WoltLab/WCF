<?php

namespace wcf\data\user\notification;

use wcf\data\AbstractDatabaseObjectAction;
use wcf\system\database\util\PreparedStatementConditionBuilder;
use wcf\system\exception\PermissionDeniedException;
use wcf\system\user\notification\UserNotificationHandler;
use wcf\system\user\storage\UserStorageHandler;
use wcf\system\WCF;

/**
 * Executes user notification-related actions.
 *
 * @author  Marcel Werk
 * @copyright   2001-2019 WoltLab GmbH
 * @license GNU Lesser General Public License <http://opensource.org/licenses/lgpl-license.php>
 * @package WoltLabSuite\Core\Data\User\Notification
 *
 * @method  UserNotificationEditor[]    getObjects()
 * @method  UserNotificationEditor      getSingleObject()
 */
<<<<<<< HEAD
class UserNotificationAction extends AbstractDatabaseObjectAction
{
    /**
     * notification editor object
     * @var UserNotificationEditor
     */
    public $notificationEditor;

    /**
     * @inheritDoc
     * @return  UserNotification
     */
    public function create()
    {
        /** @var UserNotification $notification */
        $notification = parent::create();

        $sql = "INSERT INTO wcf" . WCF_N . "_user_notification_to_user
                            (notificationID, userID)
                VALUES      (?, ?)";
        $statement = WCF::getDB()->prepareStatement($sql);
        $statement->execute([
            $notification->notificationID,
            $notification->userID,
        ]);

        return $notification;
    }

    /**
     * Creates a simple notification without stacking support, applies to legacy notifications too.
     *
     * @return  mixed[][]
     */
    public function createDefault()
    {
        $notifications = [];
        foreach ($this->parameters['recipients'] as $recipient) {
            $this->parameters['data']['userID'] = $recipient->userID;
            $this->parameters['data']['mailNotified'] = (($recipient->mailNotificationType == 'none' || $recipient->mailNotificationType == 'instant') ? 1 : 0);
            $notification = $this->create();

            $notifications[$recipient->userID] = [
                'isNew' => true,
                'object' => $notification,
            ];
        }

        // insert author
        $sql = "INSERT INTO wcf" . WCF_N . "_user_notification_author
                            (notificationID, authorID, time)
                VALUES      (?, ?, ?)";
        $statement = WCF::getDB()->prepareStatement($sql);

        WCF::getDB()->beginTransaction();
        foreach ($notifications as $notificationData) {
            $statement->execute([
                $notificationData['object']->notificationID,
                $this->parameters['authorID'] ?: null,
                TIME_NOW,
            ]);
        }
        WCF::getDB()->commitTransaction();

        return $notifications;
    }

    /**
     * Creates a notification or adds another author to an existing one.
     *
     * @return  mixed[][]
     */
    public function createStackable()
    {
        // get existing notifications
        $notificationList = new UserNotificationList();
        $notificationList->getConditionBuilder()->add("eventID = ?", [$this->parameters['data']['eventID']]);
        $notificationList->getConditionBuilder()->add("eventHash = ?", [$this->parameters['data']['eventHash']]);
        $notificationList->getConditionBuilder()->add("userID IN (?)", [\array_keys($this->parameters['recipients'])]);
        $notificationList->getConditionBuilder()->add("confirmTime = ?", [0]);
        $notificationList->readObjects();
        $existingNotifications = [];
        foreach ($notificationList as $notification) {
            $existingNotifications[$notification->userID] = $notification;
        }

        $notifications = [];
        foreach ($this->parameters['recipients'] as $recipient) {
            $notification = ($existingNotifications[$recipient->userID] ?? null);
            $isNew = ($notification === null);

            if ($notification === null) {
                $this->parameters['data']['userID'] = $recipient->userID;
                $this->parameters['data']['mailNotified'] = (($recipient->mailNotificationType == 'none' || $recipient->mailNotificationType == 'instant') ? 1 : 0);
                $notification = $this->create();
            }

            $notifications[$recipient->userID] = [
                'isNew' => $isNew,
                'object' => $notification,
            ];
        }

        \uasort($notifications, static function ($a, $b) {
            if ($a['object']->notificationID == $b['object']->notificationID) {
                return 0;
            } elseif ($a['object']->notificationID < $b['object']->notificationID) {
                return -1;
            }

            return 1;
        });

        // insert author
        $sql = "INSERT IGNORE INTO  wcf" . WCF_N . "_user_notification_author
                                    (notificationID, authorID, time)
                VALUES              (?, ?, ?)";
        $authorStatement = WCF::getDB()->prepareStatement($sql);

        // update trigger count
        $sql = "UPDATE  wcf" . WCF_N . "_user_notification
                SET     timesTriggered = timesTriggered + ?,
                        guestTimesTriggered = guestTimesTriggered + ?
                WHERE   notificationID = ?";
        $triggerStatement = WCF::getDB()->prepareStatement($sql);

        WCF::getDB()->beginTransaction();
        $notificationIDs = [];
        foreach ($notifications as $notificationData) {
            $notificationIDs[] = $notificationData['object']->notificationID;

            $authorStatement->execute([
                $notificationData['object']->notificationID,
                $this->parameters['authorID'] ?: null,
                TIME_NOW,
            ]);
            $triggerStatement->execute([
                1,
                $this->parameters['authorID'] ? 0 : 1,
                $notificationData['object']->notificationID,
            ]);
        }
        WCF::getDB()->commitTransaction();

        $notificationList = new UserNotificationList();
        $notificationList->setObjectIDs($notificationIDs);
        $notificationList->readObjects();
        $updatedNotifications = $notificationList->getObjects();

        $notifications = \array_map(static function ($notificationData) use ($updatedNotifications) {
            $notificationData['object'] = $updatedNotifications[$notificationData['object']->notificationID];

            return $notificationData;
        }, $notifications);

        return $notifications;
    }

    /**
     * Validates the 'getOutstandingNotifications' action.
     */
    public function validateGetOutstandingNotifications()
    {
        // does nothing
    }

    /**
     * Loads user notifications.
     *
     * @return  mixed[]
     */
    public function getOutstandingNotifications()
    {
        $notifications = UserNotificationHandler::getInstance()->getMixedNotifications();
        WCF::getTPL()->assign([
            'notifications' => $notifications,
        ]);

        return [
            'template' => WCF::getTPL()->fetch('notificationListUserPanel'),
            'totalCount' => $notifications['notificationCount'],
        ];
    }

    /**
     * Validates parameters to mark a notification as confirmed.
     */
    public function validateMarkAsConfirmed()
    {
        $this->notificationEditor = $this->getSingleObject();
        if ($this->notificationEditor->userID != WCF::getUser()->userID) {
            throw new PermissionDeniedException();
        }
    }

    /**
     * Marks a notification as confirmed.
     *
     * @return  array
     */
    public function markAsConfirmed()
    {
        UserNotificationHandler::getInstance()->markAsConfirmedByID($this->notificationEditor->notificationID);

        return [
            'markAsRead' => $this->notificationEditor->notificationID,
            'totalCount' => UserNotificationHandler::getInstance()->getNotificationCount(true),
        ];
    }

    /**
     * Validates parameters to mark all notifications of current user as confirmed.
     */
    public function validateMarkAllAsConfirmed()
    {
        // does nothing
    }

    /**
     * Marks all notifications of current user as confirmed.
     *
     * @return  bool[]
     */
    public function markAllAsConfirmed()
    {
        // Step 1) Find the IDs of the unread notifications.
        // This is done in a separate step, because this allows the UPDATE query to
        // leverage fine-grained locking of exact rows based off the PRIMARY KEY.
        // Simply updating all notifications belonging to a specific user will need
        // to prevent concurrent threads from inserting new notifications for proper
        // consistency, possibly leading to deadlocks.
        $sql = "SELECT  notificationID
                FROM    wcf" . WCF_N . "_user_notification
                WHERE   userID = ?
                    AND confirmTime = ?
                    AND time < ?";
        $statement = WCF::getDB()->prepareStatement($sql);
        $statement->execute([
            WCF::getUser()->userID,
            0,
            TIME_NOW,
        ]);
        $notificationIDs = $statement->fetchAll(\PDO::FETCH_COLUMN);

        // Step 2) Mark the notifications as read.
        $condition = new PreparedStatementConditionBuilder();
        $condition->add('notificationID IN (?)', [$notificationIDs]);

        $sql = "UPDATE	wcf" . WCF_N . "_user_notification
                SET	confirmTime = ?
                {$condition}";
        $statement = WCF::getDB()->prepareStatement($sql);
        $statement->execute(\array_merge(
            [TIME_NOW],
            $condition->getParameters()
        ));

        // Step 3) Delete notification_to_user assignments (mimic legacy notification system)

        // This conditions technically is not required, because notificationIDs are unique.
        // As this is not enforced at the database layer we play safe until this legacy table
        // finally is removed.
        $condition->add('userID = ?', [WCF::getUser()->userID]);

        $sql = "DELETE FROM	wcf" . WCF_N . "_user_notification_to_user
                {$condition}";
        $statement = WCF::getDB()->prepareStatement($sql);
        $statement->execute($condition->getParameters());

        // Step 4) Clear cached values.
        UserStorageHandler::getInstance()->reset([WCF::getUser()->userID], 'userNotificationCount');

        return [
            'markAllAsRead' => true,
        ];
    }
=======
class UserNotificationAction extends AbstractDatabaseObjectAction {
	/**
	 * notification editor object
	 * @var	UserNotificationEditor
	 */
	public $notificationEditor = null;
	
	/**
	 * @inheritDoc
	 * @return	UserNotification
	 */
	public function create() {
		/** @var UserNotification $notification */
		$notification = parent::create();
		
		$sql = "INSERT INTO	wcf".WCF_N."_user_notification_to_user
					(notificationID, userID)
			VALUES		(?, ?)";
		$statement = WCF::getDB()->prepareStatement($sql);
		$statement->execute([
			$notification->notificationID,
			$notification->userID
		]);
		
		return $notification;
	}
	
	/**
	 * Creates a simple notification without stacking support, applies to legacy notifications too.
	 * 
	 * @return	mixed[][]
	 */
	public function createDefault() {
		$notifications = [];
		foreach ($this->parameters['recipients'] as $recipient) {
			$this->parameters['data']['userID'] = $recipient->userID;
			$this->parameters['data']['mailNotified'] = (($recipient->mailNotificationType == 'none' || $recipient->mailNotificationType == 'instant') ? 1 : 0);
			$notification = $this->create();
			
			$notifications[$recipient->userID] = [
				'isNew' => true,
				'object' => $notification
			];
		}
		
		// insert author
		$sql = "INSERT INTO	wcf".WCF_N."_user_notification_author
					(notificationID, authorID, time)
			VALUES		(?, ?, ?)";
		$statement = WCF::getDB()->prepareStatement($sql);
		
		WCF::getDB()->beginTransaction();
		foreach ($notifications as $notificationData) {
			$statement->execute([
				$notificationData['object']->notificationID,
				$this->parameters['authorID'] ?: null,
				TIME_NOW
			]);
		}
		WCF::getDB()->commitTransaction();
		
		return $notifications;
	}
	
	/**
	 * Creates a notification or adds another author to an existing one.
	 * 
	 * @return	mixed[][]
	 */
	public function createStackable() {
		// get existing notifications
		$notificationList = new UserNotificationList();
		$notificationList->getConditionBuilder()->add("eventID = ?", [$this->parameters['data']['eventID']]);
		$notificationList->getConditionBuilder()->add("eventHash = ?", [$this->parameters['data']['eventHash']]);
		$notificationList->getConditionBuilder()->add("userID IN (?)", [array_keys($this->parameters['recipients'])]);
		$notificationList->getConditionBuilder()->add("confirmTime = ?", [0]);
		$notificationList->readObjects();
		$existingNotifications = [];
		foreach ($notificationList as $notification) {
			$existingNotifications[$notification->userID] = $notification;
		}
		
		$notifications = [];
		foreach ($this->parameters['recipients'] as $recipient) {
			$notification = (isset($existingNotifications[$recipient->userID]) ? $existingNotifications[$recipient->userID] : null);
			$isNew = ($notification === null);
			
			if ($notification === null) {
				$this->parameters['data']['userID'] = $recipient->userID;
				$this->parameters['data']['mailNotified'] = (($recipient->mailNotificationType == 'none' || $recipient->mailNotificationType == 'instant') ? 1 : 0);
				$notification = $this->create();
			}
			
			$notifications[$recipient->userID] = [
				'isNew' => $isNew,
				'object' => $notification
			];
		}
		
		uasort($notifications, function ($a, $b) {
			if ($a['object']->notificationID == $b['object']->notificationID) {
				return 0;
			}
			else if ($a['object']->notificationID < $b['object']->notificationID) {
				return -1;
			}
			
			return 1;
		});
		
		// insert author
		$sql = "INSERT IGNORE INTO	wcf".WCF_N."_user_notification_author
						(notificationID, authorID, time)
			VALUES			(?, ?, ?)";
		$authorStatement = WCF::getDB()->prepareStatement($sql);
		
		// update trigger count
		$sql = "UPDATE	wcf".WCF_N."_user_notification
			SET	timesTriggered = timesTriggered + ?,
				guestTimesTriggered = guestTimesTriggered + ?
			WHERE	notificationID = ?";
		$triggerStatement = WCF::getDB()->prepareStatement($sql);
	
		WCF::getDB()->beginTransaction();
		$notificationIDs = [];
		foreach ($notifications as $notificationData) {
			$notificationIDs[] = $notificationData['object']->notificationID;
			
			$authorStatement->execute([
				$notificationData['object']->notificationID,
				$this->parameters['authorID'] ?: null,
				TIME_NOW
			]);
			$triggerStatement->execute([
				1,
				$this->parameters['authorID'] ? 0 : 1,
				$notificationData['object']->notificationID
			]);
		}
		WCF::getDB()->commitTransaction();
		
		$notificationList = new UserNotificationList();
		$notificationList->setObjectIDs($notificationIDs);
		$notificationList->readObjects();
		$updatedNotifications = $notificationList->getObjects();
		
		$notifications = array_map(function ($notificationData) use ($updatedNotifications) {
			$notificationData['object'] = $updatedNotifications[$notificationData['object']->notificationID];
			return $notificationData;
		}, $notifications);
		
		return $notifications;
	}
	
	/**
	 * Validates the 'getOutstandingNotifications' action.
	 */
	public function validateGetOutstandingNotifications() {
		// does nothing
	}
	
	/**
	 * Loads user notifications.
	 * 
	 * @return	mixed[]
	 */
	public function getOutstandingNotifications() {
		$notifications = UserNotificationHandler::getInstance()->getMixedNotifications();
		WCF::getTPL()->assign([
			'notifications' => $notifications
		]);
		
		return [
			'template' => WCF::getTPL()->fetch('notificationListUserPanel'),
			'totalCount' => $notifications['notificationCount']
		];
	}
	
	/**
	 * Validates parameters to mark a notification as confirmed.
	 */
	public function validateMarkAsConfirmed() {
		$this->notificationEditor = $this->getSingleObject();
		if ($this->notificationEditor->userID != WCF::getUser()->userID) {
			throw new PermissionDeniedException();
		}
	}
	
	/**
	 * Marks a notification as confirmed.
	 * 
	 * @return	array
	 */
	public function markAsConfirmed() {
		UserNotificationHandler::getInstance()->markAsConfirmedByID($this->notificationEditor->notificationID);
		
		return [
			'markAsRead' => $this->notificationEditor->notificationID,
			'totalCount' => UserNotificationHandler::getInstance()->getNotificationCount(true)
		];
	}
	
	/**
	 * Validates parameters to mark all notifications of current user as confirmed.
	 */
	public function validateMarkAllAsConfirmed() {
		// does nothing
	}
	
	/**
	 * Marks all notifications of current user as confirmed.
	 * 
	 * @return	boolean[]
	 */
	public function markAllAsConfirmed() {
		// Step 1) Find the IDs of the unread notifications.
		// This is done in a separate step, because this allows the UPDATE query to
		// leverage fine-grained locking of exact rows based off the PRIMARY KEY.
		// Simply updating all notifications belonging to a specific user will need
		// to prevent concurrent threads from inserting new notifications for proper
		// consistency, possibly leading to deadlocks.
		$sql = "SELECT  notificationID
			FROM    wcf".WCF_N."_user_notification
			WHERE   userID = ?
			    AND confirmTime = ?
			    AND time < ?";
		$statement = WCF::getDB()->prepareStatement($sql);
		$statement->execute([
			WCF::getUser()->userID,
			0,
			TIME_NOW,
		]);
		$notificationIDs = $statement->fetchAll(\PDO::FETCH_COLUMN);
		
		if (!empty($notificationIDs)) {
			// Step 2) Mark the notifications as read.
			$condition = new PreparedStatementConditionBuilder();
			$condition->add('notificationID IN (?)', [$notificationIDs]);
			
			$sql = "UPDATE	wcf".WCF_N."_user_notification
				SET	confirmTime = ?
				{$condition}";
			$statement = WCF::getDB()->prepareStatement($sql);
			$statement->execute(\array_merge(
				[TIME_NOW],
				$condition->getParameters()
			));
			
			// Step 3) Delete notification_to_user assignments (mimic legacy notification system)
			
			// This conditions technically is not required, because notificationIDs are unique.
			// As this is not enforced at the database layer we play safe until this legacy table
			// finally is removed.
			$condition->add('userID = ?', [WCF::getUser()->userID]);
			
			$sql = "DELETE FROM	wcf".WCF_N."_user_notification_to_user
				{$condition}";
			$statement = WCF::getDB()->prepareStatement($sql);
			$statement->execute($condition->getParameters());
		}
		
		// Step 4) Clear cached values.
		UserStorageHandler::getInstance()->reset([WCF::getUser()->userID], 'userNotificationCount');
		
		return [
			'markAllAsRead' => true
		];
	}
>>>>>>> 0027bc96
}<|MERGE_RESOLUTION|>--- conflicted
+++ resolved
@@ -20,7 +20,6 @@
  * @method  UserNotificationEditor[]    getObjects()
  * @method  UserNotificationEditor      getSingleObject()
  */
-<<<<<<< HEAD
 class UserNotificationAction extends AbstractDatabaseObjectAction
 {
     /**
@@ -265,30 +264,29 @@
         ]);
         $notificationIDs = $statement->fetchAll(\PDO::FETCH_COLUMN);
 
-        // Step 2) Mark the notifications as read.
-        $condition = new PreparedStatementConditionBuilder();
-        $condition->add('notificationID IN (?)', [$notificationIDs]);
-
-        $sql = "UPDATE	wcf" . WCF_N . "_user_notification
+        if (!empty($notificationIDs)) {
+            // Step 2) Mark the notifications as read.
+            $condition = new PreparedStatementConditionBuilder();
+            $condition->add('notificationID IN (?)', [$notificationIDs]);
+
+            $sql = "UPDATE	wcf" . WCF_N . "_user_notification
                 SET	confirmTime = ?
                 {$condition}";
-        $statement = WCF::getDB()->prepareStatement($sql);
-        $statement->execute(\array_merge(
-            [TIME_NOW],
-            $condition->getParameters()
-        ));
-
-        // Step 3) Delete notification_to_user assignments (mimic legacy notification system)
-
-        // This conditions technically is not required, because notificationIDs are unique.
-        // As this is not enforced at the database layer we play safe until this legacy table
-        // finally is removed.
-        $condition->add('userID = ?', [WCF::getUser()->userID]);
-
-        $sql = "DELETE FROM	wcf" . WCF_N . "_user_notification_to_user
+            $statement = WCF::getDB()->prepareStatement($sql);
+            $statement->execute(\array_merge([TIME_NOW], $condition->getParameters()));
+
+            // Step 3) Delete notification_to_user assignments (mimic legacy notification system)
+
+            // This conditions technically is not required, because notificationIDs are unique.
+            // As this is not enforced at the database layer we play safe until this legacy table
+            // finally is removed.
+            $condition->add('userID = ?', [WCF::getUser()->userID]);
+
+            $sql = "DELETE FROM	wcf" . WCF_N . "_user_notification_to_user
                 {$condition}";
-        $statement = WCF::getDB()->prepareStatement($sql);
-        $statement->execute($condition->getParameters());
+            $statement = WCF::getDB()->prepareStatement($sql);
+            $statement->execute($condition->getParameters());
+        }
 
         // Step 4) Clear cached values.
         UserStorageHandler::getInstance()->reset([WCF::getUser()->userID], 'userNotificationCount');
@@ -297,274 +295,4 @@
             'markAllAsRead' => true,
         ];
     }
-=======
-class UserNotificationAction extends AbstractDatabaseObjectAction {
-	/**
-	 * notification editor object
-	 * @var	UserNotificationEditor
-	 */
-	public $notificationEditor = null;
-	
-	/**
-	 * @inheritDoc
-	 * @return	UserNotification
-	 */
-	public function create() {
-		/** @var UserNotification $notification */
-		$notification = parent::create();
-		
-		$sql = "INSERT INTO	wcf".WCF_N."_user_notification_to_user
-					(notificationID, userID)
-			VALUES		(?, ?)";
-		$statement = WCF::getDB()->prepareStatement($sql);
-		$statement->execute([
-			$notification->notificationID,
-			$notification->userID
-		]);
-		
-		return $notification;
-	}
-	
-	/**
-	 * Creates a simple notification without stacking support, applies to legacy notifications too.
-	 * 
-	 * @return	mixed[][]
-	 */
-	public function createDefault() {
-		$notifications = [];
-		foreach ($this->parameters['recipients'] as $recipient) {
-			$this->parameters['data']['userID'] = $recipient->userID;
-			$this->parameters['data']['mailNotified'] = (($recipient->mailNotificationType == 'none' || $recipient->mailNotificationType == 'instant') ? 1 : 0);
-			$notification = $this->create();
-			
-			$notifications[$recipient->userID] = [
-				'isNew' => true,
-				'object' => $notification
-			];
-		}
-		
-		// insert author
-		$sql = "INSERT INTO	wcf".WCF_N."_user_notification_author
-					(notificationID, authorID, time)
-			VALUES		(?, ?, ?)";
-		$statement = WCF::getDB()->prepareStatement($sql);
-		
-		WCF::getDB()->beginTransaction();
-		foreach ($notifications as $notificationData) {
-			$statement->execute([
-				$notificationData['object']->notificationID,
-				$this->parameters['authorID'] ?: null,
-				TIME_NOW
-			]);
-		}
-		WCF::getDB()->commitTransaction();
-		
-		return $notifications;
-	}
-	
-	/**
-	 * Creates a notification or adds another author to an existing one.
-	 * 
-	 * @return	mixed[][]
-	 */
-	public function createStackable() {
-		// get existing notifications
-		$notificationList = new UserNotificationList();
-		$notificationList->getConditionBuilder()->add("eventID = ?", [$this->parameters['data']['eventID']]);
-		$notificationList->getConditionBuilder()->add("eventHash = ?", [$this->parameters['data']['eventHash']]);
-		$notificationList->getConditionBuilder()->add("userID IN (?)", [array_keys($this->parameters['recipients'])]);
-		$notificationList->getConditionBuilder()->add("confirmTime = ?", [0]);
-		$notificationList->readObjects();
-		$existingNotifications = [];
-		foreach ($notificationList as $notification) {
-			$existingNotifications[$notification->userID] = $notification;
-		}
-		
-		$notifications = [];
-		foreach ($this->parameters['recipients'] as $recipient) {
-			$notification = (isset($existingNotifications[$recipient->userID]) ? $existingNotifications[$recipient->userID] : null);
-			$isNew = ($notification === null);
-			
-			if ($notification === null) {
-				$this->parameters['data']['userID'] = $recipient->userID;
-				$this->parameters['data']['mailNotified'] = (($recipient->mailNotificationType == 'none' || $recipient->mailNotificationType == 'instant') ? 1 : 0);
-				$notification = $this->create();
-			}
-			
-			$notifications[$recipient->userID] = [
-				'isNew' => $isNew,
-				'object' => $notification
-			];
-		}
-		
-		uasort($notifications, function ($a, $b) {
-			if ($a['object']->notificationID == $b['object']->notificationID) {
-				return 0;
-			}
-			else if ($a['object']->notificationID < $b['object']->notificationID) {
-				return -1;
-			}
-			
-			return 1;
-		});
-		
-		// insert author
-		$sql = "INSERT IGNORE INTO	wcf".WCF_N."_user_notification_author
-						(notificationID, authorID, time)
-			VALUES			(?, ?, ?)";
-		$authorStatement = WCF::getDB()->prepareStatement($sql);
-		
-		// update trigger count
-		$sql = "UPDATE	wcf".WCF_N."_user_notification
-			SET	timesTriggered = timesTriggered + ?,
-				guestTimesTriggered = guestTimesTriggered + ?
-			WHERE	notificationID = ?";
-		$triggerStatement = WCF::getDB()->prepareStatement($sql);
-	
-		WCF::getDB()->beginTransaction();
-		$notificationIDs = [];
-		foreach ($notifications as $notificationData) {
-			$notificationIDs[] = $notificationData['object']->notificationID;
-			
-			$authorStatement->execute([
-				$notificationData['object']->notificationID,
-				$this->parameters['authorID'] ?: null,
-				TIME_NOW
-			]);
-			$triggerStatement->execute([
-				1,
-				$this->parameters['authorID'] ? 0 : 1,
-				$notificationData['object']->notificationID
-			]);
-		}
-		WCF::getDB()->commitTransaction();
-		
-		$notificationList = new UserNotificationList();
-		$notificationList->setObjectIDs($notificationIDs);
-		$notificationList->readObjects();
-		$updatedNotifications = $notificationList->getObjects();
-		
-		$notifications = array_map(function ($notificationData) use ($updatedNotifications) {
-			$notificationData['object'] = $updatedNotifications[$notificationData['object']->notificationID];
-			return $notificationData;
-		}, $notifications);
-		
-		return $notifications;
-	}
-	
-	/**
-	 * Validates the 'getOutstandingNotifications' action.
-	 */
-	public function validateGetOutstandingNotifications() {
-		// does nothing
-	}
-	
-	/**
-	 * Loads user notifications.
-	 * 
-	 * @return	mixed[]
-	 */
-	public function getOutstandingNotifications() {
-		$notifications = UserNotificationHandler::getInstance()->getMixedNotifications();
-		WCF::getTPL()->assign([
-			'notifications' => $notifications
-		]);
-		
-		return [
-			'template' => WCF::getTPL()->fetch('notificationListUserPanel'),
-			'totalCount' => $notifications['notificationCount']
-		];
-	}
-	
-	/**
-	 * Validates parameters to mark a notification as confirmed.
-	 */
-	public function validateMarkAsConfirmed() {
-		$this->notificationEditor = $this->getSingleObject();
-		if ($this->notificationEditor->userID != WCF::getUser()->userID) {
-			throw new PermissionDeniedException();
-		}
-	}
-	
-	/**
-	 * Marks a notification as confirmed.
-	 * 
-	 * @return	array
-	 */
-	public function markAsConfirmed() {
-		UserNotificationHandler::getInstance()->markAsConfirmedByID($this->notificationEditor->notificationID);
-		
-		return [
-			'markAsRead' => $this->notificationEditor->notificationID,
-			'totalCount' => UserNotificationHandler::getInstance()->getNotificationCount(true)
-		];
-	}
-	
-	/**
-	 * Validates parameters to mark all notifications of current user as confirmed.
-	 */
-	public function validateMarkAllAsConfirmed() {
-		// does nothing
-	}
-	
-	/**
-	 * Marks all notifications of current user as confirmed.
-	 * 
-	 * @return	boolean[]
-	 */
-	public function markAllAsConfirmed() {
-		// Step 1) Find the IDs of the unread notifications.
-		// This is done in a separate step, because this allows the UPDATE query to
-		// leverage fine-grained locking of exact rows based off the PRIMARY KEY.
-		// Simply updating all notifications belonging to a specific user will need
-		// to prevent concurrent threads from inserting new notifications for proper
-		// consistency, possibly leading to deadlocks.
-		$sql = "SELECT  notificationID
-			FROM    wcf".WCF_N."_user_notification
-			WHERE   userID = ?
-			    AND confirmTime = ?
-			    AND time < ?";
-		$statement = WCF::getDB()->prepareStatement($sql);
-		$statement->execute([
-			WCF::getUser()->userID,
-			0,
-			TIME_NOW,
-		]);
-		$notificationIDs = $statement->fetchAll(\PDO::FETCH_COLUMN);
-		
-		if (!empty($notificationIDs)) {
-			// Step 2) Mark the notifications as read.
-			$condition = new PreparedStatementConditionBuilder();
-			$condition->add('notificationID IN (?)', [$notificationIDs]);
-			
-			$sql = "UPDATE	wcf".WCF_N."_user_notification
-				SET	confirmTime = ?
-				{$condition}";
-			$statement = WCF::getDB()->prepareStatement($sql);
-			$statement->execute(\array_merge(
-				[TIME_NOW],
-				$condition->getParameters()
-			));
-			
-			// Step 3) Delete notification_to_user assignments (mimic legacy notification system)
-			
-			// This conditions technically is not required, because notificationIDs are unique.
-			// As this is not enforced at the database layer we play safe until this legacy table
-			// finally is removed.
-			$condition->add('userID = ?', [WCF::getUser()->userID]);
-			
-			$sql = "DELETE FROM	wcf".WCF_N."_user_notification_to_user
-				{$condition}";
-			$statement = WCF::getDB()->prepareStatement($sql);
-			$statement->execute($condition->getParameters());
-		}
-		
-		// Step 4) Clear cached values.
-		UserStorageHandler::getInstance()->reset([WCF::getUser()->userID], 'userNotificationCount');
-		
-		return [
-			'markAllAsRead' => true
-		];
-	}
->>>>>>> 0027bc96
 }