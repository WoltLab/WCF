<?php

namespace wcf\data\user\avatar;

use wcf\data\AbstractDatabaseObjectAction;
use wcf\data\user\User;
use wcf\data\user\UserEditor;
use wcf\system\exception\IllegalLinkException;
use wcf\system\exception\PermissionDeniedException;
use wcf\system\exception\SystemException;
use wcf\system\exception\UserInputException;
use wcf\system\upload\AvatarUploadFileSaveStrategy;
use wcf\system\upload\AvatarUploadFileValidationStrategy;
use wcf\system\upload\UploadFile;
use wcf\system\user\storage\UserStorageHandler;
use wcf\system\WCF;
use wcf\util\FileUtil;
use wcf\util\HTTPRequest;
use wcf\util\ImageUtil;
use wcf\util\Url;

/**
 * Executes avatar-related actions.
 *
 * @author  Marcel Werk
 * @copyright   2001-2019 WoltLab GmbH
 * @license GNU Lesser General Public License <http://opensource.org/licenses/lgpl-license.php>
 * @package WoltLabSuite\Core\Data\User\Avatar
 *
 * @method  UserAvatar      create()
 * @method  UserAvatarEditor[]  getObjects()
 * @method  UserAvatarEditor    getSingleObject()
 */
<<<<<<< HEAD
class UserAvatarAction extends AbstractDatabaseObjectAction
{
    /**
     * currently edited avatar
     * @var UserAvatarEditor
     */
    public $avatar;

    /**
     * Validates the upload action.
     */
    public function validateUpload()
    {
        $this->readInteger('userID', true);

        if ($this->parameters['userID']) {
            if (!WCF::getSession()->getPermission('admin.user.canEditUser')) {
                throw new PermissionDeniedException();
            }

            $user = new User($this->parameters['userID']);
            if (!$user->userID) {
                throw new IllegalLinkException();
            }
        }

        // check upload permissions
        if (!WCF::getSession()->getPermission('user.profile.avatar.canUploadAvatar') || WCF::getUser()->disableAvatar) {
            throw new PermissionDeniedException();
        }

        /** @noinspection PhpUndefinedMethodInspection */
        if (\count($this->parameters['__files']->getFiles()) != 1) {
            throw new UserInputException('files');
        }

        // check max filesize, allowed file extensions etc.
        /** @noinspection PhpUndefinedMethodInspection */
        $this->parameters['__files']->validateFiles(new AvatarUploadFileValidationStrategy(
            \PHP_INT_MAX,
            \explode("\n", WCF::getSession()->getPermission('user.profile.avatar.allowedFileExtensions'))
        ));
    }

    /**
     * Handles uploaded attachments.
     */
    public function upload()
    {
        /** @var UploadFile $file */
        $file = $this->parameters['__files']->getFiles()[0];
        $saveStrategy = new AvatarUploadFileSaveStrategy((!empty($this->parameters['userID']) ? \intval($this->parameters['userID']) : WCF::getUser()->userID));
        /** @noinspection PhpUndefinedMethodInspection */
        $this->parameters['__files']->saveFiles($saveStrategy);

        if ($file->getValidationErrorType()) {
            return ['errorType' => $file->getValidationErrorType()];
        } else {
            return [
                'avatarID' => $saveStrategy->getAvatar()->avatarID,
                'url' => $saveStrategy->getAvatar()->getURL(96),
            ];
        }
    }

    /**
     * Fetches an avatar from a remote server and sets it for given user.
     */
    public function fetchRemoteAvatar()
    {
        $avatarID = 0;
        $filename = '';

        // fetch avatar from URL
        $imageData = null;
        try {
            $request = new HTTPRequest($this->parameters['url']);
            $request->execute();
            $reply = $request->getReply();
            $filename = FileUtil::getTemporaryFilename('avatar_');
            \file_put_contents($filename, $reply['body']);

            $imageData = \getimagesize($filename);
            if ($imageData === false) {
                throw new SystemException('Downloaded file is not an image');
            }
        } catch (\Exception $e) {
            // log exception unless this was caused by a non-image file being supplied
            if ($imageData !== false) {
                \wcf\functions\exception\logThrowable($e);
            }

            if (!empty($filename)) {
                @\unlink($filename);
            }

            return;
        }

        // rescale avatar if required
        try {
            $newFilename = $this->enforceDimensions($filename);
            if ($newFilename !== $filename) {
                @\unlink($filename);
            }
            $filename = $newFilename;

            $imageData = \getimagesize($filename);
            if ($imageData === false) {
                throw new SystemException('Rescaled file is not an image');
            }
        } catch (\Exception $e) {
            @\unlink($filename);

            return;
        }

        $tmp = Url::parse($this->parameters['url']);
        if (!isset($tmp['path'])) {
            @\unlink($filename);

            return;
        }

        $tmp = \pathinfo($tmp['path']);
        if (!isset($tmp['basename'])) {
            $tmp['basename'] = \basename($filename);
        }

        $imageData = @\getimagesize($filename);
        if ($imageData !== false) {
            $tmp['extension'] = ImageUtil::getExtensionByMimeType($imageData['mime']);

            if (!\in_array($tmp['extension'], ['jpeg', 'jpg', 'png', 'gif', 'webp'])) {
                @\unlink($filename);

                return;
            }
        } else {
            @\unlink($filename);

            return;
        }

        $data = [
            'avatarName' => $tmp['basename'],
            'avatarExtension' => $tmp['extension'],
            'width' => $imageData[0],
            'height' => $imageData[1],
            'userID' => $this->parameters['userEditor']->userID,
            'fileHash' => \sha1_file($filename),
        ];

        // create avatar
        $avatar = UserAvatarEditor::create($data);

        // check avatar directory
        // and create subdirectory if necessary
        $dir = \dirname($avatar->getLocation());
        if (!@\file_exists($dir)) {
            FileUtil::makePath($dir);
        }

        // move uploaded file
        if (@\copy($filename, $avatar->getLocation())) {
            @\unlink($filename);

            $avatarID = $avatar->avatarID;
        } else {
            @\unlink($filename);

            // moving failed; delete avatar
            $editor = new UserAvatarEditor($avatar);
            $editor->delete();
        }

        // update user
        if ($avatarID) {
            /** @var UserEditor $userEditor */
            $userEditor = $this->parameters['userEditor'];

            $userEditor->update([
                'avatarID' => $avatarID,
                'enableGravatar' => 0,
            ]);

            // delete old avatar
            if ($userEditor->avatarID) {
                $action = new self([$userEditor->avatarID], 'delete');
                $action->executeAction();
            }
        }

        // reset user storage
        UserStorageHandler::getInstance()->reset([$this->parameters['userEditor']->userID], 'avatar');
    }

    /**
     * Enforces dimensions for given avatar.
     *
     * @param string $filename
     * @return  string
     * @throws  UserInputException
     */
    protected function enforceDimensions($filename)
    {
        try {
            $filename = ImageUtil::enforceDimensions($filename, UserAvatar::AVATAR_SIZE, UserAvatar::AVATAR_SIZE);
        } /** @noinspection PhpRedundantCatchClauseInspection */
        catch (SystemException $e) {
            throw new UserInputException('avatar', 'tooLarge');
        }

        // check filesize (after shrink)
        if (@\filesize($filename) > WCF::getSession()->getPermission('user.profile.avatar.maxSize')) {
            throw new UserInputException('avatar', 'tooLarge');
        }

        return $filename;
    }
=======
class UserAvatarAction extends AbstractDatabaseObjectAction {
	/**
	 * currently edited avatar
	 * @var	UserAvatarEditor
	 */
	public $avatar = null;
	
	/**
	 * Validates the upload action.
	 */
	public function validateUpload() {
		$this->readInteger('userID', true);
		
		if ($this->parameters['userID']) {
			if (!WCF::getSession()->getPermission('admin.user.canEditUser')) {
				throw new PermissionDeniedException();
			}
			
			$user = new User($this->parameters['userID']);
			if (!$user->userID) {
				throw new IllegalLinkException();
			}
		}
		
		// check upload permissions
		if (!WCF::getSession()->getPermission('user.profile.avatar.canUploadAvatar') || WCF::getUser()->disableAvatar) {
			throw new PermissionDeniedException();
		}
		
		/** @noinspection PhpUndefinedMethodInspection */
		if (count($this->parameters['__files']->getFiles()) != 1) {
			throw new UserInputException('files');
		}
		
		// check max filesize, allowed file extensions etc.
		/** @noinspection PhpUndefinedMethodInspection */
		$this->parameters['__files']->validateFiles(new AvatarUploadFileValidationStrategy(PHP_INT_MAX, explode("\n", WCF::getSession()->getPermission('user.profile.avatar.allowedFileExtensions'))));
	}
	
	/**
	 * Handles uploaded attachments.
	 */
	public function upload() {
		/** @var UploadFile $file */
		$file = $this->parameters['__files']->getFiles()[0];
		$saveStrategy = new AvatarUploadFileSaveStrategy((!empty($this->parameters['userID']) ? intval($this->parameters['userID']) : WCF::getUser()->userID));
		/** @noinspection PhpUndefinedMethodInspection */
		$this->parameters['__files']->saveFiles($saveStrategy);
		
		if ($file->getValidationErrorType()) {
			return ['errorType' => $file->getValidationErrorType()];
		}
		else {
			return [
				'avatarID' => $saveStrategy->getAvatar()->avatarID,
				'url' => $saveStrategy->getAvatar()->getURL(96)
			];
		}
	}
	
	/**
	 * Fetches an avatar from a remote server and sets it for given user.
	 */
	public function fetchRemoteAvatar() {
		$avatarID = 0;
		$filename = '';
		
		// fetch avatar from URL
		$imageData = null;
		try {
			$request = new HTTPRequest($this->parameters['url']);
			$request->execute();
			$reply = $request->getReply();
			$filename = FileUtil::getTemporaryFilename('avatar_');
			file_put_contents($filename, $reply['body']);
			
			$imageData = getimagesize($filename);
			if ($imageData === false) throw new SystemException('Downloaded file is not an image');
		}
		catch (\Exception $e) {
			// log exception unless this was caused by a non-image file being supplied
			if ($imageData !== false) {
				\wcf\functions\exception\logThrowable($e);
			}
			
			if (!empty($filename)) {
				@unlink($filename);
			}
			return;
		}
		
		// rescale avatar if required
		try {
			$newFilename = $this->enforceDimensions($filename);
			if ($newFilename !== $filename) @unlink($filename);
			$filename = $newFilename;
			
			$imageData = getimagesize($filename);
			if ($imageData === false) throw new SystemException('Rescaled file is not an image');
		}
		catch (\Exception $e) {
			@unlink($filename);
			return;
		}
		
		$tmp = Url::parse($this->parameters['url']);
		if (!isset($tmp['path'])) {
			@unlink($filename);
			return;
		}
		
		$tmp = pathinfo($tmp['path']);
		if (!isset($tmp['basename'])) {
			$tmp['basename'] = basename($filename);
		}
		
		$imageData = @getimagesize($filename);
		if ($imageData !== false) {
			$tmp['extension'] = ImageUtil::getExtensionByMimeType($imageData['mime']);
			
			if (!in_array($tmp['extension'], ['jpeg', 'jpg', 'png', 'gif'])) {
				@unlink($filename);
				return;
			}
		}
		else {
			@unlink($filename);
			return;
		}
		
		$data = [
			'avatarName' => mb_substr($tmp['basename'], 0, 255),
			'avatarExtension' => $tmp['extension'],
			'width' => $imageData[0],
			'height' => $imageData[1],
			'userID' => $this->parameters['userEditor']->userID,
			'fileHash' => sha1_file($filename)
		];
		
		// create avatar
		$avatar = UserAvatarEditor::create($data);
		
		// check avatar directory
		// and create subdirectory if necessary
		$dir = dirname($avatar->getLocation());
		if (!@file_exists($dir)) {
			FileUtil::makePath($dir);
		}
		
		// move uploaded file
		if (@copy($filename, $avatar->getLocation())) {
			@unlink($filename);
			
			$avatarID = $avatar->avatarID;
		}
		else {
			@unlink($filename);
			
			// moving failed; delete avatar
			$editor = new UserAvatarEditor($avatar);
			$editor->delete();
		}
		
		// update user
		if ($avatarID) {
			/** @var UserEditor $userEditor */
			$userEditor = $this->parameters['userEditor'];
			
			$userEditor->update([
				'avatarID' => $avatarID,
				'enableGravatar' => 0
			]);
			
			// delete old avatar
			if ($userEditor->avatarID) {
				$action = new UserAvatarAction([$userEditor->avatarID], 'delete');
				$action->executeAction();
			}
		}
		
		// reset user storage
		UserStorageHandler::getInstance()->reset([$this->parameters['userEditor']->userID], 'avatar');
	}
	
	/**
	 * Enforces dimensions for given avatar.
	 * 
	 * @param	string		$filename
	 * @return	string
	 * @throws	UserInputException
	 */
	protected function enforceDimensions($filename) {
		try {
			$filename = ImageUtil::enforceDimensions($filename, UserAvatar::AVATAR_SIZE, UserAvatar::AVATAR_SIZE);
		}
			/** @noinspection PhpRedundantCatchClauseInspection */
		catch (SystemException $e) {
			throw new UserInputException('avatar', 'tooLarge');
		}
		
		// check filesize (after shrink)
		if (@filesize($filename) > WCF::getSession()->getPermission('user.profile.avatar.maxSize')) {
			throw new UserInputException('avatar', 'tooLarge');
		}
		
		return $filename;
	}
>>>>>>> 621a83b0
}<|MERGE_RESOLUTION|>--- conflicted
+++ resolved
@@ -31,7 +31,6 @@
  * @method  UserAvatarEditor[]  getObjects()
  * @method  UserAvatarEditor    getSingleObject()
  */
-<<<<<<< HEAD
 class UserAvatarAction extends AbstractDatabaseObjectAction
 {
     /**
@@ -177,7 +176,7 @@
         }
 
         $data = [
-            'avatarName' => $tmp['basename'],
+            'avatarName' => mb_substr($tmp['basename'], 0, 255),
             'avatarExtension' => $tmp['extension'],
             'width' => $imageData[0],
             'height' => $imageData[1],
@@ -252,213 +251,4 @@
 
         return $filename;
     }
-=======
-class UserAvatarAction extends AbstractDatabaseObjectAction {
-	/**
-	 * currently edited avatar
-	 * @var	UserAvatarEditor
-	 */
-	public $avatar = null;
-	
-	/**
-	 * Validates the upload action.
-	 */
-	public function validateUpload() {
-		$this->readInteger('userID', true);
-		
-		if ($this->parameters['userID']) {
-			if (!WCF::getSession()->getPermission('admin.user.canEditUser')) {
-				throw new PermissionDeniedException();
-			}
-			
-			$user = new User($this->parameters['userID']);
-			if (!$user->userID) {
-				throw new IllegalLinkException();
-			}
-		}
-		
-		// check upload permissions
-		if (!WCF::getSession()->getPermission('user.profile.avatar.canUploadAvatar') || WCF::getUser()->disableAvatar) {
-			throw new PermissionDeniedException();
-		}
-		
-		/** @noinspection PhpUndefinedMethodInspection */
-		if (count($this->parameters['__files']->getFiles()) != 1) {
-			throw new UserInputException('files');
-		}
-		
-		// check max filesize, allowed file extensions etc.
-		/** @noinspection PhpUndefinedMethodInspection */
-		$this->parameters['__files']->validateFiles(new AvatarUploadFileValidationStrategy(PHP_INT_MAX, explode("\n", WCF::getSession()->getPermission('user.profile.avatar.allowedFileExtensions'))));
-	}
-	
-	/**
-	 * Handles uploaded attachments.
-	 */
-	public function upload() {
-		/** @var UploadFile $file */
-		$file = $this->parameters['__files']->getFiles()[0];
-		$saveStrategy = new AvatarUploadFileSaveStrategy((!empty($this->parameters['userID']) ? intval($this->parameters['userID']) : WCF::getUser()->userID));
-		/** @noinspection PhpUndefinedMethodInspection */
-		$this->parameters['__files']->saveFiles($saveStrategy);
-		
-		if ($file->getValidationErrorType()) {
-			return ['errorType' => $file->getValidationErrorType()];
-		}
-		else {
-			return [
-				'avatarID' => $saveStrategy->getAvatar()->avatarID,
-				'url' => $saveStrategy->getAvatar()->getURL(96)
-			];
-		}
-	}
-	
-	/**
-	 * Fetches an avatar from a remote server and sets it for given user.
-	 */
-	public function fetchRemoteAvatar() {
-		$avatarID = 0;
-		$filename = '';
-		
-		// fetch avatar from URL
-		$imageData = null;
-		try {
-			$request = new HTTPRequest($this->parameters['url']);
-			$request->execute();
-			$reply = $request->getReply();
-			$filename = FileUtil::getTemporaryFilename('avatar_');
-			file_put_contents($filename, $reply['body']);
-			
-			$imageData = getimagesize($filename);
-			if ($imageData === false) throw new SystemException('Downloaded file is not an image');
-		}
-		catch (\Exception $e) {
-			// log exception unless this was caused by a non-image file being supplied
-			if ($imageData !== false) {
-				\wcf\functions\exception\logThrowable($e);
-			}
-			
-			if (!empty($filename)) {
-				@unlink($filename);
-			}
-			return;
-		}
-		
-		// rescale avatar if required
-		try {
-			$newFilename = $this->enforceDimensions($filename);
-			if ($newFilename !== $filename) @unlink($filename);
-			$filename = $newFilename;
-			
-			$imageData = getimagesize($filename);
-			if ($imageData === false) throw new SystemException('Rescaled file is not an image');
-		}
-		catch (\Exception $e) {
-			@unlink($filename);
-			return;
-		}
-		
-		$tmp = Url::parse($this->parameters['url']);
-		if (!isset($tmp['path'])) {
-			@unlink($filename);
-			return;
-		}
-		
-		$tmp = pathinfo($tmp['path']);
-		if (!isset($tmp['basename'])) {
-			$tmp['basename'] = basename($filename);
-		}
-		
-		$imageData = @getimagesize($filename);
-		if ($imageData !== false) {
-			$tmp['extension'] = ImageUtil::getExtensionByMimeType($imageData['mime']);
-			
-			if (!in_array($tmp['extension'], ['jpeg', 'jpg', 'png', 'gif'])) {
-				@unlink($filename);
-				return;
-			}
-		}
-		else {
-			@unlink($filename);
-			return;
-		}
-		
-		$data = [
-			'avatarName' => mb_substr($tmp['basename'], 0, 255),
-			'avatarExtension' => $tmp['extension'],
-			'width' => $imageData[0],
-			'height' => $imageData[1],
-			'userID' => $this->parameters['userEditor']->userID,
-			'fileHash' => sha1_file($filename)
-		];
-		
-		// create avatar
-		$avatar = UserAvatarEditor::create($data);
-		
-		// check avatar directory
-		// and create subdirectory if necessary
-		$dir = dirname($avatar->getLocation());
-		if (!@file_exists($dir)) {
-			FileUtil::makePath($dir);
-		}
-		
-		// move uploaded file
-		if (@copy($filename, $avatar->getLocation())) {
-			@unlink($filename);
-			
-			$avatarID = $avatar->avatarID;
-		}
-		else {
-			@unlink($filename);
-			
-			// moving failed; delete avatar
-			$editor = new UserAvatarEditor($avatar);
-			$editor->delete();
-		}
-		
-		// update user
-		if ($avatarID) {
-			/** @var UserEditor $userEditor */
-			$userEditor = $this->parameters['userEditor'];
-			
-			$userEditor->update([
-				'avatarID' => $avatarID,
-				'enableGravatar' => 0
-			]);
-			
-			// delete old avatar
-			if ($userEditor->avatarID) {
-				$action = new UserAvatarAction([$userEditor->avatarID], 'delete');
-				$action->executeAction();
-			}
-		}
-		
-		// reset user storage
-		UserStorageHandler::getInstance()->reset([$this->parameters['userEditor']->userID], 'avatar');
-	}
-	
-	/**
-	 * Enforces dimensions for given avatar.
-	 * 
-	 * @param	string		$filename
-	 * @return	string
-	 * @throws	UserInputException
-	 */
-	protected function enforceDimensions($filename) {
-		try {
-			$filename = ImageUtil::enforceDimensions($filename, UserAvatar::AVATAR_SIZE, UserAvatar::AVATAR_SIZE);
-		}
-			/** @noinspection PhpRedundantCatchClauseInspection */
-		catch (SystemException $e) {
-			throw new UserInputException('avatar', 'tooLarge');
-		}
-		
-		// check filesize (after shrink)
-		if (@filesize($filename) > WCF::getSession()->getPermission('user.profile.avatar.maxSize')) {
-			throw new UserInputException('avatar', 'tooLarge');
-		}
-		
-		return $filename;
-	}
->>>>>>> 621a83b0
 }