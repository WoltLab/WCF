<?php

namespace wcf\data\user;

use wcf\data\IPopoverAction;
use wcf\data\object\type\ObjectTypeCache;
use wcf\data\user\group\UserGroup;
use wcf\system\bbcode\BBCodeHandler;
use wcf\system\cache\runtime\UserProfileRuntimeCache;
use wcf\system\database\util\PreparedStatementConditionBuilder;
use wcf\system\exception\PermissionDeniedException;
use wcf\system\exception\UserInputException;
use wcf\system\html\input\HtmlInputProcessor;
use wcf\system\html\output\HtmlOutputProcessor;
use wcf\system\message\embedded\object\MessageEmbeddedObjectManager;
use wcf\system\option\user\UserOptionHandler;
use wcf\system\upload\UploadFile;
use wcf\system\upload\UploadHandler;
use wcf\system\upload\UserCoverPhotoUploadFileSaveStrategy;
use wcf\system\upload\UserCoverPhotoUploadFileValidationStrategy;
use wcf\system\user\group\assignment\UserGroupAssignmentHandler;
use wcf\system\user\storage\UserStorageHandler;
use wcf\system\WCF;
use wcf\util\ArrayUtil;
use wcf\util\MessageUtil;
use wcf\util\StringUtil;

/**
 * Executes user profile-related actions.
 *
 * @author  Alexander Ebert
 * @copyright   2001-2019 WoltLab GmbH
 * @license GNU Lesser General Public License <http://opensource.org/licenses/lgpl-license.php>
 * @package WoltLabSuite\Core\Data\User
 */
<<<<<<< HEAD
class UserProfileAction extends UserAction implements IPopoverAction
{
    /**
     * @inheritDoc
     */
    protected $allowGuestAccess = ['getUserProfile', 'getDetailedActivityPointList', 'getPopover'];

    /**
     * @var User
     */
    public $user;

    /**
     * user profile object
     * @var UserProfile
     */
    public $userProfile;

    /**
     * uploaded file
     * @var UploadFile
     */
    public $uploadFile;

    /**
     * Validates parameters for signature preview.
     */
    public function validateGetMessagePreview()
    {
        $this->readString('message', true, 'data');
    }

    /**
     * Returns a rendered signature preview.
     *
     * @return  array
     * @throws  UserInputException
     */
    public function getMessagePreview()
    {
        $htmlInputProcessor = new HtmlInputProcessor();
        $htmlInputProcessor->process(
            $this->parameters['data']['message'],
            'com.woltlab.wcf.user.signature',
            WCF::getUser()->userID
        );

        BBCodeHandler::getInstance()->setDisallowedBBCodes(ArrayUtil::trim(\explode(
            ',',
            WCF::getSession()->getPermission('user.signature.disallowedBBCodes')
        )));
        $disallowedBBCodes = $htmlInputProcessor->validate();
        if (!empty($disallowedBBCodes)) {
            throw new UserInputException(
                'message',
                WCF::getLanguage()->getDynamicVariable('wcf.message.error.disallowedBBCodes', [
                    'disallowedBBCodes' => $disallowedBBCodes,
                ])
            );
        }

        MessageEmbeddedObjectManager::getInstance()->registerTemporaryMessage($htmlInputProcessor);

        $htmlOutputProcessor = new HtmlOutputProcessor();
        $htmlOutputProcessor->process(
            $htmlInputProcessor->getHtml(),
            'com.woltlab.wcf.user.signature',
            WCF::getUser()->userID
        );

        return [
            'message' => $htmlOutputProcessor->getHtml(),
            'raw' => $htmlInputProcessor->getHtml(),
        ];
    }

    /**
     * Validates user profile preview.
     *
     * @throws  UserInputException
     * @deprecated  since 5.3, use `validateGetPopover()`
     */
    public function validateGetUserProfile()
    {
        $this->validateGetPopover();
    }

    /**
     * Returns user profile preview.
     *
     * @return  array
     * @deprecated  since 5.3, use `getPopover()`
     */
    public function getUserProfile()
    {
        return \array_merge($this->getPopover(), [
            'userID' => \reset($this->objectIDs),
        ]);
    }

    /**
     * @inheritDoc
     */
    public function validateGetPopover()
    {
        WCF::getSession()->checkPermissions(['user.profile.canViewUserProfile']);

        if (\count($this->objectIDs) != 1) {
            throw new UserInputException('objectIDs');
        }
    }

    /**
     * @inheritDoc
     */
    public function getPopover()
    {
        $userID = \reset($this->objectIDs);

        if ($userID) {
            $userProfile = UserProfileRuntimeCache::getInstance()->getObject($userID);
            if ($userProfile) {
                WCF::getTPL()->assign('user', $userProfile);
            } else {
                WCF::getTPL()->assign('unknownUser', true);
            }
        } else {
            WCF::getTPL()->assign('unknownUser', true);
        }

        return [
            'template' => WCF::getTPL()->fetch('userProfilePreview'),
        ];
    }

    /**
     * Validates detailed activity point list
     *
     * @throws  UserInputException
     */
    public function validateGetDetailedActivityPointList()
    {
        if (\count($this->objectIDs) != 1) {
            throw new UserInputException('objectIDs');
        }
        $this->userProfile = UserProfileRuntimeCache::getInstance()->getObject(\reset($this->objectIDs));

        if ($this->userProfile === null) {
            throw new UserInputException('objectIDs');
        }
    }

    /**
     * Returns detailed activity point list.
     *
     * @return  array
     */
    public function getDetailedActivityPointList()
    {
        $activityPointObjectTypes = [];
        foreach (ObjectTypeCache::getInstance()->getObjectTypes('com.woltlab.wcf.user.activityPointEvent') as $objectType) {
            $activityPointObjectTypes[$objectType->objectTypeID] = $objectType;
        }

        $conditionBuilder = new PreparedStatementConditionBuilder();
        $conditionBuilder->add('userID = ?', [$this->userProfile->userID]);
        $conditionBuilder->add('objectTypeID IN (?)', [\array_keys($activityPointObjectTypes)]);

        $sql = "SELECT  objectTypeID, activityPoints, items
                FROM    wcf" . WCF_N . "_user_activity_point
                " . $conditionBuilder;
        $statement = WCF::getDB()->prepareStatement($sql);
        $statement->execute($conditionBuilder->getParameters());
        while ($row = $statement->fetchArray()) {
            $activityPointObjectTypes[$row['objectTypeID']]->activityPoints = $row['activityPoints'];
            $activityPointObjectTypes[$row['objectTypeID']]->items = $row['items'];
        }

        WCF::getTPL()->assign([
            'activityPointObjectTypes' => $activityPointObjectTypes,
            'user' => $this->userProfile,
        ]);

        return [
            'template' => WCF::getTPL()->fetch('detailedActivityPointList'),
            'userID' => $this->userProfile->userID,
        ];
    }

    /**
     * Validates parameters to begin profile inline editing.
     *
     * @throws  PermissionDeniedException
     * @throws  UserInputException
     */
    public function validateBeginEdit()
    {
        if (!empty($this->objectIDs) && \count($this->objectIDs) == 1) {
            $userID = \reset($this->objectIDs);
            $this->userProfile = UserProfileRuntimeCache::getInstance()->getObject($userID);
        }

        if ($this->userProfile === null || !$this->userProfile->userID) {
            throw new UserInputException('objectIDs');
        }

        if ($this->userProfile->userID != WCF::getUser()->userID) {
            if (!$this->userProfile->canEdit()) {
                throw new PermissionDeniedException();
            }
        } elseif (!$this->userProfile->canEditOwnProfile()) {
            throw new PermissionDeniedException();
        }
    }

    /**
     * Begins profile inline editing.
     *
     * @return  array
     */
    public function beginEdit()
    {
        $optionTree = $this->getOptionHandler($this->userProfile->getDecoratedObject())->getOptionTree();
        WCF::getTPL()->assign([
            'errorType' => [],
            'optionTree' => $optionTree,
            '__userTitle' => $this->userProfile->userTitle,
        ]);

        return [
            'template' => WCF::getTPL()->fetch('userProfileAboutEditable'),
        ];
    }

    /**
     * Validates parameters to save changes to user profile.
     *
     * @throws  PermissionDeniedException
     */
    public function validateSave()
    {
        $this->validateBeginEdit();

        if (!isset($this->parameters['values']) || !\is_array($this->parameters['values'])) {
            $this->parameters['values'] = [];
        }

        if (
            isset($this->parameters['values']['__userTitle'])
            && !WCF::getSession()->getPermission('user.profile.canEditUserTitle')
        ) {
            throw new PermissionDeniedException();
        }
    }

    /**
     * Saves changes to user profile.
     *
     * @return  array
     */
    public function save()
    {
        $userTitle = null;
        if (isset($this->parameters['values']['__userTitle'])) {
            $userTitle = StringUtil::trim(MessageUtil::stripCrap($this->parameters['values']['__userTitle']));
            unset($this->parameters['values']['__userTitle']);
        }

        $optionHandler = $this->getOptionHandler($this->userProfile->getDecoratedObject());
        $optionHandler->readUserInput($this->parameters);

        $errors = $optionHandler->validate();

        // validate user title
        if ($userTitle !== null) {
            try {
                if (\mb_strlen($userTitle) > USER_TITLE_MAX_LENGTH) {
                    throw new UserInputException('__userTitle', 'tooLong');
                }
                if (!StringUtil::executeWordFilter($userTitle, USER_FORBIDDEN_TITLES)) {
                    throw new UserInputException('__userTitle', 'forbidden');
                }
            } catch (UserInputException $e) {
                $errors[$e->getField()] = $e->getType();
            }
        }

        // validation was successful
        if (empty($errors)) {
            $saveOptions = $optionHandler->save();
            $data = [
                'options' => $saveOptions,
            ];

            // save user title
            if ($userTitle !== null) {
                $data['data'] = [
                    'userTitle' => $userTitle,
                ];
            }

            $userAction = new UserAction([$this->userProfile->userID], 'update', $data);
            $userAction->executeAction();

            // check if the user will be automatically added to new
            // user groups because of the changed user options
            UserGroupAssignmentHandler::getInstance()->checkUsers([$this->userProfile->userID]);

            // return parsed template
            $user = new User($this->userProfile->userID);

            // reload option handler
            $optionHandler = $this->getOptionHandler($user, false);

            $options = $optionHandler->getOptionTree();
            WCF::getTPL()->assign([
                'options' => $options,
                'userID' => $this->userProfile->userID,
            ]);

            return [
                'success' => true,
                'template' => WCF::getTPL()->fetch('userProfileAbout'),
            ];
        } else {
            // validation failed
            WCF::getTPL()->assign([
                'errorType' => $errors,
                'optionTree' => $optionHandler->getOptionTree(),
                '__userTitle' => $userTitle !== null ? $userTitle : $this->userProfile->userTitle,
            ]);

            return [
                'success' => false,
                'template' => WCF::getTPL()->fetch('userProfileAboutEditable'),
            ];
        }
    }

    /**
     * Updates user ranks.
     */
    public function updateUserRank()
    {
        if (empty($this->objects)) {
            $this->readObjects();
        }

        $resetUserIDs = $userToRank = [];
        foreach ($this->getObjects() as $user) {
            $conditionBuilder = new PreparedStatementConditionBuilder();
            $conditionBuilder->add('user_rank.groupID IN (?)', [$user->getGroupIDs()]);
            $conditionBuilder->add('user_rank.requiredPoints <= ?', [$user->activityPoints]);
            if ($user->gender) {
                $conditionBuilder->add('user_rank.requiredGender IN (?)', [[0, $user->gender]]);
            } else {
                $conditionBuilder->add('user_rank.requiredGender = ?', [0]);
            }

            $sql = "SELECT      user_rank.rankID
                    FROM        wcf" . WCF_N . "_user_rank user_rank
                    LEFT JOIN   wcf" . WCF_N . "_user_group user_group
                    ON          user_group.groupID = user_rank.groupID
                    " . $conditionBuilder . "
                    ORDER BY    user_group.priority DESC, user_rank.requiredPoints DESC, user_rank.requiredGender DESC";
            $statement = WCF::getDB()->prepareStatement($sql, 1);
            $statement->execute($conditionBuilder->getParameters());
            $row = $statement->fetchArray();
            if ($row === false) {
                if ($user->rankID) {
                    $userToRank[$user->userID] = null;
                    $resetUserIDs[] = $user->userID;
                }
            } else {
                if ($row['rankID'] != $user->rankID) {
                    $userToRank[$user->userID] = $row['rankID'];
                    $resetUserIDs[] = $user->userID;
                }
            }
        }

        if (!empty($userToRank)) {
            $sql = "UPDATE  wcf" . WCF_N . "_user
                    SET     rankID = ?
                    WHERE   userID = ?";
            $statement = WCF::getDB()->prepareStatement($sql);

            WCF::getDB()->beginTransaction();
            foreach ($userToRank as $userID => $rankID) {
                $statement->execute([
                    $rankID,
                    $userID,
                ]);
            }
            WCF::getDB()->commitTransaction();
        }

        if (!empty($resetUserIDs)) {
            UserStorageHandler::getInstance()->reset($resetUserIDs, 'userRank');
        }
    }

    /**
     * Updates user online markings.
     */
    public function updateUserOnlineMarking()
    {
        if (empty($this->objects)) {
            $this->readObjects();
        }

        $fixUserGroupIDs = $userToGroup = [];
        $newGroupIDs = [];
        foreach ($this->getObjects() as $user) {
            $groupIDs = $user->getGroupIDs();
            if (!\in_array(UserGroup::EVERYONE, $groupIDs)) {
                $fixUserGroupIDs[$user->userID] = [UserGroup::EVERYONE];
                $groupIDs[] = UserGroup::EVERYONE;
            }
            if ($user->pendingActivation()) {
                if (!\in_array(UserGroup::GUESTS, $groupIDs)) {
                    if (!isset($fixUserGroupIDs[$user->userID])) {
                        $fixUserGroupIDs[$user->userID] = [];
                    }
                    $fixUserGroupIDs[$user->userID][] = UserGroup::GUESTS;
                    $groupIDs[] = UserGroup::GUESTS;
                }
            } else {
                if (!\in_array(UserGroup::USERS, $groupIDs)) {
                    if (!isset($fixUserGroupIDs[$user->userID])) {
                        $fixUserGroupIDs[$user->userID] = [];
                    }
                    $fixUserGroupIDs[$user->userID][] = UserGroup::USERS;
                    $groupIDs[] = UserGroup::USERS;
                }
            }
            $newGroupIDs[$user->userID] = $groupIDs;

            $conditionBuilder = new PreparedStatementConditionBuilder();
            $conditionBuilder->add('groupID IN (?)', [$groupIDs]);

            $sql = "SELECT      groupID
                    FROM        wcf" . WCF_N . "_user_group
                    " . $conditionBuilder . "
                    ORDER BY    priority DESC";
            $statement = WCF::getDB()->prepareStatement($sql, 1);
            $statement->execute($conditionBuilder->getParameters());
            $row = $statement->fetchArray();
            if ($row['groupID'] != $user->userOnlineGroupID) {
                $userToGroup[$user->userID] = $row['groupID'];
            }
        }

        // add users to missing default user groups
        if (!empty($fixUserGroupIDs)) {
            $sql = "INSERT INTO wcf" . WCF_N . "_user_to_group
                                (userID, groupID)
                    VALUES      (?, ?)";
            $statement = WCF::getDB()->prepareStatement($sql);

            WCF::getDB()->beginTransaction();
            foreach ($fixUserGroupIDs as $userID => $groupIDs) {
                foreach ($groupIDs as $groupID) {
                    $statement->execute([$userID, $groupID]);
                }

                UserStorageHandler::getInstance()->update($userID, 'groupIDs', \serialize($newGroupIDs[$userID]));
            }
            WCF::getDB()->commitTransaction();
        }

        if (!empty($userToGroup)) {
            $sql = "UPDATE  wcf" . WCF_N . "_user
                    SET     userOnlineGroupID = ?
                    WHERE   userID = ?";
            $statement = WCF::getDB()->prepareStatement($sql);

            WCF::getDB()->beginTransaction();
            foreach ($userToGroup as $userID => $groupID) {
                $statement->execute([
                    $groupID,
                    $userID,
                ]);
            }
            WCF::getDB()->commitTransaction();
        }
    }

    /**
     * Updates the special trophies.
     */
    public function updateSpecialTrophies()
    {
        if (empty($this->objects)) {
            $this->readObjects();
        }

        $sql = "DELETE FROM wcf" . WCF_N . "_user_special_trophy
                WHERE userID = ?";
        $deleteStatement = WCF::getDB()->prepareStatement($sql);

        $sql = "INSERT INTO wcf" . WCF_N . "_user_special_trophy
                            (userID, trophyID)
                VALUES      (?, ?)";
        $insertStatement = WCF::getDB()->prepareStatement($sql);

        foreach ($this->getObjects() as $user) {
            WCF::getDB()->beginTransaction();

            // delete all user special trophies for the user
            $deleteStatement->execute([$user->userID]);

            if (!empty($this->parameters['trophyIDs'])) {
                foreach ($this->parameters['trophyIDs'] as $trophyID) {
                    $insertStatement->execute([
                        $user->userID,
                        $trophyID,
                    ]);
                }
            }

            WCF::getDB()->commitTransaction();

            UserStorageHandler::getInstance()->reset([$user->userID], 'specialTrophies');
        }
    }

    /**
     * Validates the 'uploadCoverPhoto' method.
     *
     * @throws  PermissionDeniedException
     * @throws  UserInputException
     * @since   3.1
     */
    public function validateUploadCoverPhoto()
    {
        WCF::getSession()->checkPermissions(['user.profile.coverPhoto.canUploadCoverPhoto']);

        $this->readInteger('userID', true);
        // The `userID` parameter did not exist in 3.1, defaulting to the own user for backwards compatibility.
        if (!$this->parameters['userID']) {
            $this->parameters['userID'] = WCF::getUser()->userID;
        }

        $this->user = new User($this->parameters['userID']);
        if (!$this->user->userID) {
            throw new UserInputException('userID');
        } elseif ($this->user->userID == WCF::getUser()->userID && WCF::getUser()->disableCoverPhoto) {
            throw new PermissionDeniedException();
        } elseif (
            $this->user->userID != WCF::getUser()->userID
            && (!$this->user->canEdit() || !WCF::getSession()->getPermission('admin.user.canDisableCoverPhoto'))
        ) {
            throw new PermissionDeniedException();
        }

        // validate uploaded file
        if (!isset($this->parameters['__files']) || \count($this->parameters['__files']->getFiles()) != 1) {
            throw new UserInputException('files');
        }

        /** @var UploadHandler $uploadHandler */
        $uploadHandler = $this->parameters['__files'];

        $this->uploadFile = $uploadHandler->getFiles()[0];

        $uploadHandler->validateFiles(new UserCoverPhotoUploadFileValidationStrategy());
    }

    /**
     * Uploads a cover photo.
     *
     * @since   3.1
     */
    public function uploadCoverPhoto()
    {
        $saveStrategy = new UserCoverPhotoUploadFileSaveStrategy(
            (!empty($this->parameters['userID']) ? \intval($this->parameters['userID']) : WCF::getUser()->userID)
        );
        /** @noinspection PhpUndefinedMethodInspection */
        $this->parameters['__files']->saveFiles($saveStrategy);

        if ($this->uploadFile->getValidationErrorType()) {
            return [
                'filesize' => $this->uploadFile->getFilesize(),
                'errorMessage' => WCF::getLanguage()->getDynamicVariable(
                    'wcf.user.coverPhoto.upload.error.' . $this->uploadFile->getValidationErrorType(),
                    [
                        'file' => $this->uploadFile,
                    ]
                ),
                'errorType' => $this->uploadFile->getValidationErrorType(),
            ];
        } else {
            return [
                'url' => $saveStrategy->getCoverPhoto()->getURL(),
            ];
        }
    }

    /**
     * Validates the `deleteCoverPhoto` action.
     *
     * @throws  PermissionDeniedException
     * @throws  UserInputException
     */
    public function validateDeleteCoverPhoto()
    {
        $this->readInteger('userID', true);
        // The `userID` parameter did not exist in 3.1, defaulting to the own user for backwards compatibility.
        if (!$this->parameters['userID']) {
            $this->parameters['userID'] = WCF::getUser()->userID;
        }

        $this->user = new User($this->parameters['userID']);
        if (!$this->user->userID) {
            throw new UserInputException('userID');
        } elseif (
            $this->user->userID != WCF::getUser()->userID
            && (!$this->user->canEdit() || !WCF::getSession()->getPermission('admin.user.canDisableCoverPhoto'))
        ) {
            throw new PermissionDeniedException();
        }
    }

    /**
     * Deletes the cover photo of the active user.
     *
     * @return  string[]    link to the new cover photo
     */
    public function deleteCoverPhoto()
    {
        if ($this->user->coverPhotoHash) {
            UserProfileRuntimeCache::getInstance()->getObject($this->user->userID)->getCoverPhoto()->delete();

            (new UserEditor($this->user))->update([
                'coverPhotoHash' => null,
                'coverPhotoExtension' => '',
            ]);
        }

        // force-reload the user profile to use a predictable code-path to fetch the cover photo
        UserProfileRuntimeCache::getInstance()->removeObject($this->user->userID);

        return [
            'url' => UserProfileRuntimeCache::getInstance()->getObject($this->user->userID)->getCoverPhoto()->getURL(),
        ];
    }

    /**
     * Returns the user option handler object.
     *
     * @param User $user
     * @param bool $editMode
     * @return  UserOptionHandler
     */
    protected function getOptionHandler(User $user, $editMode = true)
    {
        $optionHandler = new UserOptionHandler(false, '', 'profile');
        if (!$editMode) {
            $optionHandler->showEmptyOptions(false);
            $optionHandler->enableEditMode(false);
        }
        $optionHandler->setUser($user);

        return $optionHandler;
    }
=======
class UserProfileAction extends UserAction implements IPopoverAction {
	/**
	 * @inheritDoc
	 */
	protected $allowGuestAccess = ['getUserProfile', 'getDetailedActivityPointList', 'getPopover'];
	
	/**
	 * @var User
	 */
	public $user;
	
	/**
	 * user profile object
	 * @var	UserProfile
	 */
	public $userProfile;
	
	/**
	 * uploaded file
	 * @var	UploadFile
	 */
	public $uploadFile;
	
	/**
	 * Validates parameters for signature preview.
	 */
	public function validateGetMessagePreview() {
		$this->readString('message', true, 'data');
	}
	
	/**
	 * Returns a rendered signature preview.
	 * 
	 * @return	array
	 * @throws	UserInputException
	 */
	public function getMessagePreview() {
		$htmlInputProcessor = new HtmlInputProcessor();
		$htmlInputProcessor->process($this->parameters['data']['message'], 'com.woltlab.wcf.user.signature', WCF::getUser()->userID);
		
		BBCodeHandler::getInstance()->setDisallowedBBCodes(ArrayUtil::trim(explode(',', WCF::getSession()->getPermission('user.signature.disallowedBBCodes'))));
		$disallowedBBCodes = $htmlInputProcessor->validate();
		if (!empty($disallowedBBCodes)) {
			throw new UserInputException('message', WCF::getLanguage()->getDynamicVariable('wcf.message.error.disallowedBBCodes', [
				'disallowedBBCodes' => $disallowedBBCodes
			]));
		}
		
		MessageEmbeddedObjectManager::getInstance()->registerTemporaryMessage($htmlInputProcessor);
		
		$htmlOutputProcessor = new HtmlOutputProcessor();
		$htmlOutputProcessor->process($htmlInputProcessor->getHtml(), 'com.woltlab.wcf.user.signature', WCF::getUser()->userID);
		
		return [
			'message' => $htmlOutputProcessor->getHtml(),
			'raw' => $htmlInputProcessor->getHtml()
		];
	}
	
	/**
	 * Validates user profile preview.
	 * 
	 * @throws	UserInputException
	 * @deprecated	since 5.3, use `validateGetPopover()`
	 */
	public function validateGetUserProfile() {
		$this->validateGetPopover();
	}
	
	/**
	 * Returns user profile preview.
	 * 
	 * @return	array
	 * @deprecated	since 5.3, use `getPopover()`
	 */
	public function getUserProfile() {
		return array_merge($this->getPopover(), [
			'userID' => reset($this->objectIDs),
		]);
	}
	
	/**
	 * @inheritDoc
	 */
	public function validateGetPopover() {
		WCF::getSession()->checkPermissions(['user.profile.canViewUserProfile']);
		
		if (count($this->objectIDs) != 1) {
			throw new UserInputException('objectIDs');
		}
	}
	
	/**
	 * @inheritDoc
	 */
	public function getPopover() {
		$userID = reset($this->objectIDs);
		
		if ($userID) {
			$userProfile = UserProfileRuntimeCache::getInstance()->getObject($userID);
			if ($userProfile) {
				WCF::getTPL()->assign('user', $userProfile);
			}
			else {
				WCF::getTPL()->assign('unknownUser', true);
			}
		}
		else {
			WCF::getTPL()->assign('unknownUser', true);
		}
		
		return [
			'template' => WCF::getTPL()->fetch('userProfilePreview'),
		];
	}
	
	/**
	 * Validates detailed activity point list
	 * 
	 * @throws	UserInputException
	 */
	public function validateGetDetailedActivityPointList() {
		if (count($this->objectIDs) != 1) {
			throw new UserInputException('objectIDs');
		}
		$this->userProfile = UserProfileRuntimeCache::getInstance()->getObject(reset($this->objectIDs));
		
		if ($this->userProfile === null) {
			throw new UserInputException('objectIDs');
		}
	}
	
	/**
	 * Returns detailed activity point list.
	 * 
	 * @return	array
	 */
	public function getDetailedActivityPointList() {
		$activityPointObjectTypes = [];
		foreach (ObjectTypeCache::getInstance()->getObjectTypes('com.woltlab.wcf.user.activityPointEvent') as $objectType) {
			$activityPointObjectTypes[$objectType->objectTypeID] = $objectType;
		}
		
		$conditionBuilder = new PreparedStatementConditionBuilder();
		$conditionBuilder->add('userID = ?', [$this->userProfile->userID]);
		$conditionBuilder->add('objectTypeID IN (?)', [array_keys($activityPointObjectTypes)]);
		
		$sql = "SELECT	objectTypeID, activityPoints, items
			FROM	wcf".WCF_N."_user_activity_point
			".$conditionBuilder;
		$statement = WCF::getDB()->prepareStatement($sql);
		$statement->execute($conditionBuilder->getParameters());
		while ($row = $statement->fetchArray()) {
			$activityPointObjectTypes[$row['objectTypeID']]->activityPoints = $row['activityPoints'];
			$activityPointObjectTypes[$row['objectTypeID']]->items = $row['items'];
		}
		
		WCF::getTPL()->assign([
			'activityPointObjectTypes' => $activityPointObjectTypes,
			'user' => $this->userProfile
		]);
		
		return [
			'template' => WCF::getTPL()->fetch('detailedActivityPointList'),
			'userID' => $this->userProfile->userID
		];
	}
	
	/**
	 * Validates parameters to begin profile inline editing.
	 * 
	 * @throws	PermissionDeniedException
	 * @throws	UserInputException
	 */
	public function validateBeginEdit() {
		if (!empty($this->objectIDs) && count($this->objectIDs) == 1) {
			$userID = reset($this->objectIDs);
			$this->userProfile = UserProfileRuntimeCache::getInstance()->getObject($userID);
		}
		
		if ($this->userProfile === null || !$this->userProfile->userID) {
			throw new UserInputException('objectIDs');
		}
		
		if ($this->userProfile->userID != WCF::getUser()->userID) {
			if (!$this->userProfile->canEdit()) {
				throw new PermissionDeniedException();
			}
		}
		else if (!$this->userProfile->canEditOwnProfile()) {
			throw new PermissionDeniedException();
		}
	}
	
	/**
	 * Begins profile inline editing.
	 * 
	 * @return	array
	 */
	public function beginEdit() {
		$optionTree = $this->getOptionHandler($this->userProfile->getDecoratedObject())->getOptionTree();
		WCF::getTPL()->assign([
			'errorType' => [],
			'optionTree' => $optionTree,
			'__userTitle' => $this->userProfile->userTitle
		]);
		
		return [
			'template' => WCF::getTPL()->fetch('userProfileAboutEditable')
		];
	}
	
	/**
	 * Validates parameters to save changes to user profile.
	 * 
	 * @throws	PermissionDeniedException
	 */
	public function validateSave() {
		$this->validateBeginEdit();
		
		if (!isset($this->parameters['values']) || !is_array($this->parameters['values'])) {
			$this->parameters['values'] = [];
		}
		
		if (isset($this->parameters['values']['__userTitle']) && !WCF::getSession()->getPermission('user.profile.canEditUserTitle')) {
			throw new PermissionDeniedException();
		}
	}
	
	/**
	 * Saves changes to user profile.
	 * 
	 * @return	array
	 */
	public function save() {
		$userTitle = null;
		if (isset($this->parameters['values']['__userTitle'])) {
			$userTitle = StringUtil::trim(MessageUtil::stripCrap($this->parameters['values']['__userTitle']));
			unset($this->parameters['values']['__userTitle']);
		}
		
		$optionHandler = $this->getOptionHandler($this->userProfile->getDecoratedObject());
		$optionHandler->readUserInput($this->parameters);
		
		$errors = $optionHandler->validate();
		
		// validate user title
		if ($userTitle !== null) {
			try {
				if (mb_strlen($userTitle) > USER_TITLE_MAX_LENGTH) {
					throw new UserInputException('__userTitle', 'tooLong');
				}
				if (!StringUtil::executeWordFilter($userTitle, USER_FORBIDDEN_TITLES)) {
					throw new UserInputException('__userTitle', 'forbidden');
				}
			}
			catch (UserInputException $e) {
				$errors[$e->getField()] = $e->getType();
			}
		}
		
		// validation was successful
		if (empty($errors)) {
			$saveOptions = $optionHandler->save();
			$data = [
				'options' => $saveOptions
			];
			
			// save user title
			if ($userTitle !== null) {
				$data['data'] = [
					'userTitle' => $userTitle
				];
			}
			
			$userAction = new UserAction([$this->userProfile->userID], 'update', $data);
			$userAction->executeAction();
			
			// check if the user will be automatically added to new
			// user groups because of the changed user options
			UserGroupAssignmentHandler::getInstance()->checkUsers([$this->userProfile->userID]);
			
			// reload user object to get updated data
			$user = new User($this->userProfile->userID);

			// update user rank
			if (MODULE_USER_RANK) {
				$action = new UserProfileAction([new UserEditor($user)], 'updateUserRank');
				$action->executeAction();
			}
			
			// reload option handler
			$optionHandler = $this->getOptionHandler($user, false);
			
			// return parsed template
			$options = $optionHandler->getOptionTree();
			WCF::getTPL()->assign([
				'options' => $options,
				'userID' => $this->userProfile->userID
			]);
			
			return [
				'success' => true,
				'template' => WCF::getTPL()->fetch('userProfileAbout')
			];
		}
		else {
			// validation failed
			WCF::getTPL()->assign([
				'errorType' => $errors,
				'optionTree' => $optionHandler->getOptionTree(),
				'__userTitle' => $userTitle !== null ? $userTitle : $this->userProfile->userTitle
			]);
			
			return [
				'success' => false,
				'template' => WCF::getTPL()->fetch('userProfileAboutEditable')
			];
		}
	}
	
	/**
	 * Updates user ranks.
	 */
	public function updateUserRank() {
		if (empty($this->objects)) {
			$this->readObjects();
		}
		
		$resetUserIDs = $userToRank = [];
		foreach ($this->getObjects() as $user) {
			$conditionBuilder = new PreparedStatementConditionBuilder();
			$conditionBuilder->add('user_rank.groupID IN (?)', [$user->getGroupIDs()]);
			$conditionBuilder->add('user_rank.requiredPoints <= ?', [$user->activityPoints]);
			if ($user->gender) $conditionBuilder->add('user_rank.requiredGender IN (?)', [[0, $user->gender]]);
			else $conditionBuilder->add('user_rank.requiredGender = ?', [0]);
			
			$sql = "SELECT		user_rank.rankID
				FROM		wcf".WCF_N."_user_rank user_rank
				LEFT JOIN	wcf".WCF_N."_user_group user_group
				ON		(user_group.groupID = user_rank.groupID)
				".$conditionBuilder."
				ORDER BY	user_group.priority DESC, user_rank.requiredPoints DESC, user_rank.requiredGender DESC";
			$statement = WCF::getDB()->prepareStatement($sql, 1);
			$statement->execute($conditionBuilder->getParameters());
			$row = $statement->fetchArray();
			if ($row === false) {
				if ($user->rankID) {
					$userToRank[$user->userID] = null;
					$resetUserIDs[] = $user->userID;
				}
			}
			else {
				if ($row['rankID'] != $user->rankID) {
					$userToRank[$user->userID] = $row['rankID'];
					$resetUserIDs[] = $user->userID;
				}
			}
		}
		
		if (!empty($userToRank)) {
			$sql = "UPDATE	wcf".WCF_N."_user
				SET	rankID = ?
				WHERE	userID = ?";
			$statement = WCF::getDB()->prepareStatement($sql);
			
			WCF::getDB()->beginTransaction();
			foreach ($userToRank as $userID => $rankID) {
				$statement->execute([
					$rankID,
					$userID
				]);
			}
			WCF::getDB()->commitTransaction();
		}
		
		if (!empty($resetUserIDs)) {
			UserStorageHandler::getInstance()->reset($resetUserIDs, 'userRank');
		}
	}
	
	/**
	 * Updates user online markings.
	 */
	public function updateUserOnlineMarking() {
		if (empty($this->objects)) {
			$this->readObjects();
		}
		
		$fixUserGroupIDs = $userToGroup = [];
		$newGroupIDs = [];
		foreach ($this->getObjects() as $user) {
			$groupIDs = $user->getGroupIDs();
			if (!in_array(UserGroup::EVERYONE, $groupIDs)) {
				$fixUserGroupIDs[$user->userID] = [UserGroup::EVERYONE];
				$groupIDs[] = UserGroup::EVERYONE;
			}
			if ($user->pendingActivation()) {
				if (!in_array(UserGroup::GUESTS, $groupIDs)) {
					if (!isset($fixUserGroupIDs[$user->userID])) $fixUserGroupIDs[$user->userID] = [];
					$fixUserGroupIDs[$user->userID][] = UserGroup::GUESTS;
					$groupIDs[] = UserGroup::GUESTS;
				}
			}
			else {
				if (!in_array(UserGroup::USERS, $groupIDs)) {
					if (!isset($fixUserGroupIDs[$user->userID])) $fixUserGroupIDs[$user->userID] = [];
					$fixUserGroupIDs[$user->userID][] = UserGroup::USERS;
					$groupIDs[] = UserGroup::USERS;
				}
			}
			$newGroupIDs[$user->userID] = $groupIDs;
			
			$conditionBuilder = new PreparedStatementConditionBuilder();
			$conditionBuilder->add('groupID IN (?)', [$groupIDs]);
			
			$sql = "SELECT		groupID
				FROM		wcf".WCF_N."_user_group
				".$conditionBuilder."
				ORDER BY	priority DESC";
			$statement = WCF::getDB()->prepareStatement($sql, 1);
			$statement->execute($conditionBuilder->getParameters());
			$row = $statement->fetchArray();
			if ($row['groupID'] != $user->userOnlineGroupID) {
				$userToGroup[$user->userID] = $row['groupID'];
			}
		}
		
		// add users to missing default user groups
		if (!empty($fixUserGroupIDs)) {
			$sql = "INSERT INTO     wcf".WCF_N."_user_to_group
						(userID, groupID)
				VALUES          (?, ?)";
			$statement = WCF::getDB()->prepareStatement($sql);
			
			WCF::getDB()->beginTransaction();
			foreach ($fixUserGroupIDs as $userID => $groupIDs) {
				foreach ($groupIDs as $groupID) {
					$statement->execute([$userID, $groupID]);
				}
				
				UserStorageHandler::getInstance()->update($userID, 'groupIDs', serialize($newGroupIDs[$userID]));
			}
			WCF::getDB()->commitTransaction();
		}
		
		if (!empty($userToGroup)) {
			$sql = "UPDATE	wcf".WCF_N."_user
				SET	userOnlineGroupID = ?
				WHERE	userID = ?";
			$statement = WCF::getDB()->prepareStatement($sql);
			
			WCF::getDB()->beginTransaction();
			foreach ($userToGroup as $userID => $groupID) {
				$statement->execute([
					$groupID,
					$userID
				]);
			}
			WCF::getDB()->commitTransaction();
		}
	}
	
	/**
	 * Updates the special trophies.
	 */
	public function updateSpecialTrophies() {
		if (empty($this->objects)) {
			$this->readObjects();
		}
		
		$sql = "DELETE FROM wcf".WCF_N."_user_special_trophy WHERE userID = ?";
		$deleteStatement = WCF::getDB()->prepareStatement($sql);
		
		$sql = "INSERT INTO wcf".WCF_N."_user_special_trophy (userID, trophyID) VALUES (?, ?)";
		$insertStatement = WCF::getDB()->prepareStatement($sql);
		
		foreach ($this->getObjects() as $user) {
			WCF::getDB()->beginTransaction();
			
			// delete all user special trophies for the user
			$deleteStatement->execute([$user->userID]);
			
			if (!empty($this->parameters['trophyIDs'])) {
				foreach ($this->parameters['trophyIDs'] as $trophyID) {
					$insertStatement->execute([
						$user->userID, 
						$trophyID
					]);
				}
			}
			
			WCF::getDB()->commitTransaction();
			
			UserStorageHandler::getInstance()->reset([$user->userID], 'specialTrophies');
		}
	}
	
	/**
	 * Validates the 'uploadCoverPhoto' method.
	 *
	 * @throws	PermissionDeniedException
	 * @throws	UserInputException
	 * @since	3.1
	 */
	public function validateUploadCoverPhoto() {
		if (!MODULE_USER_COVER_PHOTO) {
			throw new PermissionDeniedException();
		}
		
		WCF::getSession()->checkPermissions(['user.profile.coverPhoto.canUploadCoverPhoto']);
		
		$this->readInteger('userID', true);
		// The `userID` parameter did not exist in 3.1, defaulting to the own user for backwards compatibility.
		if (!$this->parameters['userID']) {
			$this->parameters['userID'] = WCF::getUser()->userID;
		}
		
		$this->user = new User($this->parameters['userID']);
		if (!$this->user->userID) {
			throw new UserInputException('userID');
		}
		else if ($this->user->userID == WCF::getUser()->userID && WCF::getUser()->disableCoverPhoto) {
			throw new PermissionDeniedException();
		}
		else if ($this->user->userID != WCF::getUser()->userID && (!$this->user->canEdit() || !WCF::getSession()->getPermission('admin.user.canDisableCoverPhoto'))) {
			throw new PermissionDeniedException();
		}
		
		// validate uploaded file
		if (!isset($this->parameters['__files']) || count($this->parameters['__files']->getFiles()) != 1) {
			throw new UserInputException('files');
		}
		
		/** @var UploadHandler $uploadHandler */
		$uploadHandler = $this->parameters['__files'];
		
		$this->uploadFile = $uploadHandler->getFiles()[0];
		
		$uploadHandler->validateFiles(new UserCoverPhotoUploadFileValidationStrategy());
	}
	
	/**
	 * Uploads a cover photo.
	 * 
	 * @since	3.1
	 */
	public function uploadCoverPhoto() {
		$saveStrategy = new UserCoverPhotoUploadFileSaveStrategy((!empty($this->parameters['userID']) ? intval($this->parameters['userID']) : WCF::getUser()->userID));
		/** @noinspection PhpUndefinedMethodInspection */
		$this->parameters['__files']->saveFiles($saveStrategy);
		
		if ($this->uploadFile->getValidationErrorType()) {
			return [
				'filesize' => $this->uploadFile->getFilesize(),
				'errorMessage' => WCF::getLanguage()->getDynamicVariable('wcf.user.coverPhoto.upload.error.' . $this->uploadFile->getValidationErrorType(), [
					'file' => $this->uploadFile
				]),
				'errorType' => $this->uploadFile->getValidationErrorType()
			];
		}
		else {
			return [
				'url' => $saveStrategy->getCoverPhoto()->getURL()
			];
		}
	}
	
	/**
	 * Validates the `deleteCoverPhoto` action.
	 * 
	 * @throws	PermissionDeniedException
	 * @throws	UserInputException
	 */
	public function validateDeleteCoverPhoto() {
		if (!MODULE_USER_COVER_PHOTO) {
			throw new PermissionDeniedException();
		}
		
		$this->readInteger('userID', true);
		// The `userID` parameter did not exist in 3.1, defaulting to the own user for backwards compatibility.
		if (!$this->parameters['userID']) {
			$this->parameters['userID'] = WCF::getUser()->userID;
		}
		
		$this->user = new User($this->parameters['userID']);
		if (!$this->user->userID) {
			throw new UserInputException('userID');
		}
		else if ($this->user->userID != WCF::getUser()->userID && (!$this->user->canEdit() || !WCF::getSession()->getPermission('admin.user.canDisableCoverPhoto'))) {
			throw new PermissionDeniedException();
		}
	}
	
	/**
	 * Deletes the cover photo of the active user.
	 * 
	 * @return	string[]	link to the new cover photo
	 */
	public function deleteCoverPhoto() {
		if ($this->user->coverPhotoHash) {
			UserProfileRuntimeCache::getInstance()->getObject($this->user->userID)->getCoverPhoto()->delete();
			
			(new UserEditor($this->user))->update([
				'coverPhotoHash' => null,
				'coverPhotoExtension' => ''
			]);
		}
		
		// force-reload the user profile to use a predictable code-path to fetch the cover photo
		UserProfileRuntimeCache::getInstance()->removeObject($this->user->userID);
		
		return [
			'url' => UserProfileRuntimeCache::getInstance()->getObject($this->user->userID)->getCoverPhoto()->getURL()
		];
	}
	
	/**
	 * Returns the user option handler object.
	 * 
	 * @param	User		$user
	 * @param	boolean		$editMode
	 * @return	UserOptionHandler
	 */
	protected function getOptionHandler(User $user, $editMode = true) {
		$optionHandler = new UserOptionHandler(false, '', 'profile');
		if (!$editMode) {
			$optionHandler->showEmptyOptions(false);
			$optionHandler->enableEditMode(false);
		}
		$optionHandler->setUser($user);
		
		return $optionHandler;
	}
>>>>>>> 5d07b90b
}<|MERGE_RESOLUTION|>--- conflicted
+++ resolved
@@ -33,7 +33,6 @@
  * @license GNU Lesser General Public License <http://opensource.org/licenses/lgpl-license.php>
  * @package WoltLabSuite\Core\Data\User
  */
-<<<<<<< HEAD
 class UserProfileAction extends UserAction implements IPopoverAction
 {
     /**
@@ -342,12 +341,19 @@
             // user groups because of the changed user options
             UserGroupAssignmentHandler::getInstance()->checkUsers([$this->userProfile->userID]);
 
-            // return parsed template
+            // reload user object to get updated data
             $user = new User($this->userProfile->userID);
+
+            // update user rank
+            if (MODULE_USER_RANK) {
+                $action = new self([new UserEditor($user)], 'updateUserRank');
+                $action->executeAction();
+            }
 
             // reload option handler
             $optionHandler = $this->getOptionHandler($user, false);
 
+            // return parsed template
             $options = $optionHandler->getOptionTree();
             WCF::getTPL()->assign([
                 'options' => $options,
@@ -701,640 +707,4 @@
 
         return $optionHandler;
     }
-=======
-class UserProfileAction extends UserAction implements IPopoverAction {
-	/**
-	 * @inheritDoc
-	 */
-	protected $allowGuestAccess = ['getUserProfile', 'getDetailedActivityPointList', 'getPopover'];
-	
-	/**
-	 * @var User
-	 */
-	public $user;
-	
-	/**
-	 * user profile object
-	 * @var	UserProfile
-	 */
-	public $userProfile;
-	
-	/**
-	 * uploaded file
-	 * @var	UploadFile
-	 */
-	public $uploadFile;
-	
-	/**
-	 * Validates parameters for signature preview.
-	 */
-	public function validateGetMessagePreview() {
-		$this->readString('message', true, 'data');
-	}
-	
-	/**
-	 * Returns a rendered signature preview.
-	 * 
-	 * @return	array
-	 * @throws	UserInputException
-	 */
-	public function getMessagePreview() {
-		$htmlInputProcessor = new HtmlInputProcessor();
-		$htmlInputProcessor->process($this->parameters['data']['message'], 'com.woltlab.wcf.user.signature', WCF::getUser()->userID);
-		
-		BBCodeHandler::getInstance()->setDisallowedBBCodes(ArrayUtil::trim(explode(',', WCF::getSession()->getPermission('user.signature.disallowedBBCodes'))));
-		$disallowedBBCodes = $htmlInputProcessor->validate();
-		if (!empty($disallowedBBCodes)) {
-			throw new UserInputException('message', WCF::getLanguage()->getDynamicVariable('wcf.message.error.disallowedBBCodes', [
-				'disallowedBBCodes' => $disallowedBBCodes
-			]));
-		}
-		
-		MessageEmbeddedObjectManager::getInstance()->registerTemporaryMessage($htmlInputProcessor);
-		
-		$htmlOutputProcessor = new HtmlOutputProcessor();
-		$htmlOutputProcessor->process($htmlInputProcessor->getHtml(), 'com.woltlab.wcf.user.signature', WCF::getUser()->userID);
-		
-		return [
-			'message' => $htmlOutputProcessor->getHtml(),
-			'raw' => $htmlInputProcessor->getHtml()
-		];
-	}
-	
-	/**
-	 * Validates user profile preview.
-	 * 
-	 * @throws	UserInputException
-	 * @deprecated	since 5.3, use `validateGetPopover()`
-	 */
-	public function validateGetUserProfile() {
-		$this->validateGetPopover();
-	}
-	
-	/**
-	 * Returns user profile preview.
-	 * 
-	 * @return	array
-	 * @deprecated	since 5.3, use `getPopover()`
-	 */
-	public function getUserProfile() {
-		return array_merge($this->getPopover(), [
-			'userID' => reset($this->objectIDs),
-		]);
-	}
-	
-	/**
-	 * @inheritDoc
-	 */
-	public function validateGetPopover() {
-		WCF::getSession()->checkPermissions(['user.profile.canViewUserProfile']);
-		
-		if (count($this->objectIDs) != 1) {
-			throw new UserInputException('objectIDs');
-		}
-	}
-	
-	/**
-	 * @inheritDoc
-	 */
-	public function getPopover() {
-		$userID = reset($this->objectIDs);
-		
-		if ($userID) {
-			$userProfile = UserProfileRuntimeCache::getInstance()->getObject($userID);
-			if ($userProfile) {
-				WCF::getTPL()->assign('user', $userProfile);
-			}
-			else {
-				WCF::getTPL()->assign('unknownUser', true);
-			}
-		}
-		else {
-			WCF::getTPL()->assign('unknownUser', true);
-		}
-		
-		return [
-			'template' => WCF::getTPL()->fetch('userProfilePreview'),
-		];
-	}
-	
-	/**
-	 * Validates detailed activity point list
-	 * 
-	 * @throws	UserInputException
-	 */
-	public function validateGetDetailedActivityPointList() {
-		if (count($this->objectIDs) != 1) {
-			throw new UserInputException('objectIDs');
-		}
-		$this->userProfile = UserProfileRuntimeCache::getInstance()->getObject(reset($this->objectIDs));
-		
-		if ($this->userProfile === null) {
-			throw new UserInputException('objectIDs');
-		}
-	}
-	
-	/**
-	 * Returns detailed activity point list.
-	 * 
-	 * @return	array
-	 */
-	public function getDetailedActivityPointList() {
-		$activityPointObjectTypes = [];
-		foreach (ObjectTypeCache::getInstance()->getObjectTypes('com.woltlab.wcf.user.activityPointEvent') as $objectType) {
-			$activityPointObjectTypes[$objectType->objectTypeID] = $objectType;
-		}
-		
-		$conditionBuilder = new PreparedStatementConditionBuilder();
-		$conditionBuilder->add('userID = ?', [$this->userProfile->userID]);
-		$conditionBuilder->add('objectTypeID IN (?)', [array_keys($activityPointObjectTypes)]);
-		
-		$sql = "SELECT	objectTypeID, activityPoints, items
-			FROM	wcf".WCF_N."_user_activity_point
-			".$conditionBuilder;
-		$statement = WCF::getDB()->prepareStatement($sql);
-		$statement->execute($conditionBuilder->getParameters());
-		while ($row = $statement->fetchArray()) {
-			$activityPointObjectTypes[$row['objectTypeID']]->activityPoints = $row['activityPoints'];
-			$activityPointObjectTypes[$row['objectTypeID']]->items = $row['items'];
-		}
-		
-		WCF::getTPL()->assign([
-			'activityPointObjectTypes' => $activityPointObjectTypes,
-			'user' => $this->userProfile
-		]);
-		
-		return [
-			'template' => WCF::getTPL()->fetch('detailedActivityPointList'),
-			'userID' => $this->userProfile->userID
-		];
-	}
-	
-	/**
-	 * Validates parameters to begin profile inline editing.
-	 * 
-	 * @throws	PermissionDeniedException
-	 * @throws	UserInputException
-	 */
-	public function validateBeginEdit() {
-		if (!empty($this->objectIDs) && count($this->objectIDs) == 1) {
-			$userID = reset($this->objectIDs);
-			$this->userProfile = UserProfileRuntimeCache::getInstance()->getObject($userID);
-		}
-		
-		if ($this->userProfile === null || !$this->userProfile->userID) {
-			throw new UserInputException('objectIDs');
-		}
-		
-		if ($this->userProfile->userID != WCF::getUser()->userID) {
-			if (!$this->userProfile->canEdit()) {
-				throw new PermissionDeniedException();
-			}
-		}
-		else if (!$this->userProfile->canEditOwnProfile()) {
-			throw new PermissionDeniedException();
-		}
-	}
-	
-	/**
-	 * Begins profile inline editing.
-	 * 
-	 * @return	array
-	 */
-	public function beginEdit() {
-		$optionTree = $this->getOptionHandler($this->userProfile->getDecoratedObject())->getOptionTree();
-		WCF::getTPL()->assign([
-			'errorType' => [],
-			'optionTree' => $optionTree,
-			'__userTitle' => $this->userProfile->userTitle
-		]);
-		
-		return [
-			'template' => WCF::getTPL()->fetch('userProfileAboutEditable')
-		];
-	}
-	
-	/**
-	 * Validates parameters to save changes to user profile.
-	 * 
-	 * @throws	PermissionDeniedException
-	 */
-	public function validateSave() {
-		$this->validateBeginEdit();
-		
-		if (!isset($this->parameters['values']) || !is_array($this->parameters['values'])) {
-			$this->parameters['values'] = [];
-		}
-		
-		if (isset($this->parameters['values']['__userTitle']) && !WCF::getSession()->getPermission('user.profile.canEditUserTitle')) {
-			throw new PermissionDeniedException();
-		}
-	}
-	
-	/**
-	 * Saves changes to user profile.
-	 * 
-	 * @return	array
-	 */
-	public function save() {
-		$userTitle = null;
-		if (isset($this->parameters['values']['__userTitle'])) {
-			$userTitle = StringUtil::trim(MessageUtil::stripCrap($this->parameters['values']['__userTitle']));
-			unset($this->parameters['values']['__userTitle']);
-		}
-		
-		$optionHandler = $this->getOptionHandler($this->userProfile->getDecoratedObject());
-		$optionHandler->readUserInput($this->parameters);
-		
-		$errors = $optionHandler->validate();
-		
-		// validate user title
-		if ($userTitle !== null) {
-			try {
-				if (mb_strlen($userTitle) > USER_TITLE_MAX_LENGTH) {
-					throw new UserInputException('__userTitle', 'tooLong');
-				}
-				if (!StringUtil::executeWordFilter($userTitle, USER_FORBIDDEN_TITLES)) {
-					throw new UserInputException('__userTitle', 'forbidden');
-				}
-			}
-			catch (UserInputException $e) {
-				$errors[$e->getField()] = $e->getType();
-			}
-		}
-		
-		// validation was successful
-		if (empty($errors)) {
-			$saveOptions = $optionHandler->save();
-			$data = [
-				'options' => $saveOptions
-			];
-			
-			// save user title
-			if ($userTitle !== null) {
-				$data['data'] = [
-					'userTitle' => $userTitle
-				];
-			}
-			
-			$userAction = new UserAction([$this->userProfile->userID], 'update', $data);
-			$userAction->executeAction();
-			
-			// check if the user will be automatically added to new
-			// user groups because of the changed user options
-			UserGroupAssignmentHandler::getInstance()->checkUsers([$this->userProfile->userID]);
-			
-			// reload user object to get updated data
-			$user = new User($this->userProfile->userID);
-
-			// update user rank
-			if (MODULE_USER_RANK) {
-				$action = new UserProfileAction([new UserEditor($user)], 'updateUserRank');
-				$action->executeAction();
-			}
-			
-			// reload option handler
-			$optionHandler = $this->getOptionHandler($user, false);
-			
-			// return parsed template
-			$options = $optionHandler->getOptionTree();
-			WCF::getTPL()->assign([
-				'options' => $options,
-				'userID' => $this->userProfile->userID
-			]);
-			
-			return [
-				'success' => true,
-				'template' => WCF::getTPL()->fetch('userProfileAbout')
-			];
-		}
-		else {
-			// validation failed
-			WCF::getTPL()->assign([
-				'errorType' => $errors,
-				'optionTree' => $optionHandler->getOptionTree(),
-				'__userTitle' => $userTitle !== null ? $userTitle : $this->userProfile->userTitle
-			]);
-			
-			return [
-				'success' => false,
-				'template' => WCF::getTPL()->fetch('userProfileAboutEditable')
-			];
-		}
-	}
-	
-	/**
-	 * Updates user ranks.
-	 */
-	public function updateUserRank() {
-		if (empty($this->objects)) {
-			$this->readObjects();
-		}
-		
-		$resetUserIDs = $userToRank = [];
-		foreach ($this->getObjects() as $user) {
-			$conditionBuilder = new PreparedStatementConditionBuilder();
-			$conditionBuilder->add('user_rank.groupID IN (?)', [$user->getGroupIDs()]);
-			$conditionBuilder->add('user_rank.requiredPoints <= ?', [$user->activityPoints]);
-			if ($user->gender) $conditionBuilder->add('user_rank.requiredGender IN (?)', [[0, $user->gender]]);
-			else $conditionBuilder->add('user_rank.requiredGender = ?', [0]);
-			
-			$sql = "SELECT		user_rank.rankID
-				FROM		wcf".WCF_N."_user_rank user_rank
-				LEFT JOIN	wcf".WCF_N."_user_group user_group
-				ON		(user_group.groupID = user_rank.groupID)
-				".$conditionBuilder."
-				ORDER BY	user_group.priority DESC, user_rank.requiredPoints DESC, user_rank.requiredGender DESC";
-			$statement = WCF::getDB()->prepareStatement($sql, 1);
-			$statement->execute($conditionBuilder->getParameters());
-			$row = $statement->fetchArray();
-			if ($row === false) {
-				if ($user->rankID) {
-					$userToRank[$user->userID] = null;
-					$resetUserIDs[] = $user->userID;
-				}
-			}
-			else {
-				if ($row['rankID'] != $user->rankID) {
-					$userToRank[$user->userID] = $row['rankID'];
-					$resetUserIDs[] = $user->userID;
-				}
-			}
-		}
-		
-		if (!empty($userToRank)) {
-			$sql = "UPDATE	wcf".WCF_N."_user
-				SET	rankID = ?
-				WHERE	userID = ?";
-			$statement = WCF::getDB()->prepareStatement($sql);
-			
-			WCF::getDB()->beginTransaction();
-			foreach ($userToRank as $userID => $rankID) {
-				$statement->execute([
-					$rankID,
-					$userID
-				]);
-			}
-			WCF::getDB()->commitTransaction();
-		}
-		
-		if (!empty($resetUserIDs)) {
-			UserStorageHandler::getInstance()->reset($resetUserIDs, 'userRank');
-		}
-	}
-	
-	/**
-	 * Updates user online markings.
-	 */
-	public function updateUserOnlineMarking() {
-		if (empty($this->objects)) {
-			$this->readObjects();
-		}
-		
-		$fixUserGroupIDs = $userToGroup = [];
-		$newGroupIDs = [];
-		foreach ($this->getObjects() as $user) {
-			$groupIDs = $user->getGroupIDs();
-			if (!in_array(UserGroup::EVERYONE, $groupIDs)) {
-				$fixUserGroupIDs[$user->userID] = [UserGroup::EVERYONE];
-				$groupIDs[] = UserGroup::EVERYONE;
-			}
-			if ($user->pendingActivation()) {
-				if (!in_array(UserGroup::GUESTS, $groupIDs)) {
-					if (!isset($fixUserGroupIDs[$user->userID])) $fixUserGroupIDs[$user->userID] = [];
-					$fixUserGroupIDs[$user->userID][] = UserGroup::GUESTS;
-					$groupIDs[] = UserGroup::GUESTS;
-				}
-			}
-			else {
-				if (!in_array(UserGroup::USERS, $groupIDs)) {
-					if (!isset($fixUserGroupIDs[$user->userID])) $fixUserGroupIDs[$user->userID] = [];
-					$fixUserGroupIDs[$user->userID][] = UserGroup::USERS;
-					$groupIDs[] = UserGroup::USERS;
-				}
-			}
-			$newGroupIDs[$user->userID] = $groupIDs;
-			
-			$conditionBuilder = new PreparedStatementConditionBuilder();
-			$conditionBuilder->add('groupID IN (?)', [$groupIDs]);
-			
-			$sql = "SELECT		groupID
-				FROM		wcf".WCF_N."_user_group
-				".$conditionBuilder."
-				ORDER BY	priority DESC";
-			$statement = WCF::getDB()->prepareStatement($sql, 1);
-			$statement->execute($conditionBuilder->getParameters());
-			$row = $statement->fetchArray();
-			if ($row['groupID'] != $user->userOnlineGroupID) {
-				$userToGroup[$user->userID] = $row['groupID'];
-			}
-		}
-		
-		// add users to missing default user groups
-		if (!empty($fixUserGroupIDs)) {
-			$sql = "INSERT INTO     wcf".WCF_N."_user_to_group
-						(userID, groupID)
-				VALUES          (?, ?)";
-			$statement = WCF::getDB()->prepareStatement($sql);
-			
-			WCF::getDB()->beginTransaction();
-			foreach ($fixUserGroupIDs as $userID => $groupIDs) {
-				foreach ($groupIDs as $groupID) {
-					$statement->execute([$userID, $groupID]);
-				}
-				
-				UserStorageHandler::getInstance()->update($userID, 'groupIDs', serialize($newGroupIDs[$userID]));
-			}
-			WCF::getDB()->commitTransaction();
-		}
-		
-		if (!empty($userToGroup)) {
-			$sql = "UPDATE	wcf".WCF_N."_user
-				SET	userOnlineGroupID = ?
-				WHERE	userID = ?";
-			$statement = WCF::getDB()->prepareStatement($sql);
-			
-			WCF::getDB()->beginTransaction();
-			foreach ($userToGroup as $userID => $groupID) {
-				$statement->execute([
-					$groupID,
-					$userID
-				]);
-			}
-			WCF::getDB()->commitTransaction();
-		}
-	}
-	
-	/**
-	 * Updates the special trophies.
-	 */
-	public function updateSpecialTrophies() {
-		if (empty($this->objects)) {
-			$this->readObjects();
-		}
-		
-		$sql = "DELETE FROM wcf".WCF_N."_user_special_trophy WHERE userID = ?";
-		$deleteStatement = WCF::getDB()->prepareStatement($sql);
-		
-		$sql = "INSERT INTO wcf".WCF_N."_user_special_trophy (userID, trophyID) VALUES (?, ?)";
-		$insertStatement = WCF::getDB()->prepareStatement($sql);
-		
-		foreach ($this->getObjects() as $user) {
-			WCF::getDB()->beginTransaction();
-			
-			// delete all user special trophies for the user
-			$deleteStatement->execute([$user->userID]);
-			
-			if (!empty($this->parameters['trophyIDs'])) {
-				foreach ($this->parameters['trophyIDs'] as $trophyID) {
-					$insertStatement->execute([
-						$user->userID, 
-						$trophyID
-					]);
-				}
-			}
-			
-			WCF::getDB()->commitTransaction();
-			
-			UserStorageHandler::getInstance()->reset([$user->userID], 'specialTrophies');
-		}
-	}
-	
-	/**
-	 * Validates the 'uploadCoverPhoto' method.
-	 *
-	 * @throws	PermissionDeniedException
-	 * @throws	UserInputException
-	 * @since	3.1
-	 */
-	public function validateUploadCoverPhoto() {
-		if (!MODULE_USER_COVER_PHOTO) {
-			throw new PermissionDeniedException();
-		}
-		
-		WCF::getSession()->checkPermissions(['user.profile.coverPhoto.canUploadCoverPhoto']);
-		
-		$this->readInteger('userID', true);
-		// The `userID` parameter did not exist in 3.1, defaulting to the own user for backwards compatibility.
-		if (!$this->parameters['userID']) {
-			$this->parameters['userID'] = WCF::getUser()->userID;
-		}
-		
-		$this->user = new User($this->parameters['userID']);
-		if (!$this->user->userID) {
-			throw new UserInputException('userID');
-		}
-		else if ($this->user->userID == WCF::getUser()->userID && WCF::getUser()->disableCoverPhoto) {
-			throw new PermissionDeniedException();
-		}
-		else if ($this->user->userID != WCF::getUser()->userID && (!$this->user->canEdit() || !WCF::getSession()->getPermission('admin.user.canDisableCoverPhoto'))) {
-			throw new PermissionDeniedException();
-		}
-		
-		// validate uploaded file
-		if (!isset($this->parameters['__files']) || count($this->parameters['__files']->getFiles()) != 1) {
-			throw new UserInputException('files');
-		}
-		
-		/** @var UploadHandler $uploadHandler */
-		$uploadHandler = $this->parameters['__files'];
-		
-		$this->uploadFile = $uploadHandler->getFiles()[0];
-		
-		$uploadHandler->validateFiles(new UserCoverPhotoUploadFileValidationStrategy());
-	}
-	
-	/**
-	 * Uploads a cover photo.
-	 * 
-	 * @since	3.1
-	 */
-	public function uploadCoverPhoto() {
-		$saveStrategy = new UserCoverPhotoUploadFileSaveStrategy((!empty($this->parameters['userID']) ? intval($this->parameters['userID']) : WCF::getUser()->userID));
-		/** @noinspection PhpUndefinedMethodInspection */
-		$this->parameters['__files']->saveFiles($saveStrategy);
-		
-		if ($this->uploadFile->getValidationErrorType()) {
-			return [
-				'filesize' => $this->uploadFile->getFilesize(),
-				'errorMessage' => WCF::getLanguage()->getDynamicVariable('wcf.user.coverPhoto.upload.error.' . $this->uploadFile->getValidationErrorType(), [
-					'file' => $this->uploadFile
-				]),
-				'errorType' => $this->uploadFile->getValidationErrorType()
-			];
-		}
-		else {
-			return [
-				'url' => $saveStrategy->getCoverPhoto()->getURL()
-			];
-		}
-	}
-	
-	/**
-	 * Validates the `deleteCoverPhoto` action.
-	 * 
-	 * @throws	PermissionDeniedException
-	 * @throws	UserInputException
-	 */
-	public function validateDeleteCoverPhoto() {
-		if (!MODULE_USER_COVER_PHOTO) {
-			throw new PermissionDeniedException();
-		}
-		
-		$this->readInteger('userID', true);
-		// The `userID` parameter did not exist in 3.1, defaulting to the own user for backwards compatibility.
-		if (!$this->parameters['userID']) {
-			$this->parameters['userID'] = WCF::getUser()->userID;
-		}
-		
-		$this->user = new User($this->parameters['userID']);
-		if (!$this->user->userID) {
-			throw new UserInputException('userID');
-		}
-		else if ($this->user->userID != WCF::getUser()->userID && (!$this->user->canEdit() || !WCF::getSession()->getPermission('admin.user.canDisableCoverPhoto'))) {
-			throw new PermissionDeniedException();
-		}
-	}
-	
-	/**
-	 * Deletes the cover photo of the active user.
-	 * 
-	 * @return	string[]	link to the new cover photo
-	 */
-	public function deleteCoverPhoto() {
-		if ($this->user->coverPhotoHash) {
-			UserProfileRuntimeCache::getInstance()->getObject($this->user->userID)->getCoverPhoto()->delete();
-			
-			(new UserEditor($this->user))->update([
-				'coverPhotoHash' => null,
-				'coverPhotoExtension' => ''
-			]);
-		}
-		
-		// force-reload the user profile to use a predictable code-path to fetch the cover photo
-		UserProfileRuntimeCache::getInstance()->removeObject($this->user->userID);
-		
-		return [
-			'url' => UserProfileRuntimeCache::getInstance()->getObject($this->user->userID)->getCoverPhoto()->getURL()
-		];
-	}
-	
-	/**
-	 * Returns the user option handler object.
-	 * 
-	 * @param	User		$user
-	 * @param	boolean		$editMode
-	 * @return	UserOptionHandler
-	 */
-	protected function getOptionHandler(User $user, $editMode = true) {
-		$optionHandler = new UserOptionHandler(false, '', 'profile');
-		if (!$editMode) {
-			$optionHandler->showEmptyOptions(false);
-			$optionHandler->enableEditMode(false);
-		}
-		$optionHandler->setUser($user);
-		
-		return $optionHandler;
-	}
->>>>>>> 5d07b90b
 }