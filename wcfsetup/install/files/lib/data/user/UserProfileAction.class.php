--- conflicted
+++ resolved
@@ -522,7 +522,6 @@
 		
 		WCF::getSession()->checkPermissions(['user.profile.coverPhoto.canUploadCoverPhoto']);
 		
-<<<<<<< HEAD
 		$this->readInteger('userID', true);
 		// The `userID` parameter did not exist in 3.1, defaulting to the own user for backwards compatibility.
 		if (!$this->parameters['userID']) {
@@ -533,10 +532,10 @@
 		if (!$this->user->userID) {
 			throw new UserInputException('userID');
 		}
+		else if ($this->user->userID == WCF::getUser()->userID && WCF::getUser()->disableCoverPhoto) {
+			throw new PermissionDeniedException();
+		}
 		else if ($this->user->userID != WCF::getUser()->userID && (!$this->user->canEdit() || !WCF::getSession()->getPermission('admin.user.canDisableCoverPhoto'))) {
-=======
-		if (WCF::getUser()->disableCoverPhoto) {
->>>>>>> 06c97a64
 			throw new PermissionDeniedException();
 		}
 		
