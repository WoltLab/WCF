<?php
namespace wcf\data\user;
use wcf\data\object\type\ObjectTypeCache;
use wcf\data\user\avatar\UserAvatarAction;
use wcf\data\user\group\UserGroup;
use wcf\data\AbstractDatabaseObjectAction;
use wcf\data\IClipboardAction;
use wcf\data\ISearchAction;
use wcf\system\attachment\AttachmentHandler;
use wcf\system\clipboard\ClipboardHandler;
use wcf\system\comment\CommentHandler;
use wcf\system\database\util\PreparedStatementConditionBuilder;
use wcf\system\email\mime\MimePartFacade;
use wcf\system\email\mime\RecipientAwareTextMimePart;
use wcf\system\email\Email;
use wcf\system\email\UserMailbox;
use wcf\system\event\EventHandler;
use wcf\system\exception\IllegalLinkException;
use wcf\system\exception\PermissionDeniedException;
use wcf\system\exception\UserInputException;
use wcf\system\language\LanguageFactory;
use wcf\system\request\RequestHandler;
use wcf\system\WCF;
use wcf\util\UserRegistrationUtil;

/**
 * Executes user-related actions.
 * 
 * @author	Alexander Ebert
 * @copyright	2001-2018 WoltLab GmbH
 * @license	GNU Lesser General Public License <http://opensource.org/licenses/lgpl-license.php>
 * @package	WoltLabSuite\Core\Data\User
 * 
 * @method	UserEditor[]	getObjects()
 * @method	UserEditor	getSingleObject()
 */
class UserAction extends AbstractDatabaseObjectAction implements IClipboardAction, ISearchAction {
	/**
	 * @inheritDoc
	 */
	public $className = UserEditor::class;
	
	/**
	 * @inheritDoc
	 */
	protected $allowGuestAccess = ['getSearchResultList'];
	
	/**
	 * @inheritDoc
	 */
	protected $permissionsCreate = ['admin.user.canAddUser'];
	
	/**
	 * @inheritDoc
	 */
	protected $permissionsDelete = ['admin.user.canDeleteUser'];
	
	/**
	 * @inheritDoc
	 */
	protected $permissionsUpdate = ['admin.user.canEditUser'];
	
	/**
	 * @inheritDoc
	 */
	protected $requireACP = ['create', 'delete', 'resendActivationMail'];
	
	/**
	 * Validates permissions and parameters.
	 */
	public function validateCreate() {
		$this->readString('password', false, 'data');
	}
	
	/**
	 * Validates accessible groups.
	 * 
	 * @param	boolean		$ignoreOwnUser
	 * @throws	PermissionDeniedException
	 * @throws	UserInputException
	 */
	protected function __validateAccessibleGroups($ignoreOwnUser = true) {
		if ($ignoreOwnUser) {
			if (in_array(WCF::getUser()->userID, $this->objectIDs)) {
				unset($this->objectIDs[array_search(WCF::getUser()->userID, $this->objectIDs)]);
				if (isset($this->objects[WCF::getUser()->userID])) {
					unset($this->objects[WCF::getUser()->userID]);
				}
			}
		}
		
		// list might be empty because only our own user id was given
		if (empty($this->objectIDs)) {
			throw new UserInputException('objectIDs');
		}
		
		// validate groups
		$conditions = new PreparedStatementConditionBuilder();
		$conditions->add("userID IN (?)", [$this->objectIDs]);
		
		$sql = "SELECT	DISTINCT groupID
			FROM	wcf".WCF_N."_user_to_group
			".$conditions;
		$statement = WCF::getDB()->prepareStatement($sql);
		$statement->execute($conditions->getParameters());
		$groupIDs = $statement->fetchAll(\PDO::FETCH_COLUMN);
		
		if (!UserGroup::isAccessibleGroup($groupIDs)) {
			throw new PermissionDeniedException();
		}
	}
	
	/**
	 * Validates permissions and parameters.
	 */
	public function validateDelete() {
		// read and validate user objects
		parent::validateDelete();
		
		$this->__validateAccessibleGroups();
	}
	
	/**
	 * @inheritDoc
	 */
	public function delete() {
		if (empty($this->objects)) {
			$this->readObjects();
		}
		
		// delete avatars
		$avatarIDs = [];
		foreach ($this->getObjects() as $user) {
			if ($user->avatarID) $avatarIDs[] = $user->avatarID;
		}
		if (!empty($avatarIDs)) {
			$action = new UserAvatarAction($avatarIDs, 'delete');
			$action->executeAction();
		}
		
		// delete profile comments and signature attachments
		if (!empty($this->objectIDs)) {
			CommentHandler::getInstance()->deleteObjects('com.woltlab.wcf.user.profileComment', $this->objectIDs);
			AttachmentHandler::removeAttachments('com.woltlab.wcf.user.signature', $this->objectIDs);
		}
		
		return parent::delete();
	}
	
	/**
	 * Validates permissions and parameters.
	 */
	public function validateUpdate() {
		// read objects
		if (empty($this->objects)) {
			$this->readObjects();
			
			if (empty($this->objects)) {
				throw new UserInputException('objectIDs');
			}
		}
		
		// disallow updating of anything except for options outside of ACP
		if (RequestHandler::getInstance()->isACPRequest() && (count($this->parameters) != 1 || !isset($this->parameters['options']))) {
			throw new PermissionDeniedException();
		}
		
		try {
			WCF::getSession()->checkPermissions($this->permissionsUpdate);
		}
		catch (PermissionDeniedException $e) {
			// check if we're editing ourselves
			if (count($this->objects) == 1 && ($this->objects[0]->userID == WCF::getUser()->userID)) {
				$count = count($this->parameters);
				if ($count > 1 || ($count == 1 && !isset($this->parameters['options']))) {
					throw new PermissionDeniedException();
				}
			}
			else {
				throw new PermissionDeniedException();
			}
		}
	}
	
	/**
	 * Validates the ban action.
	 */
	public function validateBan() {
		$this->validateUnban();
		
		$this->readString('banReason', true);
		$this->readString('banExpires', true);
	}
	
	/**
	 * Validates the unban action.
	 */
	public function validateUnban() {
		WCF::getSession()->checkPermissions(['admin.user.canBanUser']);
		
		$this->__validateAccessibleGroups();
	}
	
	/**
	 * Bans users.
	 */
	public function ban() {
		$banExpires = $this->parameters['banExpires'];
		if ($banExpires) {
			$banExpires = strtotime($banExpires);
			if ($banExpires > 2147483647) $banExpires = 2147483647;
		}
		else {
			$banExpires = 0;
		}
		
		$conditionBuilder = new PreparedStatementConditionBuilder();
		$conditionBuilder->add('userID IN (?)', [$this->objectIDs]);
		
		$sql = "UPDATE	wcf".WCF_N."_user
			SET	banned = ?,
				banReason = ?,
				banExpires = ?
			".$conditionBuilder;
		$statement = WCF::getDB()->prepareStatement($sql);
		$statement->execute(
			array_merge([
				1,
				$this->parameters['banReason'],
				$banExpires
			], $conditionBuilder->getParameters())
		);
		
		$this->unmarkItems();
		
		$firstUser = new User(reset($this->objectIDs));
		return WCF::getLanguage()->getDynamicVariable('wcf.user.banned', ['user' => $firstUser]);
	}
	
	/**
	 * Unbans users.
	 */
	public function unban() {
		$conditionBuilder = new PreparedStatementConditionBuilder();
		$conditionBuilder->add('userID IN (?)', [$this->objectIDs]);
		
		$sql = "UPDATE	wcf".WCF_N."_user
			SET	banned = ?,
				banExpires = ?
			".$conditionBuilder;
		$statement = WCF::getDB()->prepareStatement($sql);
		$statement->execute(
			array_merge([
				0,
				0
			], $conditionBuilder->getParameters())
		);
	}
	
	/**
	 * @inheritDoc
	 * @return	User
	 */
	public function create() {
		/** @var User $user */
		$user = parent::create();
		$userEditor = new UserEditor($user);
		
		// updates user options
		if (isset($this->parameters['options'])) {
			$userEditor->updateUserOptions($this->parameters['options']);
		}
		
		// insert user groups
		$addDefaultGroups = isset($this->parameters['addDefaultGroups']) ? $this->parameters['addDefaultGroups'] : true;
		$groupIDs = isset($this->parameters['groups']) ? $this->parameters['groups'] : [];
		$userEditor->addToGroups($groupIDs, false, $addDefaultGroups);
		
		// insert visible languages
		if (!isset($this->parameters['languageIDs'])) {
			// using the 'languages' key is deprecated since WCF 2.1, please use 'languageIDs' instead
			$this->parameters['languageIDs'] = (!empty($this->parameters['languages'])) ? $this->parameters['languages'] : [];
		}
		$userEditor->addToLanguages($this->parameters['languageIDs'], false);
		
		if (PACKAGE_ID) {
			// set default notifications
			$sql = "INSERT INTO	wcf".WCF_N."_user_notification_event_to_user
						(userID, eventID, mailNotificationType)
				SELECT		?, eventID, presetMailNotificationType
				FROM		wcf".WCF_N."_user_notification_event
				WHERE		preset = ?";
			$statement = WCF::getDB()->prepareStatement($sql);
			$statement->execute([$user->userID, 1]);
			
			// update user rank
			if (MODULE_USER_RANK) {
				$action = new UserProfileAction([$userEditor], 'updateUserRank');
				$action->executeAction();
			}
			// update user online marking
			$action = new UserProfileAction([$userEditor], 'updateUserOnlineMarking');
			$action->executeAction();
		}
		
		return $user;
	}
	
	/**
	 * @inheritDoc
	 */
	public function update() {
		if (isset($this->parameters['data']) || isset($this->parameters['counters'])) { 
			parent::update();
			
			if (isset($this->parameters['data']['languageID'])) {
				foreach ($this->getObjects() as $object) {
					if ($object->userID == WCF::getUser()->userID) {
						if ($this->parameters['data']['languageID'] != WCF::getUser()->languageID) {
							WCF::setLanguage($this->parameters['data']['languageID']);
						}
						
						break;
					}
				}
			}
		}
		else {
			if (empty($this->objects)) {
				$this->readObjects();
			}
		}
		
		$groupIDs = isset($this->parameters['groups']) ? $this->parameters['groups'] : [];
		$languageIDs = isset($this->parameters['languageIDs']) ? $this->parameters['languageIDs'] : [];
		$removeGroups = isset($this->parameters['removeGroups']) ? $this->parameters['removeGroups'] : [];
		$userOptions = isset($this->parameters['options']) ? $this->parameters['options'] : [];
		
		if (!empty($groupIDs)) {
			$action = new UserAction($this->objects, 'addToGroups', [
				'groups' => $groupIDs,
				'addDefaultGroups' => false
			]);
			$action->executeAction();
		}
		
		if (!empty($removeGroups)) {
			$action = new UserAction($this->objects, 'removeFromGroups', [
				'groups' => $removeGroups
			]);
			$action->executeAction();
		}
		
		foreach ($this->getObjects() as $userEditor) {
			if (!empty($userOptions)) {
				$userEditor->updateUserOptions($userOptions);
			}
			
			if (!empty($languageIDs)) {
				$userEditor->addToLanguages($languageIDs);
			}
		}
		
		// handle user rename
		if (count($this->objects) == 1 && !empty($this->parameters['data']['username'])) {
			if ($this->objects[0]->username != $this->parameters['data']['username']) {
				$userID = $this->objects[0]->userID;
				$username = $this->parameters['data']['username'];
				
				WCF::getDB()->beginTransaction();
				
				// update article
				$sql = "UPDATE	wcf".WCF_N."_article
					SET	username = ?
					WHERE	userID = ?";
				$statement = WCF::getDB()->prepareStatement($sql);
				$statement->execute([$username, $userID]);
				
				// update comments
				$sql = "UPDATE	wcf".WCF_N."_comment
					SET	username = ?
					WHERE	userID = ?";
				$statement = WCF::getDB()->prepareStatement($sql);
				$statement->execute([$username, $userID]);
				
				// update comment responses
				$sql = "UPDATE	wcf".WCF_N."_comment_response
					SET	username = ?
					WHERE	userID = ?";
				$statement = WCF::getDB()->prepareStatement($sql);
				$statement->execute([$username, $userID]);
				
				// update media
				$sql = "UPDATE	wcf".WCF_N."_media
					SET	username = ?
					WHERE	userID = ?";
				$statement = WCF::getDB()->prepareStatement($sql);
				$statement->execute([$username, $userID]);
				
				// update modification log
				$sql = "UPDATE	wcf".WCF_N."_modification_log
					SET	username = ?
					WHERE	userID = ?";
				$statement = WCF::getDB()->prepareStatement($sql);
				$statement->execute([$username, $userID]);
				
				WCF::getDB()->commitTransaction();
				
				// fire event to handle other database tables
				EventHandler::getInstance()->fireAction($this, 'rename');
			}
		}
	}
	
	/**
	 * Remove users from given groups.
	 */
	public function removeFromGroups() {
		if (empty($this->objects)) {
			$this->readObjects();
		}
		
		$groupIDs = $this->parameters['groups'];
		
		foreach ($this->getObjects() as $userEditor) {
			$userEditor->removeFromGroups($groupIDs);
		}
		
		//reread objects
		$this->objects = [];
		UserEditor::resetCache();
		$this->readObjects();
		
		if (MODULE_USER_RANK) {
			$action = new UserProfileAction($this->objects, 'updateUserRank');
			$action->executeAction();
		}
		if (MODULE_USERS_ONLINE) {
			$action = new UserProfileAction($this->objects, 'updateUserOnlineMarking');
			$action->executeAction();
		}
	}
	
	/**
	 * Add users to given groups.
	 */
	public function addToGroups() {
		if (empty($this->objects)) {
			$this->readObjects();
		}
		
		$groupIDs = $this->parameters['groups'];
		$deleteOldGroups = $addDefaultGroups = true;
		if (isset($this->parameters['deleteOldGroups'])) $deleteOldGroups = $this->parameters['deleteOldGroups'];
		if (isset($this->parameters['addDefaultGroups'])) $addDefaultGroups = $this->parameters['addDefaultGroups'];
		
		foreach ($this->getObjects() as $userEditor) {
			$userEditor->addToGroups($groupIDs, $deleteOldGroups, $addDefaultGroups);
		}
		
		//reread objects
		$this->objects = [];
		UserEditor::resetCache();
		$this->readObjects();
		
		if (MODULE_USER_RANK) {
			$action = new UserProfileAction($this->objects, 'updateUserRank');
			$action->executeAction();
		}
		if (MODULE_USERS_ONLINE) {
			$action = new UserProfileAction($this->objects, 'updateUserOnlineMarking');
			$action->executeAction();
		}
	}
	
	/**
	 * @inheritDoc
	 */
	public function validateGetSearchResultList() {
		$this->readBoolean('includeUserGroups', false, 'data');
		$this->readString('searchString', false, 'data');
		$this->readIntegerArray('restrictUserGroupIDs', true, 'data');
		
		if (isset($this->parameters['data']['excludedSearchValues']) && !is_array($this->parameters['data']['excludedSearchValues'])) {
			throw new UserInputException('excludedSearchValues');
		}
	}
	
	/**
	 * @inheritDoc
	 */
	public function getSearchResultList() {
		$searchString = $this->parameters['data']['searchString'];
		$excludedSearchValues = [];
		if (isset($this->parameters['data']['excludedSearchValues'])) {
			$excludedSearchValues = $this->parameters['data']['excludedSearchValues'];
		}
		$list = [];
		
		if ($this->parameters['data']['includeUserGroups']) {
			$accessibleGroups = UserGroup::getAccessibleGroups();
			foreach ($accessibleGroups as $group) {
				if (!empty($this->parameters['data']['restrictUserGroupIDs']) && !in_array($group->groupID, $this->parameters['data']['restrictUserGroupIDs'])) {
					continue;
				}
				
				$groupName = $group->getName();
				if (!in_array($groupName, $excludedSearchValues)) {
					$pos = mb_strripos($groupName, $searchString);
					if ($pos !== false && $pos == 0) {
						$list[] = [
							'icon' => '<span class="icon icon16 fa-users"></span>',
							'label' => $groupName,
							'objectID' => $group->groupID,
							'type' => 'group'
						];
					}
				}
			}
			
			usort($list, function(array $item1, array $item2) {
				return strcasecmp($item1['label'], $item2['label']);
			});
		}
		
		// find users
		$searchString = addcslashes($searchString, '_%');
		$parameters = [
			'searchString' => $searchString
		];
		EventHandler::getInstance()->fireAction($this, 'beforeFindUsers', $parameters);
		$userProfileList = new UserProfileList();
		$userProfileList->getConditionBuilder()->add("username LIKE ?", [$parameters['searchString'].'%']);
		if (!empty($excludedSearchValues)) {
			$userProfileList->getConditionBuilder()->add("username NOT IN (?)", [$excludedSearchValues]);
		}
		$userProfileList->sqlLimit = 10;
		$userProfileList->readObjects();
		
		foreach ($userProfileList as $userProfile) {
			$list[] = [
				'icon' => $userProfile->getAvatar()->getImageTag(16),
				'label' => $userProfile->username,
				'objectID' => $userProfile->userID,
				'type' => 'user'
			];
		}
		
		return $list;
	}
	
	/**
	 * @inheritDoc
	 */
	public function validateUnmarkAll() {
		// does nothing
	}
	
	/**
	 * @inheritDoc
	 */
	public function unmarkAll() {
		ClipboardHandler::getInstance()->removeItems(ClipboardHandler::getInstance()->getObjectTypeID('com.woltlab.wcf.user'));
	}
	
	/**
	 * Unmarks users.
	 * 
	 * @param	integer[]	$userIDs
	 */
	protected function unmarkItems(array $userIDs = []) {
		if (empty($userIDs)) {
			$userIDs = $this->objectIDs;
		}
		
		if (!empty($userIDs)) {
			ClipboardHandler::getInstance()->unmark($userIDs, ClipboardHandler::getInstance()->getObjectTypeID('com.woltlab.wcf.user'));
		}
	}
	
	/**
	 * Validates the enable action.
	 */
	public function validateEnable() {
		WCF::getSession()->checkPermissions(['admin.user.canEnableUser']);
		
		$this->__validateAccessibleGroups();
	}
	
	/**
	 * Validates the disable action.
	 */
	public function validateDisable() {
		$this->validateEnable();
	}
	
	/**
	 * Enables users.
	 */
	public function enable() {
		if (empty($this->objects)) $this->readObjects();
		
		$action = new UserAction($this->objects, 'update', [
			'data' => [
				'activationCode' => 0
			],
			'removeGroups' => UserGroup::getGroupIDsByType([UserGroup::GUESTS])
		]);
		$action->executeAction();
		$action = new UserAction($this->objects, 'addToGroups', [
			'groups' => UserGroup::getGroupIDsByType([UserGroup::USERS]),
			'deleteOldGroups' => false,
			'addDefaultGroups' => false
		]);
		$action->executeAction();
		
		// send e-mail notification
		if (empty($this->parameters['skipNotification'])) {
			foreach ($this->getObjects() as $user) {
				$email = new Email();
				$email->addRecipient(new UserMailbox($user->getDecoratedObject()));
				$email->setSubject($user->getLanguage()->getDynamicVariable('wcf.acp.user.activation.mail.subject'));
				$email->setBody(new MimePartFacade([
					new RecipientAwareTextMimePart('text/html', 'email_adminActivation'),
					new RecipientAwareTextMimePart('text/plain', 'email_adminActivation')
				]));
				$email->send();
			}
		}
		
		$this->unmarkItems();
	}
	
	/**
	 * Disables users.
	 */
	public function disable() {
		if (empty($this->objects)) $this->readObjects();
		
		$action = new UserAction($this->objects, 'update', [
			'data' => [
				'activationCode' => UserRegistrationUtil::getActivationCode()
			],
			'removeGroups' => UserGroup::getGroupIDsByType([UserGroup::USERS])
		]);
		$action->executeAction();
		$action = new UserAction($this->objects, 'addToGroups', [
			'groups' => UserGroup::getGroupIDsByType([UserGroup::GUESTS]),
			'deleteOldGroups' => false,
			'addDefaultGroups' => false
		]);
		$action->executeAction();
		
		$this->unmarkItems();
	}
	
	/**
	 * @inheritDoc
	 */
	protected function readObjects() {
		if (empty($this->objectIDs)) {
			return;
		}
		
		// get base class
		$baseClass = call_user_func([$this->className, 'getBaseClass']);
		
		// get objects
		$sql = "SELECT		user_option_value.*, user_table.*
			FROM		wcf".WCF_N."_user user_table
			LEFT JOIN	wcf".WCF_N."_user_option_value user_option_value
			ON		(user_option_value.userID = user_table.userID)
			WHERE		user_table.userID IN (".str_repeat('?,', count($this->objectIDs) - 1)."?)";
		$statement = WCF::getDB()->prepareStatement($sql);
		$statement->execute($this->objectIDs);
		while ($object = $statement->fetchObject($baseClass)) {
			$this->objects[] = new $this->className($object);
		}
	}
	
	/**
	 * Validates the 'disableSignature' action.
	 */
	public function validateDisableSignature() {
		$this->validateEnableSignature();
		
		$this->readString('disableSignatureReason', true);
		$this->readString('disableSignatureExpires', true);
	}
	
	/**
	 * Disables the signature of the handled users.
	 */
	public function disableSignature() {
		if (empty($this->objects)) {
			$this->readObjects();
		}
		
		$disableSignatureExpires = $this->parameters['disableSignatureExpires'];
		if ($disableSignatureExpires) {
			$disableSignatureExpires = strtotime($disableSignatureExpires);
		}
		else {
			$disableSignatureExpires = 0;
		}
		
		foreach ($this->getObjects() as $userEditor) {
			$userEditor->update([
				'disableSignature' => 1,
				'disableSignatureReason' => $this->parameters['disableSignatureReason'],
				'disableSignatureExpires' => $disableSignatureExpires
			]);
		}
	}
	
	/**
	 * Validates the 'enableSignature' action.
	 */
	public function validateEnableSignature() {
		WCF::getSession()->checkPermissions(['admin.user.canDisableSignature']);
		
		$this->__validateAccessibleGroups();
		
		if (empty($this->objects)) {
			$this->readObjects();
			
			if (empty($this->objects)) {
				throw new UserInputException('objectIDs');
			}
		}
	}
	
	/**
	 * Enables the signature of the handled users.
	 */
	public function enableSignature() {
		if (empty($this->objects)) {
			$this->readObjects();
		}
		
		foreach ($this->getObjects() as $userEditor) {
			$userEditor->update([
				'disableSignature' => 0
			]);
		}
	}
	
	/**
	 * Validates the 'disableAvatar' action.
	 */
	public function validateDisableAvatar() {
		$this->validateEnableAvatar();
		
		$this->readString('disableAvatarReason', true);
		$this->readString('disableAvatarExpires', true);
	}
	
	/**
	 * Disables the avatar of the handled users.
	 */
	public function disableAvatar() {
		if (empty($this->objects)) {
			$this->readObjects();
		}
		
		$disableAvatarExpires = $this->parameters['disableAvatarExpires'];
		if ($disableAvatarExpires) {
			$disableAvatarExpires = strtotime($disableAvatarExpires);
		}
		else {
			$disableAvatarExpires = 0;
		}
		
		foreach ($this->getObjects() as $userEditor) {
			$userEditor->update([
				'disableAvatar' => 1,
				'disableAvatarReason' => $this->parameters['disableAvatarReason'],
				'disableAvatarExpires' => $disableAvatarExpires
			]);
		}
	}
	
	/**
	 * Validates the 'disableCoverPhoto' action.
	 * 
<<<<<<< HEAD
	 * @since 3.2
=======
	 * @since	5.2
>>>>>>> 9ea32398
	 */
	public function validateDisableCoverPhoto() {
		$this->validateEnableCoverPhoto();
		
		$this->readString('disableCoverPhotoReason', true);
		$this->readString('disableCoverPhotoExpires', true);
	}
	
	/**
	 * Disables the cover photo of the handled users.
	 * 
<<<<<<< HEAD
	 * @since 3.2
=======
	 * @since	5.2
>>>>>>> 9ea32398
	 */
	public function disableCoverPhoto() {
		if (empty($this->objects)) {
			$this->readObjects();
		}
		
		$disableCoverPhotoExpires = $this->parameters['disableCoverPhotoExpires'];
		if ($disableCoverPhotoExpires) {
			$disableCoverPhotoExpires = strtotime($disableCoverPhotoExpires);
		}
		else {
			$disableCoverPhotoExpires = 0;
		}
		
		foreach ($this->getObjects() as $userEditor) {
			$userEditor->update([
				'disableCoverPhoto' => 1,
				'disableCoverPhotoReason' => $this->parameters['disableCoverPhotoReason'],
				'disableCoverPhotoExpires' => $disableCoverPhotoExpires
			]);
		}
	}
	
	/**
	 * Validates the 'enableAvatar' action.
	 */
	public function validateEnableAvatar() {
		WCF::getSession()->checkPermissions(['admin.user.canDisableAvatar']);
		
		$this->__validateAccessibleGroups();
		
		if (empty($this->objects)) {
			$this->readObjects();
			
			if (empty($this->objects)) {
				throw new UserInputException('objectIDs');
			}
		}
	}
	
	/**
	 * Enables the avatar of the handled users.
	 */
	public function enableAvatar() {
		if (empty($this->objects)) {
			$this->readObjects();
		}
		
		foreach ($this->getObjects() as $userEditor) {
			$userEditor->update([
				'disableAvatar' => 0
			]);
		}
	}
	
	/**
	 * Validates the 'enableCoverPhoto' action.
	 * 
<<<<<<< HEAD
	 * @since 3.2
=======
	 * @since	5.2
>>>>>>> 9ea32398
	 */
	public function validateEnableCoverPhoto() {
		WCF::getSession()->checkPermissions(['admin.user.canDisableCoverPhoto']);
		
		$this->__validateAccessibleGroups();
		
		if (empty($this->objects)) {
			$this->readObjects();
			
			if (empty($this->objects)) {
				throw new UserInputException('objectIDs');
			}
		}
	}
	
	/**
	 * Enables the cover photo of the handled users.
	 * 
<<<<<<< HEAD
	 * @since 3.2
=======
	 * @since	5.2
>>>>>>> 9ea32398
	 */
	public function enableCoverPhoto() {
		if (empty($this->objects)) {
			$this->readObjects();
		}
		
		foreach ($this->getObjects() as $userEditor) {
			$userEditor->update([
				'disableCoverPhoto' => 0
			]);
		}
	}
	
	/**
	 * Returns the remove content dialog. 
	 * 
	 * @return      String[]
<<<<<<< HEAD
	 * @since       3.2
=======
	 * @since       5.2
>>>>>>> 9ea32398
	 */
	public function prepareRemoveContent() {
		$knownContentProvider = array_map(function ($contentProvider) {
			return $contentProvider->objectType;
		}, array_filter(ObjectTypeCache::getInstance()->getObjectTypes('com.woltlab.wcf.content.userContentProvider'), function ($contentProvider) {
			return !$contentProvider->hidden;
		}));
		
		return [
			'template' => WCF::getTPL()->fetch('removeUserContentDialog', 'wcf', [
				'knownContentProvider' => $knownContentProvider,
				'userID' => $this->parameters['userID'],
				'user' => $this->parameters['user']
			])
		];
	}
	
	/**
	 * Validates the prepareRemoveContent method. 
	 * 
<<<<<<< HEAD
	 * @since       3.2
=======
	 * @since       5.2
>>>>>>> 9ea32398
	 */
	public function validatePrepareRemoveContent() {
		if (!isset($this->parameters['userID'])) {
			throw new \InvalidArgumentException("userID missing");
		}
		
		$this->parameters['user'] = new User($this->parameters['userID']);
		
		if ($this->parameters['user']->userID && !$this->parameters['user']->canEdit()) {
			throw new PermissionDeniedException();
		}
	}
	
	/**
	 * Validates parameters to retrieve the social network privacy settings.
	 * @deprecated 3.0
	 */
	public function validateGetSocialNetworkPrivacySettings() {
		// does nothing
	}
	
	/**
	 * Returns the social network privacy settings.
	 * @deprecated 3.0
	 */
	public function getSocialNetworkPrivacySettings() {
		// does nothing
	}
	
	/**
	 * Validates the 'saveSocialNetworkPrivacySettings' action.
	 * @deprecated 3.0
	 */
	public function validateSaveSocialNetworkPrivacySettings() {
		// does nothing
	}
	
	/**
	 * Saves the social network privacy settings.
	 * @deprecated 3.0
	 */
	public function saveSocialNetworkPrivacySettings() {
		// does nothing
	}
	
	/**
	 * Validates the 'resendActivationMail' action.
	 * 
	 * @throws	IllegalLinkException
	 * @throws	PermissionDeniedException
	 * @throws	UserInputException
<<<<<<< HEAD
	 * @since	3.2
=======
	 * @since	5.2
>>>>>>> 9ea32398
	 */
	public function validateResendActivationMail() {
		$this->readObjects();
		
		if (!WCF::getSession()->getPermission('admin.user.canEnableUser')) {
			throw new PermissionDeniedException();
		}
		
		if (REGISTER_ACTIVATION_METHOD != 1) {
			throw new IllegalLinkException();
		}  
		
		foreach ($this->objects as $object) {
			if (!$object->activationCode) {
				throw new UserInputException('objectIDs');
			}
		}
	}
	
	/**
	 * Triggers a new activation email.
<<<<<<< HEAD
	 * @since 3.2
=======
	 * @since	5.2
>>>>>>> 9ea32398
	 */
	public function resendActivationMail() {
		// update every selected user's activation code
		foreach ($this->objects as $object) {
			$action = new UserAction([$object], 'update', [
				'data' => [
					'activationCode' => UserRegistrationUtil::getActivationCode()
				]
			]);
			$action->executeAction();
			
		}
		
		// get fresh user list with updated user objects
		$newUserList = new UserList();
		$newUserList->getConditionBuilder()->add('user_table.userID IN (?)', [$this->objectIDs]);
		$newUserList->readObjects();
		foreach ($newUserList->getObjects() as $object) {
			$email = new Email();
			$email->addRecipient(new UserMailbox($object));
			$email->setSubject($object->getLanguage()->getDynamicVariable('wcf.user.register.needActivation.mail.subject'));
			$email->setBody(new MimePartFacade([
				new RecipientAwareTextMimePart('text/html', 'email_registerNeedActivation'),
				new RecipientAwareTextMimePart('text/plain', 'email_registerNeedActivation')
			]));
			$email->send();
		}
		
		$this->unmarkItems($this->objectIDs);
	}
<<<<<<< HEAD
=======
	
	/**
	 * @since	5.2
	 */
	public function validateDevtoolsSetLanguage() {
		if (!ENABLE_DEBUG_MODE || !ENABLE_DEVELOPER_TOOLS) {
			throw new PermissionDeniedException();
		}
		
		$this->readInteger('languageID');
		
		if (LanguageFactory::getInstance()->getLanguage($this->parameters['languageID']) === null) {
			throw new UserInputException('languageID', 'invalid');
		}
	}
	
	/**
	 * @since	5.2
	 */
	public function devtoolsSetLanguage() {
		(new UserEditor(WCF::getUser()))->update([
			'languageID' => $this->parameters['languageID']
		]);
	}
>>>>>>> 9ea32398
}<|MERGE_RESOLUTION|>--- conflicted
+++ resolved
@@ -783,11 +783,7 @@
 	/**
 	 * Validates the 'disableCoverPhoto' action.
 	 * 
-<<<<<<< HEAD
-	 * @since 3.2
-=======
 	 * @since	5.2
->>>>>>> 9ea32398
 	 */
 	public function validateDisableCoverPhoto() {
 		$this->validateEnableCoverPhoto();
@@ -799,11 +795,7 @@
 	/**
 	 * Disables the cover photo of the handled users.
 	 * 
-<<<<<<< HEAD
-	 * @since 3.2
-=======
 	 * @since	5.2
->>>>>>> 9ea32398
 	 */
 	public function disableCoverPhoto() {
 		if (empty($this->objects)) {
@@ -862,11 +854,7 @@
 	/**
 	 * Validates the 'enableCoverPhoto' action.
 	 * 
-<<<<<<< HEAD
-	 * @since 3.2
-=======
 	 * @since	5.2
->>>>>>> 9ea32398
 	 */
 	public function validateEnableCoverPhoto() {
 		WCF::getSession()->checkPermissions(['admin.user.canDisableCoverPhoto']);
@@ -885,11 +873,7 @@
 	/**
 	 * Enables the cover photo of the handled users.
 	 * 
-<<<<<<< HEAD
-	 * @since 3.2
-=======
 	 * @since	5.2
->>>>>>> 9ea32398
 	 */
 	public function enableCoverPhoto() {
 		if (empty($this->objects)) {
@@ -907,11 +891,7 @@
 	 * Returns the remove content dialog. 
 	 * 
 	 * @return      String[]
-<<<<<<< HEAD
-	 * @since       3.2
-=======
 	 * @since       5.2
->>>>>>> 9ea32398
 	 */
 	public function prepareRemoveContent() {
 		$knownContentProvider = array_map(function ($contentProvider) {
@@ -932,11 +912,7 @@
 	/**
 	 * Validates the prepareRemoveContent method. 
 	 * 
-<<<<<<< HEAD
-	 * @since       3.2
-=======
 	 * @since       5.2
->>>>>>> 9ea32398
 	 */
 	public function validatePrepareRemoveContent() {
 		if (!isset($this->parameters['userID'])) {
@@ -988,11 +964,7 @@
 	 * @throws	IllegalLinkException
 	 * @throws	PermissionDeniedException
 	 * @throws	UserInputException
-<<<<<<< HEAD
-	 * @since	3.2
-=======
 	 * @since	5.2
->>>>>>> 9ea32398
 	 */
 	public function validateResendActivationMail() {
 		$this->readObjects();
@@ -1014,11 +986,7 @@
 	
 	/**
 	 * Triggers a new activation email.
-<<<<<<< HEAD
-	 * @since 3.2
-=======
 	 * @since	5.2
->>>>>>> 9ea32398
 	 */
 	public function resendActivationMail() {
 		// update every selected user's activation code
@@ -1049,8 +1017,6 @@
 		
 		$this->unmarkItems($this->objectIDs);
 	}
-<<<<<<< HEAD
-=======
 	
 	/**
 	 * @since	5.2
@@ -1075,5 +1041,4 @@
 			'languageID' => $this->parameters['languageID']
 		]);
 	}
->>>>>>> 9ea32398
 }