<?php
namespace wcf\data\user;
use wcf\data\user\UserProfileAction;
use wcf\data\user\UserProfileList;
use wcf\data\IGroupedUserListAction;
use wcf\system\cache\builder\UserOptionCacheBuilder;
use wcf\system\exception\UserInputException;
use wcf\system\user\UserBirthdayCache;
use wcf\system\WCF;

/**
 * Shows a list of user birthdays.
 * 
 * @author	Marcel Werk
 * @copyright	2001-2015 WoltLab GmbH
 * @license	GNU Lesser General Public License <http://opensource.org/licenses/lgpl-license.php>
 * @package	com.woltlab.wcf
 * @subpackage	data.user
 * @category	Community Framework
 */
class UserBirthdayAction extends UserProfileAction implements IGroupedUserListAction {
	/**
	 * @see	\wcf\data\AbstractDatabaseObjectAction::$allowGuestAccess
	 */
	protected $allowGuestAccess = array('getGroupedUserList');
	
	/**
	 * @see	\wcf\data\IGroupedUserListAction::validateGetGroupedUserList()
	 */
	public function validateGetGroupedUserList() {
		$this->readString('date');
		
		if (!preg_match('/\d{4}-\d{2}-\d{2}/', $this->parameters['date'])) {
			throw new UserInputException();
		}
	}
	
	/**
	 * @see	\wcf\data\IGroupedUserListAction::getGroupedUserList()
	 */
	public function getGroupedUserList() {
		$year = $month = $day = 0;
		$value = explode('-', $this->parameters['date']);
		if (isset($value[0])) $year = intval($value[0]);
		if (isset($value[1])) $month = intval($value[1]);
		if (isset($value[2])) $day = intval($value[2]);
		
		// get users
		$users = array();
<<<<<<< HEAD
		$userIDs = UserBirthdayCache::getInstance()->getBirthdays($month, $day);
		$userList = new UserProfileList();
		$userList->setObjectIDs($userIDs);
		$userList->readObjects();
		foreach ($userList->getObjects() as $user) {
			if (!$user->isProtected() && $user->getAge($year) >= 0) {
				$users[] = $user;
=======
		$userOptions = UserOptionCacheBuilder::getInstance()->getData(array(), 'options');
		if (isset($userOptions['birthday'])) {
			$birthdayUserOption = $userOptions['birthday'];
			
			$userIDs = UserBirthdayCache::getInstance()->getBirthdays($month, $day);
			$userList = new UserProfileList();
			$userList->setObjectIDs($userIDs);
			$userList->readObjects();
			
			foreach ($userList->getObjects() as $user) {
				$birthdayUserOption->setUser($user->getDecoratedObject());
				
				if (!$user->isProtected() && $birthdayUserOption->isVisible() && $user->getAge($year) >= 0) {
					$users[] = $user; 
				}
>>>>>>> 25bb9d92
			}
		}
		
		WCF::getTPL()->assign(array(
			'users' => $users,
			'year' => $year
		));
		return array(
			'pageCount' => 1,
			'template' => WCF::getTPL()->fetch('userBirthdayList')
		);
	}
}<|MERGE_RESOLUTION|>--- conflicted
+++ resolved
@@ -47,15 +47,6 @@
 		
 		// get users
 		$users = array();
-<<<<<<< HEAD
-		$userIDs = UserBirthdayCache::getInstance()->getBirthdays($month, $day);
-		$userList = new UserProfileList();
-		$userList->setObjectIDs($userIDs);
-		$userList->readObjects();
-		foreach ($userList->getObjects() as $user) {
-			if (!$user->isProtected() && $user->getAge($year) >= 0) {
-				$users[] = $user;
-=======
 		$userOptions = UserOptionCacheBuilder::getInstance()->getData(array(), 'options');
 		if (isset($userOptions['birthday'])) {
 			$birthdayUserOption = $userOptions['birthday'];
@@ -64,14 +55,13 @@
 			$userList = new UserProfileList();
 			$userList->setObjectIDs($userIDs);
 			$userList->readObjects();
-			
+				
 			foreach ($userList->getObjects() as $user) {
 				$birthdayUserOption->setUser($user->getDecoratedObject());
-				
+					
 				if (!$user->isProtected() && $birthdayUserOption->isVisible() && $user->getAge($year) >= 0) {
-					$users[] = $user; 
+					$users[] = $user;
 				}
->>>>>>> 25bb9d92
 			}
 		}
 		
