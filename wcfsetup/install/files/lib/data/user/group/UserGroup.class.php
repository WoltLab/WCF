--- conflicted
+++ resolved
@@ -260,34 +260,29 @@
 	}
 	
 	/**
-<<<<<<< HEAD
+	 * Returns a sorted list of accessible groups.
+	 *v
+	 * @param	integer[]		$groupTypes
+	 * @param	integer[]		$invalidGroupTypes
+	 * @return	UserGroup[]
+	 * @since       5.2
+	 */
+	public static function getSortedAccessibleGroups(array $groupTypes = [], array $invalidGroupTypes = []) {
+		$userGroups = self::getAccessibleGroups($groupTypes, $invalidGroupTypes);
+		
+		uasort($userGroups, function(UserGroup $groupA, UserGroup $groupB) {
+			return strcasecmp($groupA->getName(), $groupB->getName());
+		});
+		
+		return $userGroups;
+	}
+	
+	/**
 	 * Returns true if the current group is an admin-group, which requires it to fulfill
 	 * one of these conditions:
 	 *  a) The WCFSetup is running and the group id is 4.
 	 *  b) This is the 'Owner' group.
 	 *  c) The group can access all groups (the 'Owner' group does not count).
-=======
-	 * Returns a sorted list of accessible groups.
-	 *
-	 * @param	integer[]		$groupTypes
-	 * @param	integer[]		$invalidGroupTypes
-	 * @return	UserGroup[]
-	 * @since       5.2
-	 */
-	public static function getSortedAccessibleGroups(array $groupTypes = [], array $invalidGroupTypes = []) {
-		$userGroups = self::getAccessibleGroups($groupTypes, $invalidGroupTypes);
-		
-		uasort($userGroups, function(UserGroup $groupA, UserGroup $groupB) {
-			return strcasecmp($groupA->getName(), $groupB->getName());
-		});
-		
-		return $userGroups;
-	}
-	
-	/**
-	 * Returns true if the current group is an admin-group.
-	 * Every group that may access EVERY group is an admin-group.
->>>>>>> 1f38dd6c
 	 * 
 	 * @return	boolean
 	 */
