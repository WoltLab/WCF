--- conflicted
+++ resolved
@@ -16,7 +16,6 @@
  * @license GNU Lesser General Public License <http://opensource.org/licenses/lgpl-license.php>
  * @package WoltLabSuite\Core\Data\User\Follow
  */
-<<<<<<< HEAD
 class UserFollowingAction extends UserFollowAction
 {
     /**
@@ -33,8 +32,15 @@
         $this->readInteger('userID');
 
         $this->userProfile = UserProfileRuntimeCache::getInstance()->getObject($this->parameters['userID']);
+        if (!$this->userProfile) {
+            throw new UserInputException('userID');
+        }
         if ($this->userProfile->isProtected()) {
             throw new PermissionDeniedException();
+        }
+
+        if ($this->parameters['pageNo'] < 1) {
+            throw new UserInputException('pageNo');
         }
     }
 
@@ -75,68 +81,4 @@
             'template' => WCF::getTPL()->fetch('groupedUserList'),
         ];
     }
-=======
-class UserFollowingAction extends UserFollowAction {
-	/**
-	 * @inheritDoc
-	 */
-	protected $className = UserFollowEditor::class;
-	
-	/**
-	 * @inheritDoc
-	 */
-	public function validateGetGroupedUserList() {
-		$this->readInteger('pageNo');
-		$this->readInteger('userID');
-		
-		$this->userProfile = UserProfileRuntimeCache::getInstance()->getObject($this->parameters['userID']);
-		if (!$this->userProfile) {
-			throw new UserInputException('userID');
-		}
-		if ($this->userProfile->isProtected()) {
-			throw new PermissionDeniedException();
-		}
-
-		if ($this->parameters['pageNo'] < 1) {
-			throw new UserInputException('pageNo');
-		}
-	}
-	
-	/**
-	 * @inheritDoc
-	 */
-	public function getGroupedUserList() {
-		// resolve page count
-		$sql = "SELECT	COUNT(*)
-			FROM	wcf".WCF_N."_user_follow
-			WHERE	userID = ?";
-		$statement = WCF::getDB()->prepareStatement($sql);
-		$statement->execute([$this->parameters['userID']]);
-		$pageCount = ceil($statement->fetchSingleColumn() / 20);
-		
-		// get user ids
-		$sql = "SELECT	followUserID
-			FROM	wcf".WCF_N."_user_follow
-			WHERE	userID = ?";
-		$statement = WCF::getDB()->prepareStatement($sql, 20, ($this->parameters['pageNo'] - 1) * 20);
-		$statement->execute([$this->parameters['userID']]);
-		$userIDs = $statement->fetchAll(\PDO::FETCH_COLUMN);
-		
-		// create group
-		$group = new GroupedUserList();
-		$group->addUserIDs($userIDs);
-		
-		// load user profiles
-		GroupedUserList::loadUsers();
-		
-		WCF::getTPL()->assign([
-			'groupedUsers' => [$group]
-		]);
-		
-		return [
-			'pageCount' => $pageCount,
-			'template' => WCF::getTPL()->fetch('groupedUserList')
-		];
-	}
->>>>>>> 313f04ff
 }