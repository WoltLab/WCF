<?php

namespace wcf\data\user\follow;

use wcf\data\AbstractDatabaseObjectAction;
use wcf\data\IGroupedUserListAction;
use wcf\data\user\UserProfile;
use wcf\system\cache\runtime\UserProfileRuntimeCache;
use wcf\system\exception\PermissionDeniedException;
use wcf\system\exception\UserInputException;
use wcf\system\user\activity\event\UserActivityEventHandler;
use wcf\system\user\GroupedUserList;
use wcf\system\user\notification\object\UserFollowUserNotificationObject;
use wcf\system\user\notification\UserNotificationHandler;
use wcf\system\user\storage\UserStorageHandler;
use wcf\system\WCF;

/**
 * Executes follower-related actions.
 *
 * @author  Alexander Ebert
 * @copyright   2001-2019 WoltLab GmbH
 * @license GNU Lesser General Public License <http://opensource.org/licenses/lgpl-license.php>
 * @package WoltLabSuite\Core\Data\User\Follow
 *
 * @method  UserFollow      create()
 * @method  UserFollowEditor[]  getObjects()
 * @method  UserFollowEditor    getSingleObject()
 */
<<<<<<< HEAD
class UserFollowAction extends AbstractDatabaseObjectAction implements IGroupedUserListAction
{
    /**
     * @inheritDoc
     */
    protected $allowGuestAccess = ['getGroupedUserList'];

    /**
     * user profile object
     * @var UserProfile;
     */
    public $userProfile;

    /**
     * Validates given parameters.
     */
    public function validateFollow()
    {
        $this->readInteger('userID', false, 'data');

        if ($this->parameters['data']['userID'] == WCF::getUser()->userID) {
            throw new PermissionDeniedException();
        }

        // check if current user is ignored by target user
        $sql = "SELECT  ignoreID
                FROM    wcf" . WCF_N . "_user_ignore
                WHERE   userID = ?
                    AND ignoreUserID = ?";
        $statement = WCF::getDB()->prepareStatement($sql);
        $statement->execute([
            $this->parameters['data']['userID'],
            WCF::getUser()->userID,
        ]);

        $ignoreID = $statement->fetchSingleColumn();
        if ($ignoreID !== false) {
            throw new PermissionDeniedException();
        }
    }

    /**
     * Follows a user.
     *
     * @return  array
     */
    public function follow()
    {
        /** @var UserFollow $follow */
        $follow = UserFollowEditor::createOrIgnore([
            'userID' => WCF::getUser()->userID,
            'followUserID' => $this->parameters['data']['userID'],
            'time' => TIME_NOW,
        ]);

        if ($follow !== null) {
            // send notification
            UserNotificationHandler::getInstance()->fireEvent(
                'following',
                'com.woltlab.wcf.user.follow',
                new UserFollowUserNotificationObject($follow),
                [$follow->followUserID]
            );

            // fire activity event
            UserActivityEventHandler::getInstance()->fireEvent(
                'com.woltlab.wcf.user.recentActivityEvent.follow',
                $this->parameters['data']['userID']
            );

            // reset storage
            UserStorageHandler::getInstance()->reset([$this->parameters['data']['userID']], 'followerUserIDs');
            UserStorageHandler::getInstance()->reset([WCF::getUser()->userID], 'followingUserIDs');
        }

        return [
            'following' => 1,
        ];
    }

    /**
     * @inheritDoc
     */
    public function validateUnfollow()
    {
        $this->validateFollow();
    }

    /**
     * Stops following a user.
     *
     * @return  array
     */
    public function unfollow()
    {
        $follow = UserFollow::getFollow(WCF::getUser()->userID, $this->parameters['data']['userID']);

        if ($follow->followID) {
            $followEditor = new UserFollowEditor($follow);
            $followEditor->delete();

            // remove activity event
            UserActivityEventHandler::getInstance()->removeEvent(
                'com.woltlab.wcf.user.recentActivityEvent.follow',
                $this->parameters['data']['userID']
            );
        }

        // reset storage
        UserStorageHandler::getInstance()->reset([$this->parameters['data']['userID']], 'followerUserIDs');
        UserStorageHandler::getInstance()->reset([WCF::getUser()->userID], 'followingUserIDs');

        return [
            'following' => 0,
        ];
    }

    /**
     * @inheritDoc
     */
    public function validateDelete()
    {
        // read objects
        if (empty($this->objects)) {
            $this->readObjects();

            if (empty($this->objects)) {
                throw new UserInputException('objectIDs');
            }
        }

        // validate ownership
        foreach ($this->getObjects() as $follow) {
            if ($follow->userID != WCF::getUser()->userID) {
                throw new PermissionDeniedException();
            }
        }
    }

    /**
     * @inheritDoc
     */
    public function delete()
    {
        $returnValues = parent::delete();

        $followUserIDs = [];
        foreach ($this->getObjects() as $follow) {
            $followUserIDs[] = $follow->followUserID;
            // remove activity event
            UserActivityEventHandler::getInstance()->removeEvents(
                'com.woltlab.wcf.user.recentActivityEvent.follow',
                [$follow->followUserID]
            );
        }

        // reset storage
        UserStorageHandler::getInstance()->reset($followUserIDs, 'followerUserIDs');
        UserStorageHandler::getInstance()->reset([WCF::getUser()->userID], 'followingUserIDs');

        return $returnValues;
    }

    /**
     * @inheritDoc
     */
    public function validateGetGroupedUserList()
    {
        $this->readInteger('pageNo');
        $this->readInteger('userID');

        $this->userProfile = UserProfileRuntimeCache::getInstance()->getObject($this->parameters['userID']);
        if ($this->userProfile->isProtected()) {
            throw new PermissionDeniedException();
        }
    }

    /**
     * @inheritDoc
     */
    public function getGroupedUserList()
    {
        // resolve page count
        $sql = "SELECT  COUNT(*)
                FROM    wcf" . WCF_N . "_user_follow
                WHERE   followUserID = ?";
        $statement = WCF::getDB()->prepareStatement($sql);
        $statement->execute([$this->parameters['userID']]);
        $pageCount = \ceil($statement->fetchSingleColumn() / 20);

        // get user ids
        $sql = "SELECT  userID
                FROM    wcf" . WCF_N . "_user_follow
                WHERE   followUserID = ?";
        $statement = WCF::getDB()->prepareStatement($sql, 20, ($this->parameters['pageNo'] - 1) * 20);
        $statement->execute([$this->parameters['userID']]);
        $userIDs = $statement->fetchAll(\PDO::FETCH_COLUMN);

        // create group
        $group = new GroupedUserList();
        $group->addUserIDs($userIDs);

        // load user profiles
        GroupedUserList::loadUsers();

        WCF::getTPL()->assign([
            'groupedUsers' => [$group],
        ]);

        return [
            'pageCount' => $pageCount,
            'template' => WCF::getTPL()->fetch('groupedUserList'),
        ];
    }
=======
class UserFollowAction extends AbstractDatabaseObjectAction implements IGroupedUserListAction {
	/**
	 * @inheritDoc
	 */
	protected $allowGuestAccess = ['getGroupedUserList'];
	
	/**
	 * user profile object
	 * @var	UserProfile;
	 */
	public $userProfile = null;
	
	/**
	 * Validates given parameters.
	 */
	public function validateFollow() {
		$this->readInteger('userID', false, 'data');
		
		if ($this->parameters['data']['userID'] == WCF::getUser()->userID) {
			throw new PermissionDeniedException();
		}
		
		// check if current user is ignored by target user
		$sql = "SELECT	ignoreID
			FROM	wcf".WCF_N."_user_ignore
			WHERE	userID = ?
				AND ignoreUserID = ?";
		$statement = WCF::getDB()->prepareStatement($sql);
		$statement->execute([
			$this->parameters['data']['userID'],
			WCF::getUser()->userID
		]);
		
		$ignoreID = $statement->fetchSingleColumn();
		if ($ignoreID !== false) {
			throw new PermissionDeniedException();
		}
	}
	
	/**
	 * Follows a user.
	 * 
	 * @return	array
	 */
	public function follow() {
		/** @var UserFollow $follow */
		$follow = UserFollowEditor::createOrIgnore([
			'userID' => WCF::getUser()->userID,
			'followUserID' => $this->parameters['data']['userID'],
			'time' => TIME_NOW,
		]);
		
		if ($follow !== null) {
			// send notification
			UserNotificationHandler::getInstance()->fireEvent(
				'following',
				'com.woltlab.wcf.user.follow',
				new UserFollowUserNotificationObject($follow),
				[$follow->followUserID]
			);
			
			// fire activity event
			UserActivityEventHandler::getInstance()->fireEvent('com.woltlab.wcf.user.recentActivityEvent.follow', $this->parameters['data']['userID']);
			
			// reset storage
			UserStorageHandler::getInstance()->reset([$this->parameters['data']['userID']], 'followerUserIDs');
			UserStorageHandler::getInstance()->reset([WCF::getUser()->userID], 'followingUserIDs');
		}
		
		return [
			'following' => 1
		];
	}
	
	/**
	 * @inheritDoc
	 */
	public function validateUnfollow() {
		$this->validateFollow();
	}
	
	/**
	 * Stops following a user.
	 * 
	 * @return	array
	 */
	public function unfollow() {
		$follow = UserFollow::getFollow(WCF::getUser()->userID, $this->parameters['data']['userID']);
		
		if ($follow->followID) {
			$followEditor = new UserFollowEditor($follow);
			$followEditor->delete();
			
			// remove activity event
			UserActivityEventHandler::getInstance()->removeEvent('com.woltlab.wcf.user.recentActivityEvent.follow', $this->parameters['data']['userID']);
		}
		
		// reset storage
		UserStorageHandler::getInstance()->reset([$this->parameters['data']['userID']], 'followerUserIDs');
		UserStorageHandler::getInstance()->reset([WCF::getUser()->userID], 'followingUserIDs');
		
		return [
			'following' => 0
		];
	}
	
	/**
	 * @inheritDoc
	 */
	public function validateDelete() {
		// read objects
		if (empty($this->objects)) {
			$this->readObjects();
			
			if (empty($this->objects)) {
				throw new UserInputException('objectIDs');
			}
		}
		
		// validate ownership
		foreach ($this->getObjects() as $follow) {
			if ($follow->userID != WCF::getUser()->userID) {
				throw new PermissionDeniedException();
			}
		}
	}
	
	/**
	 * @inheritDoc
	 */
	public function delete() {
		$returnValues = parent::delete();
		
		$followUserIDs = [];
		foreach ($this->getObjects() as $follow) {
			$followUserIDs[] = $follow->followUserID;
			// remove activity event
			UserActivityEventHandler::getInstance()->removeEvents('com.woltlab.wcf.user.recentActivityEvent.follow', [$follow->followUserID]);
		}
		
		// reset storage
		UserStorageHandler::getInstance()->reset($followUserIDs, 'followerUserIDs');
		UserStorageHandler::getInstance()->reset([WCF::getUser()->userID], 'followingUserIDs');
		
		return $returnValues;
	}
	
	/**
	 * @inheritDoc
	 */
	public function validateGetGroupedUserList() {
		$this->readInteger('pageNo');
		$this->readInteger('userID');
		
		$this->userProfile = UserProfileRuntimeCache::getInstance()->getObject($this->parameters['userID']);
		if (!$this->userProfile) {
			throw new UserInputException('userID');
		}
		if ($this->userProfile->isProtected()) {
			throw new PermissionDeniedException();
		}

		if ($this->parameters['pageNo'] < 1) {
			throw new UserInputException('pageNo');
		}
	}
	
	/**
	 * @inheritDoc
	 */
	public function getGroupedUserList() {
		// resolve page count
		$sql = "SELECT	COUNT(*)
			FROM	wcf".WCF_N."_user_follow
			WHERE	followUserID = ?";
		$statement = WCF::getDB()->prepareStatement($sql);
		$statement->execute([$this->parameters['userID']]);
		$pageCount = ceil($statement->fetchSingleColumn() / 20);
		
		// get user ids
		$sql = "SELECT	userID
			FROM	wcf".WCF_N."_user_follow
			WHERE	followUserID = ?";
		$statement = WCF::getDB()->prepareStatement($sql, 20, ($this->parameters['pageNo'] - 1) * 20);
		$statement->execute([$this->parameters['userID']]);
		$userIDs = $statement->fetchAll(\PDO::FETCH_COLUMN);
		
		// create group
		$group = new GroupedUserList();
		$group->addUserIDs($userIDs);
		
		// load user profiles
		GroupedUserList::loadUsers();
		
		WCF::getTPL()->assign([
			'groupedUsers' => [$group]
		]);
		
		return [
			'pageCount' => $pageCount,
			'template' => WCF::getTPL()->fetch('groupedUserList')
		];
	}
>>>>>>> 313f04ff
}<|MERGE_RESOLUTION|>--- conflicted
+++ resolved
@@ -27,7 +27,6 @@
  * @method  UserFollowEditor[]  getObjects()
  * @method  UserFollowEditor    getSingleObject()
  */
-<<<<<<< HEAD
 class UserFollowAction extends AbstractDatabaseObjectAction implements IGroupedUserListAction
 {
     /**
@@ -200,8 +199,15 @@
         $this->readInteger('userID');
 
         $this->userProfile = UserProfileRuntimeCache::getInstance()->getObject($this->parameters['userID']);
+        if (!$this->userProfile) {
+            throw new UserInputException('userID');
+        }
         if ($this->userProfile->isProtected()) {
             throw new PermissionDeniedException();
+        }
+
+        if ($this->parameters['pageNo'] < 1) {
+            throw new UserInputException('pageNo');
         }
     }
 
@@ -242,209 +248,4 @@
             'template' => WCF::getTPL()->fetch('groupedUserList'),
         ];
     }
-=======
-class UserFollowAction extends AbstractDatabaseObjectAction implements IGroupedUserListAction {
-	/**
-	 * @inheritDoc
-	 */
-	protected $allowGuestAccess = ['getGroupedUserList'];
-	
-	/**
-	 * user profile object
-	 * @var	UserProfile;
-	 */
-	public $userProfile = null;
-	
-	/**
-	 * Validates given parameters.
-	 */
-	public function validateFollow() {
-		$this->readInteger('userID', false, 'data');
-		
-		if ($this->parameters['data']['userID'] == WCF::getUser()->userID) {
-			throw new PermissionDeniedException();
-		}
-		
-		// check if current user is ignored by target user
-		$sql = "SELECT	ignoreID
-			FROM	wcf".WCF_N."_user_ignore
-			WHERE	userID = ?
-				AND ignoreUserID = ?";
-		$statement = WCF::getDB()->prepareStatement($sql);
-		$statement->execute([
-			$this->parameters['data']['userID'],
-			WCF::getUser()->userID
-		]);
-		
-		$ignoreID = $statement->fetchSingleColumn();
-		if ($ignoreID !== false) {
-			throw new PermissionDeniedException();
-		}
-	}
-	
-	/**
-	 * Follows a user.
-	 * 
-	 * @return	array
-	 */
-	public function follow() {
-		/** @var UserFollow $follow */
-		$follow = UserFollowEditor::createOrIgnore([
-			'userID' => WCF::getUser()->userID,
-			'followUserID' => $this->parameters['data']['userID'],
-			'time' => TIME_NOW,
-		]);
-		
-		if ($follow !== null) {
-			// send notification
-			UserNotificationHandler::getInstance()->fireEvent(
-				'following',
-				'com.woltlab.wcf.user.follow',
-				new UserFollowUserNotificationObject($follow),
-				[$follow->followUserID]
-			);
-			
-			// fire activity event
-			UserActivityEventHandler::getInstance()->fireEvent('com.woltlab.wcf.user.recentActivityEvent.follow', $this->parameters['data']['userID']);
-			
-			// reset storage
-			UserStorageHandler::getInstance()->reset([$this->parameters['data']['userID']], 'followerUserIDs');
-			UserStorageHandler::getInstance()->reset([WCF::getUser()->userID], 'followingUserIDs');
-		}
-		
-		return [
-			'following' => 1
-		];
-	}
-	
-	/**
-	 * @inheritDoc
-	 */
-	public function validateUnfollow() {
-		$this->validateFollow();
-	}
-	
-	/**
-	 * Stops following a user.
-	 * 
-	 * @return	array
-	 */
-	public function unfollow() {
-		$follow = UserFollow::getFollow(WCF::getUser()->userID, $this->parameters['data']['userID']);
-		
-		if ($follow->followID) {
-			$followEditor = new UserFollowEditor($follow);
-			$followEditor->delete();
-			
-			// remove activity event
-			UserActivityEventHandler::getInstance()->removeEvent('com.woltlab.wcf.user.recentActivityEvent.follow', $this->parameters['data']['userID']);
-		}
-		
-		// reset storage
-		UserStorageHandler::getInstance()->reset([$this->parameters['data']['userID']], 'followerUserIDs');
-		UserStorageHandler::getInstance()->reset([WCF::getUser()->userID], 'followingUserIDs');
-		
-		return [
-			'following' => 0
-		];
-	}
-	
-	/**
-	 * @inheritDoc
-	 */
-	public function validateDelete() {
-		// read objects
-		if (empty($this->objects)) {
-			$this->readObjects();
-			
-			if (empty($this->objects)) {
-				throw new UserInputException('objectIDs');
-			}
-		}
-		
-		// validate ownership
-		foreach ($this->getObjects() as $follow) {
-			if ($follow->userID != WCF::getUser()->userID) {
-				throw new PermissionDeniedException();
-			}
-		}
-	}
-	
-	/**
-	 * @inheritDoc
-	 */
-	public function delete() {
-		$returnValues = parent::delete();
-		
-		$followUserIDs = [];
-		foreach ($this->getObjects() as $follow) {
-			$followUserIDs[] = $follow->followUserID;
-			// remove activity event
-			UserActivityEventHandler::getInstance()->removeEvents('com.woltlab.wcf.user.recentActivityEvent.follow', [$follow->followUserID]);
-		}
-		
-		// reset storage
-		UserStorageHandler::getInstance()->reset($followUserIDs, 'followerUserIDs');
-		UserStorageHandler::getInstance()->reset([WCF::getUser()->userID], 'followingUserIDs');
-		
-		return $returnValues;
-	}
-	
-	/**
-	 * @inheritDoc
-	 */
-	public function validateGetGroupedUserList() {
-		$this->readInteger('pageNo');
-		$this->readInteger('userID');
-		
-		$this->userProfile = UserProfileRuntimeCache::getInstance()->getObject($this->parameters['userID']);
-		if (!$this->userProfile) {
-			throw new UserInputException('userID');
-		}
-		if ($this->userProfile->isProtected()) {
-			throw new PermissionDeniedException();
-		}
-
-		if ($this->parameters['pageNo'] < 1) {
-			throw new UserInputException('pageNo');
-		}
-	}
-	
-	/**
-	 * @inheritDoc
-	 */
-	public function getGroupedUserList() {
-		// resolve page count
-		$sql = "SELECT	COUNT(*)
-			FROM	wcf".WCF_N."_user_follow
-			WHERE	followUserID = ?";
-		$statement = WCF::getDB()->prepareStatement($sql);
-		$statement->execute([$this->parameters['userID']]);
-		$pageCount = ceil($statement->fetchSingleColumn() / 20);
-		
-		// get user ids
-		$sql = "SELECT	userID
-			FROM	wcf".WCF_N."_user_follow
-			WHERE	followUserID = ?";
-		$statement = WCF::getDB()->prepareStatement($sql, 20, ($this->parameters['pageNo'] - 1) * 20);
-		$statement->execute([$this->parameters['userID']]);
-		$userIDs = $statement->fetchAll(\PDO::FETCH_COLUMN);
-		
-		// create group
-		$group = new GroupedUserList();
-		$group->addUserIDs($userIDs);
-		
-		// load user profiles
-		GroupedUserList::loadUsers();
-		
-		WCF::getTPL()->assign([
-			'groupedUsers' => [$group]
-		]);
-		
-		return [
-			'pageCount' => $pageCount,
-			'template' => WCF::getTPL()->fetch('groupedUserList')
-		];
-	}
->>>>>>> 313f04ff
 }