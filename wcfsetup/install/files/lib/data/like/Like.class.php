<?php
namespace wcf\data\like;
use wcf\data\reaction\type\ReactionType;
use wcf\data\reaction\type\ReactionTypeCache;
use wcf\data\DatabaseObject;
use wcf\system\WCF;

/**
 * Represents a like of an object.
 * 
 * @author	Marcel Werk
 * @copyright	2001-2018 WoltLab GmbH
 * @license	GNU Lesser General Public License <http://opensource.org/licenses/lgpl-license.php>
 * @package	WoltLabSuite\Core\Data\Like
 *
 * @property-read	integer		$likeID			unique id of the like
 * @property-read	integer		$objectID		id of the liked object
 * @property-read	integer		$objectTypeID		id of the `com.woltlab.wcf.like.likeableObject` object type
 * @property-read	integer|null	$objectUserID		id of the user who created the liked object or null if user has been deleted or object was created by guest
 * @property-read	integer		$userID			id of the user who created the like
 * @property-read	integer		$time			timestamp at which the like has been created
 * @property-read	integer		$likeValue		value of the like (`+1` = like, `-1` = dislike, see `Like::LIKE` and `Like::Dislike`)
 * @property-read	integer		$reactionTypeID		reactionTypeID of the reaction
 */
class Like extends DatabaseObject {
	/**
	 * like value
	 * @var	integer
	 */
	const LIKE = 1;
	
	/**
	 * dislike value
	 * @var	integer
	 */
	const DISLIKE = -1;
	
	/**
	 * Returns the like with given type, object id and user id.
	 * 
	 * @param	integer		$objectTypeID
	 * @param	integer		$objectID
	 * @param	integer		$userID
	 * @return	Like
	 */
	public static function getLike($objectTypeID, $objectID, $userID) {
		$sql = "SELECT	*
			FROM	wcf".WCF_N."_like
			WHERE	objectTypeID = ?
				AND objectID = ?
				AND userID = ?";
		$statement = WCF::getDB()->prepareStatement($sql);
		$statement->execute([
			$objectTypeID,
			$objectID,
			$userID
		]);
		
		$row = $statement->fetchArray();
		
		if (!$row) {
			$row = [];
		}
		
		return new Like(null, $row);
	}
	
	/**
	 * @inheritDoc
	 */
	public static function getDatabaseTableAlias() {
		return 'like_table';
	}
	
	/**
	 * Returns true, if like value is a like.
	 * 
	 * @return	boolean
<<<<<<< HEAD
	 * @deprecated	3.2
=======
	 * @deprecated	5.2
>>>>>>> 9ea32398
	 */
	public function isLike() {
		return $this->getReactionType()->isPositive();
	}
	
	/**
	 * Returns true, if like value is a dislike.
	 * 
	 * @return	boolean
<<<<<<< HEAD
	 * @deprecated	3.2
=======
	 * @deprecated	5.2
>>>>>>> 9ea32398
	 */
	public function isDislike() {
		return $this->getReactionType()->isNegative();
	}
	
	/**
	 * Returns the reaction for these like. 
	 * 
	 * @return	ReactionType
<<<<<<< HEAD
	 * @since	3.2
=======
	 * @since	5.2
>>>>>>> 9ea32398
	 */
	public function getReactionType() {
		return ReactionTypeCache::getInstance()->getReactionTypeByID($this->reactionTypeID);
	}
}<|MERGE_RESOLUTION|>--- conflicted
+++ resolved
@@ -76,11 +76,7 @@
 	 * Returns true, if like value is a like.
 	 * 
 	 * @return	boolean
-<<<<<<< HEAD
-	 * @deprecated	3.2
-=======
 	 * @deprecated	5.2
->>>>>>> 9ea32398
 	 */
 	public function isLike() {
 		return $this->getReactionType()->isPositive();
@@ -90,11 +86,7 @@
 	 * Returns true, if like value is a dislike.
 	 * 
 	 * @return	boolean
-<<<<<<< HEAD
-	 * @deprecated	3.2
-=======
 	 * @deprecated	5.2
->>>>>>> 9ea32398
 	 */
 	public function isDislike() {
 		return $this->getReactionType()->isNegative();
@@ -104,11 +96,7 @@
 	 * Returns the reaction for these like. 
 	 * 
 	 * @return	ReactionType
-<<<<<<< HEAD
-	 * @since	3.2
-=======
 	 * @since	5.2
->>>>>>> 9ea32398
 	 */
 	public function getReactionType() {
 		return ReactionTypeCache::getInstance()->getReactionTypeByID($this->reactionTypeID);
