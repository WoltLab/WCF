--- conflicted
+++ resolved
@@ -16,7 +16,6 @@
  * @license GNU Lesser General Public License <http://opensource.org/licenses/lgpl-license.php>
  * @package WoltLabSuite\Core\Data\Moderation\Queue
  */
-<<<<<<< HEAD
 class ModerationQueueReportAction extends ModerationQueueAction
 {
     /**
@@ -36,6 +35,10 @@
     public function validateRemoveContent()
     {
         $this->validateRemoveReport();
+
+        if (!ModerationQueueReportManager::getInstance()->canRemoveContent($this->queue->getDecoratedObject())) {
+            throw new PermissionDeniedException();
+        }
 
         $this->parameters['message'] = (isset($this->parameters['message']) ? StringUtil::trim($this->parameters['message']) : '');
     }
@@ -278,135 +281,4 @@
 
         $this->unmarkItems();
     }
-=======
-class ModerationQueueReportAction extends ModerationQueueAction {
-	/**
-	 * @inheritDoc
-	 */
-	protected $allowGuestAccess = ['prepareReport', 'removeContent', 'removeReport', 'report'];
-	
-	/**
-	 * moderation queue editor object
-	 * @var	ModerationQueueEditor
-	 */
-	public $queue = null;
-	
-	/**
-	 * Validates parameters to delete reported content.
-	 */
-	public function validateRemoveContent() {
-		$this->validateRemoveReport();
-		
-		if (!ModerationQueueReportManager::getInstance()->canRemoveContent($this->queue->getDecoratedObject())) {
-			throw new PermissionDeniedException();
-		}
-		
-		$this->parameters['message'] = (isset($this->parameters['message']) ? StringUtil::trim($this->parameters['message']) : '');
-	}
-	
-	/**
-	 * Deletes reported content.
-	 */
-	public function removeContent() {
-		// mark content as deleted
-		ModerationQueueReportManager::getInstance()->removeContent($this->queue->getDecoratedObject(), $this->parameters['message']);
-		
-		$this->queue->markAsConfirmed();
-	}
-	
-	/**
-	 * Validates parameters to mark this report as done.
-	 */
-	public function validateRemoveReport() {
-		$this->queue = $this->getSingleObject();
-		if (!$this->queue->canEdit()) {
-			throw new PermissionDeniedException();
-		}
-		
-		$this->readBoolean('markAsJustified', true);
-	}
-	
-	/**
-	 * Removes this report by marking it as done without further processing.
-	 */
-	public function removeReport() {
-		$this->queue->markAsRejected((isset($this->parameters['markAsJustified']) ? $this->parameters['markAsJustified'] : false));
-	}
-	
-	/**
-	 * Validates parameters to prepare a report.
-	 */
-	public function validatePrepareReport() {
-		WCF::getSession()->checkPermissions(['user.profile.canReportContent']);
-		
-		$this->readInteger('objectID');
-		$this->readString('objectType');
-		
-		if (!ModerationQueueReportManager::getInstance()->isValid($this->parameters['objectType'])) {
-			throw new UserInputException('objectType');
-		}
-		
-		// validate the combination of object type and object id
-		if (!ModerationQueueReportManager::getInstance()->isValid($this->parameters['objectType'], $this->parameters['objectID'])) {
-			throw new UserInputException('objectID');
-		}
-		
-		// validate if user may read the content (prevent information disclosure by reporting random ids)
-		if (!ModerationQueueReportManager::getInstance()->canReport($this->parameters['objectType'], $this->parameters['objectID'])) {
-			throw new PermissionDeniedException();
-		}
-	}
-	
-	/**
-	 * Prepares a report.
-	 */
-	public function prepareReport() {
-		// content was already reported
-		$alreadyReported = ModerationQueueReportManager::getInstance()->hasPendingReport($this->parameters['objectType'], $this->parameters['objectID']) ? 1 : 0;
-		
-		WCF::getTPL()->assign([
-			'alreadyReported' => $alreadyReported,
-			'object' => ModerationQueueReportManager::getInstance()->getReportedObject($this->parameters['objectType'], $this->parameters['objectID'])
-		]);
-		
-		return [
-			'alreadyReported' => $alreadyReported,
-			'template' => WCF::getTPL()->fetch('moderationReportDialog')
-		];
-	}
-	
-	/**
-	 * Validates parameters for reporting.
-	 */
-	public function validateReport() {
-		WCF::getSession()->checkPermissions(['user.profile.canReportContent']);
-		
-		$this->readString('message');
-		if (mb_strlen($this->parameters['message']) > 64000) {
-			// we allow only up to 64.000 characters (~1.5 below TEXT maximum)
-			$this->parameters['message'] = mb_substr($this->parameters['messages'], 0, 64000);
-		}
-		
-		$this->validatePrepareReport();
-	}
-	
-	/**
-	 * Reports an item.
-	 */
-	public function report() {
-		// if the specified content was already reported, e.g. a different user reported this
-		// item meanwhile, silently ignore it. Just display a success and the user is happy :)
-		if (!ModerationQueueReportManager::getInstance()->hasPendingReport($this->parameters['objectType'], $this->parameters['objectID'])) {
-			ModerationQueueReportManager::getInstance()->addReport(
-				$this->parameters['objectType'],
-				$this->parameters['objectID'],
-				$this->parameters['message']
-			);
-		}
-		
-		return [
-			'reported' => 1
-		];
-	}
->>>>>>> 5c9ae409
 }