<?php

namespace wcf\data\blacklist\entry;

use wcf\data\DatabaseObject;
use wcf\system\database\util\PreparedStatementConditionBuilder;
use wcf\system\WCF;
use wcf\util\UserUtil;

/**
 * Represents a blacklist entry.
 *
 * @author      Alexander Ebert
 * @copyright   2001-2019 WoltLab GmbH
 * @license     GNU Lesser General Public License <http://opensource.org/licenses/lgpl-license.php>
 * @package     WoltLabSuite\Core\Data\Blacklist\Entry
 *
 * @property-read string $type One of 'email', 'ipv4', 'ipv6' or 'username'
 * @property-read string $hash SHA256 hash of the original value
 * @property-read int $lastSeen Timestamp of the last report, derivation is up to 24hrs
 * @property-read int $occurrences Number of times this value was reported, capped at 32,767
 * @since 5.2
 */
<<<<<<< HEAD
class BlacklistEntry extends DatabaseObject
{
    /**
     * @param string $username
     * @param string $email
     * @param string $ipAddress
     * @return string[]
     */
    public static function getMatches($username, $email, $ipAddress)
    {
        if (BLACKLIST_SFS_USERNAME === 'skip' && BLACKLIST_SFS_EMAIL_ADDRESS === 'skip' && BLACKLIST_SFS_IP_ADDRESS === 'skip') {
            return [];
        }

        $conditions = new PreparedStatementConditionBuilder(true, 'OR');
        if (BLACKLIST_SFS_USERNAME) {
            $conditions->add('(type = ? AND hash = ?)', ['username', self::getHash($username)]);
        }
        if (BLACKLIST_SFS_EMAIL_ADDRESS) {
            $conditions->add('(type = ? AND hash = ?)', ['email', self::getHash($email)]);
        }
        if (BLACKLIST_SFS_IP_ADDRESS) {
            UserUtil::convertIPv6To4($ipAddress);
            if ($ipAddress) {
                if (\filter_var($ipAddress, \FILTER_VALIDATE_IP, \FILTER_FLAG_IPV4) !== false) {
                    $conditions->add('(type = ? AND hash = ?)', ['ipv4', self::getHash($ipAddress)]);
                } else {
                    $parts = \explode(':', $ipAddress);

                    // StopForumSpam uses the first two to four segments of an IPv6 address.
                    $ipv6TwoParts = self::getHash("{$parts[0]}:{$parts[1]}::");
                    $ipv6ThreeParts = self::getHash("{$parts[0]}:{$parts[1]}:{$parts[2]}::");
                    $ipv6FourParts = self::getHash("{$parts[0]}:{$parts[1]}:{$parts[2]}:{$parts[3]}::");

                    $conditions->add(
                        '(type = ? AND hash IN (?))',
                        ['ipv6', [$ipv6TwoParts, $ipv6ThreeParts, $ipv6FourParts]]
                    );
                }
            }
        }

        $sql = "SELECT  type, occurrences
                FROM    wcf" . WCF_N . "_blacklist_entry
                " . $conditions;
        $statement = WCF::getDB()->prepareStatement($sql);
        $statement->execute($conditions->getParameters());
        $matches = [];
        while ($row = $statement->fetchArray()) {
            if (self::isMatch($row['type'], $row['occurrences'])) {
                $matches[] = ($row['type'] === 'ipv4' || $row['type'] === 'ipv6') ? 'ip' : $row['type'];
            }
        }

        return $matches;
    }

    protected static function getHash($string)
    {
        return \hash('sha256', $string, true);
    }

    protected static function isMatch($type, $occurrences)
    {
        $setting = [
            'email' => BLACKLIST_SFS_EMAIL_ADDRESS,
            'ipv4' => BLACKLIST_SFS_IP_ADDRESS,
            'ipv6' => BLACKLIST_SFS_IP_ADDRESS,
            'username' => BLACKLIST_SFS_USERNAME,
        ][$type];

        switch ($setting) {
            case '90percentile':
                if ($occurrences >= self::get90Percentile($type)) {
                    return true;
                }
                break;

            case 'moreThanOnce':
                return $occurrences > 1;

            case 'simpleMatch':
                // We could just return `true`, but this makes it much more clearer.
                return $occurrences > 0;
        }

        return false;
    }

    protected static function get90Percentile($type)
    {
        static $percentile = [];
        if (!isset($percentile[$type])) {
            // Fake value that will cause the check to always evaluate to false.
            $percentile[$type] = 99999;

            $sql = "SELECT  COUNT(*) AS count
                    FROM    wcf" . WCF_N . "_blacklist_entry
                    WHERE   type = ?";
            $statement = WCF::getDB()->prepareStatement($sql);
            $statement->execute([$type]);
            $count = $statement->fetchSingleColumn();

            if ($count > 0) {
                $sql = "SELECT      occurrences
                        FROM        wcf" . WCF_N . "_blacklist_entry
                        WHERE       type = ?
                        ORDER BY    occurrences DESC";
                $statement = WCF::getDB()->prepareStatement($sql, 1, \round($count * 0.9));
                $statement->execute([$type]);

                $percentile[$type] = $statement->fetchSingleColumn();
            }
        }

        return $percentile[$type];
    }
=======
class BlacklistEntry extends DatabaseObject {
	/**
	 * @param string $username
	 * @param string $email
	 * @param string $ipAddress
	 * @return string[]
	 */
	public static function getMatches($username, $email, $ipAddress) {
		if (BLACKLIST_SFS_USERNAME === 'skip' && BLACKLIST_SFS_EMAIL_ADDRESS === 'skip' && BLACKLIST_SFS_IP_ADDRESS === 'skip') {
			return [];
		}
		
		$conditions = new PreparedStatementConditionBuilder(true, 'OR');
		if (BLACKLIST_SFS_USERNAME) {
			$conditions->add('(type = ? AND hash = ?)', ['username', self::getHash($username)]);
		}
		if (BLACKLIST_SFS_EMAIL_ADDRESS) {
			$conditions->add('(type = ? AND hash = ?)', ['email', self::getHash($email)]);
		}
		if (BLACKLIST_SFS_IP_ADDRESS) {
			$ipAddress = UserUtil::convertIPv6To4($ipAddress);
			if ($ipAddress) {
				if (filter_var($ipAddress, FILTER_VALIDATE_IP, FILTER_FLAG_IPV4) !== false) {
					$conditions->add('(type = ? AND hash = ?)', ['ipv4', self::getHash($ipAddress)]);
				}
				else {
					$parts = explode(':', $ipAddress);
					
					// StopForumSpam uses the first two to four segments of an IPv6 address.
					$ipv6TwoParts = self::getHash("{$parts[0]}:{$parts[1]}::");
					$ipv6ThreeParts = self::getHash("{$parts[0]}:{$parts[1]}:{$parts[2]}::");
					$ipv6FourParts = self::getHash("{$parts[0]}:{$parts[1]}:{$parts[2]}:{$parts[3]}::");
					
					$conditions->add('(type = ? AND hash IN (?))', ['ipv6', [$ipv6TwoParts, $ipv6ThreeParts, $ipv6FourParts]]);
				}
			}
		}
		
		$sql = "SELECT  type, occurrences
			FROM    wcf".WCF_N."_blacklist_entry
			".$conditions;
		$statement = WCF::getDB()->prepareStatement($sql);
		$statement->execute($conditions->getParameters());
		$matches = [];
		while ($row = $statement->fetchArray()) {
			if (self::isMatch($row['type'], $row['occurrences'])) {
				$matches[] = ($row['type'] === 'ipv4' || $row['type'] === 'ipv6') ? 'ip' : $row['type'];
			}
		}
		
		return $matches;
	}
	
	protected static function getHash($string) {
		return hash('sha256', $string, true);
	}
	
	protected static function isMatch($type, $occurrences) {
		$setting = [
			'email' => BLACKLIST_SFS_EMAIL_ADDRESS,
			'ipv4' => BLACKLIST_SFS_IP_ADDRESS,
			'ipv6' => BLACKLIST_SFS_IP_ADDRESS,
			'username' => BLACKLIST_SFS_USERNAME,
		][$type];
		
		switch ($setting) {
			case '90percentile':
				if ($occurrences >= self::get90Percentile($type)) {
					return true;
				}
				break;
				
			case 'moreThanOnce':
				return $occurrences > 1;
				
			case 'simpleMatch':
				// We could just return `true`, but this makes it much more clearer.
				return $occurrences > 0;
		}
		
		return false;
	}
	
	protected static function get90Percentile($type) {
		static $percentile = [];
		if (!isset($percentile[$type])) {
			// Fake value that will cause the check to always evaluate to false.
			$percentile[$type] = 99999;
			
			$sql = "SELECT  COUNT(*) AS count
				FROM    wcf".WCF_N."_blacklist_entry
				WHERE   type = ?";
			$statement = WCF::getDB()->prepareStatement($sql);
			$statement->execute([$type]);
			$count = $statement->fetchSingleColumn();
			
			if ($count > 0) {
				$sql = "SELECT          occurrences
					FROM            wcf".WCF_N."_blacklist_entry
					WHERE           type = ?
					ORDER BY        occurrences DESC";
				$statement = WCF::getDB()->prepareStatement($sql, 1, round($count * 0.9));
				$statement->execute([$type]);
				
				$percentile[$type] = $statement->fetchSingleColumn();
			}
		}
		
		return $percentile[$type];
	}
>>>>>>> 17b3b571
}<|MERGE_RESOLUTION|>--- conflicted
+++ resolved
@@ -21,7 +21,6 @@
  * @property-read int $occurrences Number of times this value was reported, capped at 32,767
  * @since 5.2
  */
-<<<<<<< HEAD
 class BlacklistEntry extends DatabaseObject
 {
     /**
@@ -44,7 +43,7 @@
             $conditions->add('(type = ? AND hash = ?)', ['email', self::getHash($email)]);
         }
         if (BLACKLIST_SFS_IP_ADDRESS) {
-            UserUtil::convertIPv6To4($ipAddress);
+            $ipAddress = UserUtil::convertIPv6To4($ipAddress);
             if ($ipAddress) {
                 if (\filter_var($ipAddress, \FILTER_VALIDATE_IP, \FILTER_FLAG_IPV4) !== false) {
                     $conditions->add('(type = ? AND hash = ?)', ['ipv4', self::getHash($ipAddress)]);
@@ -139,116 +138,4 @@
 
         return $percentile[$type];
     }
-=======
-class BlacklistEntry extends DatabaseObject {
-	/**
-	 * @param string $username
-	 * @param string $email
-	 * @param string $ipAddress
-	 * @return string[]
-	 */
-	public static function getMatches($username, $email, $ipAddress) {
-		if (BLACKLIST_SFS_USERNAME === 'skip' && BLACKLIST_SFS_EMAIL_ADDRESS === 'skip' && BLACKLIST_SFS_IP_ADDRESS === 'skip') {
-			return [];
-		}
-		
-		$conditions = new PreparedStatementConditionBuilder(true, 'OR');
-		if (BLACKLIST_SFS_USERNAME) {
-			$conditions->add('(type = ? AND hash = ?)', ['username', self::getHash($username)]);
-		}
-		if (BLACKLIST_SFS_EMAIL_ADDRESS) {
-			$conditions->add('(type = ? AND hash = ?)', ['email', self::getHash($email)]);
-		}
-		if (BLACKLIST_SFS_IP_ADDRESS) {
-			$ipAddress = UserUtil::convertIPv6To4($ipAddress);
-			if ($ipAddress) {
-				if (filter_var($ipAddress, FILTER_VALIDATE_IP, FILTER_FLAG_IPV4) !== false) {
-					$conditions->add('(type = ? AND hash = ?)', ['ipv4', self::getHash($ipAddress)]);
-				}
-				else {
-					$parts = explode(':', $ipAddress);
-					
-					// StopForumSpam uses the first two to four segments of an IPv6 address.
-					$ipv6TwoParts = self::getHash("{$parts[0]}:{$parts[1]}::");
-					$ipv6ThreeParts = self::getHash("{$parts[0]}:{$parts[1]}:{$parts[2]}::");
-					$ipv6FourParts = self::getHash("{$parts[0]}:{$parts[1]}:{$parts[2]}:{$parts[3]}::");
-					
-					$conditions->add('(type = ? AND hash IN (?))', ['ipv6', [$ipv6TwoParts, $ipv6ThreeParts, $ipv6FourParts]]);
-				}
-			}
-		}
-		
-		$sql = "SELECT  type, occurrences
-			FROM    wcf".WCF_N."_blacklist_entry
-			".$conditions;
-		$statement = WCF::getDB()->prepareStatement($sql);
-		$statement->execute($conditions->getParameters());
-		$matches = [];
-		while ($row = $statement->fetchArray()) {
-			if (self::isMatch($row['type'], $row['occurrences'])) {
-				$matches[] = ($row['type'] === 'ipv4' || $row['type'] === 'ipv6') ? 'ip' : $row['type'];
-			}
-		}
-		
-		return $matches;
-	}
-	
-	protected static function getHash($string) {
-		return hash('sha256', $string, true);
-	}
-	
-	protected static function isMatch($type, $occurrences) {
-		$setting = [
-			'email' => BLACKLIST_SFS_EMAIL_ADDRESS,
-			'ipv4' => BLACKLIST_SFS_IP_ADDRESS,
-			'ipv6' => BLACKLIST_SFS_IP_ADDRESS,
-			'username' => BLACKLIST_SFS_USERNAME,
-		][$type];
-		
-		switch ($setting) {
-			case '90percentile':
-				if ($occurrences >= self::get90Percentile($type)) {
-					return true;
-				}
-				break;
-				
-			case 'moreThanOnce':
-				return $occurrences > 1;
-				
-			case 'simpleMatch':
-				// We could just return `true`, but this makes it much more clearer.
-				return $occurrences > 0;
-		}
-		
-		return false;
-	}
-	
-	protected static function get90Percentile($type) {
-		static $percentile = [];
-		if (!isset($percentile[$type])) {
-			// Fake value that will cause the check to always evaluate to false.
-			$percentile[$type] = 99999;
-			
-			$sql = "SELECT  COUNT(*) AS count
-				FROM    wcf".WCF_N."_blacklist_entry
-				WHERE   type = ?";
-			$statement = WCF::getDB()->prepareStatement($sql);
-			$statement->execute([$type]);
-			$count = $statement->fetchSingleColumn();
-			
-			if ($count > 0) {
-				$sql = "SELECT          occurrences
-					FROM            wcf".WCF_N."_blacklist_entry
-					WHERE           type = ?
-					ORDER BY        occurrences DESC";
-				$statement = WCF::getDB()->prepareStatement($sql, 1, round($count * 0.9));
-				$statement->execute([$type]);
-				
-				$percentile[$type] = $statement->fetchSingleColumn();
-			}
-		}
-		
-		return $percentile[$type];
-	}
->>>>>>> 17b3b571
 }