--- conflicted
+++ resolved
@@ -29,7 +29,6 @@
  * @property-read   string $errorMessage           error message if the package update server if offline or empty otherwise
  * @property-read   string $apiVersion         version of the supported package update server api (`2.0`, `2.1`)
  */
-<<<<<<< HEAD
 class PackageUpdateServer extends DatabaseObject
 {
     /**
@@ -60,11 +59,16 @@
         parent::handleData($data);
 
         $prefix = ENABLE_ENTERPRISE_MODE ? 'cloud/' : '';
+        $officialPath = \wcf\getMinorVersion();
+        if (self::isUpgradeOverrideEnabled()) {
+            $officialPath = WCF::AVAILABLE_UPGRADE_VERSION;
+        }
+
         if ($this->isWoltLabUpdateServer()) {
-            $this->data['serverURL'] = 'http://update.woltlab.com/' . $prefix . \wcf\getMinorVersion() . '/';
+            $this->data['serverURL'] = "http://update.woltlab.com/{$prefix}{$officialPath}/";
         }
         if ($this->isWoltLabStoreServer()) {
-            $this->data['serverURL'] = 'http://store.woltlab.com/' . $prefix . \wcf\getMinorVersion() . '/';
+            $this->data['serverURL'] = "http://store.woltlab.com/{$prefix}{$officialPath}/";
         }
         if ($this->isWoltLabUpdateServer() || $this->isWoltLabStoreServer()) {
             $this->data['isDisabled'] = 0;
@@ -101,15 +105,20 @@
             $results[$packageServer->packageUpdateServerID] = $packageServer;
         }
 
+        $officialPath = \wcf\getMinorVersion();
+        if (self::isUpgradeOverrideEnabled()) {
+            $officialPath = WCF::AVAILABLE_UPGRADE_VERSION;
+        }
+
         if (!$woltlabUpdateServer) {
             $packageServer = PackageUpdateServerEditor::create([
-                'serverURL' => 'http://update.woltlab.com/' . \wcf\getMinorVersion() . '/',
+                'serverURL' => "http://update.woltlab.com/{$officialPath}/",
             ]);
             $results[$packageServer->packageUpdateServerID] = $packageServer;
         }
         if (!$woltlabStoreServer) {
             $packageServer = PackageUpdateServerEditor::create([
-                'serverURL' => 'http://store.woltlab.com/' . \wcf\getMinorVersion() . '/',
+                'serverURL' => "http://store.woltlab.com/{$officialPath}/",
             ]);
             $results[$packageServer->packageUpdateServerID] = $packageServer;
         }
@@ -366,6 +375,36 @@
         }
 
         return false;
+    }
+
+    /**
+     * Returns whether the official update servers will point to WCF::AVAILABLE_UPGRADE_VERSION.
+     *
+     * @return bool
+     * @since 5.3
+     */
+    final public static function isUpgradeOverrideEnabled()
+    {
+        if (WCF::AVAILABLE_UPGRADE_VERSION === null) {
+            return false;
+        }
+
+        $override = RegistryHandler::getInstance()->get('com.woltlab.wcf', self::class . "\0upgradeOverride");
+
+        if (!$override) {
+            return false;
+        }
+
+        if ($override < TIME_NOW - 86400) {
+            RegistryHandler::getInstance()->delete('com.woltlab.wcf', self::class . "\0upgradeOverride");
+
+            // Clear package list cache to actually stop the upgrade from happening.
+            self::resetAll();
+
+            return false;
+        }
+
+        return true;
     }
 
     /**
@@ -395,391 +434,4 @@
             null,
         ]);
     }
-=======
-class PackageUpdateServer extends DatabaseObject {
-	/**
-	 * @inheritDoc
-	 */
-	protected static $databaseTableIndexName = 'packageUpdateServerID';
-	
-	/**
-	 * API meta data
-	 * @var	array
-	 */
-	protected $metaData = [];
-	
-	/**
-	 * @inheritDoc
-	 */
-	protected function handleData($data) {
-		if (!empty($data['metaData'])) {
-			$metaData = @unserialize($data['metaData']);
-			if (is_array($metaData)) {
-				$this->metaData = $metaData;
-			}
-			
-			unset($data['metaData']);
-		}
-		
-		parent::handleData($data);
-		
-		$prefix = ENABLE_ENTERPRISE_MODE ? 'cloud/' : '';
-		$officialPath = \wcf\getMinorVersion();
-		if (self::isUpgradeOverrideEnabled()) {
-			$officialPath = WCF::AVAILABLE_UPGRADE_VERSION;
-		}
-
-		if ($this->isWoltLabUpdateServer()) {
-			$this->data['serverURL'] = "http://update.woltlab.com/{$prefix}{$officialPath}/";
-		}
-		if ($this->isWoltLabStoreServer()) {
-			$this->data['serverURL'] = "http://store.woltlab.com/{$prefix}{$officialPath}/";
-		}
-		if ($this->isWoltLabUpdateServer() || $this->isWoltLabStoreServer()) {
-			$this->data['isDisabled'] = 0;
-		}
-	}
-	
-	/**
-	 * Returns all active update package servers sorted by hostname.
-	 * 
-	 * @param	integer[]	$packageUpdateServerIDs
-	 * @return	PackageUpdateServer[]
-	 */
-	public static final function getActiveUpdateServers(array $packageUpdateServerIDs = []) {
-		if (!empty($packageUpdateServerIDs)) {
-			throw new \InvalidArgumentException("Filtering package update servers by ID is no longer supported.");
-		}
-		
-		$list = new PackageUpdateServerList();
-		$list->readObjects();
-		
-		$woltlabUpdateServer = null;
-		$woltlabStoreServer = null;
-		$results = [];
-		foreach ($list as $packageServer) {
-			if ($packageServer->isWoltLabUpdateServer()) {
-				$woltlabUpdateServer = $packageServer;
-			}
-			else if ($packageServer->isWoltLabStoreServer()) {
-				$woltlabStoreServer = $packageServer;
-			}
-			else if ($packageServer->isDisabled) {
-				continue;
-			}
-			
-			$results[$packageServer->packageUpdateServerID] = $packageServer;
-		}
-		
-		$officialPath = \wcf\getMinorVersion();
-		if (self::isUpgradeOverrideEnabled()) {
-			$officialPath = WCF::AVAILABLE_UPGRADE_VERSION;
-		}
-
-		if (!$woltlabUpdateServer) {
-			$packageServer = PackageUpdateServerEditor::create([
-				'serverURL' => "http://update.woltlab.com/{$officialPath}/",
-			]);
-			$results[$packageServer->packageUpdateServerID] = $packageServer;
-		}
-		if (!$woltlabStoreServer) {
-			$packageServer = PackageUpdateServerEditor::create([
-				'serverURL' => "http://store.woltlab.com/{$officialPath}/",
-			]);
-			$results[$packageServer->packageUpdateServerID] = $packageServer;
-		}
-		
-		if (ENABLE_ENTERPRISE_MODE) {
-			return array_filter($results, function (PackageUpdateServer $server) {
-				return $server->isWoltLabStoreServer() || $server->isTrustedServer();
-			});
-		}
-		
-		return $results;
-	}
-	
-	/**
-	 * Returns true if the given server url is valid.
-	 * 
-	 * @param	string		$serverURL
-	 * @return	boolean
-	 */
-	public static function isValidServerURL($serverURL) {
-		$parsedURL = Url::parse($serverURL);
-		
-		return (in_array($parsedURL['scheme'], ['http', 'https']) && $parsedURL['host'] !== '');
-	}
-	
-	/**
-	 * Returns stored auth data of this update server.
-	 * 
-	 * @return	string[]
-	 */
-	public function getAuthData() {
-		if (ENABLE_ENTERPRISE_MODE && defined('ENTERPRISE_MODE_AUTH_DATA')) {
-			$host = Url::parse($this->serverURL)['host'];
-			if (!empty(ENTERPRISE_MODE_AUTH_DATA[$host])) {
-				return ENTERPRISE_MODE_AUTH_DATA[$host];
-			}
-		}
-		
-		$authData = [];
-		// database data
-		if ($this->loginUsername != '' && $this->loginPassword != '') {
-			$authData = [
-				'username' => $this->loginUsername,
-				'password' => $this->loginPassword
-			];
-		}
-		
-		// session data
-		$packageUpdateAuthData = WCF::getSession()->getVar('packageUpdateAuthData');
-		if ($packageUpdateAuthData !== null) {
-			$packageUpdateAuthData = @unserialize($packageUpdateAuthData);
-			if ($packageUpdateAuthData !== null && isset($packageUpdateAuthData[$this->packageUpdateServerID])) {
-				$authData = $packageUpdateAuthData[$this->packageUpdateServerID];
-			}
-		}
-		
-		return $authData;
-	}
-	
-	/**
-	 * Stores auth data for a package update server.
-	 * 
-	 * @param	integer		$packageUpdateServerID
-	 * @param	string		$username
-	 * @param	string		$password
-	 * @param	boolean		$saveCredentials
-	 */
-	public static function storeAuthData($packageUpdateServerID, $username, $password, $saveCredentials = false) {
-		$packageUpdateAuthData = @unserialize(WCF::getSession()->getVar('packageUpdateAuthData'));
-		if ($packageUpdateAuthData === null || !is_array($packageUpdateAuthData)) {
-			$packageUpdateAuthData = [];
-		}
-		
-		$packageUpdateAuthData[$packageUpdateServerID] = [
-			'username' => $username,
-			'password' => $password
-		];
-		
-		WCF::getSession()->register('packageUpdateAuthData', serialize($packageUpdateAuthData));
-		
-		if ($saveCredentials) {
-			$serverAction = new PackageUpdateServerAction([$packageUpdateServerID], 'update', ['data' => [
-				'loginUsername' => $username,
-				'loginPassword' => $password
-			]]);
-			$serverAction->executeAction();
-		}
-	}
-	
-	/**
-	 * Returns true if update server requires license data instead of username/password.
-	 * 
-	 * @return	integer
-	 */
-	public final function requiresLicense() {
-		return Regex::compile('^https?://update.woltlab.com/')->match($this->serverURL);
-	}
-	
-	/**
-	 * Returns the highlighted server URL.
-	 * 
-	 * @return	string
-	 */
-	public function getHighlightedURL() {
-		$host = Url::parse($this->serverURL)['host'];
-		return str_replace($host, '<strong>'.$host.'</strong>', $this->serverURL);
-	}
-	
-	/**
-	 * Returns the list endpoint for package servers.
-	 * 
-	 * @param	boolean		$forceHTTP
-	 * @return	string
-	 */
-	public function getListURL($forceHTTP = false) {
-		if ($this->apiVersion == '2.0') {
-			return $this->serverURL;
-		}
-		
-		$serverURL = FileUtil::addTrailingSlash($this->serverURL) . 'list/' . WCF::getLanguage()->getFixedLanguageCode() . '.xml';
-		
-		$metaData = $this->getMetaData();
-		if ($forceHTTP || !RemoteFile::supportsSSL() || !$metaData['ssl']) {
-			return preg_replace('~^https://~', 'http://', $serverURL);
-		}
-		
-		return preg_replace('~^http://~', 'https://', $serverURL);
-	}
-	
-	/**
-	 * Returns the download endpoint for package servers.
-	 * 
-	 * @return	string
-	 */
-	public function getDownloadURL() {
-		if ($this->apiVersion == '2.0') {
-			return $this->serverURL;
-		}
-		
-		$metaData = $this->getMetaData();
-		if (!RemoteFile::supportsSSL() || !$metaData['ssl']) {
-			return preg_replace('~^https://~', 'http://', $this->serverURL);
-		}
-		
-		return preg_replace('~^http://~', 'https://', $this->serverURL);
-	}
-	
-	/**
-	 * Returns API meta data.
-	 * 
-	 * @return	array
-	 */
-	public function getMetaData() {
-		return $this->metaData;
-	}
-	
-	/**
-	 * Returns true if a request to this server would make use of a secure connection.
-	 * 
-	 * @return	boolean
-	 */
-	public function attemptSecureConnection() {
-		if ($this->apiVersion == '2.0') {
-			return false;
-		}
-		
-		$metaData = $this->getMetaData();
-		if (RemoteFile::supportsSSL() && $metaData['ssl']) {
-			return true;
-		}
-		
-		return false;
-	}
-	
-	/**
-	 * Returns whether the current user may delete this update server.
-	 * 
-	 * @return      boolean
-	 * @since       5.3
-	 */
-	public final function canDelete() {
-		return !$this->isWoltLabUpdateServer() && !$this->isWoltLabStoreServer();
-	}
-	
-	/**
-	 * Returns whether the current user may disable this update server.
-	 * 
-	 * @return      boolean
-	 * @since       5.3
-	 */
-	public final function canDisable() {
-		return !$this->isWoltLabUpdateServer() && !$this->isWoltLabStoreServer();
-	}
-	
-	/**
-	 * Returns true if the host is `update.woltlab.com`.
-	 * 
-	 * @return      boolean
-	 */
-	public final function isWoltLabUpdateServer() {
-		return Url::parse($this->serverURL)['host'] === 'update.woltlab.com';
-	}
-	
-	/**
-	 * Returns true if the host is `store.woltlab.com`.
-	 * 
-	 * @return      boolean
-	 */
-	public final function isWoltLabStoreServer() {
-		return Url::parse($this->serverURL)['host'] === 'store.woltlab.com';
-	}
-	
-	/**
-	 * Returns true if this server is trusted and is therefore allowed to distribute
-	 * official updates for packages whose identifier starts with "com.woltlab.".
-	 * 
-	 * Internal mirrors in enterprise environments are supported through the optional
-	 * PHP constant `UPDATE_SERVER_TRUSTED_MIRROR`, adding it to the `config.inc.php`
-	 * of the Core is considered to be a safe practice.
-	 * 
-	 * Example:
-	 *   define('UPDATE_SERVER_TRUSTED_MIRROR', 'mirror.example.com');
-	 * 
-	 * @return      boolean
-	 */
-	public final function isTrustedServer() {
-		$host = Url::parse($this->serverURL)['host'];
-		
-		// the official server is always considered to be trusted
-		if ($host === 'update.woltlab.com') {
-			return true;
-		}
-		
-		// custom override to allow testing and mirrors in enterprise environments
-		if (defined('UPDATE_SERVER_TRUSTED_MIRROR') && !empty(UPDATE_SERVER_TRUSTED_MIRROR) && $host === UPDATE_SERVER_TRUSTED_MIRROR) {
-			return true;
-		}
-		
-		return false;
-	}
-
-	/**
-	 * Returns whether the official update servers will point to WCF::AVAILABLE_UPGRADE_VERSION.
-	 *
-	 * @return bool
-	 * @since 5.3
-	 */
-	public static final function isUpgradeOverrideEnabled() {
-		if (WCF::AVAILABLE_UPGRADE_VERSION === null) {
-			return false;
-		}
-		
-		$override = RegistryHandler::getInstance()->get('com.woltlab.wcf', self::class . "\0upgradeOverride");
-		
-		if (!$override) {
-			return false;
-		}
-		
-		if ($override < TIME_NOW - 86400) {
-			RegistryHandler::getInstance()->delete('com.woltlab.wcf', self::class . "\0upgradeOverride");
-
-			// Clear package list cache to actually stop the upgrade from happening.
-			self::resetAll();
-			
-			return false;
-		}
-		
-		return true;
-	}
-	
-	/**
-	 * Resets all update servers into their original state and purges
-	 * the package cache.
-	 */
-	public static function resetAll() {
-		// purge package cache
-		WCF::getDB()->prepareStatement("DELETE FROM wcf".WCF_N."_package_update")->execute();
-		
-		PackageUpdateCacheBuilder::getInstance()->reset();
-		
-		// reset servers into their original state
-		$sql = "UPDATE  wcf".WCF_N."_package_update_server
-			SET     lastUpdateTime = ?,
-				status = ?,
-				errorMessage = ?,
-				apiVersion = ?,
-				metaData = ?";
-		$statement = WCF::getDB()->prepareStatement($sql);
-		$statement->execute([
-			0,
-			'online',
-			'',
-			'2.0',
-			null
-		]);
-	}
->>>>>>> 7c79c22c
 }