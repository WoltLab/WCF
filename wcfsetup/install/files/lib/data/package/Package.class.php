--- conflicted
+++ resolved
@@ -5,10 +5,6 @@
 use wcf\system\database\util\PreparedStatementConditionBuilder;
 use wcf\system\exception\SystemException;
 use wcf\system\io\File;
-<<<<<<< HEAD
-use wcf\system\package\PackageDependencyHandler;
-=======
->>>>>>> b8e1429f
 use wcf\system\package\PackageInstallationDispatcher;
 use wcf\system\WCF;
 use wcf\util\FileUtil;
@@ -352,207 +348,6 @@
 	}
 	
 	/**
-<<<<<<< HEAD
-	 * Rebuilds the dependencies list for the given package id.
-	 * 
-	 * @param	integer		$packageID
-	 */
-	public static function rebuildPackageDependencies($packageID) {
-		// delete old dependencies
-		$sql = "DELETE FROM	wcf".WCF_N."_package_dependency
-			WHERE		packageID = ?";
-		$statement = WCF::getDB()->prepareStatement($sql);
-		$statement->execute(array($packageID));
-		
-		// get all requirements of this package
-		$allRequirements = array($packageID);
-		$sql = "SELECT	requirement
-			FROM	wcf".WCF_N."_package_requirement_map
-			WHERE	packageID = ?";
-		$statement = WCF::getDB()->prepareStatement($sql);
-		$statement->execute(array($packageID));
-		while ($row = $statement->fetchArray()) {
-			$allRequirements[] = $row['requirement'];
-		}
-		
-		// find their plugins
-		$requirements = $allRequirements;
-		do {
-			$conditions = new PreparedStatementConditionBuilder();
-			$conditions->add("packageID IN (SELECT packageID FROM wcf".WCF_N."_package WHERE parentPackageID IN (?))", array($requirements));
-			$conditions->add("requirement NOT IN (?)", array($allRequirements));
-			
-			$sql = "SELECT	DISTINCT requirement
-				FROM	wcf".WCF_N."_package_requirement_map
-				".$conditions;
-			$statement = WCF::getDB()->prepareStatement($sql);
-			$statement->execute($conditions->getParameters());
-			$requirements = array();
-			while ($row = $statement->fetchArray()) {
-				$requirements[] = $row['requirement'];
-				$allRequirements[] = $row['requirement'];
-			}
-		}
-		while (!empty($requirements));
-		
-		// rebuild
-		// select requirements
-		$conditions = new PreparedStatementConditionBuilder(false);
-		$conditions->add("requirement IN (?)", array($allRequirements));
-		
-		$statementParameters = $conditions->getParameters();
-		$statementParameters[] = $packageID;
-		$statementParameters[] = $packageID;
-		
-		$requirements = array();
-		$sql = "SELECT		requirement, level
-			FROM		wcf".WCF_N."_package_requirement_map
-			WHERE		".$conditions."
-					AND requirement NOT IN (		-- exclude dependencies to other installations of same package
-						SELECT	packageID
-						FROM	wcf".WCF_N."_package
-						WHERE	package = (
-								SELECT	package
-								FROM	wcf".WCF_N."_package
-								WHERE	packageID = ?
-							)
-							AND packageID <> ?
-					)
-			ORDER BY	level ASC";
-		$statement = WCF::getDB()->prepareStatement($sql);
-		$statement->execute($statementParameters);
-		while ($row = $statement->fetchArray()) {
-			$requirements[$row['requirement']] = $row['level'];
-		}
-		
-		// insert requirements
-		$sql = "INSERT INTO	wcf".WCF_N."_package_dependency
-					(packageID, dependency, priority)
-			VALUES		(?, ?, ?)";
-		$statement = WCF::getDB()->prepareStatement($sql);
-		
-		$insertedDependencies = self::insertApplicationDependencies($packageID, $statement);
-		$shiftPriority = (empty($insertedDependencies)) ? false : true;
-		foreach ($requirements as $dependency => $priority) {
-			$statement->execute(array(
-				$packageID,
-				$dependency,
-				($shiftPriority ? ($priority + 1) : $priority)
-			));
-			
-			if (!isset($insertedDependencies[$packageID])) {
-				$insertedDependencies[$packageID] = array();
-			}
-			
-			$insertedDependencies[$packageID][] = $dependency;
-		}
-		
-		// select plugins
-		$conditions = new PreparedStatementConditionBuilder();
-		$conditions->add("parentPackageID IN (?)", array($allRequirements));
-		
-		$plugins = array();
-		$sql = "SELECT		packageID,
-					(
-						SELECT	MAX(level) AS level
-						FROM	wcf".WCF_N."_package_requirement_map
-						WHERE	packageID = package.packageID
-					) AS requirementLevel
-			FROM		wcf".WCF_N."_package package
-			".$conditions."
-			ORDER BY	requirementLevel ASC";
-		$statement = WCF::getDB()->prepareStatement($sql);
-		$statement->execute($conditions->getParameters());
-		while ($row = $statement->fetchArray()) {
-			$row['requirementLevel'] = intval($row['requirementLevel']) + 1;
-			$plugins[$row['packageID']] = $row['requirementLevel'];
-		}
-		
-		// insert plugins
-		$sql = "INSERT INTO	wcf".WCF_N."_package_dependency
-					(packageID, dependency, priority)
-			VALUES		(?, ?, ?)";
-		$statement = WCF::getDB()->prepareStatement($sql);
-		foreach ($plugins as $dependency => $priority) {
-			// ignore already inserted dependencies
-			if (isset($insertedDependencies[$packageID]) && in_array($dependency, $insertedDependencies[$packageID])) {
-				continue;
-			}
-			
-			$statement->execute(array($packageID, $dependency, $priority));
-		}
-		
-		// in some cases (e.g. if rebuilding dependencies for WCF) it is very likely, that
-		// there is always a dependency on the package itself. This was avoided in the past
-		// by using INSERT IGNORE, thus we have to validate if a self-depdendency already
-		// exist before inserting.
-		$sql = "SELECT	COUNT(*) AS count
-			FROM	wcf".WCF_N."_package_dependency
-			WHERE	packageID = ?
-				AND dependency = ?";
-		$statement = WCF::getDB()->prepareStatement($sql);
-		$statement->execute(array(
-			$packageID,
-			$packageID
-		));
-		$row = $statement->fetchArray();
-		
-		// no dependencies on the package itself exists yet
-		if (!$row['count']) {
-			// self insert
-			$sql = "SELECT	(MAX(priority) + 1) AS priority
-				FROM	wcf".WCF_N."_package_dependency";
-			$statement = WCF::getDB()->prepareStatement($sql);
-			$statement->execute();
-			
-			$row = $statement->fetchArray();
-			if (!$row || !$row['priority']) {
-				$row['priority'] = 0;
-			}
-			
-			$sql = "INSERT INTO	wcf".WCF_N."_package_dependency
-						(packageID, dependency, priority)
-				VALUES		(?, ?, ?)";
-			$statement = WCF::getDB()->prepareStatement($sql);
-			$statement->execute(array($packageID, $packageID, $row['priority']));
-		}
-	}
-	
-	/**
-	 * Inserts dependencies on applications within the same application group.
-	 * 
-	 * @param	integer							$packageID
-	 * @param	wcf\system\database\statement\PreparedStatement		$insertStatement
-	 * @return	array<string>
-	 */
-	protected static function insertApplicationDependencies($packageID, PreparedStatement $insertStatement) {
-		// check for application group
-		$sql = "SELECT	groupID
-			FROM	wcf".WCF_N."_application
-			WHERE	packageID = ?";
-		$statement = WCF::getDB()->prepareStatement($sql);
-		$statement->execute(array($packageID));
-		$row = $statement->fetchArray();
-		if ($row !== false && $row['groupID'] !== null) {
-			// select application ids
-			$sql = "SELECT	packageID
-				FROM	wcf".WCF_N."_application
-				WHERE	groupID = ?";
-			$statement = WCF::getDB()->prepareStatement($sql);
-			$statement->execute(array($row['groupID']));
-			while ($row = $statement->fetchArray()) {
-				$insertStatement->execute(array(
-					$packageID,
-					$row['packageID'],
-					1
-				));
-			}
-		}
-	}
-	
-	/**
-=======
->>>>>>> b8e1429f
 	 * Writes the config.inc.php for an application.
 	 * 
 	 * @param	integer		$packageID
