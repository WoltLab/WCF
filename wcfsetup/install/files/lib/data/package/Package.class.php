<?php
namespace wcf\data\package;
use wcf\data\DatabaseObject;
use wcf\system\package\PackageInstallationDispatcher;
use wcf\system\WCF;
use wcf\util\FileUtil;

/**
 * Represents a package.
 * 
 * @author	Alexander Ebert
 * @copyright	2001-2018 WoltLab GmbH
 * @license	GNU Lesser General Public License <http://opensource.org/licenses/lgpl-license.php>
 * @package	WoltLabSuite\Core\Data\Package
 *
 * @property-read	integer		$packageID		unique id of the package
 * @property-read	string		$package		unique textual identifier of the package
 * @property-read	string		$packageDir		relative directory to Core in which the application is installed or empty if package is no application or Core
 * @property-read	string		$packageName		name of the package or name of language item which contains the name
 * @property-read	string		$packageDescription	description of the package or name of language item which contains the description
 * @property-read	string		$packageVersion		installed version of package
 * @property-read	integer		$packageDate		timestamp at which the installed package version has been released
 * @property-read	integer		$installDate		timestamp at which the package has been installed
 * @property-read	integer		$updateDate		timestamp at which the package has been updated or installed if it has not been updated yet
 * @property-read	string		$packageURL		external url to website with more information about the package
 * @property-read	integer		$isApplication		is `1` if the package delivers an application, otherwise `0`
 * @property-read	string		$author			author of the package
 * @property-read	string		$authorURL		external url to the website of the package author
 */
class Package extends DatabaseObject {
	/**
	 * recursive list of packages that were given as required packages during installation
	 * @var		Package[]
<<<<<<< HEAD
	 * @since	3.2
=======
	 * @since	5.2
>>>>>>> 9ea32398
	 */
	protected $allRequiredPackages;
	
	/**
	 * list of packages that this package requires
	 * @var	Package[]
	 */
	protected $dependencies = null;
	
	/**
	 * list of packages that require this package
	 * @var	Package[]
	 */
	protected $dependentPackages = null;
	
	/**
	 * installation directory
	 * @var	string
	 */
	protected $dir = '';
	
	/**
	 * list of packages that were given as required packages during installation
	 * @var	Package[]
	 */
	protected $requiredPackages = null;
	
	/**
	 * list of ids of packages which are required by another package
	 * @var	integer[]
	 */
	protected static $requiredPackageIDs = null;
	
	/**
	 * package requirements
	 * @var	array
	 */
	protected static $requirements = null;
	
	/**
	 * Returns true if this package is required by other packages.
	 * 
	 * @return	boolean
	 */
	public function isRequired() {
		self::loadRequirements();
		
		return in_array($this->packageID, self::$requiredPackageIDs);
	}
	
	/**
	 * Returns true if package is a plugin.
	 * 
	 * @return	boolean
	 */
	public function isPlugin() {
		if ($this->isApplication) {
			return false;
		}
		
		return true;
	}
	
	/**
	 * Returns the name of this package.
	 * 
	 * @return	string
	 */
	public function getName() {
		return WCF::getLanguage()->get($this->packageName);
	}
	
	/**
	 * @inheritDoc
	 */
	public function __toString() {
		return $this->getName();
	}
	
	/**
	 * Returns the abbreviation of the package name.
	 * 
	 * @param	string		$package
	 * @return	string
	 */
	public static function getAbbreviation($package) {
		$array = explode('.', $package);
		return array_pop($array);
	}
	
	/**
	 * Returns the list of packages which are required by this package. The
	 * returned packages are the packages given in the <requiredpackages> tag
	 * in the package.xml of this package.
	 * 
	 * @return	Package[]
	 */
	public function getRequiredPackages() {
		if ($this->requiredPackages === null) {
			self::loadRequirements();
			
			$this->requiredPackages = [];
			if (isset(self::$requirements[$this->packageID])) {
				foreach (self::$requirements[$this->packageID] as $packageID) {
					$this->requiredPackages[$packageID] = PackageCache::getInstance()->getPackage($packageID);
				}
			}
		}
		
		return $this->requiredPackages;
	}
	
	/**
	 * Returns the recursive list of packages which are required by this package.
	 * The returned packages are the packages given in the <requiredpackages> tag
	 * in the package.xml of this package and recursively repeats that for all of
	 * those required packages.
	 *
	 * @return	Package[]
<<<<<<< HEAD
	 * @since	3.2
=======
	 * @since	5.2
>>>>>>> 9ea32398
	 */
	public function getAllRequiredPackages() {
		if ($this->allRequiredPackages === null) {
			$this->allRequiredPackages = $this->getRequiredPackages();
			$packagesToCheck = $this->allRequiredPackages;
			
			/** @var Package $checkedPackage */
			while (($checkedPackage = array_pop($packagesToCheck))) {
				$newRequiredPackages = array_diff($checkedPackage->getRequiredPackages(), $this->allRequiredPackages);
				
				$this->allRequiredPackages += $newRequiredPackages;
				$packagesToCheck = array_merge($packagesToCheck, $newRequiredPackages);
			}
		}
		
		return $this->allRequiredPackages;
	}
	
	/**
	 * Returns true if current user can uninstall this package.
	 * 
	 * @return	boolean
	 */
	public function canUninstall() {
		if (!WCF::getSession()->getPermission('admin.configuration.package.canUninstallPackage')) {
			return false;
		}
		
		// disallow uninstallation of WCF
		if ($this->package == 'com.woltlab.wcf') {
			return false;
		}
		
		// check if package is required by another package
		if ($this->isRequired()) {
			return false;
		}
		
		return true;
	}
	
	/**
	 * Returns a list of packages dependent from current package.
	 * 
	 * @return	Package[]
	 */
	public function getDependentPackages() {
		if ($this->dependentPackages === null) {
			self::loadRequirements();
			
			$this->dependentPackages = [];
			foreach (self::$requirements as $packageID => $requiredPackageIDs) {
				if (in_array($this->packageID, $requiredPackageIDs)) {
					$this->dependentPackages[$packageID] = PackageCache::getInstance()->getPackage($packageID);
				}
			}
		}
		
		return $this->dependentPackages;
	}
	
	/**
	 * Overwrites current package version.
	 * 
	 * DO NOT call this method outside the package installation!
	 * 
	 * @param	string		$packageVersion
	 */
	public function setPackageVersion($packageVersion) {
		$this->data['packageVersion'] = $packageVersion;
	}
	
	/**
	 * Returns the absolute path to the package directory with a trailing slash.
	 * 
	 * @return	string
	 */
	public function getAbsolutePackageDir() {
		return FileUtil::addTrailingSlash(FileUtil::getRealPath(WCF_DIR . $this->packageDir));
	}
	
	/**
	 * Loads package requirements.
	 */
	protected static function loadRequirements() {
		if (self::$requirements === null) {
			$sql = "SELECT	packageID, requirement
				FROM	wcf".WCF_N."_package_requirement";
			$statement = WCF::getDB()->prepareStatement($sql);
			$statement->execute();
			
			self::$requiredPackageIDs = [];
			self::$requirements = [];
			while ($row = $statement->fetchArray()) {
				if (!isset(self::$requirements[$row['packageID']])) {
					self::$requirements[$row['packageID']] = [];
				}
				
				self::$requirements[$row['packageID']][] = $row['requirement'];
				
				if (!in_array($row['requirement'], self::$requiredPackageIDs)) {
					self::$requiredPackageIDs[] = $row['requirement'];
				}
			}
		}
	}
	
	/**
	 * Returns true if package identified by $package is already installed.
	 * 
	 * @param	string		$package
	 * @return	boolean
	 */
	public static function isAlreadyInstalled($package) {
		$sql = "SELECT	COUNT(*)
			FROM	wcf".WCF_N."_package
			WHERE	package = ?";
		$statement = WCF::getDB()->prepareStatement($sql);
		$statement->execute([$package]);
		
		return $statement->fetchSingleColumn() > 0;
	}
	
	/**
	 * Checks if a package name is valid.
	 * 
	 * A valid package name begins with at least one alphanumeric character
	 * or an underscore, followed by a dot, followed by at least one alphanumeric
	 * character or an underscore and the same again, possibly repeatedly.
	 * The package name cannot be any longer than 191 characters in total due to
	 * internal database character encoding limitations.
	 * Example:
	 * 	com.woltlab.wcf
	 * 
	 * Reminder: The package name being examined here contains the 'name' attribute
	 * of the 'package' tag noted in the 'package.xml' file delivered inside
	 * the respective package.
	 * 
	 * @param	string		$packageName
	 * @return	boolean		isValid
	 */
	public static function isValidPackageName($packageName) {
		if (mb_strlen($packageName) < 3 || mb_strlen($packageName) > 191) {
			return false;
		}
		
		return preg_match('%^[a-zA-Z0-9_-]+\.[a-zA-Z0-9_-]+(\.[a-zA-Z0-9_-]+)+$%', $packageName);
	}
	
	/**
	 * Returns true if package version is valid.
	 * 
	 * Examples of valid package versions:
	 * 	1.0.0 pl 3
	 * 	4.0.0 Alpha 1
	 * 	3.1.7 rC 4
	 * 
	 * @param	string		$version
	 * @return	boolean
	 */
	public static function isValidVersion($version) {
		return preg_match('~^([0-9]+)\.([0-9]+)\.([0-9]+)(\ (a|alpha|b|beta|d|dev|rc|pl)\ ([0-9]+))?$~is', $version);
	}
	
	/**
	 * Checks the version number of the installed package against the "fromversion"
	 * number of the update.
	 * 
	 * The "fromversion" number may contain wildcards (asterisks) which means
	 * that the update covers the whole range of release numbers where the asterisk
	 * wildcards digits from 0 to 9.
	 * For example, if "fromversion" is "1.1.*" and this package updates to
	 * version 1.2.0, all releases from 1.1.0 to 1.1.9 may be updated using
	 * this package.
	 * 
	 * @param	string		$currentVersion
	 * @param	string		$fromVersion
	 * @return	boolean
	 */
	public static function checkFromversion($currentVersion, $fromVersion) {
		if (mb_strpos($fromVersion, '*') !== false) {
			// from version with wildcard
			// use regular expression
			$fromVersion = str_replace('\*', '.*', preg_quote($fromVersion, '!'));
			if (preg_match('!^'.$fromVersion.'$!i', $currentVersion)) {
				return true;
			}
		}
		else {
			if (self::compareVersion($currentVersion, $fromVersion, '=')) {
				return true;
			}
		}
		
		return false;
	}
	
	/**
	 * Compares two version number strings.
	 * 
	 * @param	string		$version1
	 * @param	string		$version2
	 * @param	string		$operator
	 * @return	boolean		result
	 * @see	http://www.php.net/manual/en/function.version-compare.php
	 */
	public static function compareVersion($version1, $version2, $operator = null) {
		$version1 = self::formatVersionForCompare($version1);
		$version2 = self::formatVersionForCompare($version2);
		if ($operator === null) return version_compare($version1, $version2);
		else return version_compare($version1, $version2, $operator);
	}
	
	/**
	 * Formats a package version string for comparing.
	 * 
	 * @param	string		$version
	 * @return	string		formatted version
	 * @see		http://www.php.net/manual/en/function.version-compare.php
	 */
	private static function formatVersionForCompare($version) {
		// remove spaces
		$version = str_replace(' ', '', $version);
		
		// correct special version strings
		$version = str_ireplace('dev', 'dev', $version);
		$version = str_ireplace('alpha', 'alpha', $version);
		$version = str_ireplace('beta', 'beta', $version);
		$version = str_ireplace('RC', 'RC', $version);
		$version = str_ireplace('pl', 'pl', $version);
		
		return $version;
	}
	
	/**
	 * Writes the config.inc.php for an application.
	 * 
	 * @param	integer		$packageID
	 */
	public static function writeConfigFile($packageID) {
		$package = new Package($packageID);
		$packageDir = FileUtil::addTrailingSlash(FileUtil::getRealPath(WCF_DIR.$package->packageDir));
		
		$prefix = strtoupper(self::getAbbreviation($package->package));
		
		$content = "<?php\n";
		$content .= "// {$package->package} (packageID {$packageID})\n";
		$content .= "if (!defined('{$prefix}_DIR')) define('{$prefix}_DIR', __DIR__.'/');\n";
		$content .= "if (!defined('PACKAGE_ID')) define('PACKAGE_ID', {$packageID});\n";
		$content .= "if (!defined('PACKAGE_NAME')) define('PACKAGE_NAME', '" . addcslashes($package->getName(), "'") . "');\n";
		$content .= "if (!defined('PACKAGE_VERSION')) define('PACKAGE_VERSION', '{$package->packageVersion}');\n";
		
		if ($packageID != 1) {
			$content .= "\n";
			$content .= "// helper constants for applications\n";
			$content .= "if (!defined('RELATIVE_{$prefix}_DIR')) define('RELATIVE_{$prefix}_DIR', '');\n";
			$content .= "if (!defined('RELATIVE_WCF_DIR')) define('RELATIVE_WCF_DIR', RELATIVE_{$prefix}_DIR.'" . FileUtil::getRelativePath($packageDir, WCF_DIR) . "');\n";
		}
		
		file_put_contents($packageDir . PackageInstallationDispatcher::CONFIG_FILE, $content);
		
		// add legacy config.inc.php file for backwards compatibility
		if ($packageID != 1) {
			// force overwriting the `config.inc.php` unless it is the core itself
			file_put_contents($packageDir.'config.inc.php', "<?php" . "\n" . "require_once(__DIR__ . '/".PackageInstallationDispatcher::CONFIG_FILE."');\n");
		}
	}
}<|MERGE_RESOLUTION|>--- conflicted
+++ resolved
@@ -31,11 +31,7 @@
 	/**
 	 * recursive list of packages that were given as required packages during installation
 	 * @var		Package[]
-<<<<<<< HEAD
-	 * @since	3.2
-=======
 	 * @since	5.2
->>>>>>> 9ea32398
 	 */
 	protected $allRequiredPackages;
 	
@@ -155,11 +151,7 @@
 	 * those required packages.
 	 *
 	 * @return	Package[]
-<<<<<<< HEAD
-	 * @since	3.2
-=======
 	 * @since	5.2
->>>>>>> 9ea32398
 	 */
 	public function getAllRequiredPackages() {
 		if ($this->allRequiredPackages === null) {
