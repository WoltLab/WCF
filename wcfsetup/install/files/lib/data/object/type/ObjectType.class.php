<?php
namespace wcf\data\object\type;
use wcf\data\object\type\definition\ObjectTypeDefinition;
use wcf\data\package\Package;
use wcf\data\package\PackageCache;
use wcf\data\ProcessibleDatabaseObject;
use wcf\data\TDatabaseObjectOptions;
use wcf\data\TDatabaseObjectPermissions;
use wcf\system\exception\ImplementationException;
use wcf\system\exception\SystemException;
use wcf\system\SingletonFactory;

/**
 * Represents an object type.
 * 
 * @author	Marcel Werk
 * @copyright	2001-2018 WoltLab GmbH
 * @license	GNU Lesser General Public License <http://opensource.org/licenses/lgpl-license.php>
 * @package	WoltLabSuite\Core\Data\Object\Type
 * 
 * @property-read	integer		$objectTypeID		unique id of the object type
 * @property-read	integer		$definitionID		id of the object type definition the object type belongs to
 * @property-read	integer		$packageID		id of the package the which delivers the object type
 * @property-read	string		$objectType		textual identifier of the object type
 * @property-read	string		$className		PHP class name of the object type processor (implementing the interface forced by the object type definition)
 * @property-read	array		$additionalData		array with additional data of the object type
 */
class ObjectType extends ProcessibleDatabaseObject {
	use TDatabaseObjectOptions;
	use TDatabaseObjectPermissions;
	
	/**
	 * @inheritDoc
	 */
	protected static $databaseTableIndexName = 'objectTypeID';
	
	/**
	 * @inheritDoc
	 */
	public function __get($name) {
		$value = parent::__get($name);
		
		// treat additional data as data variables if it is an array
		if ($value === null) {
			if (is_array($this->data['additionalData']) && isset($this->data['additionalData'][$name])) {
				$value = $this->data['additionalData'][$name];
			}
		}
		
		return $value;
	}
	
	/**
	 * Returns the names of properties that should be serialized.
	 * 
	 * @return	string[]
	 */
	public final function __sleep() {
		// 'processor' isn't returned since it can be an instance of
		// wcf\system\SingletonFactory which may not be serialized
		return ['data'];
	}
	
	/**
	 * @inheritDoc
	 */
	protected function handleData($data) {
		parent::handleData($data);
		
		$this->data['additionalData'] = @unserialize($this->data['additionalData']);
		if (!is_array($this->data['additionalData'])) {
			$this->data['additionalData'] = [];
		}
	}
	
	/**
	 * @inheritDoc
	 */
	public function getProcessor() {
		if ($this->processor === null) {
			if ($this->className) {
				if (!class_exists($this->className)) {
					throw new SystemException("Unable to find class '".$this->className."'");
				}
				
				$definitionInterface = ObjectTypeCache::getInstance()->getDefinition($this->definitionID)->interfaceName;
				if ($definitionInterface) {
					if (!interface_exists($definitionInterface)) {
						throw new SystemException("Unable to find interface '".$definitionInterface."'");
					}
					
					if (!is_subclass_of($this->className, $definitionInterface)) {
						throw new ImplementationException($this->className, $definitionInterface);
					}
				}
				
				if (is_subclass_of($this->className, SingletonFactory::class)) {
					$this->processor = call_user_func([$this->className, 'getInstance']);
				}
				else {
					$this->processor = new $this->className($this);
				}
			}
		}
		
		return $this->processor;
	}
	
	/**
	 * Returns the object type definition of the object type.
	 * 
	 * @return	ObjectTypeDefinition
	 * @since	3.0
	 */
	public function getDefinition() {
		return ObjectTypeCache::getInstance()->getDefinition($this->definitionID);
	}
	
	/**
	 * Returns the package that this object type belongs to.
	 * 
	 * @return      Package
<<<<<<< HEAD
	 * @since       3.2
=======
	 * @since       5.2
>>>>>>> 9ea32398
	 */
	public function getPackage() {
		return PackageCache::getInstance()->getPackage($this->packageID);
	}
}<|MERGE_RESOLUTION|>--- conflicted
+++ resolved
@@ -120,11 +120,7 @@
 	 * Returns the package that this object type belongs to.
 	 * 
 	 * @return      Package
-<<<<<<< HEAD
-	 * @since       3.2
-=======
 	 * @since       5.2
->>>>>>> 9ea32398
 	 */
 	public function getPackage() {
 		return PackageCache::getInstance()->getPackage($this->packageID);
