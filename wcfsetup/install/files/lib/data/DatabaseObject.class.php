--- conflicted
+++ resolved
@@ -203,16 +203,10 @@
             return static::$databaseTableIndexName;
         }
 
-<<<<<<< HEAD
-        static $databaseTableIndexName = null;
-        if ($databaseTableIndexName === null) {
-            $className = \explode('\\', static::class);
-=======
-        $className = \get_called_class();
+        $className = static::class;
         static $databaseTableIndexNames = [];
         if (!isset($databaseTableIndexNames[$className])) {
             $classParts = \explode('\\', $className);
->>>>>>> 8ee2baf0
             $parts = \preg_split(
                 '~(?=[A-Z](?=[a-z]))~',
                 \array_pop($classParts),
