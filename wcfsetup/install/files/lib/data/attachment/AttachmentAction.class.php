--- conflicted
+++ resolved
@@ -30,7 +30,6 @@
  * @method  AttachmentEditor[]  getObjects()
  * @method  AttachmentEditor    getSingleObject()
  */
-<<<<<<< HEAD
 class AttachmentAction extends AbstractDatabaseObjectAction implements ISortableAction, IUploadAction
 {
     /**
@@ -132,7 +131,7 @@
         );
         /** @noinspection PhpUndefinedMethodInspection */
         if ($handler->count() + \count($this->parameters['__files']->getFiles()) > $processor->getMaxCount()) {
-            throw new UserInputException('files', 'exceededQuota', [
+            throw new UserInputException('files', 'reachedLimit', [
                 'current' => $handler->count(),
                 'quota' => $processor->getMaxCount(),
             ]);
@@ -396,338 +395,4 @@
             'attachmentIDs' => $newAttachmentIDs,
         ];
     }
-=======
-class AttachmentAction extends AbstractDatabaseObjectAction implements ISortableAction, IUploadAction {
-	/**
-	 * @inheritDoc
-	 */
-	protected $allowGuestAccess = ['delete', 'updatePosition', 'upload'];
-	
-	/**
-	 * @inheritDoc
-	 */
-	protected $className = AttachmentEditor::class;
-	
-	/**
-	 * current attachment object, used to communicate with event listeners
-	 * @var	Attachment
-	 */
-	public $eventAttachment = null;
-	
-	/**
-	 * current data, used to communicate with event listeners.
-	 * @var	array
-	 */
-	public $eventData = [];
-	
-	/**
-	 * @inheritDoc
-	 */
-	public function validateDelete() {
-		// read objects
-		if (empty($this->objects)) {
-			$this->readObjects();
-			
-			if (empty($this->objects)) {
-				throw new UserInputException('objectIDs');
-			}
-		}
-		
-		foreach ($this->getObjects() as $attachment) {
-			if ($attachment->tmpHash) {
-				if ($attachment->userID != WCF::getUser()->userID) {
-					throw new PermissionDeniedException();
-				}
-			}
-			else if (!$attachment->canDelete()) {
-				// admin can always delete attachments (unless they are private)
-				if (!WCF::getSession()->getPermission('admin.attachment.canManageAttachment') || ObjectTypeCache::getInstance()->getObjectType($attachment->objectTypeID)->private) {
-					throw new PermissionDeniedException();
-				}
-			}
-		}
-	}
-	
-	/**
-	 * @inheritDoc
-	 */
-	public function validateUpload() {
-		// IE<10 fallback
-		if (isset($_POST['isFallback'])) {
-			$this->parameters['objectType'] = isset($_POST['objectType']) ? $_POST['objectType'] : '';
-			$this->parameters['objectID'] = isset($_POST['objectID']) ? $_POST['objectID'] : 0;
-			$this->parameters['parentObjectID'] = isset($_POST['parentObjectID']) ? $_POST['parentObjectID'] : 0;
-			$this->parameters['tmpHash'] = isset($_POST['tmpHash']) ? $_POST['tmpHash'] : '';
-		}
-		
-		// read variables
-		$this->readString('objectType');
-		$this->readInteger('objectID', true);
-		$this->readInteger('parentObjectID', true);
-		$this->readString('tmpHash');
-		
-		// validate object type
-		$objectType = ObjectTypeCache::getInstance()->getObjectTypeByName('com.woltlab.wcf.attachment.objectType', $this->parameters['objectType']);
-		if ($objectType === null) {
-			throw new UserInputException('objectType');
-		}
-		
-		// get processor
-		$processor = $objectType->getProcessor();
-		
-		// check upload permissions
-		if (!$processor->canUpload((!empty($this->parameters['objectID']) ? intval($this->parameters['objectID']) : 0), (!empty($this->parameters['parentObjectID']) ? intval($this->parameters['parentObjectID']) : 0))) {
-			throw new PermissionDeniedException();
-		}
-		
-		// check max count of uploads
-		$handler = new AttachmentHandler($this->parameters['objectType'], intval($this->parameters['objectID']), $this->parameters['tmpHash']);
-		/** @noinspection PhpUndefinedMethodInspection */
-		if ($handler->count() + count($this->parameters['__files']->getFiles()) > $processor->getMaxCount()) {
-			throw new UserInputException('files', 'reachedLimit', [
-				'current' => $handler->count(),
-				'quota' => $processor->getMaxCount()
-			]);
-		}
-		
-		// check max filesize, allowed file extensions etc.
-		/** @noinspection PhpUndefinedMethodInspection */
-		$this->parameters['__files']->validateFiles(new DefaultUploadFileValidationStrategy($processor->getMaxSize(), $processor->getAllowedExtensions()));
-	}
-	
-	/**
-	 * @inheritDoc
-	 */
-	public function upload() {
-		// get object type
-		$objectType = ObjectTypeCache::getInstance()->getObjectTypeByName('com.woltlab.wcf.attachment.objectType', $this->parameters['objectType']);
-		
-		// save files
-		$saveStrategy = new DefaultUploadFileSaveStrategy(self::class, [
-			'generateThumbnails' => true,
-			'rotateImages' => true
-		], [
-			'objectID' => intval($this->parameters['objectID']),
-			'objectTypeID' => $objectType->objectTypeID,
-			'tmpHash' => !$this->parameters['objectID'] ? $this->parameters['tmpHash'] : ''
-		]);
-		
-		/** @noinspection PhpUndefinedMethodInspection */
-		$this->parameters['__files']->saveFiles($saveStrategy);
-		
-		/** @var Attachment[] $attachments */
-		$attachments = $saveStrategy->getObjects();
-		
-		// return result
-		$result = ['attachments' => [], 'errors' => []];
-		if (!empty($attachments)) {
-			// get attachment ids
-			$attachmentIDs = $attachmentToFileID = [];
-			foreach ($attachments as $internalFileID => $attachment) {
-				$attachmentIDs[] = $attachment->attachmentID;
-				$attachmentToFileID[$attachment->attachmentID] = $internalFileID;
-			}
-			
-			// get attachments from database (check thumbnail status)
-			$attachmentList = new AttachmentList();
-			$attachmentList->setObjectIDs($attachmentIDs);
-			$attachmentList->readObjects();
-			
-			foreach ($attachmentList as $attachment) {
-				$result['attachments'][$attachmentToFileID[$attachment->attachmentID]] = [
-					'filename' => $attachment->filename,
-					'filesize' => $attachment->filesize,
-					'formattedFilesize' => FileUtil::formatFilesize($attachment->filesize),
-					'isImage' => $attachment->isImage,
-					'attachmentID' => $attachment->attachmentID,
-					'tinyURL' => $attachment->tinyThumbnailType ? $attachment->getThumbnailLink('tiny') : '',
-					'thumbnailURL' => $attachment->thumbnailType ? $attachment->getThumbnailLink('thumbnail') : '',
-					'url' => $attachment->getLink(),
-					'height' => $attachment->height,
-					'width' => $attachment->width,
-					'iconName' => $attachment->getIconName()
-				];
-			}
-		}
-		
-		/** @noinspection PhpUndefinedMethodInspection */
-		/** @var UploadFile[] $files */
-		$files = $this->parameters['__files']->getFiles();
-		foreach ($files as $file) {
-			if ($file->getValidationErrorType()) {
-				$result['errors'][$file->getInternalFileID()] = [
-					'filename' => $file->getFilename(),
-					'filesize' => $file->getFilesize(),
-					'errorType' => $file->getValidationErrorType(),
-					'additionalData' => $file->getValidationErrorAdditionalData()
-				];
-			}
-		}
-		
-		return $result;
-	}
-	
-	/**
-	 * Generates thumbnails.
-	 */
-	public function generateThumbnails() {
-		if (empty($this->objects)) {
-			$this->readObjects();
-		}
-		
-		$saveStrategy = new DefaultUploadFileSaveStrategy(self::class);
-		
-		foreach ($this->getObjects() as $attachment) {
-			if (!$attachment->isImage) {
-				// create thumbnails for every file that isn't an image
-				$this->eventAttachment = $attachment;
-				$this->eventData = [];
-				
-				EventHandler::getInstance()->fireAction($this, 'generateThumbnail');
-				
-				if (!empty($this->eventData)) {
-					$attachment->update($this->eventData);
-				}
-				
-				continue;
-			}
-			
-			$saveStrategy->generateThumbnails($attachment->getDecoratedObject());
-		}
-	}
-	
-	/**
-	 * @inheritDoc
-	 */
-	public function validateUpdatePosition() {
-		$this->readInteger('objectID', true);
-		$this->readString('objectType');
-		$this->readString('tmpHash', true);
-		
-		if (empty($this->parameters['objectID']) && empty($this->parameters['tmpHash'])) {
-			throw new UserInputException('objectID');
-		}
-		
-		// validate object type
-		$objectType = ObjectTypeCache::getInstance()->getObjectTypeByName('com.woltlab.wcf.attachment.objectType', $this->parameters['objectType']);
-		if ($objectType === null) {
-			throw new UserInputException('objectType');
-		}
-		
-		if (!empty($this->parameters['objectID'])) {
-			// check upload permissions
-			if (!$objectType->getProcessor()->canUpload($this->parameters['objectID'])) {
-				throw new PermissionDeniedException();
-			}
-		}
-		
-		if (!isset($this->parameters['attachmentIDs']) || !is_array($this->parameters['attachmentIDs'])) {
-			throw new UserInputException('attachmentIDs');
-		}
-		
-		$this->parameters['attachmentIDs'] = ArrayUtil::toIntegerArray($this->parameters['attachmentIDs']);
-		
-		// check attachment ids
-		$conditions = new PreparedStatementConditionBuilder();
-		$conditions->add("attachmentID IN (?)", [$this->parameters['attachmentIDs']]);
-		$conditions->add("objectTypeID = ?", [$objectType->objectTypeID]);
-		
-		if (!empty($this->parameters['objectID'])) {
-			$conditions->add("objectID = ?", [$this->parameters['objectID']]);
-		}
-		else {
-			$conditions->add("tmpHash = ?", [$this->parameters['tmpHash']]);
-		}
-		
-		$sql = "SELECT	attachmentID
-			FROM	wcf".WCF_N."_attachment
-			".$conditions;
-		$statement = WCF::getDB()->prepareStatement($sql);
-		$statement->execute($conditions->getParameters());
-		$attachmentIDs = $statement->fetchAll(\PDO::FETCH_COLUMN);
-		
-		foreach ($this->parameters['attachmentIDs'] as $attachmentID) {
-			if (!in_array($attachmentID, $attachmentIDs)) {
-				throw new UserInputException('attachmentIDs');
-			}
-		}
-	}
-	
-	/**
-	 * @inheritDoc
-	 */
-	public function updatePosition() {
-		$sql = "UPDATE	wcf".WCF_N."_attachment
-			SET	showOrder = ?
-			WHERE	attachmentID = ?";
-		$statement = WCF::getDB()->prepareStatement($sql);
-		
-		WCF::getDB()->beginTransaction();
-		$showOrder = 1;
-		foreach ($this->parameters['attachmentIDs'] as $attachmentID) {
-			$statement->execute([
-				$showOrder++,
-				$attachmentID
-			]);
-		}
-		WCF::getDB()->commitTransaction();
-	}
-	
-	/**
-	 * Copies attachments from one object id to another.
-	 */
-	public function copy() {
-		$sourceObjectType = ObjectTypeCache::getInstance()->getObjectTypeByName('com.woltlab.wcf.attachment.objectType', $this->parameters['sourceObjectType']);
-		$targetObjectType = ObjectTypeCache::getInstance()->getObjectTypeByName('com.woltlab.wcf.attachment.objectType', $this->parameters['targetObjectType']);
-		
-		$attachmentList = new AttachmentList();
-		$attachmentList->getConditionBuilder()->add("attachment.objectTypeID = ?", [$sourceObjectType->objectTypeID]);
-		$attachmentList->getConditionBuilder()->add("attachment.objectID = ?", [$this->parameters['sourceObjectID']]);
-		$attachmentList->readObjects();
-		
-		$newAttachmentIDs = [];
-		foreach ($attachmentList as $attachment) {
-			$newAttachment = AttachmentEditor::create([
-				'objectTypeID' => $targetObjectType->objectTypeID,
-				'objectID' => $this->parameters['targetObjectID'],
-				'userID' => $attachment->userID,
-				'filename' => $attachment->filename,
-				'filesize' => $attachment->filesize,
-				'fileType' => $attachment->fileType,
-				'fileHash' => $attachment->fileHash,
-				'isImage' => $attachment->isImage,
-				'width' => $attachment->width,
-				'height' => $attachment->height,
-				'tinyThumbnailType' => $attachment->tinyThumbnailType,
-				'tinyThumbnailSize' => $attachment->tinyThumbnailSize,
-				'tinyThumbnailWidth' => $attachment->tinyThumbnailWidth,
-				'tinyThumbnailHeight' => $attachment->tinyThumbnailHeight,
-				'thumbnailType' => $attachment->thumbnailType,
-				'thumbnailSize' => $attachment->thumbnailSize,
-				'thumbnailWidth' => $attachment->thumbnailWidth,
-				'thumbnailHeight' => $attachment->thumbnailHeight,
-				'downloads' => $attachment->downloads,
-				'lastDownloadTime' => $attachment->lastDownloadTime,
-				'uploadTime' => $attachment->uploadTime,
-				'showOrder' => $attachment->showOrder
-			]);
-			
-			// copy attachment
-			@copy($attachment->getLocation(), $newAttachment->getLocation());
-			
-			if ($attachment->tinyThumbnailSize) {
-				@copy($attachment->getTinyThumbnailLocation(), $newAttachment->getTinyThumbnailLocation());
-			}
-			if ($attachment->thumbnailSize) {
-				@copy($attachment->getThumbnailLocation(), $newAttachment->getThumbnailLocation());
-			}
-			
-			$newAttachmentIDs[$attachment->attachmentID] = $newAttachment->attachmentID;
-		}
-		
-		return [
-			'attachmentIDs' => $newAttachmentIDs
-		];
-	}
->>>>>>> 54b31d8a
 }