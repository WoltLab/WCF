--- conflicted
+++ resolved
@@ -34,7 +34,6 @@
  * @property-read   int $isDisabled     is `1` if the option is disabled, otherwise `0`
  * @property-read   int $originIsSystem     is `1` if the option has been delivered by a package, otherwise `0` (i.e. the option has been created in the ACP)
  */
-<<<<<<< HEAD
 abstract class CustomOption extends Option implements ITitledObject
 {
     /**
@@ -161,7 +160,7 @@
                 );
 
             case 'float':
-                return StringUtil::formatDouble(\intval($this->optionValue));
+                return StringUtil::formatDouble(\doubleval($this->optionValue));
 
             case 'integer':
                 return StringUtil::formatInteger(\intval($this->optionValue));
@@ -248,178 +247,4 @@
     {
         return $this->optionType === 'textarea' || $this->optionType === 'message';
     }
-=======
-abstract class CustomOption extends Option implements ITitledObject {
-	/**
-	 * option value
-	 * @var	string
-	 */
-	protected $optionValue = '';
-	
-	/**
-	 * @inheritDoc
-	 */
-	public function __get($name) {
-		// Some options support empty values, such as "select", but the code checks for the
-		// property `allowEmptyValue`, which is the inverse value of `required`.
-		if ($name === 'allowEmptyValue') {
-			return !$this->required;
-		}
-		
-		return parent::__get($name);
-	}
-	
-	/**
-	 * @inheritDoc
-	 * @since	5.2
-	 */
-	public function getTitle() {
-		return WCF::getLanguage()->get($this->optionTitle);
-	}
-
-	/**
-	 * Returns the option description in the active user's language.
-	 * 
-	 * @return	string
-	 * @since	5.2
-	 */
-	public function getDescription() {
-		return WCF::getLanguage()->get($this->optionDescription);
-	}
-	
-	/**
-	 * Returns true if the option is visible
-	 *
-	 * @return	boolean
-	 */
-	public function isVisible() {
-		return !$this->isDisabled;
-	}
-	
-	/**
-	 * @inheritDoc
-	 */
-	public static function getDatabaseTableAlias() {
-		throw new NotImplementedException();
-	}
-	
-	/**
-	 * Returns the value of this option.
-	 * 
-	 * @return	string
-	 */
-	public function getOptionValue() {
-		return $this->optionValue;
-	}
-	
-	/**
-	 * Sets the value of this option.
-	 *
-	 * @param	string		$value
-	 */
-	public function setOptionValue($value) {
-		$this->optionValue = $value;
-	}
-	
-	/**
-	 * Attempts to return the localized option name.
-	 * 
-	 * @param       Language        $language
-	 * @return      string
-	 */
-	public function getLocalizedName(Language $language) {
-		if (preg_match('~^wcf\.contact\.option\d+$~', $this->optionTitle)) {
-			return $language->get($this->optionTitle);
-		}
-		
-		return $this->optionTitle;
-	}
-	
-	/**
-	 * Returns the formatted value of this option.
-	 * 
-	 * @param       boolean         $forcePlaintext
-	 * @return	string
-	 */
-	public function getFormattedOptionValue($forcePlaintext = false) {
-		switch ($this->optionType) {
-			case 'boolean':
-				return WCF::getLanguage()->get('wcf.acp.customOption.optionType.boolean.'.($this->optionValue ? 'yes' : 'no'));
-				
-			case 'date':
-				$year = $month = $day = 0;
-				$optionValue = explode('-', $this->optionValue);
-				if (isset($optionValue[0])) $year = intval($optionValue[0]);
-				if (isset($optionValue[1])) $month = intval($optionValue[1]);
-				if (isset($optionValue[2])) $day = intval($optionValue[2]);
-				return DateUtil::format(DateUtil::getDateTimeByTimestamp(gmmktime(12, 1, 1, $month, $day, $year)), DateUtil::DATE_FORMAT);
-			
-			case 'float':
-				return StringUtil::formatDouble(doubleval($this->optionValue));
-				
-			case 'integer':
-				return StringUtil::formatInteger(intval($this->optionValue));
-				
-			case 'radioButton':
-			case 'select':
-				$selectOptions = OptionUtil::parseSelectOptions($this->selectOptions);
-				if (isset($selectOptions[$this->optionValue])) return WCF::getLanguage()->get(($forcePlaintext ? $selectOptions[$this->optionValue] : StringUtil::encodeHTML($selectOptions[$this->optionValue])));
-				return '';
-				
-			case 'multiSelect':
-			case 'checkboxes':
-				$selectOptions = OptionUtil::parseSelectOptions($this->selectOptions);
-				$values = explode("\n", $this->optionValue);
-				$result = '';
-				foreach ($values as $value) {
-					if (isset($selectOptions[$value])) {
-						if (!empty($result)) {
-							if ($forcePlaintext) $result .= "\n";
-							else $result .= "<br>";
-						}
-						$result .= WCF::getLanguage()->get(($forcePlaintext ? $selectOptions[$value] : StringUtil::encodeHTML($selectOptions[$value])));
-					}
-				}
-				return $result;
-			
-			/** @noinspection PhpMissingBreakStatementInspection */
-			case 'textarea':
-				if (!$forcePlaintext) return SimpleMessageParser::getInstance()->parse($this->optionValue);
-				// fallthrough
-			
-			/** @noinspection PhpMissingBreakStatementInspection */
-			case 'message':
-				if (!$forcePlaintext) return MessageParser::getInstance()->parse($this->optionValue);
-				// fallthrough
-			
-			/** @noinspection PhpMissingBreakStatementInspection */
-			case 'URL':
-				if (!$forcePlaintext) return StringUtil::getAnchorTag($this->optionValue, '', true, true);
-				// fallthrough
-				
-			default:
-				if (!$forcePlaintext) return StringUtil::encodeHTML($this->optionValue);
-				return $this->optionValue;
-		}
-	}
-	
-	/**
-	 * Returns true if this option can be deleted, defaults to false for
-	 * options created through the package system.
-	 * 
-	 * @return      boolean
-	 */
-	public function canDelete() {
-		return !$this->originIsSystem;
-	}
-	
-	/**
-	 * Returns true if this option represents a message-type value.
-	 * 
-	 * @return      boolean
-	 */
-	public function isMessage() {
-		return ($this->optionType === 'textarea' || $this->optionType === 'message');
-	}
->>>>>>> 18447437
 }