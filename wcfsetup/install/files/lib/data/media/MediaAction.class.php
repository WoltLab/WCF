<?php

namespace wcf\data\media;

use wcf\data\AbstractDatabaseObjectAction;
use wcf\data\category\CategoryNodeTree;
use wcf\data\ISearchAction;
use wcf\data\IUploadAction;
use wcf\system\acl\simple\SimpleAclHandler;
use wcf\system\category\CategoryHandler;
use wcf\system\clipboard\ClipboardHandler;
use wcf\system\database\util\PreparedStatementConditionBuilder;
use wcf\system\exception\IllegalLinkException;
use wcf\system\exception\PermissionDeniedException;
use wcf\system\exception\UserInputException;
use wcf\system\language\I18nHandler;
use wcf\system\language\LanguageFactory;
use wcf\system\request\LinkHandler;
use wcf\system\upload\DefaultUploadFileSaveStrategy;
use wcf\system\upload\MediaReplaceUploadFileValidationStrategy;
use wcf\system\upload\MediaUploadFileValidationStrategy;
use wcf\system\upload\UploadFile;
use wcf\system\WCF;
use wcf\util\FileUtil;

/**
 * Executes media file-related actions.
 *
 * @author  Matthias Schmidt
 * @copyright   2001-2019 WoltLab GmbH
 * @license GNU Lesser General Public License <http://opensource.org/licenses/lgpl-license.php>
 * @package WoltLabSuite\Core\Data\Media
 * @since   3.0
 *
 * @method  Media       create()
 * @method  MediaEditor[]   getObjects()
 * @method  MediaEditor getSingleObject()
 */
<<<<<<< HEAD
class MediaAction extends AbstractDatabaseObjectAction implements ISearchAction, IUploadAction
{
    /**
     * number of media files per media manager dialog page
     */
    const ITEMS_PER_MANAGER_DIALOG_PAGE = 50;

    /**
     * @inheritDoc
     */
    public function validateUpload()
    {
        WCF::getSession()->checkPermissions(['admin.content.cms.canManageMedia']);

        $this->readBoolean('imagesOnly', true);
        $this->readInteger('categoryID', true);

        /** @noinspection PhpUndefinedMethodInspection */
        $this->parameters['__files']->validateFiles(new MediaUploadFileValidationStrategy($this->parameters['imagesOnly']));

        if ($this->parameters['categoryID']) {
            $category = CategoryHandler::getInstance()->getCategory($this->parameters['categoryID']);
            if ($category === null || $category->getObjectType()->objectType !== 'com.woltlab.wcf.media.category') {
                throw new UserInputException('categoryID');
            }
        }
    }

    /**
     * @inheritDoc
     */
    public function upload()
    {
        $additionalData = ['username' => WCF::getUser()->username];
        if ($this->parameters['categoryID']) {
            $additionalData['categoryID'] = $this->parameters['categoryID'];
        }

        // save files
        $saveStrategy = new DefaultUploadFileSaveStrategy(self::class, [
            'generateThumbnails' => true,
            'rotateImages' => true,
        ], $additionalData);

        /** @noinspection PhpUndefinedMethodInspection */
        $this->parameters['__files']->saveFiles($saveStrategy);

        /** @var Media[] $mediaFiles */
        $mediaFiles = $saveStrategy->getObjects();

        $result = [
            'errors' => [],
            'media' => [],
        ];

        if (!empty($mediaFiles)) {
            $mediaIDs = $mediaToFileID = [];
            foreach ($mediaFiles as $internalFileID => $media) {
                $mediaIDs[] = $media->mediaID;
                $mediaToFileID[$media->mediaID] = $internalFileID;
            }

            // fetch media objects from database
            $mediaList = new ViewableMediaList();
            $mediaList->setObjectIDs($mediaIDs);
            $mediaList->readObjects();

            foreach ($mediaList as $media) {
                $result['media'][$mediaToFileID[$media->mediaID]] = $this->getMediaData($media);
            }
        }

        /** @var UploadFile[] $files */
        /** @noinspection PhpUndefinedMethodInspection */
        $files = $this->parameters['__files']->getFiles();
        foreach ($files as $file) {
            if ($file->getValidationErrorType()) {
                $result['errors'][$file->getInternalFileID()] = [
                    'filename' => $file->getFilename(),
                    'filesize' => $file->getFilesize(),
                    'errorType' => $file->getValidationErrorType(),
                ];
            }
        }

        return $result;
    }

    /**
     * Generates thumbnails.
     */
    public function generateThumbnails()
    {
        if (empty($this->objects)) {
            $this->readObjects();
        }

        $saveStrategy = new DefaultUploadFileSaveStrategy(self::class);

        foreach ($this->getObjects() as $mediaEditor) {
            if ($mediaEditor->getDecoratedObject()->isImage) {
                $saveStrategy->generateThumbnails($mediaEditor->getDecoratedObject());
            }
        }
    }

    /**
     * Returns the data of the media file to be returned by AJAX requests.
     *
     * @param Media|ViewableMedia $media media files whose data will be returned
     * @return  string[]
     */
    protected function getMediaData($media)
    {
        return [
            'altText' => $media instanceof ViewableMedia ? $media->altText : [],
            'caption' => $media instanceof ViewableMedia ? $media->caption : [],
            'captionEnableHtml' => $media->captionEnableHtml,
            'categoryID' => $media->categoryID,
            'elementTag' => $media instanceof ViewableMedia ? $media->getElementTag($this->parameters['elementTagSize'] ?? 144) : '',
            'elementTag48' => $media instanceof ViewableMedia ? $media->getElementTag(48) : '',
            'fileHash' => $media->fileHash,
            'filename' => $media->filename,
            'filesize' => $media->filesize,
            'formattedFilesize' => FileUtil::formatFilesize($media->filesize),
            'fileType' => $media->fileType,
            'height' => $media->height,
            'languageID' => $media->languageID,
            'imageDimensions' => $media->isImage ? WCF::getLanguage()->getDynamicVariable(
                'wcf.media.imageDimensions.value',
                [
                    'media' => $media,
                ]
            ) : '',
            'isImage' => $media->isImage,
            'isMultilingual' => $media->isMultilingual,
            'largeThumbnailHeight' => $media->largeThumbnailHeight,
            'largeThumbnailLink' => $media->largeThumbnailType ? $media->getThumbnailLink('large') : '',
            'largeThumbnailType' => $media->largeThumbnailType,
            'largeThumbnailWidth' => $media->largeThumbnailWidth,
            'link' => $media->getLink(),
            'mediaID' => $media->mediaID,
            'mediumThumbnailHeight' => $media->mediumThumbnailHeight,
            'mediumThumbnailLink' => $media->mediumThumbnailType ? $media->getThumbnailLink('medium') : '',
            'mediumThumbnailType' => $media->mediumThumbnailType,
            'mediumThumbnailWidth' => $media->mediumThumbnailWidth,
            'smallThumbnailHeight' => $media->smallThumbnailHeight,
            'smallThumbnailLink' => $media->smallThumbnailType ? $media->getThumbnailLink('small') : '',
            'smallThumbnailTag' => $media->smallThumbnailType ? $media->getThumbnailTag('small') : '',
            'smallThumbnailType' => $media->smallThumbnailType,
            'smallThumbnailWidth' => $media->smallThumbnailWidth,
            'tinyThumbnailHeight' => $media->tinyThumbnailHeight,
            'tinyThumbnailLink' => $media->tinyThumbnailType ? $media->getThumbnailLink('tiny') : '',
            'tinyThumbnailType' => $media->tinyThumbnailType,
            'tinyThumbnailWidth' => $media->tinyThumbnailWidth,
            'title' => $media instanceof ViewableMedia ? $media->title : [],
            'uploadTime' => $media->uploadTime,
            'userID' => $media->userID,
            'userLink' => $media->userID ? LinkHandler::getInstance()->getLink('User', [
                'id' => $media->userID,
                'title' => $media->username,
            ]) : '',
            'userLinkElement' => $media instanceof ViewableMedia ? WCF::getTPL()->fetchString(
                WCF::getTPL()->getCompiler()->compileString('userLink', '{user object=$userProfile}')['template'],
                ['userProfile' => $media->getUserProfile()]
            ) : '',
            'username' => $media->username,
            'width' => $media->width,
        ];
    }

    /**
     * Validates the 'getManagementDialog' action.
     */
    public function validateGetManagementDialog()
    {
        if (!WCF::getSession()->getPermission('admin.content.cms.canManageMedia') && !WCF::getSession()->getPermission('admin.content.cms.canUseMedia')) {
            throw new PermissionDeniedException();
        }

        $this->readBoolean('imagesOnly', true);

        $this->readString('mode');
        if ($this->parameters['mode'] != 'editor' && $this->parameters['mode'] != 'select') {
            throw new UserInputException('mode');
        }
    }

    /**
     * Returns the dialog to manage media.
     *
     * @return  string[]
     */
    public function getManagementDialog()
    {
        $mediaList = new ViewableMediaList();
        if (WCF::getSession()->getPermission('admin.content.cms.canOnlyAccessOwnMedia')) {
            $mediaList->getConditionBuilder()->add('media.userID = ?', [WCF::getUser()->userID]);
        }
        if ($this->parameters['imagesOnly']) {
            $mediaList->getConditionBuilder()->add('media.isImage = ?', [1]);
        }
        $mediaList->sqlOrderBy = 'media.uploadTime DESC, media.mediaID DESC';
        $mediaList->sqlLimit = static::ITEMS_PER_MANAGER_DIALOG_PAGE;
        $mediaList->readObjects();

        $categoryList = (new CategoryNodeTree('com.woltlab.wcf.media.category'))->getIterator();
        $categoryList->setMaxDepth(0);

        return [
            'hasMarkedItems' => ClipboardHandler::getInstance()->hasMarkedItems(ClipboardHandler::getInstance()->getObjectTypeID('com.woltlab.wcf.media')),
            'media' => $this->getI18nMediaData($mediaList),
            'pageCount' => \ceil($mediaList->countObjects() / static::ITEMS_PER_MANAGER_DIALOG_PAGE),
            'template' => WCF::getTPL()->fetch('mediaManager', 'wcf', [
                'categoryList' => $categoryList,
                'mediaList' => $mediaList,
                'mode' => $this->parameters['mode'],
            ]),
        ];
    }

    /**
     * Returns the complete i18n data of the media files in the given list.
     *
     * @param MediaList $mediaList
     * @return  array
     */
    protected function getI18nMediaData(MediaList $mediaList)
    {
        if (!\count($mediaList)) {
            return [];
        }

        $conditionBuilder = new PreparedStatementConditionBuilder();
        $conditionBuilder->add('mediaID IN (?)', [$mediaList->getObjectIDs()]);

        $sql = "SELECT  *
                FROM    wcf" . WCF_N . "_media_content
                " . $conditionBuilder;
        $statement = WCF::getDB()->prepareStatement($sql);
        $statement->execute($conditionBuilder->getParameters());

        $mediaData = [];
        while ($row = $statement->fetchArray()) {
            if (!isset($mediaData[$row['mediaID']])) {
                $mediaData[$row['mediaID']] = [
                    'altText' => [],
                    'caption' => [],
                    'title' => [],
                ];
            }

            $mediaData[$row['mediaID']]['altText'][\intval($row['languageID'])] = $row['altText'];
            $mediaData[$row['mediaID']]['caption'][\intval($row['languageID'])] = $row['caption'];
            $mediaData[$row['mediaID']]['title'][\intval($row['languageID'])] = $row['title'];
        }

        $i18nMediaData = [];
        foreach ($mediaList as $media) {
            if (!isset($mediaData[$media->mediaID])) {
                $mediaData[$media->mediaID] = [];
            }

            $i18nMediaData[$media->mediaID] = \array_merge($this->getMediaData($media), $mediaData[$media->mediaID]);
        }

        return $i18nMediaData;
    }

    /**
     * Validates the 'getEditorDialog' action.
     */
    public function validateGetEditorDialog()
    {
        WCF::getSession()->checkPermissions(['admin.content.cms.canManageMedia']);

        $this->getSingleObject();

        if (!$this->getSingleObject()->canManage()) {
            throw new PermissionDeniedException();
        }
    }

    /**
     * Returns the template for the media editor.
     *
     * @return  string[]
     */
    public function getEditorDialog()
    {
        $mediaList = new ViewableMediaList();
        $mediaList->setObjectIDs([$this->getSingleObject()->mediaID]);
        $mediaList->readObjects();
        $media = $mediaList->search($this->getSingleObject()->mediaID);

        I18nHandler::getInstance()->register('title_' . $media->mediaID);
        I18nHandler::getInstance()->register('caption_' . $media->mediaID);
        I18nHandler::getInstance()->register('altText_' . $media->mediaID);
        I18nHandler::getInstance()->assignVariables();

        $categoryList = (new CategoryNodeTree('com.woltlab.wcf.media.category'))->getIterator();
        $categoryList->setMaxDepth(0);

        return [
            'availableLanguageCount' => \count(LanguageFactory::getInstance()->getLanguages()),
            'categoryIDs' => \array_keys(CategoryHandler::getInstance()->getCategories('com.woltlab.wcf.media.category')),
            'mediaData' => $this->getI18nMediaData($mediaList)[$this->getSingleObject()->mediaID],
            'template' => WCF::getTPL()->fetch('mediaEditor', 'wcf', [
                '__aclSimplePrefix' => 'mediaEditor_' . $media->mediaID . '_',
                '__aclInputName' => 'mediaEditor_' . $media->mediaID . '_aclValues',
                '__languageChooserPrefix' => 'mediaEditor_' . $media->mediaID . '_',
                'aclValues' => SimpleAclHandler::getInstance()->getValues('com.woltlab.wcf.media', $media->mediaID),
                'availableLanguages' => LanguageFactory::getInstance()->getLanguages(),
                'categoryList' => $categoryList,
                'languageID' => WCF::getUser()->languageID,
                'languages' => LanguageFactory::getInstance()->getLanguages(),
                'media' => $media,
            ]),
        ];
    }

    /**
     * @inheritDoc
     */
    public function validateUpdate()
    {
        WCF::getSession()->checkPermissions(['admin.content.cms.canManageMedia']);

        if (empty($this->objects)) {
            $this->readObjects();

            if (empty($this->objects)) {
                throw new UserInputException('objectIDs');
            }
        }

        if (WCF::getSession()->getPermission('admin.content.cms.canOnlyAccessOwnMedia')) {
            foreach ($this->getObjects() as $media) {
                if ($media->userID != WCF::getUser()->userID) {
                    throw new PermissionDeniedException();
                }
            }
        }

        $this->readInteger('categoryID', true, 'data');
        $this->readInteger('languageID', true, 'data');
        $this->readBoolean('isMultilingual', true, 'data');
        $this->readInteger('captionEnableHtml', true, 'data');

        if (\count(LanguageFactory::getInstance()->getLanguages()) > 1) {
            // languageID: convert zero to null
            if (!$this->parameters['data']['languageID']) {
                $this->parameters['data']['languageID'] = null;
            }

            // isMultilingual: convert boolean to integer
            $this->parameters['data']['isMultilingual'] = \intval($this->parameters['data']['isMultilingual']);
        } else {
            $this->parameters['data']['isMultilingual'] = 0;
            $this->parameters['data']['languageID'] = WCF::getLanguage()->languageID;
        }

        // if data is not multilingual, a language id has to be given
        if (!$this->parameters['data']['isMultilingual'] && !$this->parameters['data']['languageID']) {
            throw new UserInputException('languageID');
        }

        // check language id
        if ($this->parameters['data']['languageID'] && !LanguageFactory::getInstance()->getLanguage($this->parameters['data']['languageID'])) {
            throw new UserInputException('languageID');
        }

        // check category id
        if ($this->parameters['data']['categoryID']) {
            $category = CategoryHandler::getInstance()->getCategory($this->parameters['data']['categoryID']);
            if ($category === null || $category->getObjectType()->objectType !== 'com.woltlab.wcf.media.category') {
                throw new UserInputException('categoryID');
            }
        }
    }

    /**
     * @inheritDoc
     */
    public function update()
    {
        if (isset($this->parameters['data']['categoryID']) && $this->parameters['data']['categoryID'] === 0) {
            $this->parameters['data']['categoryID'] = null;
        }

        if (empty($this->objects)) {
            $this->readObjects();
        }

        parent::update();

        if (\count($this->objects) == 1 && (isset($this->parameters['title']) || isset($this->parameters['caption']) || isset($this->parameters['altText']))) {
            $media = \reset($this->objects);

            $isMultilingual = $media->isMultilingual;
            if (isset($this->parameters['data']['isMultilingual'])) {
                $isMultilingual = $this->parameters['data']['isMultilingual'];
            }

            $sql = "DELETE FROM wcf" . WCF_N . "_media_content
                    WHERE       mediaID = ?";
            $statement = WCF::getDB()->prepareStatement($sql);
            $statement->execute([$media->mediaID]);

            $sql = "INSERT INTO wcf" . WCF_N . "_media_content
                                (mediaID, languageID, title, caption, altText)
                    VALUES      (?, ?, ?, ?, ?)";
            $statement = WCF::getDB()->prepareStatement($sql);

            if (!$isMultilingual) {
                $languageID = $media->languageID;
                if (isset($this->parameters['data']['languageID'])) {
                    $languageID = $this->parameters['data']['languageID'];
                }
                $statement->execute([
                    $media->mediaID,
                    $languageID,
                    isset($this->parameters['title'][$languageID]) ? \mb_substr(
                        $this->parameters['title'][$languageID],
                        0,
                        255
                    ) : '',
                    $this->parameters['caption'][$languageID] ?? '',
                    isset($this->parameters['altText'][$languageID]) ? \mb_substr(
                        $this->parameters['altText'][$languageID],
                        0,
                        255
                    ) : '',
                ]);
            } else {
                $languages = LanguageFactory::getInstance()->getLanguages();
                foreach ($languages as $language) {
                    $title = $caption = $altText = '';
                    foreach (['title', 'caption', 'altText'] as $type) {
                        if (isset($this->parameters[$type])) {
                            if (\is_array($this->parameters[$type])) {
                                if (isset($this->parameters[$type][$language->languageID])) {
                                    /** @noinspection PhpVariableVariableInspection */
                                    ${$type} = $this->parameters[$type][$language->languageID];
                                }
                            } else {
                                /** @noinspection PhpVariableVariableInspection */
                                ${$type} = $this->parameters[$type];
                            }
                        }
                    }

                    $statement->execute([
                        $media->mediaID,
                        $language->languageID,
                        \mb_substr($title, 0, 255),
                        $caption,
                        \mb_substr($altText, 0, 255),
                    ]);
                }
            }

            if (!empty($this->parameters['aclValues'])) {
                SimpleAclHandler::getInstance()->setValues(
                    'com.woltlab.wcf.media',
                    $media->mediaID,
                    $this->parameters['aclValues']
                );
            }
        }
    }

    /**
     * @inheritDoc
     */
    public function validateGetSearchResultList()
    {
        if (!WCF::getSession()->getPermission('admin.content.cms.canManageMedia') && !WCF::getSession()->getPermission('admin.content.cms.canUseMedia')) {
            throw new PermissionDeniedException();
        }

        $this->readString('searchString', true);
        $this->readInteger('categoryID', true);

        $this->readBoolean('imagesOnly', true);

        $this->readString('mode');
        if ($this->parameters['mode'] != 'editor' && $this->parameters['mode'] != 'select') {
            throw new UserInputException('mode');
        }

        $this->readInteger('pageNo', true);
        if (!$this->parameters['pageNo']) {
            $this->parameters['pageNo'] = 1;
        }
    }

    /**
     * @inheritDoc
     */
    public function getSearchResultList()
    {
        $mediaList = new MediaList();
        $mediaList->addSearchConditions($this->parameters['searchString']);
        if (WCF::getSession()->getPermission('admin.content.cms.canOnlyAccessOwnMedia')) {
            $mediaList->getConditionBuilder()->add('media.userID = ?', [WCF::getUser()->userID]);
        }
        if ($this->parameters['imagesOnly']) {
            $mediaList->getConditionBuilder()->add('media.isImage = ?', [1]);
        }
        if ($this->parameters['categoryID']) {
            $mediaList->getConditionBuilder()->add('media.categoryID = ?', [$this->parameters['categoryID']]);
        }
        $mediaList->sqlOrderBy = 'media.uploadTime DESC, media.mediaID DESC';
        $mediaList->sqlLimit = static::ITEMS_PER_MANAGER_DIALOG_PAGE;
        $mediaList->sqlOffset = ($this->parameters['pageNo'] - 1) * static::ITEMS_PER_MANAGER_DIALOG_PAGE;
        $mediaList->readObjectIDs();

        if (empty($mediaList->getObjectIDs())) {
            // check if page is requested that might have existed but does not exist anymore due to deleted
            // media files
            if ($this->parameters['pageNo'] > 1 && $this->parameters['searchString'] === '' && !$this->parameters['categoryID']) {
                // request media dialog page with highest page number
                $parameters = $this->parameters;
                $parameters['pageNo'] = \ceil($mediaList->countObjects() / static::ITEMS_PER_MANAGER_DIALOG_PAGE);

                return (new self($this->objects, 'getSearchResultList', $parameters))->executeAction()['returnValues'];
            }

            return [
                'template' => WCF::getLanguage()->getDynamicVariable('wcf.media.search.noResults'),
            ];
        }

        $viewableMediaList = new ViewableMediaList();
        $viewableMediaList->setObjectIDs($mediaList->getObjectIDs());
        $viewableMediaList->readObjects();

        return [
            'media' => $this->getI18nMediaData($viewableMediaList),
            'pageCount' => \ceil($mediaList->countObjects() / static::ITEMS_PER_MANAGER_DIALOG_PAGE),
            'pageNo' => $this->parameters['pageNo'],
            'template' => WCF::getTPL()->fetch('mediaListItems', 'wcf', [
                'mediaList' => $viewableMediaList,
                'mode' => $this->parameters['mode'],
            ]),
        ];
    }

    /**
     * @inheritDoc
     */
    public function validateDelete()
    {
        WCF::getSession()->checkPermissions(['admin.content.cms.canManageMedia']);

        if (empty($this->objects)) {
            $this->readObjects();

            if (empty($this->objects)) {
                throw new UserInputException('objectIDs');
            }
        }

        if (WCF::getSession()->getPermission('admin.content.cms.canOnlyAccessOwnMedia')) {
            foreach ($this->getObjects() as $media) {
                if ($media->userID != WCF::getUser()->userID) {
                    throw new PermissionDeniedException();
                }
            }
        }
    }

    /**
     * @inheritDoc
     */
    public function delete()
    {
        if (empty($this->objects)) {
            $this->readObjects();
        }

        foreach ($this->getObjects() as $mediaEditor) {
            $mediaEditor->deleteFiles();
        }

        parent::delete();

        $this->unmarkItems();
    }

    /**
     * Unmarks the media files with the given ids. If no media ids are given,
     * all media files currently loaded are unmarked.
     *
     * @param int[] $mediaIDs ids of the media files to be unmarked
     */
    protected function unmarkItems(array $mediaIDs = [])
    {
        if (empty($mediaIDs)) {
            foreach ($this->getObjects() as $media) {
                $mediaIDs[] = $media->mediaID;
            }
        }

        if (!empty($mediaIDs)) {
            ClipboardHandler::getInstance()->unmark(
                $mediaIDs,
                ClipboardHandler::getInstance()->getObjectTypeID('com.woltlab.wcf.media')
            );
        }
    }

    /**
     * Validates the `getSetCategoryDialog` action.
     *
     * @throws  PermissionDeniedException   if user is not allowed to set category of media files
     * @throws  IllegalLinkException        if no media file categories exist
     */
    public function validateGetSetCategoryDialog()
    {
        if (!WCF::getSession()->getPermission('admin.content.cms.canManageMedia')) {
            throw new PermissionDeniedException();
        }

        if (empty(CategoryHandler::getInstance()->getCategories('com.woltlab.wcf.media.category'))) {
            throw new IllegalLinkException();
        }
    }

    /**
     * Returns the dialog to set the category of multiple media files.
     *
     * @return  string[]
     */
    public function getSetCategoryDialog()
    {
        $categoryList = (new CategoryNodeTree('com.woltlab.wcf.media.category'))->getIterator();
        $categoryList->setMaxDepth(0);

        return [
            'template' => WCF::getTPL()->fetch('__mediaSetCategoryDialog', 'wcf', [
                'categoryList' => $categoryList,
            ]),
        ];
    }

    /**
     * Validates the `setCategory` action.
     *
     * @throws  PermissionDeniedException   if user is not allowed to edit a requested media file
     * @throws  UserInputException      if no object ids are given
     */
    public function validateSetCategory()
    {
        $this->validateGetSetCategoryDialog();

        if (empty($this->objects)) {
            $this->readObjects();

            if (empty($this->objects)) {
                throw new UserInputException('objectIDs');
            }
        }

        if (WCF::getSession()->getPermission('admin.content.cms.canOnlyAccessOwnMedia')) {
            foreach ($this->getObjects() as $media) {
                if ($media->userID != WCF::getUser()->userID) {
                    throw new PermissionDeniedException();
                }
            }
        }

        $this->readInteger('categoryID', true);
    }

    /**
     * Sets the category of multiple media files.
     */
    public function setCategory()
    {
        $conditionBuilder = new PreparedStatementConditionBuilder();
        $conditionBuilder->add('mediaID IN (?)', [$this->objectIDs]);

        $sql = "UPDATE  wcf" . WCF_N . "_media
                SET     categoryID = ?
                " . $conditionBuilder;
        $statement = WCF::getDB()->prepareStatement($sql);
        $statement->execute(\array_merge(
            [$this->parameters['categoryID'] ?: null],
            $conditionBuilder->getParameters()
        ));

        $this->unmarkItems();
    }

    /**
     * Validates the `replaceFile` action.
     *
     * @since       5.3
     */
    public function validateReplaceFile()
    {
        WCF::getSession()->checkPermissions(['admin.content.cms.canManageMedia']);

        $this->getSingleObject();

        /** @noinspection PhpUndefinedMethodInspection */
        $this->parameters['__files']->validateFiles(
            new MediaReplaceUploadFileValidationStrategy($this->getSingleObject()->getDecoratedObject())
        );
    }

    /**
     * Replaces the actual file of a media file.
     *
     * @return      array
     * @since       5.3
     */
    public function replaceFile()
    {
        $saveStrategy = new DefaultUploadFileSaveStrategy(static::class, [
            'action' => 'update',
            'generateThumbnails' => true,
            'object' => $this->getSingleObject()->getDecoratedObject(),
            'rotateImages' => true,
        ], [
            'fileUpdateTime' => TIME_NOW,
            'userID' => $this->getSingleObject()->userID,
            'username' => $this->getSingleObject()->username,
            // Reset thumbnail data in case the new file has no thumbnails.
            'tinyThumbnailType' => '',
            'tinyThumbnailSize' => 0,
            'tinyThumbnailWidth' => 0,
            'tinyThumbnailHeight' => 0,
            'smallThumbnailType' => '',
            'smallThumbnailSize' => 0,
            'smallThumbnailWidth' => 0,
            'smallThumbnailHeight' => 0,
            'mediumThumbnailType' => '',
            'mediumThumbnailSize' => 0,
            'mediumThumbnailWidth' => 0,
            'mediumThumbnailHeight' => 0,
            'largeThumbnailType' => '',
            'largeThumbnailSize' => 0,
            'largeThumbnailWidth' => 0,
            'largeThumbnailHeight' => 0,
        ]);

        /** @noinspection PhpUndefinedMethodInspection */
        $this->parameters['__files']->saveFiles($saveStrategy);

        /** @var Media[] $mediaFiles */
        $mediaFiles = $saveStrategy->getObjects();

        $result = [
            'errors' => [],
            'media' => [],
        ];

        if (!empty($mediaFiles)) {
            $mediaIDs = $mediaToFileID = [];
            foreach ($mediaFiles as $internalFileID => $media) {
                $mediaIDs[] = $media->mediaID;
                $mediaToFileID[$media->mediaID] = $internalFileID;
            }

            // fetch media objects from database
            $mediaList = new ViewableMediaList();
            $mediaList->setObjectIDs($mediaIDs);
            $mediaList->readObjects();

            foreach ($mediaList as $media) {
                $result['media'][$mediaToFileID[$media->mediaID]] = $this->getMediaData($media);
            }
        }

        /** @var UploadFile[] $files */
        /** @noinspection PhpUndefinedMethodInspection */
        $files = $this->parameters['__files']->getFiles();
        foreach ($files as $file) {
            if ($file->getValidationErrorType()) {
                $result['errors'][$file->getInternalFileID()] = [
                    'filename' => $file->getFilename(),
                    'filesize' => $file->getFilesize(),
                    'errorType' => $file->getValidationErrorType(),
                ];
            }
        }

        $outdatedMediaFile = $this->getSingleObject();
        $updatedMediaFile = new Media($this->getSingleObject()->mediaID);

        // Delete *old* files using the non-updated local media editor object if the new file is
        // stored in a different location.
        if (empty($result['errors']) && $updatedMediaFile->getLocation() !== $outdatedMediaFile->getLocation()) {
            $outdatedMediaFile->deleteFiles();
        }

        return $result;
    }
=======
class MediaAction extends AbstractDatabaseObjectAction implements ISearchAction, IUploadAction {
	/**
	 * number of media files per media manager dialog page
	 */
	const ITEMS_PER_MANAGER_DIALOG_PAGE = 50;
	
	/**
	 * @inheritDoc
	 */
	public function validateUpload() {
		WCF::getSession()->checkPermissions(['admin.content.cms.canManageMedia']);
		
		$this->readBoolean('imagesOnly', true);
		$this->readInteger('categoryID', true);
		
		/** @noinspection PhpUndefinedMethodInspection */
		$this->parameters['__files']->validateFiles(new MediaUploadFileValidationStrategy($this->parameters['imagesOnly']));
		
		if ($this->parameters['categoryID']) {
			$category = CategoryHandler::getInstance()->getCategory($this->parameters['categoryID']);
			if ($category === null || $category->getObjectType()->objectType !== 'com.woltlab.wcf.media.category') {
				throw new UserInputException('categoryID');
			}
		}
	}
	
	/**
	 * @inheritDoc
	 */
	public function upload() {
		$additionalData = ['username' => WCF::getUser()->username];
		if ($this->parameters['categoryID']) {
			$additionalData['categoryID'] = $this->parameters['categoryID'];
		}
		
		// save files
		$saveStrategy = new DefaultUploadFileSaveStrategy(self::class, [
			'generateThumbnails' => true,
			'rotateImages' => true
		], $additionalData);
		
		/** @noinspection PhpUndefinedMethodInspection */
		$this->parameters['__files']->saveFiles($saveStrategy);
		
		/** @var Media[] $mediaFiles */
		$mediaFiles = $saveStrategy->getObjects();
		
		$result = [
			'errors' => [],
			'media' => []
		];
		
		if (!empty($mediaFiles)) {
			$mediaIDs = $mediaToFileID = [];
			foreach ($mediaFiles as $internalFileID => $media) {
				$mediaIDs[] = $media->mediaID;
				$mediaToFileID[$media->mediaID] = $internalFileID;
			}
			
			// fetch media objects from database
			$mediaList = new ViewableMediaList();
			$mediaList->setObjectIDs($mediaIDs);
			$mediaList->readObjects();
			
			foreach ($mediaList as $media) {
				$result['media'][$mediaToFileID[$media->mediaID]] = $this->getMediaData($media);
			}
		}
		
		/** @var UploadFile[] $files */
		/** @noinspection PhpUndefinedMethodInspection */
		$files = $this->parameters['__files']->getFiles();
		foreach ($files as $file) {
			if ($file->getValidationErrorType()) {
				$result['errors'][$file->getInternalFileID()] = [
					'filename' => $file->getFilename(),
					'filesize' => $file->getFilesize(),
					'errorType' => $file->getValidationErrorType()
				];
			}
		}
		
		return $result;
	}
	
	/**
	 * Generates thumbnails.
	 */
	public function generateThumbnails() {
		if (empty($this->objects)) {
			$this->readObjects();
		}
		
		$saveStrategy = new DefaultUploadFileSaveStrategy(self::class);
		
		foreach ($this->getObjects() as $mediaEditor) {
			if ($mediaEditor->getDecoratedObject()->isImage) {
				$saveStrategy->generateThumbnails($mediaEditor->getDecoratedObject());
			}
		}
	}
	
	/**
	 * Returns the data of the media file to be returned by AJAX requests.
	 * 
	 * @param	Media|ViewableMedia	$media		media files whose data will be returned
	 * @return	string[]
	 */
	protected function getMediaData($media) {
		return [
			'altText' => $media instanceof ViewableMedia ? $media->altText : [],
			'caption' => $media instanceof ViewableMedia ? $media->caption : [],
			'captionEnableHtml' => $media->captionEnableHtml,
			'categoryID' => $media->categoryID,
			'elementTag' => $media instanceof ViewableMedia ? $media->getElementTag($this->parameters['elementTagSize'] ?? 144) : '',
			'elementTag48' => $media instanceof ViewableMedia ? $media->getElementTag(48) : '',
			'fileHash' => $media->fileHash,
			'filename' => $media->filename,
			'filesize' => $media->filesize,
			'formattedFilesize' => FileUtil::formatFilesize($media->filesize),
			'fileType' => $media->fileType,
			'height' => $media->height,
			'languageID' => $media->languageID,
			'imageDimensions' => $media->isImage ? WCF::getLanguage()->getDynamicVariable('wcf.media.imageDimensions.value', [
				'media' => $media,
			]) : '',
			'isImage' => $media->isImage,
			'isMultilingual' => $media->isMultilingual,
			'largeThumbnailHeight' => $media->largeThumbnailHeight,
			'largeThumbnailLink' => $media->largeThumbnailType ? $media->getThumbnailLink('large') : '',
			'largeThumbnailType' => $media->largeThumbnailType,
			'largeThumbnailWidth' => $media->largeThumbnailWidth,
			'link' => $media->getLink(),
			'mediaID' => $media->mediaID,
			'mediumThumbnailHeight' => $media->mediumThumbnailHeight,
			'mediumThumbnailLink' => $media->mediumThumbnailType ? $media->getThumbnailLink('medium') : '',
			'mediumThumbnailType' => $media->mediumThumbnailType,
			'mediumThumbnailWidth' => $media->mediumThumbnailWidth,
			'smallThumbnailHeight' => $media->smallThumbnailHeight,
			'smallThumbnailLink' => $media->smallThumbnailType ? $media->getThumbnailLink('small') : '',
			'smallThumbnailTag' => $media->smallThumbnailType ? $media->getThumbnailTag('small') : '',
			'smallThumbnailType' => $media->smallThumbnailType,
			'smallThumbnailWidth' => $media->smallThumbnailWidth,
			'tinyThumbnailHeight' => $media->tinyThumbnailHeight,
			'tinyThumbnailLink' => $media->tinyThumbnailType ? $media->getThumbnailLink('tiny') : '',
			'tinyThumbnailType' => $media->tinyThumbnailType,
			'tinyThumbnailWidth' => $media->tinyThumbnailWidth,
			'title' => $media instanceof ViewableMedia ? $media->title : [],
			'uploadTime' => $media->uploadTime,
			'userID' => $media->userID,
			'userLink' => $media->userID ? LinkHandler::getInstance()->getLink('User', [
				'id' => $media->userID,
				'title' => $media->username
			]) : '',
			'userLinkElement' => $media instanceof ViewableMedia ? WCF::getTPL()->fetchString(
				WCF::getTPL()->getCompiler()->compileString('userLink', '{user object=$userProfile}')['template'],
				['userProfile' => $media->getUserProfile()]
			) : '',
			'username' => $media->username,
			'width' => $media->width
		];
	}
	
	/**
	 * Validates the 'getManagementDialog' action.
	 */
	public function validateGetManagementDialog() {
		if (!WCF::getSession()->getPermission('admin.content.cms.canManageMedia') && !WCF::getSession()->getPermission('admin.content.cms.canUseMedia')) {
			throw new PermissionDeniedException();
		}
		
		$this->readBoolean('imagesOnly', true);
		
		$this->readString('mode');
		if ($this->parameters['mode'] != 'editor' && $this->parameters['mode'] != 'select') {
			throw new UserInputException('mode');
		}
	}
	
	/**
	 * Returns the dialog to manage media.
	 * 
	 * @return	string[]
	 */
	public function getManagementDialog() {
		$mediaList = new ViewableMediaList();
		if (WCF::getSession()->getPermission('admin.content.cms.canOnlyAccessOwnMedia')) {
			$mediaList->getConditionBuilder()->add('media.userID = ?', [WCF::getUser()->userID]);
		}
		if ($this->parameters['imagesOnly']) {
			$mediaList->getConditionBuilder()->add('media.isImage = ?', [1]);
		}
		$mediaList->sqlOrderBy = 'media.uploadTime DESC, media.mediaID DESC';
		$mediaList->sqlLimit = static::ITEMS_PER_MANAGER_DIALOG_PAGE;
		$mediaList->readObjects();
		
		$categoryList = (new CategoryNodeTree('com.woltlab.wcf.media.category'))->getIterator();
		$categoryList->setMaxDepth(0);
		
		return [
			'hasMarkedItems' => ClipboardHandler::getInstance()->hasMarkedItems(ClipboardHandler::getInstance()->getObjectTypeID('com.woltlab.wcf.media')),
			'media' => $this->getI18nMediaData($mediaList),
			'pageCount' => ceil($mediaList->countObjects() / static::ITEMS_PER_MANAGER_DIALOG_PAGE),
			'template' => WCF::getTPL()->fetch('mediaManager', 'wcf', [
				'categoryList' => $categoryList,
				'mediaList' => $mediaList,
				'mode' => $this->parameters['mode']
			])
		];
	}
	
	/**
	 * Returns the complete i18n data of the media files in the given list.
	 * 
	 * @param	MediaList	$mediaList
	 * @return	array
	 */
	protected function getI18nMediaData(MediaList $mediaList) {
		if (!count($mediaList)) return [];
		
		$conditionBuilder = new PreparedStatementConditionBuilder();
		$conditionBuilder->add('mediaID IN (?)', [$mediaList->getObjectIDs()]);
		
		$sql = "SELECT	*
			FROM	wcf".WCF_N."_media_content
			".$conditionBuilder;
		$statement = WCF::getDB()->prepareStatement($sql);
		$statement->execute($conditionBuilder->getParameters());
		
		$mediaData = [];
		while ($row = $statement->fetchArray()) {
			if (!isset($mediaData[$row['mediaID']])) {
				$mediaData[$row['mediaID']] = [
					'altText' => [],
					'caption' => [],
					'title' => []
				];
			}
			
			$mediaData[$row['mediaID']]['altText'][intval($row['languageID'])] = $row['altText'];
			$mediaData[$row['mediaID']]['caption'][intval($row['languageID'])] = $row['caption'];
			$mediaData[$row['mediaID']]['title'][intval($row['languageID'])] = $row['title'];
		}
		
		$i18nMediaData = [];
		foreach ($mediaList as $media) {
			if (!isset($mediaData[$media->mediaID])) {
				$mediaData[$media->mediaID] = [];
			}
			
			$i18nMediaData[$media->mediaID] = array_merge($this->getMediaData($media), $mediaData[$media->mediaID]);
		}
		
		return $i18nMediaData;
	}
	
	/**
	 * Validates the 'getEditorDialog' action.
	 */
	public function validateGetEditorDialog() {
		WCF::getSession()->checkPermissions(['admin.content.cms.canManageMedia']);
		
		$this->getSingleObject();
		
		if (!$this->getSingleObject()->canManage()) {
			throw new PermissionDeniedException();
		}
	}
	
	/**
	 * Returns the template for the media editor.
	 * 
	 * @return	string[]
	 */
	public function getEditorDialog() {
		$mediaList = new ViewableMediaList();
		$mediaList->setObjectIDs([$this->getSingleObject()->mediaID]);
		$mediaList->readObjects();
		$media = $mediaList->search($this->getSingleObject()->mediaID);
		
		I18nHandler::getInstance()->register('title_' . $media->mediaID);
		I18nHandler::getInstance()->register('caption_' . $media->mediaID);
		I18nHandler::getInstance()->register('altText_' . $media->mediaID);
		I18nHandler::getInstance()->assignVariables();
		
		$categoryList = (new CategoryNodeTree('com.woltlab.wcf.media.category'))->getIterator();
		$categoryList->setMaxDepth(0);
		
		return [
			'availableLanguageCount' => count(LanguageFactory::getInstance()->getLanguages()),
			'categoryIDs' => array_keys(CategoryHandler::getInstance()->getCategories('com.woltlab.wcf.media.category')),
			'mediaData' => $this->getI18nMediaData($mediaList)[$this->getSingleObject()->mediaID],
			'template' => WCF::getTPL()->fetch('mediaEditor', 'wcf', [
				'__aclSimplePrefix' => 'mediaEditor_' . $media->mediaID . '_',
				'__aclInputName' => 'mediaEditor_' . $media->mediaID . '_aclValues',
				'__languageChooserPrefix' => 'mediaEditor_' . $media->mediaID . '_',
				'aclValues' => SimpleAclHandler::getInstance()->getValues('com.woltlab.wcf.media', $media->mediaID),
				'availableLanguages' => LanguageFactory::getInstance()->getLanguages(),
				'categoryList' => $categoryList,
				'languageID' => WCF::getUser()->languageID,
				'languages' => LanguageFactory::getInstance()->getLanguages(),
				'media' => $media
			])
		];
	}
	
	/**
	 * @inheritDoc
	 */
	public function validateUpdate() {
		WCF::getSession()->checkPermissions(['admin.content.cms.canManageMedia']);
		
		if (empty($this->objects)) {
			$this->readObjects();
			
			if (empty($this->objects)) {
				throw new UserInputException('objectIDs');
			}
		}
		
		if (WCF::getSession()->getPermission('admin.content.cms.canOnlyAccessOwnMedia')) {
			foreach ($this->getObjects() as $media) {
				if ($media->userID != WCF::getUser()->userID) {
					throw new PermissionDeniedException();
				}
			}
		}
		
		$this->readInteger('categoryID', true, 'data');
		$this->readInteger('languageID', true, 'data');
		$this->readBoolean('isMultilingual', true, 'data');
		$this->readInteger('captionEnableHtml', true, 'data');
		
		if (count(LanguageFactory::getInstance()->getLanguages()) > 1) {
			// languageID: convert zero to null
			if (!$this->parameters['data']['languageID']) $this->parameters['data']['languageID'] = null;
			
			// isMultilingual: convert boolean to integer
			$this->parameters['data']['isMultilingual'] = intval($this->parameters['data']['isMultilingual']);
		}
		else {
			$this->parameters['data']['isMultilingual'] = 0;
			$this->parameters['data']['languageID'] = WCF::getLanguage()->languageID;
		}
		
		// if data is not multilingual, a language id has to be given
		if (!$this->parameters['data']['isMultilingual'] && !$this->parameters['data']['languageID']) {
			throw new UserInputException('languageID');
		}
		
		// check language id
		if ($this->parameters['data']['languageID'] && !LanguageFactory::getInstance()->getLanguage($this->parameters['data']['languageID'])) {
			throw new UserInputException('languageID');
		}
		
		// check category id
		if ($this->parameters['data']['categoryID']) {
			$category = CategoryHandler::getInstance()->getCategory($this->parameters['data']['categoryID']);
			if ($category === null || $category->getObjectType()->objectType !== 'com.woltlab.wcf.media.category') {
				throw new UserInputException('categoryID');
			}
		}
	}
	
	/**
	 * @inheritDoc
	 */
	public function update() {
		if (isset($this->parameters['data']['categoryID']) && $this->parameters['data']['categoryID'] === 0) {
			$this->parameters['data']['categoryID'] = null;
		}
		
		if (empty($this->objects)) {
			$this->readObjects();
		}
		
		parent::update();
		
		if (count($this->objects) == 1 && (isset($this->parameters['title']) || isset($this->parameters['caption']) || isset($this->parameters['altText']))) {
			$media = reset($this->objects);
			
			$isMultilingual = $media->isMultilingual;
			if (isset($this->parameters['data']['isMultilingual'])) {
				$isMultilingual = $this->parameters['data']['isMultilingual'];
			}
			
			$sql = "DELETE FROM	wcf".WCF_N."_media_content
				WHERE		mediaID = ?";
			$statement = WCF::getDB()->prepareStatement($sql);
			$statement->execute([$media->mediaID]);
			
			$sql = "INSERT INTO	wcf".WCF_N."_media_content
						(mediaID, languageID, title, caption, altText)
				VALUES		(?, ?, ?, ?, ?)";
			$statement = WCF::getDB()->prepareStatement($sql);
			
			if (!$isMultilingual) {
				$languageID = $media->languageID;
				if (isset($this->parameters['data']['languageID'])) {
					$languageID = $this->parameters['data']['languageID'];
				}
				$statement->execute([
					$media->mediaID,
					$languageID,
					isset($this->parameters['title'][$languageID]) ? mb_substr($this->parameters['title'][$languageID], 0, 255) : '',
					isset($this->parameters['caption'][$languageID]) ? $this->parameters['caption'][$languageID] : '',
					isset($this->parameters['altText'][$languageID]) ? mb_substr($this->parameters['altText'][$languageID], 0, 255) : ''
				]);
			}
			else {
				$languages = LanguageFactory::getInstance()->getLanguages();
				foreach ($languages as $language) {
					$title = $caption = $altText = '';
					foreach (['title', 'caption', 'altText'] as $type) {
						if (isset($this->parameters[$type])) {
							if (is_array($this->parameters[$type])) {
								if (isset($this->parameters[$type][$language->languageID])) {
									/** @noinspection PhpVariableVariableInspection */
									$$type = $this->parameters[$type][$language->languageID];
								}
							}
							else {
								/** @noinspection PhpVariableVariableInspection */
								$$type = $this->parameters[$type];
							}
						}
					}
					
					$statement->execute([
						$media->mediaID,
						$language->languageID,
						mb_substr($title, 0, 255),
						$caption,
						mb_substr($altText, 0, 255)
					]);
				}
			}
			
			if (!empty($this->parameters['aclValues'])) {
				SimpleAclHandler::getInstance()->setValues('com.woltlab.wcf.media', $media->mediaID, $this->parameters['aclValues']);
			}
		}
	}
	
	/**
	 * @inheritDoc
	 */
	public function validateGetSearchResultList() {
		if (!WCF::getSession()->getPermission('admin.content.cms.canManageMedia') && !WCF::getSession()->getPermission('admin.content.cms.canUseMedia')) {
			throw new PermissionDeniedException();
		}
		
		$this->readString('searchString', true);
		$this->readInteger('categoryID', true);
		
		$this->readBoolean('imagesOnly', true);
		
		$this->readString('mode');
		if ($this->parameters['mode'] != 'editor' && $this->parameters['mode'] != 'select') {
			throw new UserInputException('mode');
		}
		
		$this->readInteger('pageNo', true);
		if (!$this->parameters['pageNo']) {
			$this->parameters['pageNo'] = 1;
		}
		if ($this->parameters['pageNo'] < 1) {
			throw new UserInputException('pageNo');
		}
	}
	
	/**
	 * @inheritDoc
	 */
	public function getSearchResultList() {
		$mediaList = new MediaList();
		$mediaList->addSearchConditions($this->parameters['searchString']);
		if (WCF::getSession()->getPermission('admin.content.cms.canOnlyAccessOwnMedia')) {
			$mediaList->getConditionBuilder()->add('media.userID = ?', [WCF::getUser()->userID]);
		}
		if ($this->parameters['imagesOnly']) {
			$mediaList->getConditionBuilder()->add('media.isImage = ?', [1]);
		}
		if ($this->parameters['categoryID']) {
			$mediaList->getConditionBuilder()->add('media.categoryID = ?', [$this->parameters['categoryID']]);
		}
		$mediaList->sqlOrderBy = 'media.uploadTime DESC, media.mediaID DESC';
		$mediaList->sqlLimit = static::ITEMS_PER_MANAGER_DIALOG_PAGE;
		$mediaList->sqlOffset = ($this->parameters['pageNo'] - 1) * static::ITEMS_PER_MANAGER_DIALOG_PAGE;
		$mediaList->readObjectIDs();
		
		if (empty($mediaList->getObjectIDs())) {
			// check if page is requested that might have existed but does not exist anymore due to deleted
			// media files
			if ($this->parameters['pageNo'] > 1 && $this->parameters['searchString'] === '' && !$this->parameters['categoryID']) {
				// request media dialog page with highest page number 
				$parameters = $this->parameters;
				$parameters['pageNo'] = ceil($mediaList->countObjects() / static::ITEMS_PER_MANAGER_DIALOG_PAGE);
				
				return (new MediaAction($this->objects, 'getSearchResultList', $parameters))->executeAction()['returnValues'];
			}
			
			return [
				'template' => WCF::getLanguage()->getDynamicVariable('wcf.media.search.noResults')
			];
		}
		
		$viewableMediaList = new ViewableMediaList();
		$viewableMediaList->setObjectIDs($mediaList->getObjectIDs());
		$viewableMediaList->readObjects();
		
		return [
			'media' => $this->getI18nMediaData($viewableMediaList),
			'pageCount' => ceil($mediaList->countObjects() / static::ITEMS_PER_MANAGER_DIALOG_PAGE),
			'pageNo' => $this->parameters['pageNo'],
			'template' => WCF::getTPL()->fetch('mediaListItems', 'wcf', [
				'mediaList' => $viewableMediaList,
				'mode' => $this->parameters['mode']
			])
		];
	}
	
	/**
	 * @inheritDoc
	 */
	public function validateDelete() {
		WCF::getSession()->checkPermissions(['admin.content.cms.canManageMedia']);
		
		if (empty($this->objects)) {
			$this->readObjects();
			
			if (empty($this->objects)) {
				throw new UserInputException('objectIDs');
			}
		}
		
		if (WCF::getSession()->getPermission('admin.content.cms.canOnlyAccessOwnMedia')) {
			foreach ($this->getObjects() as $media) {
				if ($media->userID != WCF::getUser()->userID) {
					throw new PermissionDeniedException();
				}
			}
		}
	}
	
	/**
	 * @inheritDoc
	 */
	public function delete() {
		if (empty($this->objects)) {
			$this->readObjects();
		}
		
		foreach ($this->getObjects() as $mediaEditor) {
			$mediaEditor->deleteFiles();
		}
		
		parent::delete();
		
		$this->unmarkItems();
	}
	
	/**
	 * Unmarks the media files with the given ids. If no media ids are given,
	 * all media files currently loaded are unmarked.
	 * 
	 * @param	integer[]	$mediaIDs	ids of the media files to be unmarked
	 */
	protected function unmarkItems(array $mediaIDs = []) {
		if (empty($mediaIDs)) {
			foreach ($this->getObjects() as $media) {
				$mediaIDs[] = $media->mediaID;
			}
		}
		
		if (!empty($mediaIDs)) {
			ClipboardHandler::getInstance()->unmark($mediaIDs, ClipboardHandler::getInstance()->getObjectTypeID('com.woltlab.wcf.media'));
		}
	}
	
	/**
	 * Validates the `getSetCategoryDialog` action.
	 * 
	 * @throws	PermissionDeniedException	if user is not allowed to set category of media files
	 * @throws	IllegalLinkException		if no media file categories exist
	 */
	public function validateGetSetCategoryDialog() {
		if (!WCF::getSession()->getPermission('admin.content.cms.canManageMedia')) {
			throw new PermissionDeniedException();
		}
		
		if (empty(CategoryHandler::getInstance()->getCategories('com.woltlab.wcf.media.category'))) {
			throw new IllegalLinkException();
		}
	}
	
	/**
	 * Returns the dialog to set the category of multiple media files.
	 * 
	 * @return	string[]
	 */
	public function getSetCategoryDialog() {
		$categoryList = (new CategoryNodeTree('com.woltlab.wcf.media.category'))->getIterator();
		$categoryList->setMaxDepth(0);
		
		return [
			'template' => WCF::getTPL()->fetch('__mediaSetCategoryDialog', 'wcf', [
				'categoryList' => $categoryList
			])
		];
	}
	
	/**
	 * Validates the `setCategory` action.
	 * 
	 * @throws	PermissionDeniedException	if user is not allowed to edit a requested media file
	 * @throws	UserInputException		if no object ids are given
	 */
	public function validateSetCategory() {
		$this->validateGetSetCategoryDialog();
		
		if (empty($this->objects)) {
			$this->readObjects();
			
			if (empty($this->objects)) {
				throw new UserInputException('objectIDs');
			}
		}
		
		if (WCF::getSession()->getPermission('admin.content.cms.canOnlyAccessOwnMedia')) {
			foreach ($this->getObjects() as $media) {
				if ($media->userID != WCF::getUser()->userID) {
					throw new PermissionDeniedException();
				}
			}
		}
		
		$this->readInteger('categoryID', true);
	}
	
	/**
	 * Sets the category of multiple media files.
	 */
	public function setCategory() {
		$conditionBuilder = new PreparedStatementConditionBuilder();
		$conditionBuilder->add('mediaID IN (?)', [$this->objectIDs]);
		
		$sql = "UPDATE	wcf" . WCF_N . "_media
			SET	categoryID = ?
			" . $conditionBuilder;
		$statement = WCF::getDB()->prepareStatement($sql);
		$statement->execute(array_merge(
			[$this->parameters['categoryID'] ?: null],
			$conditionBuilder->getParameters()
		));
		
		$this->unmarkItems();
	}
	
	/**
	 * Validates the `replaceFile` action.
	 * 
	 * @since       5.3
	 */
	public function validateReplaceFile() {
		WCF::getSession()->checkPermissions(['admin.content.cms.canManageMedia']);
		
		$this->getSingleObject();
		
		/** @noinspection PhpUndefinedMethodInspection */
		$this->parameters['__files']->validateFiles(
			new MediaReplaceUploadFileValidationStrategy($this->getSingleObject()->getDecoratedObject())
		);
	}
	
	/**
	 * Replaces the actual file of a media file.
	 * 
	 * @return      array
	 * @since       5.3
	 */
	public function replaceFile() {
		$saveStrategy = new DefaultUploadFileSaveStrategy(static::class, [
			'action' => 'update',
			'generateThumbnails' => true,
			'object' => $this->getSingleObject()->getDecoratedObject(),
			'rotateImages' => true,
		], [
			'fileUpdateTime' => TIME_NOW,
			'userID' => $this->getSingleObject()->userID,
			'username' => $this->getSingleObject()->username,
		]);
		
		/** @noinspection PhpUndefinedMethodInspection */
		$this->parameters['__files']->saveFiles($saveStrategy);
		
		/** @var Media[] $mediaFiles */
		$mediaFiles = $saveStrategy->getObjects();
		
		$result = [
			'errors' => [],
			'media' => []
		];
		
		if (!empty($mediaFiles)) {
			$mediaIDs = $mediaToFileID = [];
			foreach ($mediaFiles as $internalFileID => $media) {
				$mediaIDs[] = $media->mediaID;
				$mediaToFileID[$media->mediaID] = $internalFileID;
			}
			
			// fetch media objects from database
			$mediaList = new ViewableMediaList();
			$mediaList->setObjectIDs($mediaIDs);
			$mediaList->readObjects();
			
			foreach ($mediaList as $media) {
				$result['media'][$mediaToFileID[$media->mediaID]] = $this->getMediaData($media);
			}
		}
		
		/** @var UploadFile[] $files */
		/** @noinspection PhpUndefinedMethodInspection */
		$files = $this->parameters['__files']->getFiles();
		foreach ($files as $file) {
			if ($file->getValidationErrorType()) {
				$result['errors'][$file->getInternalFileID()] = [
					'filename' => $file->getFilename(),
					'filesize' => $file->getFilesize(),
					'errorType' => $file->getValidationErrorType()
				];
			}
		}
		
		$outdatedMediaFile = $this->getSingleObject();
		$updatedMediaFile = new Media($this->getSingleObject()->mediaID);
		
		// Delete *old* files using the non-updated local media editor object if the new file is
		// stored in a different location.
		if (empty($result['errors']) && $updatedMediaFile->getLocation() !== $outdatedMediaFile->getLocation()) {
			$outdatedMediaFile->deleteFiles();
		}
		
		return $result;
	}
>>>>>>> 313f04ff
}<|MERGE_RESOLUTION|>--- conflicted
+++ resolved
@@ -36,7 +36,6 @@
  * @method  MediaEditor[]   getObjects()
  * @method  MediaEditor getSingleObject()
  */
-<<<<<<< HEAD
 class MediaAction extends AbstractDatabaseObjectAction implements ISearchAction, IUploadAction
 {
     /**
@@ -532,6 +531,9 @@
         if (!$this->parameters['pageNo']) {
             $this->parameters['pageNo'] = 1;
         }
+        if ($this->parameters['pageNo'] < 1) {
+            throw new UserInputException('pageNo');
+        }
     }
 
     /**
@@ -838,751 +840,4 @@
 
         return $result;
     }
-=======
-class MediaAction extends AbstractDatabaseObjectAction implements ISearchAction, IUploadAction {
-	/**
-	 * number of media files per media manager dialog page
-	 */
-	const ITEMS_PER_MANAGER_DIALOG_PAGE = 50;
-	
-	/**
-	 * @inheritDoc
-	 */
-	public function validateUpload() {
-		WCF::getSession()->checkPermissions(['admin.content.cms.canManageMedia']);
-		
-		$this->readBoolean('imagesOnly', true);
-		$this->readInteger('categoryID', true);
-		
-		/** @noinspection PhpUndefinedMethodInspection */
-		$this->parameters['__files']->validateFiles(new MediaUploadFileValidationStrategy($this->parameters['imagesOnly']));
-		
-		if ($this->parameters['categoryID']) {
-			$category = CategoryHandler::getInstance()->getCategory($this->parameters['categoryID']);
-			if ($category === null || $category->getObjectType()->objectType !== 'com.woltlab.wcf.media.category') {
-				throw new UserInputException('categoryID');
-			}
-		}
-	}
-	
-	/**
-	 * @inheritDoc
-	 */
-	public function upload() {
-		$additionalData = ['username' => WCF::getUser()->username];
-		if ($this->parameters['categoryID']) {
-			$additionalData['categoryID'] = $this->parameters['categoryID'];
-		}
-		
-		// save files
-		$saveStrategy = new DefaultUploadFileSaveStrategy(self::class, [
-			'generateThumbnails' => true,
-			'rotateImages' => true
-		], $additionalData);
-		
-		/** @noinspection PhpUndefinedMethodInspection */
-		$this->parameters['__files']->saveFiles($saveStrategy);
-		
-		/** @var Media[] $mediaFiles */
-		$mediaFiles = $saveStrategy->getObjects();
-		
-		$result = [
-			'errors' => [],
-			'media' => []
-		];
-		
-		if (!empty($mediaFiles)) {
-			$mediaIDs = $mediaToFileID = [];
-			foreach ($mediaFiles as $internalFileID => $media) {
-				$mediaIDs[] = $media->mediaID;
-				$mediaToFileID[$media->mediaID] = $internalFileID;
-			}
-			
-			// fetch media objects from database
-			$mediaList = new ViewableMediaList();
-			$mediaList->setObjectIDs($mediaIDs);
-			$mediaList->readObjects();
-			
-			foreach ($mediaList as $media) {
-				$result['media'][$mediaToFileID[$media->mediaID]] = $this->getMediaData($media);
-			}
-		}
-		
-		/** @var UploadFile[] $files */
-		/** @noinspection PhpUndefinedMethodInspection */
-		$files = $this->parameters['__files']->getFiles();
-		foreach ($files as $file) {
-			if ($file->getValidationErrorType()) {
-				$result['errors'][$file->getInternalFileID()] = [
-					'filename' => $file->getFilename(),
-					'filesize' => $file->getFilesize(),
-					'errorType' => $file->getValidationErrorType()
-				];
-			}
-		}
-		
-		return $result;
-	}
-	
-	/**
-	 * Generates thumbnails.
-	 */
-	public function generateThumbnails() {
-		if (empty($this->objects)) {
-			$this->readObjects();
-		}
-		
-		$saveStrategy = new DefaultUploadFileSaveStrategy(self::class);
-		
-		foreach ($this->getObjects() as $mediaEditor) {
-			if ($mediaEditor->getDecoratedObject()->isImage) {
-				$saveStrategy->generateThumbnails($mediaEditor->getDecoratedObject());
-			}
-		}
-	}
-	
-	/**
-	 * Returns the data of the media file to be returned by AJAX requests.
-	 * 
-	 * @param	Media|ViewableMedia	$media		media files whose data will be returned
-	 * @return	string[]
-	 */
-	protected function getMediaData($media) {
-		return [
-			'altText' => $media instanceof ViewableMedia ? $media->altText : [],
-			'caption' => $media instanceof ViewableMedia ? $media->caption : [],
-			'captionEnableHtml' => $media->captionEnableHtml,
-			'categoryID' => $media->categoryID,
-			'elementTag' => $media instanceof ViewableMedia ? $media->getElementTag($this->parameters['elementTagSize'] ?? 144) : '',
-			'elementTag48' => $media instanceof ViewableMedia ? $media->getElementTag(48) : '',
-			'fileHash' => $media->fileHash,
-			'filename' => $media->filename,
-			'filesize' => $media->filesize,
-			'formattedFilesize' => FileUtil::formatFilesize($media->filesize),
-			'fileType' => $media->fileType,
-			'height' => $media->height,
-			'languageID' => $media->languageID,
-			'imageDimensions' => $media->isImage ? WCF::getLanguage()->getDynamicVariable('wcf.media.imageDimensions.value', [
-				'media' => $media,
-			]) : '',
-			'isImage' => $media->isImage,
-			'isMultilingual' => $media->isMultilingual,
-			'largeThumbnailHeight' => $media->largeThumbnailHeight,
-			'largeThumbnailLink' => $media->largeThumbnailType ? $media->getThumbnailLink('large') : '',
-			'largeThumbnailType' => $media->largeThumbnailType,
-			'largeThumbnailWidth' => $media->largeThumbnailWidth,
-			'link' => $media->getLink(),
-			'mediaID' => $media->mediaID,
-			'mediumThumbnailHeight' => $media->mediumThumbnailHeight,
-			'mediumThumbnailLink' => $media->mediumThumbnailType ? $media->getThumbnailLink('medium') : '',
-			'mediumThumbnailType' => $media->mediumThumbnailType,
-			'mediumThumbnailWidth' => $media->mediumThumbnailWidth,
-			'smallThumbnailHeight' => $media->smallThumbnailHeight,
-			'smallThumbnailLink' => $media->smallThumbnailType ? $media->getThumbnailLink('small') : '',
-			'smallThumbnailTag' => $media->smallThumbnailType ? $media->getThumbnailTag('small') : '',
-			'smallThumbnailType' => $media->smallThumbnailType,
-			'smallThumbnailWidth' => $media->smallThumbnailWidth,
-			'tinyThumbnailHeight' => $media->tinyThumbnailHeight,
-			'tinyThumbnailLink' => $media->tinyThumbnailType ? $media->getThumbnailLink('tiny') : '',
-			'tinyThumbnailType' => $media->tinyThumbnailType,
-			'tinyThumbnailWidth' => $media->tinyThumbnailWidth,
-			'title' => $media instanceof ViewableMedia ? $media->title : [],
-			'uploadTime' => $media->uploadTime,
-			'userID' => $media->userID,
-			'userLink' => $media->userID ? LinkHandler::getInstance()->getLink('User', [
-				'id' => $media->userID,
-				'title' => $media->username
-			]) : '',
-			'userLinkElement' => $media instanceof ViewableMedia ? WCF::getTPL()->fetchString(
-				WCF::getTPL()->getCompiler()->compileString('userLink', '{user object=$userProfile}')['template'],
-				['userProfile' => $media->getUserProfile()]
-			) : '',
-			'username' => $media->username,
-			'width' => $media->width
-		];
-	}
-	
-	/**
-	 * Validates the 'getManagementDialog' action.
-	 */
-	public function validateGetManagementDialog() {
-		if (!WCF::getSession()->getPermission('admin.content.cms.canManageMedia') && !WCF::getSession()->getPermission('admin.content.cms.canUseMedia')) {
-			throw new PermissionDeniedException();
-		}
-		
-		$this->readBoolean('imagesOnly', true);
-		
-		$this->readString('mode');
-		if ($this->parameters['mode'] != 'editor' && $this->parameters['mode'] != 'select') {
-			throw new UserInputException('mode');
-		}
-	}
-	
-	/**
-	 * Returns the dialog to manage media.
-	 * 
-	 * @return	string[]
-	 */
-	public function getManagementDialog() {
-		$mediaList = new ViewableMediaList();
-		if (WCF::getSession()->getPermission('admin.content.cms.canOnlyAccessOwnMedia')) {
-			$mediaList->getConditionBuilder()->add('media.userID = ?', [WCF::getUser()->userID]);
-		}
-		if ($this->parameters['imagesOnly']) {
-			$mediaList->getConditionBuilder()->add('media.isImage = ?', [1]);
-		}
-		$mediaList->sqlOrderBy = 'media.uploadTime DESC, media.mediaID DESC';
-		$mediaList->sqlLimit = static::ITEMS_PER_MANAGER_DIALOG_PAGE;
-		$mediaList->readObjects();
-		
-		$categoryList = (new CategoryNodeTree('com.woltlab.wcf.media.category'))->getIterator();
-		$categoryList->setMaxDepth(0);
-		
-		return [
-			'hasMarkedItems' => ClipboardHandler::getInstance()->hasMarkedItems(ClipboardHandler::getInstance()->getObjectTypeID('com.woltlab.wcf.media')),
-			'media' => $this->getI18nMediaData($mediaList),
-			'pageCount' => ceil($mediaList->countObjects() / static::ITEMS_PER_MANAGER_DIALOG_PAGE),
-			'template' => WCF::getTPL()->fetch('mediaManager', 'wcf', [
-				'categoryList' => $categoryList,
-				'mediaList' => $mediaList,
-				'mode' => $this->parameters['mode']
-			])
-		];
-	}
-	
-	/**
-	 * Returns the complete i18n data of the media files in the given list.
-	 * 
-	 * @param	MediaList	$mediaList
-	 * @return	array
-	 */
-	protected function getI18nMediaData(MediaList $mediaList) {
-		if (!count($mediaList)) return [];
-		
-		$conditionBuilder = new PreparedStatementConditionBuilder();
-		$conditionBuilder->add('mediaID IN (?)', [$mediaList->getObjectIDs()]);
-		
-		$sql = "SELECT	*
-			FROM	wcf".WCF_N."_media_content
-			".$conditionBuilder;
-		$statement = WCF::getDB()->prepareStatement($sql);
-		$statement->execute($conditionBuilder->getParameters());
-		
-		$mediaData = [];
-		while ($row = $statement->fetchArray()) {
-			if (!isset($mediaData[$row['mediaID']])) {
-				$mediaData[$row['mediaID']] = [
-					'altText' => [],
-					'caption' => [],
-					'title' => []
-				];
-			}
-			
-			$mediaData[$row['mediaID']]['altText'][intval($row['languageID'])] = $row['altText'];
-			$mediaData[$row['mediaID']]['caption'][intval($row['languageID'])] = $row['caption'];
-			$mediaData[$row['mediaID']]['title'][intval($row['languageID'])] = $row['title'];
-		}
-		
-		$i18nMediaData = [];
-		foreach ($mediaList as $media) {
-			if (!isset($mediaData[$media->mediaID])) {
-				$mediaData[$media->mediaID] = [];
-			}
-			
-			$i18nMediaData[$media->mediaID] = array_merge($this->getMediaData($media), $mediaData[$media->mediaID]);
-		}
-		
-		return $i18nMediaData;
-	}
-	
-	/**
-	 * Validates the 'getEditorDialog' action.
-	 */
-	public function validateGetEditorDialog() {
-		WCF::getSession()->checkPermissions(['admin.content.cms.canManageMedia']);
-		
-		$this->getSingleObject();
-		
-		if (!$this->getSingleObject()->canManage()) {
-			throw new PermissionDeniedException();
-		}
-	}
-	
-	/**
-	 * Returns the template for the media editor.
-	 * 
-	 * @return	string[]
-	 */
-	public function getEditorDialog() {
-		$mediaList = new ViewableMediaList();
-		$mediaList->setObjectIDs([$this->getSingleObject()->mediaID]);
-		$mediaList->readObjects();
-		$media = $mediaList->search($this->getSingleObject()->mediaID);
-		
-		I18nHandler::getInstance()->register('title_' . $media->mediaID);
-		I18nHandler::getInstance()->register('caption_' . $media->mediaID);
-		I18nHandler::getInstance()->register('altText_' . $media->mediaID);
-		I18nHandler::getInstance()->assignVariables();
-		
-		$categoryList = (new CategoryNodeTree('com.woltlab.wcf.media.category'))->getIterator();
-		$categoryList->setMaxDepth(0);
-		
-		return [
-			'availableLanguageCount' => count(LanguageFactory::getInstance()->getLanguages()),
-			'categoryIDs' => array_keys(CategoryHandler::getInstance()->getCategories('com.woltlab.wcf.media.category')),
-			'mediaData' => $this->getI18nMediaData($mediaList)[$this->getSingleObject()->mediaID],
-			'template' => WCF::getTPL()->fetch('mediaEditor', 'wcf', [
-				'__aclSimplePrefix' => 'mediaEditor_' . $media->mediaID . '_',
-				'__aclInputName' => 'mediaEditor_' . $media->mediaID . '_aclValues',
-				'__languageChooserPrefix' => 'mediaEditor_' . $media->mediaID . '_',
-				'aclValues' => SimpleAclHandler::getInstance()->getValues('com.woltlab.wcf.media', $media->mediaID),
-				'availableLanguages' => LanguageFactory::getInstance()->getLanguages(),
-				'categoryList' => $categoryList,
-				'languageID' => WCF::getUser()->languageID,
-				'languages' => LanguageFactory::getInstance()->getLanguages(),
-				'media' => $media
-			])
-		];
-	}
-	
-	/**
-	 * @inheritDoc
-	 */
-	public function validateUpdate() {
-		WCF::getSession()->checkPermissions(['admin.content.cms.canManageMedia']);
-		
-		if (empty($this->objects)) {
-			$this->readObjects();
-			
-			if (empty($this->objects)) {
-				throw new UserInputException('objectIDs');
-			}
-		}
-		
-		if (WCF::getSession()->getPermission('admin.content.cms.canOnlyAccessOwnMedia')) {
-			foreach ($this->getObjects() as $media) {
-				if ($media->userID != WCF::getUser()->userID) {
-					throw new PermissionDeniedException();
-				}
-			}
-		}
-		
-		$this->readInteger('categoryID', true, 'data');
-		$this->readInteger('languageID', true, 'data');
-		$this->readBoolean('isMultilingual', true, 'data');
-		$this->readInteger('captionEnableHtml', true, 'data');
-		
-		if (count(LanguageFactory::getInstance()->getLanguages()) > 1) {
-			// languageID: convert zero to null
-			if (!$this->parameters['data']['languageID']) $this->parameters['data']['languageID'] = null;
-			
-			// isMultilingual: convert boolean to integer
-			$this->parameters['data']['isMultilingual'] = intval($this->parameters['data']['isMultilingual']);
-		}
-		else {
-			$this->parameters['data']['isMultilingual'] = 0;
-			$this->parameters['data']['languageID'] = WCF::getLanguage()->languageID;
-		}
-		
-		// if data is not multilingual, a language id has to be given
-		if (!$this->parameters['data']['isMultilingual'] && !$this->parameters['data']['languageID']) {
-			throw new UserInputException('languageID');
-		}
-		
-		// check language id
-		if ($this->parameters['data']['languageID'] && !LanguageFactory::getInstance()->getLanguage($this->parameters['data']['languageID'])) {
-			throw new UserInputException('languageID');
-		}
-		
-		// check category id
-		if ($this->parameters['data']['categoryID']) {
-			$category = CategoryHandler::getInstance()->getCategory($this->parameters['data']['categoryID']);
-			if ($category === null || $category->getObjectType()->objectType !== 'com.woltlab.wcf.media.category') {
-				throw new UserInputException('categoryID');
-			}
-		}
-	}
-	
-	/**
-	 * @inheritDoc
-	 */
-	public function update() {
-		if (isset($this->parameters['data']['categoryID']) && $this->parameters['data']['categoryID'] === 0) {
-			$this->parameters['data']['categoryID'] = null;
-		}
-		
-		if (empty($this->objects)) {
-			$this->readObjects();
-		}
-		
-		parent::update();
-		
-		if (count($this->objects) == 1 && (isset($this->parameters['title']) || isset($this->parameters['caption']) || isset($this->parameters['altText']))) {
-			$media = reset($this->objects);
-			
-			$isMultilingual = $media->isMultilingual;
-			if (isset($this->parameters['data']['isMultilingual'])) {
-				$isMultilingual = $this->parameters['data']['isMultilingual'];
-			}
-			
-			$sql = "DELETE FROM	wcf".WCF_N."_media_content
-				WHERE		mediaID = ?";
-			$statement = WCF::getDB()->prepareStatement($sql);
-			$statement->execute([$media->mediaID]);
-			
-			$sql = "INSERT INTO	wcf".WCF_N."_media_content
-						(mediaID, languageID, title, caption, altText)
-				VALUES		(?, ?, ?, ?, ?)";
-			$statement = WCF::getDB()->prepareStatement($sql);
-			
-			if (!$isMultilingual) {
-				$languageID = $media->languageID;
-				if (isset($this->parameters['data']['languageID'])) {
-					$languageID = $this->parameters['data']['languageID'];
-				}
-				$statement->execute([
-					$media->mediaID,
-					$languageID,
-					isset($this->parameters['title'][$languageID]) ? mb_substr($this->parameters['title'][$languageID], 0, 255) : '',
-					isset($this->parameters['caption'][$languageID]) ? $this->parameters['caption'][$languageID] : '',
-					isset($this->parameters['altText'][$languageID]) ? mb_substr($this->parameters['altText'][$languageID], 0, 255) : ''
-				]);
-			}
-			else {
-				$languages = LanguageFactory::getInstance()->getLanguages();
-				foreach ($languages as $language) {
-					$title = $caption = $altText = '';
-					foreach (['title', 'caption', 'altText'] as $type) {
-						if (isset($this->parameters[$type])) {
-							if (is_array($this->parameters[$type])) {
-								if (isset($this->parameters[$type][$language->languageID])) {
-									/** @noinspection PhpVariableVariableInspection */
-									$$type = $this->parameters[$type][$language->languageID];
-								}
-							}
-							else {
-								/** @noinspection PhpVariableVariableInspection */
-								$$type = $this->parameters[$type];
-							}
-						}
-					}
-					
-					$statement->execute([
-						$media->mediaID,
-						$language->languageID,
-						mb_substr($title, 0, 255),
-						$caption,
-						mb_substr($altText, 0, 255)
-					]);
-				}
-			}
-			
-			if (!empty($this->parameters['aclValues'])) {
-				SimpleAclHandler::getInstance()->setValues('com.woltlab.wcf.media', $media->mediaID, $this->parameters['aclValues']);
-			}
-		}
-	}
-	
-	/**
-	 * @inheritDoc
-	 */
-	public function validateGetSearchResultList() {
-		if (!WCF::getSession()->getPermission('admin.content.cms.canManageMedia') && !WCF::getSession()->getPermission('admin.content.cms.canUseMedia')) {
-			throw new PermissionDeniedException();
-		}
-		
-		$this->readString('searchString', true);
-		$this->readInteger('categoryID', true);
-		
-		$this->readBoolean('imagesOnly', true);
-		
-		$this->readString('mode');
-		if ($this->parameters['mode'] != 'editor' && $this->parameters['mode'] != 'select') {
-			throw new UserInputException('mode');
-		}
-		
-		$this->readInteger('pageNo', true);
-		if (!$this->parameters['pageNo']) {
-			$this->parameters['pageNo'] = 1;
-		}
-		if ($this->parameters['pageNo'] < 1) {
-			throw new UserInputException('pageNo');
-		}
-	}
-	
-	/**
-	 * @inheritDoc
-	 */
-	public function getSearchResultList() {
-		$mediaList = new MediaList();
-		$mediaList->addSearchConditions($this->parameters['searchString']);
-		if (WCF::getSession()->getPermission('admin.content.cms.canOnlyAccessOwnMedia')) {
-			$mediaList->getConditionBuilder()->add('media.userID = ?', [WCF::getUser()->userID]);
-		}
-		if ($this->parameters['imagesOnly']) {
-			$mediaList->getConditionBuilder()->add('media.isImage = ?', [1]);
-		}
-		if ($this->parameters['categoryID']) {
-			$mediaList->getConditionBuilder()->add('media.categoryID = ?', [$this->parameters['categoryID']]);
-		}
-		$mediaList->sqlOrderBy = 'media.uploadTime DESC, media.mediaID DESC';
-		$mediaList->sqlLimit = static::ITEMS_PER_MANAGER_DIALOG_PAGE;
-		$mediaList->sqlOffset = ($this->parameters['pageNo'] - 1) * static::ITEMS_PER_MANAGER_DIALOG_PAGE;
-		$mediaList->readObjectIDs();
-		
-		if (empty($mediaList->getObjectIDs())) {
-			// check if page is requested that might have existed but does not exist anymore due to deleted
-			// media files
-			if ($this->parameters['pageNo'] > 1 && $this->parameters['searchString'] === '' && !$this->parameters['categoryID']) {
-				// request media dialog page with highest page number 
-				$parameters = $this->parameters;
-				$parameters['pageNo'] = ceil($mediaList->countObjects() / static::ITEMS_PER_MANAGER_DIALOG_PAGE);
-				
-				return (new MediaAction($this->objects, 'getSearchResultList', $parameters))->executeAction()['returnValues'];
-			}
-			
-			return [
-				'template' => WCF::getLanguage()->getDynamicVariable('wcf.media.search.noResults')
-			];
-		}
-		
-		$viewableMediaList = new ViewableMediaList();
-		$viewableMediaList->setObjectIDs($mediaList->getObjectIDs());
-		$viewableMediaList->readObjects();
-		
-		return [
-			'media' => $this->getI18nMediaData($viewableMediaList),
-			'pageCount' => ceil($mediaList->countObjects() / static::ITEMS_PER_MANAGER_DIALOG_PAGE),
-			'pageNo' => $this->parameters['pageNo'],
-			'template' => WCF::getTPL()->fetch('mediaListItems', 'wcf', [
-				'mediaList' => $viewableMediaList,
-				'mode' => $this->parameters['mode']
-			])
-		];
-	}
-	
-	/**
-	 * @inheritDoc
-	 */
-	public function validateDelete() {
-		WCF::getSession()->checkPermissions(['admin.content.cms.canManageMedia']);
-		
-		if (empty($this->objects)) {
-			$this->readObjects();
-			
-			if (empty($this->objects)) {
-				throw new UserInputException('objectIDs');
-			}
-		}
-		
-		if (WCF::getSession()->getPermission('admin.content.cms.canOnlyAccessOwnMedia')) {
-			foreach ($this->getObjects() as $media) {
-				if ($media->userID != WCF::getUser()->userID) {
-					throw new PermissionDeniedException();
-				}
-			}
-		}
-	}
-	
-	/**
-	 * @inheritDoc
-	 */
-	public function delete() {
-		if (empty($this->objects)) {
-			$this->readObjects();
-		}
-		
-		foreach ($this->getObjects() as $mediaEditor) {
-			$mediaEditor->deleteFiles();
-		}
-		
-		parent::delete();
-		
-		$this->unmarkItems();
-	}
-	
-	/**
-	 * Unmarks the media files with the given ids. If no media ids are given,
-	 * all media files currently loaded are unmarked.
-	 * 
-	 * @param	integer[]	$mediaIDs	ids of the media files to be unmarked
-	 */
-	protected function unmarkItems(array $mediaIDs = []) {
-		if (empty($mediaIDs)) {
-			foreach ($this->getObjects() as $media) {
-				$mediaIDs[] = $media->mediaID;
-			}
-		}
-		
-		if (!empty($mediaIDs)) {
-			ClipboardHandler::getInstance()->unmark($mediaIDs, ClipboardHandler::getInstance()->getObjectTypeID('com.woltlab.wcf.media'));
-		}
-	}
-	
-	/**
-	 * Validates the `getSetCategoryDialog` action.
-	 * 
-	 * @throws	PermissionDeniedException	if user is not allowed to set category of media files
-	 * @throws	IllegalLinkException		if no media file categories exist
-	 */
-	public function validateGetSetCategoryDialog() {
-		if (!WCF::getSession()->getPermission('admin.content.cms.canManageMedia')) {
-			throw new PermissionDeniedException();
-		}
-		
-		if (empty(CategoryHandler::getInstance()->getCategories('com.woltlab.wcf.media.category'))) {
-			throw new IllegalLinkException();
-		}
-	}
-	
-	/**
-	 * Returns the dialog to set the category of multiple media files.
-	 * 
-	 * @return	string[]
-	 */
-	public function getSetCategoryDialog() {
-		$categoryList = (new CategoryNodeTree('com.woltlab.wcf.media.category'))->getIterator();
-		$categoryList->setMaxDepth(0);
-		
-		return [
-			'template' => WCF::getTPL()->fetch('__mediaSetCategoryDialog', 'wcf', [
-				'categoryList' => $categoryList
-			])
-		];
-	}
-	
-	/**
-	 * Validates the `setCategory` action.
-	 * 
-	 * @throws	PermissionDeniedException	if user is not allowed to edit a requested media file
-	 * @throws	UserInputException		if no object ids are given
-	 */
-	public function validateSetCategory() {
-		$this->validateGetSetCategoryDialog();
-		
-		if (empty($this->objects)) {
-			$this->readObjects();
-			
-			if (empty($this->objects)) {
-				throw new UserInputException('objectIDs');
-			}
-		}
-		
-		if (WCF::getSession()->getPermission('admin.content.cms.canOnlyAccessOwnMedia')) {
-			foreach ($this->getObjects() as $media) {
-				if ($media->userID != WCF::getUser()->userID) {
-					throw new PermissionDeniedException();
-				}
-			}
-		}
-		
-		$this->readInteger('categoryID', true);
-	}
-	
-	/**
-	 * Sets the category of multiple media files.
-	 */
-	public function setCategory() {
-		$conditionBuilder = new PreparedStatementConditionBuilder();
-		$conditionBuilder->add('mediaID IN (?)', [$this->objectIDs]);
-		
-		$sql = "UPDATE	wcf" . WCF_N . "_media
-			SET	categoryID = ?
-			" . $conditionBuilder;
-		$statement = WCF::getDB()->prepareStatement($sql);
-		$statement->execute(array_merge(
-			[$this->parameters['categoryID'] ?: null],
-			$conditionBuilder->getParameters()
-		));
-		
-		$this->unmarkItems();
-	}
-	
-	/**
-	 * Validates the `replaceFile` action.
-	 * 
-	 * @since       5.3
-	 */
-	public function validateReplaceFile() {
-		WCF::getSession()->checkPermissions(['admin.content.cms.canManageMedia']);
-		
-		$this->getSingleObject();
-		
-		/** @noinspection PhpUndefinedMethodInspection */
-		$this->parameters['__files']->validateFiles(
-			new MediaReplaceUploadFileValidationStrategy($this->getSingleObject()->getDecoratedObject())
-		);
-	}
-	
-	/**
-	 * Replaces the actual file of a media file.
-	 * 
-	 * @return      array
-	 * @since       5.3
-	 */
-	public function replaceFile() {
-		$saveStrategy = new DefaultUploadFileSaveStrategy(static::class, [
-			'action' => 'update',
-			'generateThumbnails' => true,
-			'object' => $this->getSingleObject()->getDecoratedObject(),
-			'rotateImages' => true,
-		], [
-			'fileUpdateTime' => TIME_NOW,
-			'userID' => $this->getSingleObject()->userID,
-			'username' => $this->getSingleObject()->username,
-		]);
-		
-		/** @noinspection PhpUndefinedMethodInspection */
-		$this->parameters['__files']->saveFiles($saveStrategy);
-		
-		/** @var Media[] $mediaFiles */
-		$mediaFiles = $saveStrategy->getObjects();
-		
-		$result = [
-			'errors' => [],
-			'media' => []
-		];
-		
-		if (!empty($mediaFiles)) {
-			$mediaIDs = $mediaToFileID = [];
-			foreach ($mediaFiles as $internalFileID => $media) {
-				$mediaIDs[] = $media->mediaID;
-				$mediaToFileID[$media->mediaID] = $internalFileID;
-			}
-			
-			// fetch media objects from database
-			$mediaList = new ViewableMediaList();
-			$mediaList->setObjectIDs($mediaIDs);
-			$mediaList->readObjects();
-			
-			foreach ($mediaList as $media) {
-				$result['media'][$mediaToFileID[$media->mediaID]] = $this->getMediaData($media);
-			}
-		}
-		
-		/** @var UploadFile[] $files */
-		/** @noinspection PhpUndefinedMethodInspection */
-		$files = $this->parameters['__files']->getFiles();
-		foreach ($files as $file) {
-			if ($file->getValidationErrorType()) {
-				$result['errors'][$file->getInternalFileID()] = [
-					'filename' => $file->getFilename(),
-					'filesize' => $file->getFilesize(),
-					'errorType' => $file->getValidationErrorType()
-				];
-			}
-		}
-		
-		$outdatedMediaFile = $this->getSingleObject();
-		$updatedMediaFile = new Media($this->getSingleObject()->mediaID);
-		
-		// Delete *old* files using the non-updated local media editor object if the new file is
-		// stored in a different location.
-		if (empty($result['errors']) && $updatedMediaFile->getLocation() !== $outdatedMediaFile->getLocation()) {
-			$outdatedMediaFile->deleteFiles();
-		}
-		
-		return $result;
-	}
->>>>>>> 313f04ff
 }