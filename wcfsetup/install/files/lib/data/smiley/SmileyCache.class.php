--- conflicted
+++ resolved
@@ -133,11 +133,7 @@
 	/**
 	 * Assigns the smilies and their categories to the template.
 	 * 
-<<<<<<< HEAD
-	 * @since 3.2
-=======
 	 * @since	5.2
->>>>>>> 9ea32398
 	 */
 	public function assignVariables() {
 		if (!MODULE_SMILEY) {
