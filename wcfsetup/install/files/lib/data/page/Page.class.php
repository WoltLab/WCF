--- conflicted
+++ resolved
@@ -364,11 +364,7 @@
 	 * Returns true if the share buttons are enabled and this is not a system-type page.
 	 * 
 	 * @return      bool
-<<<<<<< HEAD
-	 * @since       3.2
-=======
 	 * @since       5.2
->>>>>>> 9ea32398
 	 */
 	public function showShareButtons() {
 		return $this->enableShareButtons && $this->pageType !== 'system';
