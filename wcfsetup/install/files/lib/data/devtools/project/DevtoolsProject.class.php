--- conflicted
+++ resolved
@@ -28,11 +28,7 @@
 	/**
 	 * is `true` if it has already been attempted to fetch a package
 	 * @var		bool
-<<<<<<< HEAD
-	 * @since	3.2
-=======
 	 * @since	5.2
->>>>>>> 9ea32398
 	 */
 	protected $didFetchPackage = false;
 	
@@ -104,11 +100,7 @@
 	 * Returns the path to the project's `package.xml` file.
 	 * 
 	 * @return	string
-<<<<<<< HEAD
-	 * @since	3.2
-=======
 	 * @since	5.2
->>>>>>> 9ea32398
 	 */
 	public function getPackageXmlPath() {
 		return $this->path . ($this->isCore() ? 'com.woltlab.wcf/' : '') . 'package.xml';
@@ -228,11 +220,7 @@
 	 * 
 	 * @param	Package		$package
 	 * @throws	\InvalidArgumentException	if the identifier of the given package does not match
-<<<<<<< HEAD
-	 * @since	3.2
-=======
 	 * @since	5.2
->>>>>>> 9ea32398
 	 */
 	public function setPackage(Package $package) {
 		if ($package->package !== $this->getPackageArchive()->getPackageInfo('name')) {
