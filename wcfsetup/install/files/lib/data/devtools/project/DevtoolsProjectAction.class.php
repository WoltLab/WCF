<?php
namespace wcf\data\devtools\project;
use wcf\data\AbstractDatabaseObjectAction;
use wcf\data\package\installation\queue\PackageInstallationQueue;
use wcf\data\package\installation\queue\PackageInstallationQueueEditor;
use wcf\system\devtools\pip\DevtoolsPip;
use wcf\system\exception\IllegalLinkException;
use wcf\system\WCF;
use wcf\util\DirectoryUtil;
use wcf\util\FileUtil;

/**
 * Executes devtools project related actions.
 * 
 * @author	Alexander Ebert, Matthias Schmidt
 * @copyright	2001-2018 WoltLab GmbH
 * @license	GNU Lesser General Public License <http://opensource.org/licenses/lgpl-license.php>
 * @package	WoltLabSuite\Core\Data\Devtools\Project
 * @since	3.1
 * 
 * @method	DevtoolsProjectEditor[]	getObjects()
 * @method	DevtoolsProjectEditor	getSingleObject()
 */
class DevtoolsProjectAction extends AbstractDatabaseObjectAction {
	/**
	 * @inheritDoc
	 */
	protected $className = DevtoolsProjectEditor::class;
	
	/**
	 * @inheritDoc
	 */
	protected $requireACP = ['delete', 'deletePipEntry', 'installPackage'];
	
	/**
	 * @inheritDoc
	 */
	protected $permissionsDelete = ['admin.configuration.package.canInstallPackage'];
	
	/**
	 * package installation queue for project to be installed from source
	 * @var		PackageInstallationQueue
<<<<<<< HEAD
	 * @since	3.2
=======
	 * @since	5.2
>>>>>>> 9ea32398
	 */
	public $queue;
	
	/**
	 * package installation plugin the deleted entry belongs to
	 * @var	DevtoolsPip
<<<<<<< HEAD
	 * @since	3.2
=======
	 * @since	5.2
>>>>>>> 9ea32398
	 */
	protected $pip;
	
	/**
	 * @inheritDoc
	 * @return	DevtoolsProject
<<<<<<< HEAD
	 * @since	3.2
=======
	 * @since	5.2
>>>>>>> 9ea32398
	 */
	public function create() {
		$this->parameters['data']['path'] = FileUtil::addTrailingSlash($this->parameters['data']['path']);
		
		/** @var DevtoolsProject $project */
		$project = parent::create();
		
		// ensure that the project directory exists
		FileUtil::makePath($project->path);
		
		return $project;
	}
	
	/**
	 * @inheritDoc
	 */
	public function validateDelete() {
		if (!ENABLE_DEVELOPER_TOOLS) {
			throw new IllegalLinkException();
		}
		
		parent::validateDelete();
	}
	
	/**
	 * Validates the 'quickSetup' action.
	 * 
	 * @throws	IllegalLinkException
	 */
	public function validateQuickSetup() {
		if (!ENABLE_DEVELOPER_TOOLS) {
			throw new IllegalLinkException();
		}
		
		WCF::getSession()->checkPermissions(['admin.configuration.package.canInstallPackage']);
		
		$this->readString('path');
	}
	
	/**
	 * Quickly setups multiple projects by scanning a directory.
	 * 
	 * @return	array
	 */
	public function quickSetup() {
		if (!is_dir($this->parameters['path'])) {
			return [
				'errorMessage' => WCF::getLanguage()->get('wcf.acp.devtools.project.path.error.notFound'),
				'errorType' => 'notFound'
			];
		}
		
		$path = FileUtil::addTrailingSlash(FileUtil::unifyDirSeparator($this->parameters['path']));
		
		// read all project names and paths
		$projectList = new DevtoolsProjectList();
		$projectList->readObjects();
		
		$projectNames = $projectPaths = [];
		foreach ($projectList as $project) {
			$projectNames[] = $project->name;
			$projectPaths[] = $project->path;
		}
		
		$projectCount = 0;
		
		$directoryUtil = DirectoryUtil::getInstance($path, false);
		$directoryUtil->executeCallback(function($directory) use ($path, $projectNames, $projectPaths, &$projectCount) {
			$projectPath = $path . $directory . '/';
			
			// validate path
			if (DevtoolsProject::validatePath($projectPath) !== '') {
				return;
			}
			
			// only consider paths that are not already used by a different project
			if (in_array($projectPath, $projectPaths)) {
				return;
			}
			
			// make sure that project name is unique
			$name = $directory;
			
			$iteration = 1;
			while (in_array($name, $projectNames)) {
				$name = $directory . ' (' . ($iteration++) . ')';
			}
			
			(new DevtoolsProjectAction([], 'create', ['data' => [
				'name' => $name,
				'path' => $projectPath
			]]))->executeAction();
			
			$projectCount++;
		});
		
		if (!$projectCount) {
			return [
				'errorMessage' => WCF::getLanguage()->get('wcf.acp.devtools.project.quickSetup.path.error.noPackages'),
				'errorType' => 'noPackages'
			];
		}
		
		return [
			'successMessage' => WCF::getLanguage()->getDynamicVariable('wcf.acp.devtools.project.quickSetup.success', [
				'count' => $projectCount
			])
		];
	}
	
	/**
	 * Checks if the `installPackage` action can be executed.
	 * 
	 * @throws	IllegalLinkException
<<<<<<< HEAD
	 * @since	3.2
=======
	 * @since	5.2
>>>>>>> 9ea32398
	 */
	public function validateInstallPackage() {
		if (!ENABLE_DEVELOPER_TOOLS) {
			throw new IllegalLinkException();
		}
		
		WCF::getSession()->checkPermissions(['admin.configuration.package.canInstallPackage']);
		
		$this->getSingleObject();
	}
	
	/**
	 * Installs a package that is currently only available as a project.
	 * 
	 * @return	int[]		id of the package installation queue for the
<<<<<<< HEAD
	 * @since	3.2
=======
	 * @since	5.2
>>>>>>> 9ea32398
	 */
	public function installPackage() {
		$packageArchive = $this->getSingleObject()->getPackageArchive();
		$packageArchive->openArchive();
		
		$this->queue = PackageInstallationQueueEditor::create([
			'processNo' => PackageInstallationQueue::getNewProcessNo(),
			'userID' => WCF::getUser()->userID,
			'package' => $packageArchive->getPackageInfo('name'),
			'packageName' => $packageArchive->getLocalizedPackageInfo('packageName'),
			'packageID' => null,
			'archive' => '',
			'action' => 'install',
			'isApplication' => $packageArchive->getPackageInfo('isApplication') ? 1 : 0
		]);
		
		return [
			'isApplication' => $this->queue->isApplication,
			'queueID' => $this->queue->queueID
		];
	}
	
	/**
	 * Checks if the `deletePipEntry` action can be executed.
	 * 
	 * @throws	IllegalLinkException
<<<<<<< HEAD
	 * @since	3.2
=======
	 * @since	5.2
>>>>>>> 9ea32398
	 */
	public function validateDeletePipEntry() {
		if (!ENABLE_DEVELOPER_TOOLS) {
			throw new IllegalLinkException();
		}
		
		WCF::getSession()->checkPermissions(['admin.configuration.package.canInstallPackage']);
		
		$project = $this->getSingleObject();
		
		// read and validate pip
		$this->readString('pip');
		$filteredPips = array_filter($project->getPips(), function(DevtoolsPip $pip) {
			return $pip->pluginName === $this->parameters['pip'];
		});
		if (count($filteredPips) === 1) {
			$this->pip = reset($filteredPips);
		}
		else {
			throw new IllegalLinkException();
		}
		
		if (!$this->pip->supportsGui()) {
			throw new IllegalLinkException();
		}
		
		// read and validate entry type
		$this->readString('entryType', true);
		if ($this->parameters['entryType'] !== '') {
			try {
				$this->pip->getPip()->setEntryType($this->parameters['entryType']);
			}
			catch (\InvalidArgumentException $e) {
				throw new IllegalLinkException();
			}
		}
		else if (!empty($this->pip->getPip()->getEntryTypes())) {
			throw new IllegalLinkException();
		}
		
		// read and validate identifier
		$this->readString('identifier');
		$entryList = $this->pip->getPip()->getEntryList();
		if (!$entryList->hasEntry($this->parameters['identifier'])) {
			throw new IllegalLinkException();
		}
		
		$this->readBoolean('addDeleteInstruction', true);
	}
	
	/**
	 * Deletes a specific pip entry.
	 *
	 * @return	string[]	identifier of the deleted pip entry
<<<<<<< HEAD
	 * @since	3.2
=======
	 * @since	5.2
>>>>>>> 9ea32398
	 */
	public function deletePipEntry() {
		$this->pip->getPip()->deleteEntry($this->parameters['identifier'], $this->parameters['addDeleteInstruction']);
		
		return [
			'identifier' => $this->parameters['identifier']
		];
	}
}<|MERGE_RESOLUTION|>--- conflicted
+++ resolved
@@ -40,33 +40,21 @@
 	/**
 	 * package installation queue for project to be installed from source
 	 * @var		PackageInstallationQueue
-<<<<<<< HEAD
-	 * @since	3.2
-=======
-	 * @since	5.2
->>>>>>> 9ea32398
+	 * @since	5.2
 	 */
 	public $queue;
 	
 	/**
 	 * package installation plugin the deleted entry belongs to
 	 * @var	DevtoolsPip
-<<<<<<< HEAD
-	 * @since	3.2
-=======
-	 * @since	5.2
->>>>>>> 9ea32398
+	 * @since	5.2
 	 */
 	protected $pip;
 	
 	/**
 	 * @inheritDoc
 	 * @return	DevtoolsProject
-<<<<<<< HEAD
-	 * @since	3.2
-=======
-	 * @since	5.2
->>>>>>> 9ea32398
+	 * @since	5.2
 	 */
 	public function create() {
 		$this->parameters['data']['path'] = FileUtil::addTrailingSlash($this->parameters['data']['path']);
@@ -181,11 +169,7 @@
 	 * Checks if the `installPackage` action can be executed.
 	 * 
 	 * @throws	IllegalLinkException
-<<<<<<< HEAD
-	 * @since	3.2
-=======
-	 * @since	5.2
->>>>>>> 9ea32398
+	 * @since	5.2
 	 */
 	public function validateInstallPackage() {
 		if (!ENABLE_DEVELOPER_TOOLS) {
@@ -201,11 +185,7 @@
 	 * Installs a package that is currently only available as a project.
 	 * 
 	 * @return	int[]		id of the package installation queue for the
-<<<<<<< HEAD
-	 * @since	3.2
-=======
-	 * @since	5.2
->>>>>>> 9ea32398
+	 * @since	5.2
 	 */
 	public function installPackage() {
 		$packageArchive = $this->getSingleObject()->getPackageArchive();
@@ -232,11 +212,7 @@
 	 * Checks if the `deletePipEntry` action can be executed.
 	 * 
 	 * @throws	IllegalLinkException
-<<<<<<< HEAD
-	 * @since	3.2
-=======
-	 * @since	5.2
->>>>>>> 9ea32398
+	 * @since	5.2
 	 */
 	public function validateDeletePipEntry() {
 		if (!ENABLE_DEVELOPER_TOOLS) {
@@ -291,11 +267,7 @@
 	 * Deletes a specific pip entry.
 	 *
 	 * @return	string[]	identifier of the deleted pip entry
-<<<<<<< HEAD
-	 * @since	3.2
-=======
-	 * @since	5.2
->>>>>>> 9ea32398
+	 * @since	5.2
 	 */
 	public function deletePipEntry() {
 		$this->pip->getPip()->deleteEntry($this->parameters['identifier'], $this->parameters['addDeleteInstruction']);
