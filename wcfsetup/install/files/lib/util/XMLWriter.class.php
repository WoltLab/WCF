--- conflicted
+++ resolved
@@ -153,11 +153,7 @@
 	 * Writes a comment.
 	 * 
 	 * @param	string		$comment
-<<<<<<< HEAD
-	 * @since	3.2
-=======
 	 * @since	5.2
->>>>>>> 9ea32398
 	 */
 	public function writeComment($comment) {
 		$this->xml->writeComment($comment);
