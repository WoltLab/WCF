--- conflicted
+++ resolved
@@ -17,7 +17,6 @@
  * @license GNU Lesser General Public License <http://opensource.org/licenses/lgpl-license.php>
  * @package WoltLabSuite\Core\Util
  */
-<<<<<<< HEAD
 final class HeaderUtil
 {
     /**
@@ -155,11 +154,12 @@
             self::$output
         );
 
-        self::$output = \str_replace(
-            '<!-- JAVASCRIPT_RELOCATE_POSITION -->',
-            \implode("\n", $javascript),
-            self::$output
-        );
+        $placeholder = '<!-- JAVASCRIPT_RELOCATE_POSITION -->';
+        if (($placeholderPosition = \strrpos(self::$output, $placeholder)) !== false) {
+            self::$output = \substr(self::$output, 0, $placeholderPosition)
+                . \implode("\n", $javascript)
+                . \substr(self::$output, $placeholderPosition + \strlen($placeholder));
+        }
 
         // 3rd party plugins may differ the actual output before it is sent to the browser
         // please be aware, that $eventObj is not available here due to this being a static
@@ -225,198 +225,4 @@
     {
         // does nothing
     }
-=======
-final class HeaderUtil {
-	/**
-	 * gzip level to user
-	 * @var	integer
-	 */
-	const GZIP_LEVEL = 1;
-	
-	/**
-	 * gzip compression
-	 * @var	boolean
-	 */
-	protected static $enableGzipCompression = false;
-	
-	/**
-	 * output HTML
-	 * @var	string
-	 */
-	public static $output = '';
-	
-	/**
-	 * Alias to php setcookie() function.
-	 * 
-	 * @param	string		$name
-	 * @param	string		$value
-	 * @param	integer		$expire
-	 */
-	public static function setCookie($name, $value = '', $expire = 0) {
-		$application = ApplicationHandler::getInstance()->getActiveApplication();
-		$addDomain = (mb_strpos($application->cookieDomain, '.') === false || StringUtil::endsWith($application->cookieDomain, '.lan') || StringUtil::endsWith($application->cookieDomain, '.local')) ? false : true;
-		$cookieDomain = $application->cookieDomain;
-		if ($addDomain && strpos($cookieDomain, ':') !== false) {
-			$cookieDomain = explode(':', $cookieDomain, 2)[0];
-		}
-		
-		@header('Set-Cookie: '.rawurlencode(COOKIE_PREFIX.$name).'='.rawurlencode((string) $value).($expire ? '; expires='.gmdate('D, d-M-Y H:i:s', $expire).' GMT; max-age='.($expire - TIME_NOW) : '').'; path=/'.($addDomain ? '; domain='.$cookieDomain : '').(RouteHandler::secureConnection() ? '; secure' : '').'; HttpOnly', false);
-	}
-	
-	/**
-	 * Sends the headers of a page.
-	 */
-	public static function sendHeaders() {
-		// send content type
-		@header('Content-Type: text/html; charset=UTF-8');
-		
-		// send no cache headers
-		if (!PACKAGE_ID || !WCF::getSession()->spiderID) {
-			self::sendNoCacheHeaders();
-		}
-		
-		if (HTTP_ENABLE_GZIP && !defined('HTTP_DISABLE_GZIP')) {
-			if (function_exists('gzcompress') && !@ini_get('zlib.output_compression') && !@ini_get('output_handler') && isset($_SERVER['HTTP_ACCEPT_ENCODING']) && strpos($_SERVER['HTTP_ACCEPT_ENCODING'], 'gzip') !== false) {
-				self::$enableGzipCompression = true;
-				
-				if (strpos($_SERVER['HTTP_ACCEPT_ENCODING'], 'x-gzip') !== false) {
-					@header('Content-Encoding: x-gzip');
-				}
-				else {
-					@header('Content-Encoding: gzip');
-				}
-			}
-		}
-		
-		// send Internet Explorer compatibility mode
-		@header('X-UA-Compatible: IE=edge');
-		
-		// send X-Frame-Options
-		if (HTTP_SEND_X_FRAME_OPTIONS) {
-			@header('X-Frame-Options: SAMEORIGIN');
-		}
-		
-		ob_start([self::class, 'parseOutput']);
-	}
-	
-	/**
-	 * Sends no cache headers.
-	 */
-	public static function sendNoCacheHeaders() {
-		@header('Expires: Mon, 26 Jul 1997 05:00:00 GMT');
-		@header('Last-Modified: '.gmdate('D, d M Y H:i:s').' GMT');
-		@header('Cache-Control: max-age=0, no-cache, no-store, must-revalidate');
-		@header('Pragma: no-cache');
-	}
-	
-	/**
-	 * Disables gzip compression on runtime in case of an exception. You should not call
-	 * this method at all, it exists for exception handling only.
-	 */
-	public static function exceptionDisableGzip() {
-		self::$enableGzipCompression = false;
-	}
-	
-	/**
-	 * Parses the rendered output.
-	 * 
-	 * @param	string		$output
-	 * @return	string
-	 */
-	public static function parseOutput($output) {
-		self::$output = $output;
-		
-		if (!PACKAGE_ID || RequestHandler::getInstance()->isACPRequest()) {
-			// force javascript relocation
-			self::$output = preg_replace('~<script([^>]*)>~', '<script data-relocate="true"\\1>', self::$output);
-		}
-		
-		// move script tags to the bottom of the page
-		$javascript = [];
-		self::$output = preg_replace_callback('~(?P<conditionBefore><!--\[IF [^<]+\s*)?<script data-relocate="true"(?P<script>.*?</script>\s*)(?P<conditionAfter><!\[ENDIF]-->\s*)?~s', function($matches) use (&$javascript) {
-			$match = '';
-			if (isset($matches['conditionBefore'])) $match .= $matches['conditionBefore'];
-			$match .= '<script' . $matches['script'];
-			if (isset($matches['conditionAfter'])) $match .= $matches['conditionAfter'];
-			
-			$javascript[] = $match;
-			return '';
-		}, self::$output);
-		
-		$placeholder = '<!-- JAVASCRIPT_RELOCATE_POSITION -->';
-		if (($placeholderPosition = \strrpos(self::$output, $placeholder)) !== false) {
-			self::$output = \substr(self::$output, 0, $placeholderPosition)
-				. \implode("\n", $javascript)
-				. \substr(self::$output, $placeholderPosition + \strlen($placeholder));
-		}
-		
-		// 3rd party plugins may differ the actual output before it is sent to the browser
-		// please be aware, that $eventObj is not available here due to this being a static
-		// class. Use HeaderUtil::$output to modify it.
-		if (!defined('NO_IMPORTS')) EventHandler::getInstance()->fireAction(self::class, 'parseOutput');
-		
-		// gzip compression
-		if (self::$enableGzipCompression) {
-			$size = strlen(self::$output);
-			$crc = crc32(self::$output);
-			
-			$newOutput = "\x1f\x8b\x08\x00\x00\x00\x00\x00\x00\xff";
-			$newOutput .= substr(gzcompress(self::$output, self::GZIP_LEVEL), 2, -4);
-			$newOutput .= pack('V', $crc);
-			$newOutput .= pack('V', $size);
-			
-			self::$output = $newOutput;
-		}
-		
-		return self::$output;
-	}
-	
-	/**
-	 * Redirects the user agent to given location.
-	 * 
-	 * @param	string		$location
-	 * @param	boolean		$sendStatusCode
-	 * @param	boolean		$temporaryRedirect 
-	 */
-	public static function redirect($location, $sendStatusCode = false, $temporaryRedirect = true) {
-		// https://github.com/WoltLab/WCF/issues/2568
-		if (SessionHandler::getInstance()->isFirstVisit()) {
-			SessionHandler::getInstance()->register('__wcfIsFirstVisit', true);
-		}
-		
-		if ($sendStatusCode) {
-			if ($temporaryRedirect) @header('HTTP/1.1 307 Temporary Redirect');
-			else @header('HTTP/1.1 301 Moved Permanently');
-		}
-		
-		header('Location: '.$location);
-	}
-	
-	/**
-	 * Does a delayed redirect.
-	 * 
-	 * @param	string		$location
-	 * @param	string		$message
-	 * @param	integer		$delay
-	 * @param	string		$status
-	 */
-	public static function delayedRedirect($location, $message, $delay = 5, $status = 'success') {
-		WCF::getTPL()->assign([
-			'url' => $location,
-			'message' => $message,
-			'wait' => $delay,
-			'templateName' => 'redirect',
-			'templateNameApplication' => 'wcf',
-			'status' => $status
-		]);
-		WCF::getTPL()->display('redirect');
-	}
-	
-	/**
-	 * Forbid creation of HeaderUtil objects.
-	 */
-	private function __construct() {
-		// does nothing
-	}
->>>>>>> 7b319ab7
 }