<?php

namespace wcf\util;

use wcf\system\exception\SystemException;

/**
 * Provides helper methods to work with PHP's DOM implementation.
 *
 * @author  Alexander Ebert
 * @copyright   2001-2019 WoltLab GmbH
 * @license GNU Lesser General Public License <http://opensource.org/licenses/lgpl-license.php>
 * @package WoltLabSuite\Core\Util
 */
<<<<<<< HEAD
final class DOMUtil
{
    /**
     * Moves all child nodes from given element into a document fragment.
     *
     * @param \DOMElement $element element
     * @return  \DOMDocumentFragment        document fragment containing all child nodes from `$element`
     */
    public static function childNodesToFragment(\DOMElement $element)
    {
        $fragment = $element->ownerDocument->createDocumentFragment();

        while ($element->hasChildNodes()) {
            $fragment->appendChild($element->childNodes->item(0));
        }

        return $fragment;
    }

    /**
     * Returns true if `$ancestor` contains the node `$node`.
     *
     * @param \DOMNode $ancestor ancestor node
     * @param \DOMNode $node node
     * @return  bool        true if `$ancestor` contains the node `$node`
     */
    public static function contains(\DOMNode $ancestor, \DOMNode $node)
    {
        // nodes cannot contain themselves
        if ($ancestor === $node) {
            return false;
        }

        // text nodes cannot contain any other nodes
        if ($ancestor->nodeType === \XML_TEXT_NODE) {
            return false;
        }

        $parent = $node;
        while ($parent = $parent->parentNode) {
            if ($parent === $ancestor) {
                return true;
            }
        }

        return false;
    }

    /**
     * Returns a static list of child nodes of provided element.
     *
     * @param \DOMElement $element target element
     * @return      \DOMNode[]      list of child nodes
     */
    public static function getChildNodes(\DOMElement $element)
    {
        $nodes = [];
        foreach ($element->childNodes as $node) {
            $nodes[] = $node;
        }

        return $nodes;
    }

    /**
     * Returns the common ancestor of both nodes.
     *
     * @param \DOMNode $node1 first node
     * @param \DOMNode $node2 second node
     * @return  \DOMNode|null   common ancestor or null
     */
    public static function getCommonAncestor(\DOMNode $node1, \DOMNode $node2)
    {
        // abort if both elements share a common element or are both direct descendants
        // of the same document
        if ($node1->parentNode === $node2->parentNode) {
            return $node1->parentNode;
        }

        // collect the list of all direct ancestors of `$node1`
        $parents = self::getParents($node1);

        // compare each ancestor of `$node2` to the known list of parents of `$node1`
        $parent = $node2;
        while ($parent = $parent->parentNode) {
            // requires strict type check
            if (\in_array($parent, $parents, true)) {
                return $parent;
            }
        }
    }

    /**
     * Returns a non-live collection of elements.
     *
     * @param       (\DOMDocument|\DOMElement)      $context        context element
     * @param string $tagName tag name
     * @return      \DOMElement[]                   list of elements
     * @throws      SystemException
     */
    public static function getElements($context, $tagName)
    {
        if (!($context instanceof \DOMDocument) && !($context instanceof \DOMElement)) {
            throw new SystemException("Expected context to be either of type \\DOMDocument or \\DOMElement.");
        }

        $elements = [];
        foreach ($context->getElementsByTagName($tagName) as $element) {
            $elements[] = $element;
        }

        return $elements;
    }

    /**
     * Returns the immediate parent element before provided ancestor element. Returns null if
     * the ancestor element is the direct parent of provided node.
     *
     * @param \DOMNode $node node
     * @param \DOMElement $ancestor ancestor node
     * @return  \DOMElement|null    immediate parent element before ancestor element
     */
    public static function getParentBefore(\DOMNode $node, \DOMElement $ancestor)
    {
        if ($node->parentNode === $ancestor) {
            return;
        }

        $parents = self::getParents($node);
        for ($i = \count($parents) - 1; $i >= 0; $i--) {
            if ($parents[$i] === $ancestor) {
                return $parents[$i - 1];
            }
        }

        throw new \InvalidArgumentException("Provided node is a not a descendant of ancestor element.");
    }

    /**
     * Returns the parent node of given node.
     *
     * @param \DOMNode $node node
     * @return  \DOMNode    parent node, can be `\DOMElement` or `\DOMDocument`
     */
    public static function getParentNode(\DOMNode $node)
    {
        return $node->parentNode ?: $node->ownerDocument;
    }

    /**
     * Returns all ancestors nodes for given node.
     *
     * @param \DOMNode $node node
     * @param bool $reverseOrder reversing the order causes the most top ancestor to appear first
     * @return  \DOMElement[]   list of ancestor nodes
     */
    public static function getParents(\DOMNode $node, $reverseOrder = false)
    {
        $parents = [];

        $parent = $node;
        while ($parent = $parent->parentNode) {
            $parents[] = $parent;
        }

        return $reverseOrder ? \array_reverse($parents) : $parents;
    }

    /**
     * Returns a cloned parent tree that is virtually readonly. In fact it can be
     * modified, but all changes are non permanent and do not affect the source
     * document at all.
     *
     * @param \DOMNode $node node
     * @return      \DOMElement[]   list of parent elements
     */
    public static function getReadonlyParentTree(\DOMNode $node)
    {
        $tree = [];
        /** @var \DOMElement $parent */
        foreach (self::getParents($node) as $parent) {
            // do not include <body>, <html> and the document itself
            if ($parent->nodeName === 'body') {
                break;
            }

            $tree[] = $parent->cloneNode(false);
        }

        return $tree;
    }

    /**
     * Determines the relative position of two nodes to each other.
     *
     * @param \DOMNode $node1 first node
     * @param \DOMNode $node2 second node
     * @return  string
     */
    public static function getRelativePosition(\DOMNode $node1, \DOMNode $node2)
    {
        if ($node1->ownerDocument !== $node2->ownerDocument) {
            throw new \InvalidArgumentException("Both nodes must be contained in the same DOM document.");
        }

        $nodeList1 = self::getParents($node1, true);
        $nodeList1[] = $node1;

        $nodeList2 = self::getParents($node2, true);
        $nodeList2[] = $node2;

        $i = 0;
        while ($nodeList1[$i] === $nodeList2[$i]) {
            $i++;
        }

        // check if parent of node 2 appears before parent of node 1
        $previousSibling = $nodeList1[$i];
        while ($previousSibling = $previousSibling->previousSibling) {
            if ($previousSibling === $nodeList2[$i]) {
                return 'before';
            }
        }

        $nextSibling = $nodeList1[$i];
        while ($nextSibling = $nextSibling->nextSibling) {
            if ($nextSibling === $nodeList2[$i]) {
                return 'after';
            }
        }

        throw new \RuntimeException("Unable to determine relative node position.");
    }

    /**
     * Returns true if there is at least one parent with the provided tag name.
     *
     * @param \DOMElement $element start element
     * @param string $tagName tag name to match
     * @return      bool
     */
    public static function hasParent(\DOMElement $element, $tagName)
    {
        while ($element = $element->parentNode) {
            if ($element->nodeName === $tagName) {
                return true;
            }
        }

        return false;
    }

    /**
     * Inserts given DOM node after the reference node.
     *
     * @param \DOMNode $node node
     * @param \DOMNode $refNode reference node
     */
    public static function insertAfter(\DOMNode $node, \DOMNode $refNode)
    {
        if ($refNode->nextSibling) {
            self::insertBefore($node, $refNode->nextSibling);
        } else {
            self::getParentNode($refNode)->appendChild($node);
        }
    }

    /**
     * Inserts given node before the reference node.
     *
     * @param \DOMNode $node node
     * @param \DOMNode $refNode reference node
     */
    public static function insertBefore(\DOMNode $node, \DOMNode $refNode)
    {
        self::getParentNode($refNode)->insertBefore($node, $refNode);
    }

    /**
     * Returns true if this node is empty.
     *
     * @param \DOMNode $node node
     * @return  bool        true if node is empty
     */
    public static function isEmpty(\DOMNode $node)
    {
        if ($node->nodeType === \XML_TEXT_NODE) {
            return StringUtil::trim($node->nodeValue) === '';
        } elseif ($node->nodeType === \XML_ELEMENT_NODE) {
            /** @var \DOMElement $node */
            if (self::isVoidElement($node)) {
                return false;
            } elseif ($node->hasChildNodes()) {
                for ($i = 0, $length = $node->childNodes->length; $i < $length; $i++) {
                    if (!self::isEmpty($node->childNodes->item($i))) {
                        return false;
                    }
                }
            }

            return true;
        }

        return true;
    }

    /**
     * Returns true if given node is the first node of its given ancestor.
     *
     * @param \DOMNode $node node
     * @param \DOMElement $ancestor ancestor element
     * @return  bool        true if `$node` is the first node of its given ancestor
     */
    public static function isFirstNode(\DOMNode $node, \DOMElement $ancestor)
    {
        if ($node->previousSibling === null) {
            if ($node->parentNode === $ancestor || $node->parentNode->nodeName === 'body') {
                return true;
            } else {
                return self::isFirstNode($node->parentNode, $ancestor);
            }
        } elseif ($node->parentNode->nodeName === 'body') {
            return true;
        }

        return false;
    }

    /**
     * Returns true if given node is the last node of its given ancestor.
     *
     * @param \DOMNode $node node
     * @param \DOMElement $ancestor ancestor element
     * @return  bool        true if `$node` is the last node of its given ancestor
     */
    public static function isLastNode(\DOMNode $node, \DOMElement $ancestor)
    {
        if ($node->nextSibling === null) {
            if ($node->parentNode === null) {
                throw new \InvalidArgumentException("Provided node is a not a descendant of ancestor element.");
            } elseif ($node->parentNode === $ancestor || $node->parentNode->nodeName === 'body') {
                return true;
            } else {
                return self::isLastNode($node->parentNode, $ancestor);
            }
        } elseif ($node->parentNode->nodeName === 'body') {
            return true;
        }

        return false;
    }

    /**
     * Nodes can get partially destroyed in which they're still an
     * actual DOM node (such as \DOMElement) but almost their entire
     * body is gone, including the `nodeType` attribute.
     *
     * @param \DOMNode $node node
     * @return      bool         true if node has been destroyed
     */
    public static function isRemoved(\DOMNode $node)
    {
        return !isset($node->nodeType);
    }

    /**
     * Returns true if provided element is a void element. Void elements are elements
     * that neither contain content nor have a closing tag, such as `<br>`.
     *
     * @param \DOMElement $element element
     * @return  bool    true if provided element is a void element
     */
    public static function isVoidElement(\DOMElement $element)
    {
        if (
            \preg_match(
                '~^(area|base|br|col|embed|hr|img|input|keygen|link|menuitem|meta|param|source|track|wbr)$~',
                $element->nodeName
            )
        ) {
            return true;
        }

        return false;
    }

    /**
     * Moves all nodes into `$container` until it reaches `$lastElement`. The direction
     * in which nodes will be considered for moving is determined by the logical position
     * of `$lastElement`.
     *
     * @param \DOMElement $container destination element
     * @param \DOMElement $lastElement last element to move
     * @param \DOMElement $commonAncestor common ancestor of `$container` and `$lastElement`
     */
    public static function moveNodesInto(\DOMElement $container, \DOMElement $lastElement, \DOMElement $commonAncestor)
    {
        if (!self::contains($commonAncestor, $container)) {
            throw new \InvalidArgumentException(
                "The container element must be a child of the common ancestor element."
            );
        } elseif ($lastElement->parentNode !== $commonAncestor) {
            throw new \InvalidArgumentException(
                "The last element must be a direct child of the common ancestor element."
            );
        }

        $relativePosition = self::getRelativePosition($container, $lastElement);

        // move everything that is logically after `$container` but within
        // `$commonAncestor` into `$container` until `$lastElement` has been moved
        $element = $container;
        do {
            if ($relativePosition === 'before') {
                while ($sibling = $element->previousSibling) {
                    self::prepend($sibling, $container);
                    if ($sibling === $lastElement) {
                        return;
                    }
                }
            } else {
                while ($sibling = $element->nextSibling) {
                    $container->appendChild($sibling);
                    if ($sibling === $lastElement) {
                        return;
                    }
                }
            }

            $element = $element->parentNode;
        } while ($element !== $commonAncestor);
    }

    /**
     * Normalizes an element by joining adjacent text nodes.
     *
     * @param \DOMElement $element target element
     */
    public static function normalize(\DOMElement $element)
    {
        $childNodes = self::getChildNodes($element);
        /** @var \DOMNode $lastTextNode */
        $lastTextNode = null;
        foreach ($childNodes as $childNode) {
            if ($childNode->nodeType !== \XML_TEXT_NODE) {
                $lastTextNode = null;
                continue;
            }

            if ($lastTextNode === null) {
                $lastTextNode = $childNode;
            } else {
                // merge with last text node
                $newTextNode = $childNode
                    ->ownerDocument
                    ->createTextNode($lastTextNode->textContent . $childNode->textContent);
                $element->insertBefore($newTextNode, $lastTextNode);

                $element->removeChild($lastTextNode);
                $element->removeChild($childNode);

                $lastTextNode = $newTextNode;
            }
        }
    }

    /**
     * Prepends a node to provided element.
     *
     * @param \DOMNode $node node
     * @param \DOMElement $element target element
     */
    public static function prepend(\DOMNode $node, \DOMElement $element)
    {
        if ($element->firstChild === null) {
            $element->appendChild($node);
        } else {
            $element->insertBefore($node, $element->firstChild);
        }
    }

    /**
     * Removes a node, optionally preserves the child nodes if `$node` is an element.
     *
     * @param \DOMNode $node target node
     * @param bool $preserveChildNodes preserve child nodes, only supported for elements
     */
    public static function removeNode(\DOMNode $node, $preserveChildNodes = false)
    {
        if ($preserveChildNodes) {
            if (!($node instanceof \DOMElement)) {
                throw new \InvalidArgumentException("Preserving child nodes is only supported for DOMElement.");
            }

            while ($node->hasChildNodes()) {
                self::insertBefore($node->childNodes->item(0), $node);
            }
        }

        self::getParentNode($node)->removeChild($node);
    }

    /**
     * Replaces a DOM element with another, preserving all child nodes by default.
     *
     * @param \DOMElement $oldElement old element
     * @param \DOMElement $newElement new element
     * @param bool $preserveChildNodes true if child nodes should be moved, otherwise they'll be implicitly removed
     */
    public static function replaceElement(\DOMElement $oldElement, \DOMElement $newElement, $preserveChildNodes = true)
    {
        self::insertBefore($newElement, $oldElement);

        // move all child nodes
        if ($preserveChildNodes) {
            while ($oldElement->hasChildNodes()) {
                $newElement->appendChild($oldElement->childNodes->item(0));
            }
        }

        // remove old element
        self::getParentNode($oldElement)->removeChild($oldElement);
    }

    /**
     * Splits all parent nodes until `$ancestor` and moved other nodes after/before
     * (determined by `$splitBefore`) into the newly created nodes. This allows
     * extraction of DOM parts while preserving nesting for both the extracted nodes
     * and the remaining siblings.
     *
     * @param \DOMNode $node reference node
     * @param \DOMElement $ancestor ancestor element that should not be split
     * @param bool $splitBefore true if nodes before `$node` should be moved into a new node, false to split nodes after `$node`
     * @return  \DOMNode    parent node containing `$node`, direct child of `$ancestor`
     */
    public static function splitParentsUntil(\DOMNode $node, \DOMElement $ancestor, $splitBefore = true)
    {
        if (!self::contains($ancestor, $node)) {
            throw new \InvalidArgumentException("Node is not contained in ancestor node.");
        }

        // clone the parent node right "below" `$ancestor`
        $cloneNode = self::getParentBefore($node, $ancestor);

        if ($splitBefore) {
            if ($cloneNode === null) {
                // target node is already a direct descendant of the ancestor
                // node, no need to split anything
                return $node;
            } elseif (self::isFirstNode($node, $cloneNode)) {
                // target node is at the very start, we can safely move the
                // entire parent node around
                return $cloneNode;
            }

            $currentNode = $node;
            while (($parent = $currentNode->parentNode) !== $ancestor) {
                /** @var \DOMElement $newNode */
                $newNode = $parent->cloneNode();
                self::insertBefore($newNode, $parent);

                while ($currentNode->previousSibling) {
                    self::prepend($currentNode->previousSibling, $newNode);
                }

                $currentNode = $parent;
            }
        } else {
            if ($cloneNode === null) {
                // target node is already a direct descendant of the ancestor
                // node, no need to split anything
                return $node;
            } elseif (self::isLastNode($node, $cloneNode)) {
                // target node is at the very end, we can safely move the
                // entire parent node around
                return $cloneNode;
            }

            $currentNode = $node;
            while (($parent = $currentNode->parentNode) !== $ancestor) {
                $newNode = $parent->cloneNode();
                self::insertAfter($newNode, $parent);

                while ($currentNode->nextSibling) {
                    $newNode->appendChild($currentNode->nextSibling);
                }

                $currentNode = $parent;
            }
        }

        return self::getParentBefore($node, $ancestor);
    }

    /**
     * Forbid creation of DOMUtil objects.
     */
    private function __construct()
    {
        // does nothing
    }
=======
final class DOMUtil {
	/**
	 * Moves all child nodes from given element into a document fragment.
	 * 
	 * @param	\DOMElement	$element	element
	 * @return	\DOMDocumentFragment		document fragment containing all child nodes from `$element`
	 */
	public static function childNodesToFragment(\DOMElement $element) {
		$fragment = $element->ownerDocument->createDocumentFragment();
		
		while ($element->hasChildNodes()) {
			$fragment->appendChild($element->childNodes->item(0));
		}
		
		return $fragment;
	}
	
	/**
	 * Returns true if `$ancestor` contains the node `$node`.
	 * 
	 * @param	\DOMNode	$ancestor	ancestor node
	 * @param	\DOMNode	$node		node
	 * @return	boolean		true if `$ancestor` contains the node `$node`
	 */
	public static function contains(\DOMNode $ancestor, \DOMNode $node) {
		// nodes cannot contain themselves
		if ($ancestor === $node) {
			return false;
		}
		
		// text nodes cannot contain any other nodes
		if ($ancestor->nodeType === XML_TEXT_NODE) {
			return false;
		}
		
		$parent = $node;
		while ($parent = $parent->parentNode) {
			if ($parent === $ancestor) {
				return true;
			}
		}
		
		return false;
	}
	
	/**
	 * Returns a static list of child nodes of provided element.
	 * 
	 * @param       \DOMElement     $element        target element
	 * @return      \DOMNode[]      list of child nodes
	 */
	public static function getChildNodes(\DOMElement $element) {
		$nodes = [];
		foreach ($element->childNodes as $node) {
			$nodes[] = $node;
		}
		
		return $nodes;
	}
	
	/**
	 * Returns the common ancestor of both nodes.
	 * 
	 * @param	\DOMNode		$node1		first node
	 * @param	\DOMNode		$node2		second node
	 * @return	\DOMNode|null	common ancestor or null
	 */
	public static function getCommonAncestor(\DOMNode $node1, \DOMNode $node2) {
		// abort if both elements share a common element or are both direct descendants
		// of the same document
		if ($node1->parentNode === $node2->parentNode) {
			return $node1->parentNode;
		}
		
		// collect the list of all direct ancestors of `$node1`
		$parents = self::getParents($node1);
		
		// compare each ancestor of `$node2` to the known list of parents of `$node1`
		$parent = $node2;
		while ($parent = $parent->parentNode) {
			// requires strict type check
			if (in_array($parent, $parents, true)) {
				return $parent;
			}
		}
		
		return null;
	}
	
	/**
	 * Returns a non-live collection of elements.
	 * 
	 * @param       (\DOMDocument|\DOMElement)      $context        context element
	 * @param       string                          $tagName        tag name
	 * @return      \DOMElement[]                   list of elements
	 * @throws      SystemException
	 */
	public static function getElements($context, $tagName) {
		if (!($context instanceof \DOMDocument) && !($context instanceof \DOMElement)) {
			throw new SystemException("Expected context to be either of type \\DOMDocument or \\DOMElement.");
		}
		
		$elements = [];
		foreach ($context->getElementsByTagName($tagName) as $element) {
			$elements[] = $element;
		}
		
		return $elements;
	}
	
	/**
	 * Returns the immediate parent element before provided ancestor element. Returns null if
	 * the ancestor element is the direct parent of provided node.
	 * 
	 * @param	\DOMNode		$node		node
	 * @param	\DOMElement		$ancestor	ancestor node
	 * @return	\DOMElement|null	immediate parent element before ancestor element
	 */
	public static function getParentBefore(\DOMNode $node, \DOMElement $ancestor) {
		if ($node->parentNode === $ancestor) {
			return null;
		}
		
		$parents = self::getParents($node);
		for ($i = count($parents) - 1; $i >= 0; $i--) {
			if ($parents[$i] === $ancestor) {
				return $parents[$i - 1];
			}
		}
		
		throw new \InvalidArgumentException("Provided node is a not a descendant of ancestor element.");
	}
	
	/**
	 * Returns the parent node of given node.
	 *
	 * @param	\DOMNode	$node		node
	 * @return	\DOMNode	parent node, can be `\DOMElement` or `\DOMDocument`
	 */
	public static function getParentNode(\DOMNode $node) {
		return $node->parentNode ?: $node->ownerDocument;
	}
	
	/**
	 * Returns all ancestors nodes for given node.
	 * 
	 * @param	\DOMNode	$node		node
	 * @param	boolean		$reverseOrder	reversing the order causes the most top ancestor to appear first
	 * @return	\DOMElement[]	list of ancestor nodes
	 */
	public static function getParents(\DOMNode $node, $reverseOrder = false) {
		$parents = [];
		
		$parent = $node;
		while ($parent = $parent->parentNode) {
			$parents[] = $parent;
		}
		
		return $reverseOrder ? array_reverse($parents) : $parents;
	}
	
	/**
	 * Returns a cloned parent tree that is virtually readonly. In fact it can be
	 * modified, but all changes are non permanent and do not affect the source
	 * document at all.
	 * 
	 * @param       \DOMNode        $node           node
	 * @return      \DOMElement[]   list of parent elements
	 */
	public static function getReadonlyParentTree(\DOMNode $node) {
		$tree = [];
		/** @var \DOMElement $parent */
		foreach (self::getParents($node) as $parent) {
			// do not include <body>, <html> and the document itself
			if ($parent->nodeName === 'body') break;
			
			$tree[] = $parent->cloneNode(false);
		}
		
		return $tree;
	}
	
	/**
	 * Determines the relative position of two nodes to each other.
	 * 
	 * @param	\DOMNode	$node1		first node
	 * @param	\DOMNode	$node2		second node
	 * @return	string
	 */
	public static function getRelativePosition(\DOMNode $node1, \DOMNode $node2) {
		if ($node1->ownerDocument !== $node2->ownerDocument) {
			throw new \InvalidArgumentException("Both nodes must be contained in the same DOM document.");
		}
		
		$nodeList1 = self::getParents($node1, true);
		$nodeList1[] = $node1;
		
		$nodeList2 = self::getParents($node2, true);
		$nodeList2[] = $node2;
		
		$i = 0;
		while ($nodeList1[$i] === $nodeList2[$i]) {
			$i++;
		}
		
		// check if parent of node 2 appears before parent of node 1
		$previousSibling = $nodeList1[$i];
		while ($previousSibling = $previousSibling->previousSibling) {
			if ($previousSibling === $nodeList2[$i]) {
				return 'before';
			}
		}
		
		$nextSibling = $nodeList1[$i];
		while ($nextSibling = $nextSibling->nextSibling) {
			if ($nextSibling === $nodeList2[$i]) {
				return 'after';
			}
		}
		
		throw new \RuntimeException("Unable to determine relative node position.");
	}
	
	/**
	 * Returns true if there is at least one parent with the provided tag name.
	 * 
	 * @param       \DOMElement     $element        start element
	 * @param       string          $tagName        tag name to match
	 * @return      boolean         
	 */
	public static function hasParent(\DOMElement $element, $tagName) {
		while ($element = $element->parentNode) {
			if ($element->nodeName === $tagName) {
				return true;
			}
		}
		
		return false;
	}
	
	/**
	 * Inserts given DOM node after the reference node.
	 * 
	 * @param	\DOMNode 	$node		node
	 * @param	\DOMNode	$refNode	reference node
	 */
	public static function insertAfter(\DOMNode $node, \DOMNode $refNode) {
		if ($refNode->nextSibling) {
			self::insertBefore($node, $refNode->nextSibling);
		}
		else {
			self::getParentNode($refNode)->appendChild($node);
		}
	}
	
	/**
	 * Inserts given node before the reference node.
	 * 
	 * @param	\DOMNode	$node		node
	 * @param	\DOMNode	$refNode	reference node
	 */
	public static function insertBefore(\DOMNode $node, \DOMNode $refNode) {
		self::getParentNode($refNode)->insertBefore($node, $refNode);
	}
	
	/**
	 * Returns true if this node is empty.
	 * 
	 * @param	\DOMNode	$node		node
	 * @return	boolean		true if node is empty
	 */
	public static function isEmpty(\DOMNode $node) {
		if ($node->nodeType === XML_TEXT_NODE) {
			return (StringUtil::trim($node->nodeValue) === '');
		}
		else if ($node->nodeType === XML_ELEMENT_NODE) {
			/** @var \DOMElement $node */
			if (self::isVoidElement($node)) {
				return false;
			}
			else if ($node->hasChildNodes()) {
				for ($i = 0, $length = $node->childNodes->length; $i < $length; $i++) {
					if (!self::isEmpty($node->childNodes->item($i))) {
						return false;
					}
				}
			}
			
			return true;
		}
		
		return true;
	}
	
	/**
	 * Returns true if given node is the first node of its given ancestor.
	 * 
	 * @param	\DOMNode	$node		node
	 * @param	\DOMElement	$ancestor	ancestor element
	 * @return	boolean		true if `$node` is the first node of its given ancestor
	 */
	public static function isFirstNode(\DOMNode $node, \DOMElement $ancestor) {
		if ($node->previousSibling === null) {
			if ($node->parentNode === $ancestor || $node->parentNode->nodeName === 'body') {
				return true;
			}
			else {
				return self::isFirstNode($node->parentNode, $ancestor);
			}
		}
		else if ($node->parentNode->nodeName === 'body') {
			return true;
		}
		
		return false;
	}
	
	/**
	 * Returns true if given node is the last node of its given ancestor.
	 * 
	 * @param	\DOMNode	$node		node
	 * @param	\DOMElement	$ancestor	ancestor element
	 * @return	boolean		true if `$node` is the last node of its given ancestor
	 */
	public static function isLastNode(\DOMNode $node, \DOMElement $ancestor) {
		if ($node->nextSibling === null) {
			if ($node->parentNode === null) {
				throw new \InvalidArgumentException("Provided node is a not a descendant of ancestor element.");
			}
			else if ($node->parentNode === $ancestor || $node->parentNode->nodeName === 'body') {
				return true;
			}
			else {
				return self::isLastNode($node->parentNode, $ancestor);
			}
		}
		else if ($node->parentNode->nodeName === 'body') {
			return true;
		}
		
		return false;
	}
	
	/**
	 * Nodes can get partially destroyed in which they're still an
	 * actual DOM node (such as \DOMElement) but almost their entire
	 * body is gone, including the `nodeType` attribute.
	 * 
	 * @param       \DOMNode        $node           node
	 * @return      boolean         true if node has been destroyed
	 */
	public static function isRemoved(\DOMNode $node) {
		return !isset($node->nodeType);
	}
	
	/**
	 * Returns true if provided element is a void element. Void elements are elements
	 * that neither contain content nor have a closing tag, such as `<br>`.
	 * 
	 * @param	\DOMElement	$element	element
	 * @return	boolean	true if provided element is a void element
	 */
	public static function isVoidElement(\DOMElement $element) {
		if (preg_match('~^(area|base|br|col|embed|hr|img|input|keygen|link|menuitem|meta|param|source|track|wbr)$~', $element->nodeName)) {
			return true;
		}
		
		return false;
	}
	
	/**
	 * Moves all nodes into `$container` until it reaches `$lastElement`. The direction
	 * in which nodes will be considered for moving is determined by the logical position
	 * of `$lastElement`.
	 * 
	 * @param	\DOMElement	$container		destination element
	 * @param	\DOMElement	$lastElement		last element to move
	 * @param	\DOMElement	$commonAncestor		common ancestor of `$container` and `$lastElement`
	 */
	public static function moveNodesInto(\DOMElement $container, \DOMElement $lastElement, \DOMElement $commonAncestor) {
		if (!self::contains($commonAncestor, $container)) {
			throw new \InvalidArgumentException("The container element must be a child of the common ancestor element.");
		}
		else if ($lastElement->parentNode !== $commonAncestor) {
			throw new \InvalidArgumentException("The last element must be a direct child of the common ancestor element.");
		}
		
		$relativePosition = self::getRelativePosition($container, $lastElement);
		
		// move everything that is logically after `$container` but within
		// `$commonAncestor` into `$container` until `$lastElement` has been moved
		$element = $container;
		do {
			if ($relativePosition === 'before') {
				while ($sibling = $element->previousSibling) {
					self::prepend($sibling, $container);
					if ($sibling === $lastElement) {
						return;
					}
				}
			}
			else {
				while ($sibling = $element->nextSibling) {
					$container->appendChild($sibling);
					if ($sibling === $lastElement) {
						return;
					}
				}
			}
			
			$element = $element->parentNode;
		}
		while ($element !== $commonAncestor);
	}
	
	/**
	 * Normalizes an element by joining adjacent text nodes.
	 * 
	 * @param       \DOMElement     $element        target element
	 */
	public static function normalize(\DOMElement $element) {
		$childNodes = self::getChildNodes($element);
		/** @var \DOMNode $lastTextNode */
		$lastTextNode = null;
		foreach ($childNodes as $childNode) {
			if ($childNode->nodeType !== XML_TEXT_NODE) {
				$lastTextNode = null;
				continue;
			}
			
			if ($lastTextNode === null) {
				$lastTextNode = $childNode;
			}
			else {
				// merge with last text node
				$newTextNode = $childNode->ownerDocument->createTextNode($lastTextNode->textContent . $childNode->textContent);
				$element->insertBefore($newTextNode, $lastTextNode);
				
				$element->removeChild($lastTextNode);
				$element->removeChild($childNode);
				
				$lastTextNode = $newTextNode;
			}
		}
	}
	
	/**
	 * Prepends a node to provided element.
	 * 
	 * @param	\DOMNode	$node		node
	 * @param	\DOMElement	$element	target element
	 */
	public static function prepend(\DOMNode $node, \DOMElement $element) {
		if ($element->firstChild === null) {
			$element->appendChild($node);
		}
		else {
			$element->insertBefore($node, $element->firstChild);
		}
	}
	
	/**
	 * Removes a node, optionally preserves the child nodes if `$node` is an element.
	 * 
	 * @param	\DOMNode	$node			target node
	 * @param	boolean		$preserveChildNodes	preserve child nodes, only supported for elements
	 */
	public static function removeNode(\DOMNode $node, $preserveChildNodes = false) {
		$parent = $node->parentNode ?: $node->ownerDocument;

		if ($preserveChildNodes) {
			if (!($node instanceof \DOMElement)) {
				throw new \InvalidArgumentException("Preserving child nodes is only supported for DOMElement.");
			}
			
			$children = [];
			foreach ($node->childNodes as $childNode) {
				$children[] = $childNode;
			}

			foreach ($children as $child) {
				$parent->insertBefore($child, $node);
			}
		}
		
		$parent->removeChild($node);
	}
	
	/**
	 * Replaces a DOM element with another, preserving all child nodes by default.
	 * 
	 * @param	\DOMElement	$oldElement		old element
	 * @param	\DOMElement	$newElement		new element
	 * @param	boolean		$preserveChildNodes	true if child nodes should be moved, otherwise they'll be implicitly removed
	 */
	public static function replaceElement(\DOMElement $oldElement, \DOMElement $newElement, $preserveChildNodes = true) {
		self::insertBefore($newElement, $oldElement);
		
		// move all child nodes
		if ($preserveChildNodes) {
			while ($oldElement->hasChildNodes()) {
				$newElement->appendChild($oldElement->childNodes->item(0));
			}
		}
		
		// remove old element
		self::getParentNode($oldElement)->removeChild($oldElement);
	}
	
	/**
	 * Splits all parent nodes until `$ancestor` and moved other nodes after/before
	 * (determined by `$splitBefore`) into the newly created nodes. This allows
	 * extraction of DOM parts while preserving nesting for both the extracted nodes
	 * and the remaining siblings.
	 * 
	 * @param	\DOMNode	$node		reference node
	 * @param	\DOMElement	$ancestor	ancestor element that should not be split
	 * @param	boolean		$splitBefore	true if nodes before `$node` should be moved into a new node, false to split nodes after `$node`
	 * @return	\DOMNode	parent node containing `$node`, direct child of `$ancestor`
	 */
	public static function splitParentsUntil(\DOMNode $node, \DOMElement $ancestor, $splitBefore = true) {
		if (!self::contains($ancestor, $node)) {
			throw new \InvalidArgumentException("Node is not contained in ancestor node.");
		}
		
		// clone the parent node right "below" `$ancestor`
		$cloneNode = self::getParentBefore($node, $ancestor);
		
		if ($splitBefore) {
			if ($cloneNode === null) {
				// target node is already a direct descendant of the ancestor
				// node, no need to split anything
				return $node;
			}
			else if (self::isFirstNode($node, $cloneNode)) {
				// target node is at the very start, we can safely move the
				// entire parent node around
				return $cloneNode;
			}
			
			$currentNode = $node;
			while (($parent = $currentNode->parentNode) !== $ancestor) {
				/** @var \DOMElement $newNode */
				$newNode = $parent->cloneNode();
				self::insertBefore($newNode, $parent);
				
				while ($currentNode->previousSibling) {
					self::prepend($currentNode->previousSibling, $newNode);
				}
				
				$currentNode = $parent;
			}
		}
		else {
			if ($cloneNode === null) {
				// target node is already a direct descendant of the ancestor
				// node, no need to split anything
				return $node;
			}
			else if (self::isLastNode($node, $cloneNode)) {
				// target node is at the very end, we can safely move the
				// entire parent node around
				return $cloneNode;
			}
			
			$currentNode = $node;
			while (($parent = $currentNode->parentNode) !== $ancestor) {
				$newNode = $parent->cloneNode();
				self::insertAfter($newNode, $parent);
				
				while ($currentNode->nextSibling) {
					$newNode->appendChild($currentNode->nextSibling);
				}
				
				$currentNode = $parent;
			}
		}
		
		return self::getParentBefore($node, $ancestor);
	}
	
	/**
	 * Forbid creation of DOMUtil objects.
	 */
	private function __construct() {
		// does nothing
	}
>>>>>>> e1e47ab8
}<|MERGE_RESOLUTION|>--- conflicted
+++ resolved
@@ -12,7 +12,6 @@
  * @license GNU Lesser General Public License <http://opensource.org/licenses/lgpl-license.php>
  * @package WoltLabSuite\Core\Util
  */
-<<<<<<< HEAD
 final class DOMUtil
 {
     /**
@@ -502,17 +501,24 @@
      */
     public static function removeNode(\DOMNode $node, $preserveChildNodes = false)
     {
+        $parent = $node->parentNode ?: $node->ownerDocument;
+        
         if ($preserveChildNodes) {
             if (!($node instanceof \DOMElement)) {
                 throw new \InvalidArgumentException("Preserving child nodes is only supported for DOMElement.");
             }
 
-            while ($node->hasChildNodes()) {
-                self::insertBefore($node->childNodes->item(0), $node);
-            }
-        }
-
-        self::getParentNode($node)->removeChild($node);
+            $children = [];
+            foreach ($node->childNodes as $childNode) {
+                $children[] = $childNode;
+            }
+
+            foreach ($children as $child) {
+                $parent->insertBefore($child, $node);
+            }
+        }
+
+        $parent->removeChild($node);
     }
 
     /**
@@ -614,593 +620,4 @@
     {
         // does nothing
     }
-=======
-final class DOMUtil {
-	/**
-	 * Moves all child nodes from given element into a document fragment.
-	 * 
-	 * @param	\DOMElement	$element	element
-	 * @return	\DOMDocumentFragment		document fragment containing all child nodes from `$element`
-	 */
-	public static function childNodesToFragment(\DOMElement $element) {
-		$fragment = $element->ownerDocument->createDocumentFragment();
-		
-		while ($element->hasChildNodes()) {
-			$fragment->appendChild($element->childNodes->item(0));
-		}
-		
-		return $fragment;
-	}
-	
-	/**
-	 * Returns true if `$ancestor` contains the node `$node`.
-	 * 
-	 * @param	\DOMNode	$ancestor	ancestor node
-	 * @param	\DOMNode	$node		node
-	 * @return	boolean		true if `$ancestor` contains the node `$node`
-	 */
-	public static function contains(\DOMNode $ancestor, \DOMNode $node) {
-		// nodes cannot contain themselves
-		if ($ancestor === $node) {
-			return false;
-		}
-		
-		// text nodes cannot contain any other nodes
-		if ($ancestor->nodeType === XML_TEXT_NODE) {
-			return false;
-		}
-		
-		$parent = $node;
-		while ($parent = $parent->parentNode) {
-			if ($parent === $ancestor) {
-				return true;
-			}
-		}
-		
-		return false;
-	}
-	
-	/**
-	 * Returns a static list of child nodes of provided element.
-	 * 
-	 * @param       \DOMElement     $element        target element
-	 * @return      \DOMNode[]      list of child nodes
-	 */
-	public static function getChildNodes(\DOMElement $element) {
-		$nodes = [];
-		foreach ($element->childNodes as $node) {
-			$nodes[] = $node;
-		}
-		
-		return $nodes;
-	}
-	
-	/**
-	 * Returns the common ancestor of both nodes.
-	 * 
-	 * @param	\DOMNode		$node1		first node
-	 * @param	\DOMNode		$node2		second node
-	 * @return	\DOMNode|null	common ancestor or null
-	 */
-	public static function getCommonAncestor(\DOMNode $node1, \DOMNode $node2) {
-		// abort if both elements share a common element or are both direct descendants
-		// of the same document
-		if ($node1->parentNode === $node2->parentNode) {
-			return $node1->parentNode;
-		}
-		
-		// collect the list of all direct ancestors of `$node1`
-		$parents = self::getParents($node1);
-		
-		// compare each ancestor of `$node2` to the known list of parents of `$node1`
-		$parent = $node2;
-		while ($parent = $parent->parentNode) {
-			// requires strict type check
-			if (in_array($parent, $parents, true)) {
-				return $parent;
-			}
-		}
-		
-		return null;
-	}
-	
-	/**
-	 * Returns a non-live collection of elements.
-	 * 
-	 * @param       (\DOMDocument|\DOMElement)      $context        context element
-	 * @param       string                          $tagName        tag name
-	 * @return      \DOMElement[]                   list of elements
-	 * @throws      SystemException
-	 */
-	public static function getElements($context, $tagName) {
-		if (!($context instanceof \DOMDocument) && !($context instanceof \DOMElement)) {
-			throw new SystemException("Expected context to be either of type \\DOMDocument or \\DOMElement.");
-		}
-		
-		$elements = [];
-		foreach ($context->getElementsByTagName($tagName) as $element) {
-			$elements[] = $element;
-		}
-		
-		return $elements;
-	}
-	
-	/**
-	 * Returns the immediate parent element before provided ancestor element. Returns null if
-	 * the ancestor element is the direct parent of provided node.
-	 * 
-	 * @param	\DOMNode		$node		node
-	 * @param	\DOMElement		$ancestor	ancestor node
-	 * @return	\DOMElement|null	immediate parent element before ancestor element
-	 */
-	public static function getParentBefore(\DOMNode $node, \DOMElement $ancestor) {
-		if ($node->parentNode === $ancestor) {
-			return null;
-		}
-		
-		$parents = self::getParents($node);
-		for ($i = count($parents) - 1; $i >= 0; $i--) {
-			if ($parents[$i] === $ancestor) {
-				return $parents[$i - 1];
-			}
-		}
-		
-		throw new \InvalidArgumentException("Provided node is a not a descendant of ancestor element.");
-	}
-	
-	/**
-	 * Returns the parent node of given node.
-	 *
-	 * @param	\DOMNode	$node		node
-	 * @return	\DOMNode	parent node, can be `\DOMElement` or `\DOMDocument`
-	 */
-	public static function getParentNode(\DOMNode $node) {
-		return $node->parentNode ?: $node->ownerDocument;
-	}
-	
-	/**
-	 * Returns all ancestors nodes for given node.
-	 * 
-	 * @param	\DOMNode	$node		node
-	 * @param	boolean		$reverseOrder	reversing the order causes the most top ancestor to appear first
-	 * @return	\DOMElement[]	list of ancestor nodes
-	 */
-	public static function getParents(\DOMNode $node, $reverseOrder = false) {
-		$parents = [];
-		
-		$parent = $node;
-		while ($parent = $parent->parentNode) {
-			$parents[] = $parent;
-		}
-		
-		return $reverseOrder ? array_reverse($parents) : $parents;
-	}
-	
-	/**
-	 * Returns a cloned parent tree that is virtually readonly. In fact it can be
-	 * modified, but all changes are non permanent and do not affect the source
-	 * document at all.
-	 * 
-	 * @param       \DOMNode        $node           node
-	 * @return      \DOMElement[]   list of parent elements
-	 */
-	public static function getReadonlyParentTree(\DOMNode $node) {
-		$tree = [];
-		/** @var \DOMElement $parent */
-		foreach (self::getParents($node) as $parent) {
-			// do not include <body>, <html> and the document itself
-			if ($parent->nodeName === 'body') break;
-			
-			$tree[] = $parent->cloneNode(false);
-		}
-		
-		return $tree;
-	}
-	
-	/**
-	 * Determines the relative position of two nodes to each other.
-	 * 
-	 * @param	\DOMNode	$node1		first node
-	 * @param	\DOMNode	$node2		second node
-	 * @return	string
-	 */
-	public static function getRelativePosition(\DOMNode $node1, \DOMNode $node2) {
-		if ($node1->ownerDocument !== $node2->ownerDocument) {
-			throw new \InvalidArgumentException("Both nodes must be contained in the same DOM document.");
-		}
-		
-		$nodeList1 = self::getParents($node1, true);
-		$nodeList1[] = $node1;
-		
-		$nodeList2 = self::getParents($node2, true);
-		$nodeList2[] = $node2;
-		
-		$i = 0;
-		while ($nodeList1[$i] === $nodeList2[$i]) {
-			$i++;
-		}
-		
-		// check if parent of node 2 appears before parent of node 1
-		$previousSibling = $nodeList1[$i];
-		while ($previousSibling = $previousSibling->previousSibling) {
-			if ($previousSibling === $nodeList2[$i]) {
-				return 'before';
-			}
-		}
-		
-		$nextSibling = $nodeList1[$i];
-		while ($nextSibling = $nextSibling->nextSibling) {
-			if ($nextSibling === $nodeList2[$i]) {
-				return 'after';
-			}
-		}
-		
-		throw new \RuntimeException("Unable to determine relative node position.");
-	}
-	
-	/**
-	 * Returns true if there is at least one parent with the provided tag name.
-	 * 
-	 * @param       \DOMElement     $element        start element
-	 * @param       string          $tagName        tag name to match
-	 * @return      boolean         
-	 */
-	public static function hasParent(\DOMElement $element, $tagName) {
-		while ($element = $element->parentNode) {
-			if ($element->nodeName === $tagName) {
-				return true;
-			}
-		}
-		
-		return false;
-	}
-	
-	/**
-	 * Inserts given DOM node after the reference node.
-	 * 
-	 * @param	\DOMNode 	$node		node
-	 * @param	\DOMNode	$refNode	reference node
-	 */
-	public static function insertAfter(\DOMNode $node, \DOMNode $refNode) {
-		if ($refNode->nextSibling) {
-			self::insertBefore($node, $refNode->nextSibling);
-		}
-		else {
-			self::getParentNode($refNode)->appendChild($node);
-		}
-	}
-	
-	/**
-	 * Inserts given node before the reference node.
-	 * 
-	 * @param	\DOMNode	$node		node
-	 * @param	\DOMNode	$refNode	reference node
-	 */
-	public static function insertBefore(\DOMNode $node, \DOMNode $refNode) {
-		self::getParentNode($refNode)->insertBefore($node, $refNode);
-	}
-	
-	/**
-	 * Returns true if this node is empty.
-	 * 
-	 * @param	\DOMNode	$node		node
-	 * @return	boolean		true if node is empty
-	 */
-	public static function isEmpty(\DOMNode $node) {
-		if ($node->nodeType === XML_TEXT_NODE) {
-			return (StringUtil::trim($node->nodeValue) === '');
-		}
-		else if ($node->nodeType === XML_ELEMENT_NODE) {
-			/** @var \DOMElement $node */
-			if (self::isVoidElement($node)) {
-				return false;
-			}
-			else if ($node->hasChildNodes()) {
-				for ($i = 0, $length = $node->childNodes->length; $i < $length; $i++) {
-					if (!self::isEmpty($node->childNodes->item($i))) {
-						return false;
-					}
-				}
-			}
-			
-			return true;
-		}
-		
-		return true;
-	}
-	
-	/**
-	 * Returns true if given node is the first node of its given ancestor.
-	 * 
-	 * @param	\DOMNode	$node		node
-	 * @param	\DOMElement	$ancestor	ancestor element
-	 * @return	boolean		true if `$node` is the first node of its given ancestor
-	 */
-	public static function isFirstNode(\DOMNode $node, \DOMElement $ancestor) {
-		if ($node->previousSibling === null) {
-			if ($node->parentNode === $ancestor || $node->parentNode->nodeName === 'body') {
-				return true;
-			}
-			else {
-				return self::isFirstNode($node->parentNode, $ancestor);
-			}
-		}
-		else if ($node->parentNode->nodeName === 'body') {
-			return true;
-		}
-		
-		return false;
-	}
-	
-	/**
-	 * Returns true if given node is the last node of its given ancestor.
-	 * 
-	 * @param	\DOMNode	$node		node
-	 * @param	\DOMElement	$ancestor	ancestor element
-	 * @return	boolean		true if `$node` is the last node of its given ancestor
-	 */
-	public static function isLastNode(\DOMNode $node, \DOMElement $ancestor) {
-		if ($node->nextSibling === null) {
-			if ($node->parentNode === null) {
-				throw new \InvalidArgumentException("Provided node is a not a descendant of ancestor element.");
-			}
-			else if ($node->parentNode === $ancestor || $node->parentNode->nodeName === 'body') {
-				return true;
-			}
-			else {
-				return self::isLastNode($node->parentNode, $ancestor);
-			}
-		}
-		else if ($node->parentNode->nodeName === 'body') {
-			return true;
-		}
-		
-		return false;
-	}
-	
-	/**
-	 * Nodes can get partially destroyed in which they're still an
-	 * actual DOM node (such as \DOMElement) but almost their entire
-	 * body is gone, including the `nodeType` attribute.
-	 * 
-	 * @param       \DOMNode        $node           node
-	 * @return      boolean         true if node has been destroyed
-	 */
-	public static function isRemoved(\DOMNode $node) {
-		return !isset($node->nodeType);
-	}
-	
-	/**
-	 * Returns true if provided element is a void element. Void elements are elements
-	 * that neither contain content nor have a closing tag, such as `<br>`.
-	 * 
-	 * @param	\DOMElement	$element	element
-	 * @return	boolean	true if provided element is a void element
-	 */
-	public static function isVoidElement(\DOMElement $element) {
-		if (preg_match('~^(area|base|br|col|embed|hr|img|input|keygen|link|menuitem|meta|param|source|track|wbr)$~', $element->nodeName)) {
-			return true;
-		}
-		
-		return false;
-	}
-	
-	/**
-	 * Moves all nodes into `$container` until it reaches `$lastElement`. The direction
-	 * in which nodes will be considered for moving is determined by the logical position
-	 * of `$lastElement`.
-	 * 
-	 * @param	\DOMElement	$container		destination element
-	 * @param	\DOMElement	$lastElement		last element to move
-	 * @param	\DOMElement	$commonAncestor		common ancestor of `$container` and `$lastElement`
-	 */
-	public static function moveNodesInto(\DOMElement $container, \DOMElement $lastElement, \DOMElement $commonAncestor) {
-		if (!self::contains($commonAncestor, $container)) {
-			throw new \InvalidArgumentException("The container element must be a child of the common ancestor element.");
-		}
-		else if ($lastElement->parentNode !== $commonAncestor) {
-			throw new \InvalidArgumentException("The last element must be a direct child of the common ancestor element.");
-		}
-		
-		$relativePosition = self::getRelativePosition($container, $lastElement);
-		
-		// move everything that is logically after `$container` but within
-		// `$commonAncestor` into `$container` until `$lastElement` has been moved
-		$element = $container;
-		do {
-			if ($relativePosition === 'before') {
-				while ($sibling = $element->previousSibling) {
-					self::prepend($sibling, $container);
-					if ($sibling === $lastElement) {
-						return;
-					}
-				}
-			}
-			else {
-				while ($sibling = $element->nextSibling) {
-					$container->appendChild($sibling);
-					if ($sibling === $lastElement) {
-						return;
-					}
-				}
-			}
-			
-			$element = $element->parentNode;
-		}
-		while ($element !== $commonAncestor);
-	}
-	
-	/**
-	 * Normalizes an element by joining adjacent text nodes.
-	 * 
-	 * @param       \DOMElement     $element        target element
-	 */
-	public static function normalize(\DOMElement $element) {
-		$childNodes = self::getChildNodes($element);
-		/** @var \DOMNode $lastTextNode */
-		$lastTextNode = null;
-		foreach ($childNodes as $childNode) {
-			if ($childNode->nodeType !== XML_TEXT_NODE) {
-				$lastTextNode = null;
-				continue;
-			}
-			
-			if ($lastTextNode === null) {
-				$lastTextNode = $childNode;
-			}
-			else {
-				// merge with last text node
-				$newTextNode = $childNode->ownerDocument->createTextNode($lastTextNode->textContent . $childNode->textContent);
-				$element->insertBefore($newTextNode, $lastTextNode);
-				
-				$element->removeChild($lastTextNode);
-				$element->removeChild($childNode);
-				
-				$lastTextNode = $newTextNode;
-			}
-		}
-	}
-	
-	/**
-	 * Prepends a node to provided element.
-	 * 
-	 * @param	\DOMNode	$node		node
-	 * @param	\DOMElement	$element	target element
-	 */
-	public static function prepend(\DOMNode $node, \DOMElement $element) {
-		if ($element->firstChild === null) {
-			$element->appendChild($node);
-		}
-		else {
-			$element->insertBefore($node, $element->firstChild);
-		}
-	}
-	
-	/**
-	 * Removes a node, optionally preserves the child nodes if `$node` is an element.
-	 * 
-	 * @param	\DOMNode	$node			target node
-	 * @param	boolean		$preserveChildNodes	preserve child nodes, only supported for elements
-	 */
-	public static function removeNode(\DOMNode $node, $preserveChildNodes = false) {
-		$parent = $node->parentNode ?: $node->ownerDocument;
-
-		if ($preserveChildNodes) {
-			if (!($node instanceof \DOMElement)) {
-				throw new \InvalidArgumentException("Preserving child nodes is only supported for DOMElement.");
-			}
-			
-			$children = [];
-			foreach ($node->childNodes as $childNode) {
-				$children[] = $childNode;
-			}
-
-			foreach ($children as $child) {
-				$parent->insertBefore($child, $node);
-			}
-		}
-		
-		$parent->removeChild($node);
-	}
-	
-	/**
-	 * Replaces a DOM element with another, preserving all child nodes by default.
-	 * 
-	 * @param	\DOMElement	$oldElement		old element
-	 * @param	\DOMElement	$newElement		new element
-	 * @param	boolean		$preserveChildNodes	true if child nodes should be moved, otherwise they'll be implicitly removed
-	 */
-	public static function replaceElement(\DOMElement $oldElement, \DOMElement $newElement, $preserveChildNodes = true) {
-		self::insertBefore($newElement, $oldElement);
-		
-		// move all child nodes
-		if ($preserveChildNodes) {
-			while ($oldElement->hasChildNodes()) {
-				$newElement->appendChild($oldElement->childNodes->item(0));
-			}
-		}
-		
-		// remove old element
-		self::getParentNode($oldElement)->removeChild($oldElement);
-	}
-	
-	/**
-	 * Splits all parent nodes until `$ancestor` and moved other nodes after/before
-	 * (determined by `$splitBefore`) into the newly created nodes. This allows
-	 * extraction of DOM parts while preserving nesting for both the extracted nodes
-	 * and the remaining siblings.
-	 * 
-	 * @param	\DOMNode	$node		reference node
-	 * @param	\DOMElement	$ancestor	ancestor element that should not be split
-	 * @param	boolean		$splitBefore	true if nodes before `$node` should be moved into a new node, false to split nodes after `$node`
-	 * @return	\DOMNode	parent node containing `$node`, direct child of `$ancestor`
-	 */
-	public static function splitParentsUntil(\DOMNode $node, \DOMElement $ancestor, $splitBefore = true) {
-		if (!self::contains($ancestor, $node)) {
-			throw new \InvalidArgumentException("Node is not contained in ancestor node.");
-		}
-		
-		// clone the parent node right "below" `$ancestor`
-		$cloneNode = self::getParentBefore($node, $ancestor);
-		
-		if ($splitBefore) {
-			if ($cloneNode === null) {
-				// target node is already a direct descendant of the ancestor
-				// node, no need to split anything
-				return $node;
-			}
-			else if (self::isFirstNode($node, $cloneNode)) {
-				// target node is at the very start, we can safely move the
-				// entire parent node around
-				return $cloneNode;
-			}
-			
-			$currentNode = $node;
-			while (($parent = $currentNode->parentNode) !== $ancestor) {
-				/** @var \DOMElement $newNode */
-				$newNode = $parent->cloneNode();
-				self::insertBefore($newNode, $parent);
-				
-				while ($currentNode->previousSibling) {
-					self::prepend($currentNode->previousSibling, $newNode);
-				}
-				
-				$currentNode = $parent;
-			}
-		}
-		else {
-			if ($cloneNode === null) {
-				// target node is already a direct descendant of the ancestor
-				// node, no need to split anything
-				return $node;
-			}
-			else if (self::isLastNode($node, $cloneNode)) {
-				// target node is at the very end, we can safely move the
-				// entire parent node around
-				return $cloneNode;
-			}
-			
-			$currentNode = $node;
-			while (($parent = $currentNode->parentNode) !== $ancestor) {
-				$newNode = $parent->cloneNode();
-				self::insertAfter($newNode, $parent);
-				
-				while ($currentNode->nextSibling) {
-					$newNode->appendChild($currentNode->nextSibling);
-				}
-				
-				$currentNode = $parent;
-			}
-		}
-		
-		return self::getParentBefore($node, $ancestor);
-	}
-	
-	/**
-	 * Forbid creation of DOMUtil objects.
-	 */
-	private function __construct() {
-		// does nothing
-	}
->>>>>>> e1e47ab8
 }