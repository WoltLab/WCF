<?php

namespace wcf\util;

use GuzzleHttp\Exception\BadResponseException;
use GuzzleHttp\Exception\TooManyRedirectsException;
use GuzzleHttp\Exception\TransferException;
use GuzzleHttp\Psr7\Request;
use GuzzleHttp\RequestOptions;
use ParagonIE\ConstantTime\Hex;
use Psr\Http\Message\RequestInterface;
use Psr\Http\Message\ResponseInterface;
use Psr\Http\Message\UriInterface;
use wcf\system\exception\HTTPNotFoundException;
use wcf\system\exception\HTTPServerErrorException;
use wcf\system\exception\HTTPUnauthorizedException;
use wcf\system\exception\SystemException;
use wcf\system\io\HttpFactory;
use wcf\system\WCF;
use wcf\util\exception\HTTPException;

/**
 * Sends HTTP/1.1 requests.
 * It supports POST, SSL, Basic Auth etc.
 *
 * @author  Tim Duesterhus
 * @copyright   2001-2019 WoltLab GmbH
 * @license GNU Lesser General Public License <http://opensource.org/licenses/lgpl-license.php>
 * @package WoltLabSuite\Core\Util
 * @deprecated  5.3 - Use Guzzle via \wcf\system\io\HttpFactory.
 */
<<<<<<< HEAD
final class HTTPRequest
{
    /**
     * given options
     * @var array
     */
    private $options = [];

    /**
     * given post parameters
     * @var array
     */
    private $postParameters = [];

    /**
     * given files
     * @var array
     */
    private $files = [];

    /**
     * request URL
     * @var string
     */
    private $url = '';

    /**
     * request headers
     * @var string[][]
     */
    private $headers = [];

    /**
     * request body
     * @var string
     */
    private $body = '';

    /**
     * reply body
     * @var string
     */
    private $replyBody;

    /**
     * @var ResponseInterface
     */
    private $response;

    /**
     * Constructs a new instance of HTTPRequest.
     *
     * @param string $url URL to connect to
     * @param array $options
     * @param mixed $postParameters Parameters to send via POST
     * @param array $files Files to attach to the request
     */
    public function __construct($url, array $options = [], $postParameters = [], array $files = [])
    {
        $this->url = $url;

        $this->postParameters = $postParameters;
        $this->files = $files;

        $this->setOptions($options);

        // set default headers
        $language = WCF::getLanguage();
        $this->addHeader(
            'user-agent',
            "HTTP.PHP (HTTPRequest.class.php; WoltLab Suite/" . WCF_VERSION . "; " . ($language ? $language->languageCode : 'en') . ")"
        );
        $this->addHeader('accept', '*/*');
        if ($language) {
            $this->addHeader('accept-language', $language->getFixedLanguageCode());
        }

        if (isset($this->options['maxLength'])) {
            $this->addHeader('Range', 'bytes=0-' . ($this->options['maxLength'] - 1));
        }

        if ($this->options['method'] !== 'GET') {
            if (empty($this->files)) {
                if (\is_array($postParameters)) {
                    $this->body = \http_build_query($this->postParameters, '', '&');
                } elseif (\is_string($postParameters) && !empty($postParameters)) {
                    $this->body = $postParameters;
                }

                $this->addHeader('content-type', 'application/x-www-form-urlencoded');
            } else {
                $boundary = Hex::encode(\random_bytes(20));
                $this->addHeader('content-type', 'multipart/form-data; boundary=' . $boundary);

                // source of the iterators: http://stackoverflow.com/a/7623716/782822
                if (!empty($this->postParameters)) {
                    $iterator = new \RecursiveIteratorIterator(
                        new \RecursiveArrayIterator($this->postParameters),
                        \RecursiveIteratorIterator::SELF_FIRST
                    );
                    foreach ($iterator as $v) {
                        /** @noinspection PhpUndefinedMethodInspection */
                        if (!$iterator->hasChildren()) {
                            $key = '';
                            for ($i = 0, $max = $iterator->getDepth(); $i <= $max; $i++) {
                                if ($i === 0) {
                                    $key .= $iterator->getSubIterator($i)->key();
                                } else {
                                    $key .= '[' . $iterator->getSubIterator($i)->key() . ']';
                                }
                            }

                            $this->body .= "--" . $boundary . "\r\n";
                            $this->body .= 'Content-Disposition: form-data; name="' . $key . '"' . "\r\n\r\n";
                            $this->body .= $v . "\r\n";
                        }
                    }
                }

                $iterator = new \RecursiveIteratorIterator(
                    new \RecursiveArrayIterator($this->files),
                    \RecursiveIteratorIterator::SELF_FIRST
                );
                foreach ($iterator as $k => $v) {
                    /** @noinspection PhpUndefinedMethodInspection */
                    if (!$iterator->hasChildren()) {
                        $key = '';
                        for ($i = 0, $max = $iterator->getDepth(); $i <= $max; $i++) {
                            if ($i === 0) {
                                $key .= $iterator->getSubIterator($i)->key();
                            } else {
                                $key .= '[' . $iterator->getSubIterator($i)->key() . ']';
                            }
                        }

                        $this->body .= "--" . $boundary . "\r\n";
                        $this->body .= 'Content-Disposition: form-data; name="' . $k . '"; filename="' . \basename($v) . '"' . "\r\n";
                        $this->body .= 'Content-Type: ' . (FileUtil::getMimeType($v) ?: 'application/octet-stream.') . "\r\n\r\n";
                        $this->body .= \file_get_contents($v) . "\r\n";
                    }
                }

                $this->body .= "--" . $boundary . "--";
            }
        }
        $this->addHeader('connection', 'Close');
    }

    /**
     * Executes the HTTP request.
     */
    public function execute()
    {
        $redirectHandler = function (RequestInterface $request, ResponseInterface $response, UriInterface $uri) {
            $this->url = (string)$uri;
            $this->response = $response;
        };

        $options = [
            // No overall timeout
            RequestOptions::TIMEOUT => 0,
            RequestOptions::CONNECT_TIMEOUT => $this->options['timeout'],
            RequestOptions::READ_TIMEOUT => $this->options['timeout'],
            RequestOptions::ALLOW_REDIRECTS => [
                'max' => $this->options['maxDepth'],
                'track_redirects' => true,
                'on_redirect' => $redirectHandler,
            ],
        ];
        if (isset($this->options['maxLength'])) {
            $options[RequestOptions::STREAM] = true;
        }
        if (isset($this->options['auth'])) {
            $options[RequestOptions::AUTH] = [
                $this->options['auth']['username'],
                $this->options['auth']['password'],
            ];
        }

        $client = HttpFactory::makeClient($options);

        $headers = [];
        foreach ($this->headers as $name => $values) {
            $headers[$name] = \implode(', ', $values);
        }

        $request = new Request($this->options['method'], $this->url, $headers, $this->body);

        try {
            $this->response = $client->send($request);
        } catch (TooManyRedirectsException $e) {
            throw new HTTPException(
                $this,
                "Received status code '" . $this->response->getStatusCode() . "' from server, but recursion level is exhausted",
                $this->response->getStatusCode(),
                $e
            );
        } catch (BadResponseException $e) {
            $this->response = $e->getResponse();

            switch ($this->response->getStatusCode()) {
                case '401':
                case '402':
                case '403':
                    throw new HTTPUnauthorizedException(
                        "Received status code '" . $this->response->getStatusCode() . "' from server",
                        0,
                        '',
                        new HTTPException(
                            $this,
                            "Received status code '" . $this->response->getStatusCode() . "' from server",
                            (string)$this->response->getStatusCode(),
                            $e
                        )
                    );
                case '404':
                    throw new HTTPNotFoundException(
                        "Received status code '404' from server",
                        0,
                        '',
                        new HTTPException(
                            $this,
                            "Received status code '" . $this->response->getStatusCode() . "' from server",
                            (string)$this->response->getStatusCode(),
                            $e
                        )
                    );
                default:
                    if (\substr($this->response->getStatusCode(), 0, 1) == '5') {
                        throw new HTTPServerErrorException(
                            "Received status code '" . $this->response->getStatusCode() . "' from server",
                            0,
                            '',
                            new HTTPException(
                                $this,
                                "Received status code '" . $this->response->getStatusCode() . "' from server",
                                (string)$this->response->getStatusCode(),
                                $e
                            )
                        );
                    }
            }
        } catch (TransferException $e) {
            throw new SystemException('Failed to HTTPRequest', 0, '', $e);
        }
    }

    /**
     * Returns an array with the replied data.
     * Note that the 'headers' element is deprecated and may be removed in the future.
     *
     * @return  array
     */
    public function getReply()
    {
        if (!$this->response) {
            return [
                'statusCode' => 0,
                'headers' => [],
                'httpHeaders' => [],
                'body' => '',
                'url' => $this->url,
            ];
        }

        $headers = [];
        $legacyHeaders = [];

        foreach ($this->response->getHeaders() as $name => $values) {
            $headers[\strtolower($name)] = $values;
            $legacyHeaders[$name] = \end($values);
        }

        if ($this->replyBody === null) {
            try {
                $bodyLength = 0;
                while (!$this->response->getBody()->eof()) {
                    $toRead = 8192;
                    if (isset($this->options['maxLength'])) {
                        $toRead = \min($toRead, $this->options['maxLength'] - $bodyLength);
                    }

                    $data = $this->response->getBody()->read($toRead);
                    $this->replyBody .= $data;
                    $bodyLength += \strlen($data);

                    if (isset($this->options['maxLength']) && $bodyLength >= $this->options['maxLength']) {
                        break;
                    }
                }
            } finally {
                $this->response->getBody()->close();
            }

            if (isset($this->options['maxLength'])) {
                $this->replyBody = \substr($this->replyBody, 0, $this->options['maxLength']);
            }
        }

        return [
            'statusCode' => (string)$this->response->getStatusCode(),
            'headers' => $legacyHeaders,
            'httpHeaders' => $headers,
            'body' => $this->replyBody,
            'url' => $this->url,
        ];
    }

    /**
     * Sets options and applies default values when an option is omitted.
     *
     * @param array $options
     * @throws  \InvalidArgumentException
     */
    private function setOptions(array $options)
    {
        if (!isset($options['timeout'])) {
            $options['timeout'] = 10;
        }

        if (!isset($options['method'])) {
            $options['method'] = (!empty($this->postParameters) || !empty($this->files) ? 'POST' : 'GET');
        }

        if (!isset($options['maxDepth'])) {
            $options['maxDepth'] = 2;
        }

        if (isset($options['auth'])) {
            if (!isset($options['auth']['username'])) {
                throw new \InvalidArgumentException('Username is missing in authentication data.');
            }
            if (!isset($options['auth']['password'])) {
                throw new \InvalidArgumentException('Password is missing in authentication data.');
            }
        }

        $this->options = $options;
    }

    /**
     * Adds a header to this request.
     * When an empty value is given existing headers of this name will be removed. When append
     * is set to false existing values will be overwritten.
     *
     * @param string $name
     * @param string $value
     * @param bool $append
     */
    public function addHeader($name, $value, $append = false)
    {
        // 4.2 Field names are case-insensitive.
        $name = \strtolower($name);

        if ($value === '') {
            unset($this->headers[$name]);

            return;
        }

        if ($append && isset($this->headers[$name])) {
            $this->headers[$name][] = $value;
        } else {
            $this->headers[$name] = [$value];
        }
    }

    /**
     * Resets reply data when cloning.
     */
    private function __clone()
    {
        $this->response = null;
    }
=======
final class HTTPRequest {
	/**
	 * given options
	 * @var	array
	 */
	private $options = [];
	
	/**
	 * given post parameters
	 * @var	array
	 */
	private $postParameters = [];
	
	/**
	 * given files
	 * @var	array
	 */
	private $files = [];
	
	/**
	 * request URL
	 * @var	string
	 */
	private $url = '';
	
	/**
	 * request headers
	 * @var	string[][]
	 */
	private $headers = [];
	
	/**
	 * request body
	 * @var	string
	 */
	private $body = '';
	
	/**
	 * reply body
	 * @var	string
	 */
	private $replyBody;
	
	/**
	 * @var ResponseInterface
	 */
	private $response;
	
	/**
	 * Constructs a new instance of HTTPRequest.
	 * 
	 * @param	string		$url		URL to connect to
	 * @param	array		$options
	 * @param	mixed		$postParameters	Parameters to send via POST
	 * @param	array		$files		Files to attach to the request
	 */
	public function __construct($url, array $options = [], $postParameters = [], array $files = []) {
		$this->url = $url;
		
		$this->postParameters = $postParameters;
		$this->files = $files;
		
		$this->setOptions($options);
		
		// set default headers
		$language = WCF::getLanguage();
		$this->addHeader('user-agent', "HTTP.PHP (HTTPRequest.class.php; WoltLab Suite/".WCF_VERSION."; ".($language ? $language->languageCode : 'en').")");
		$this->addHeader('accept', '*/*');
		$this->addHeader('accept-encoding', 'identity');
		if ($language) $this->addHeader('accept-language', $language->getFixedLanguageCode());
		
		if (isset($this->options['maxLength'])) {
			$this->addHeader('Range', 'bytes=0-'.($this->options['maxLength'] - 1));
		}
		
		if ($this->options['method'] !== 'GET') {
			if (empty($this->files)) {
				if (is_array($postParameters)) {
					$this->body = http_build_query($this->postParameters, '', '&');
				}
				else if (is_string($postParameters) && !empty($postParameters)) {
					$this->body = $postParameters;
				}
				
				$this->addHeader('content-type', 'application/x-www-form-urlencoded');
			}
			else {
				$boundary = bin2hex(\random_bytes(20));
				$this->addHeader('content-type', 'multipart/form-data; boundary='.$boundary);
				
				// source of the iterators: http://stackoverflow.com/a/7623716/782822
				if (!empty($this->postParameters)) {
					$iterator = new \RecursiveIteratorIterator(new \RecursiveArrayIterator($this->postParameters), \RecursiveIteratorIterator::SELF_FIRST);
					foreach ($iterator as $k => $v) {
						/** @noinspection PhpUndefinedMethodInspection */
						if (!$iterator->hasChildren()) {
							$key = '';
							for ($i = 0, $max = $iterator->getDepth(); $i <= $max; $i++) {
								if ($i === 0) $key .= $iterator->getSubIterator($i)->key();
								else $key .= '['.$iterator->getSubIterator($i)->key().']';
							}
							
							$this->body .= "--".$boundary."\r\n";
							$this->body .= 'Content-Disposition: form-data; name="'.$key.'"'."\r\n\r\n";
							$this->body .= $v."\r\n";
						}
					}
				}
				
				$iterator = new \RecursiveIteratorIterator(new \RecursiveArrayIterator($this->files), \RecursiveIteratorIterator::SELF_FIRST);
				foreach ($iterator as $k => $v) {
					/** @noinspection PhpUndefinedMethodInspection */
					if (!$iterator->hasChildren()) {
						$key = '';
						for ($i = 0, $max = $iterator->getDepth(); $i <= $max; $i++) {
							if ($i === 0) $key .= $iterator->getSubIterator($i)->key();
							else $key .= '['.$iterator->getSubIterator($i)->key().']';
						}
						
						$this->body .= "--".$boundary."\r\n";
						$this->body .= 'Content-Disposition: form-data; name="'.$k.'"; filename="'.basename($v).'"'."\r\n";
						$this->body .= 'Content-Type: '.(FileUtil::getMimeType($v) ?: 'application/octet-stream.')."\r\n\r\n";
						$this->body .= file_get_contents($v)."\r\n";
					}
				}
				
				$this->body .= "--".$boundary."--";
			}
		}
		$this->addHeader('connection', 'Close');
	}
	
	/**
	 * Executes the HTTP request.
	 */
	public function execute() {
		$redirectHandler = function(RequestInterface $request, ResponseInterface $response, UriInterface $uri) {
			$this->url = (string) $uri;
			$this->response = $response;
		};
		
		$options = [
			'connect_timeout' => $this->options['timeout'],
			'read_timeout' => $this->options['timeout'],
			'allow_redirects' => [
				'max' => $this->options['maxDepth'],
				'track_redirects' => true,
				'on_redirect' => $redirectHandler,
			],
		];
		if (isset($this->options['maxLength'])) {
			$options['stream'] = true;
		}
		if (isset($this->options['auth'])) {
			$options['auth'] = [
				$this->options['auth']['username'],
				$this->options['auth']['password'],
			];
		}
		
		$client = HttpFactory::makeClient($options);
		
		$headers = [];
		foreach ($this->headers as $name => $values) {
			$headers[$name] = implode(', ', $values);
		}
		
		$request = new Request($this->options['method'], $this->url, $headers, $this->body);
		
		try {
			$this->response = $client->send($request, [
				// https://github.com/guzzle/guzzle/issues/2735
				'sink' => \GuzzleHttp\Psr7\stream_for(fopen("php://temp", "w+")),
			]);
		}
		catch (TooManyRedirectsException $e) {
			throw new HTTPException(
				$this,
				"Received status code '".$this->response->getStatusCode()."' from server, but recursion level is exhausted",
				$this->response->getStatusCode(),
				$e
			);
		}
		catch (BadResponseException $e) {
			$this->response = $e->getResponse();
			
			switch ($this->response->getStatusCode()) {
				case '401':
				case '402':
				case '403':
					throw new HTTPUnauthorizedException(
						"Received status code '".$this->response->getStatusCode()."' from server",
						0,
						'',
						new HTTPException(
							$this,
							"Received status code '".$this->response->getStatusCode()."' from server",
							(string) $this->response->getStatusCode(),
							$e
						)
					);
				case '404':
					throw new HTTPNotFoundException(
						"Received status code '404' from server",
						0,
						'',
						new HTTPException(
							$this,
							"Received status code '".$this->response->getStatusCode()."' from server",
							(string) $this->response->getStatusCode(),
							$e
						)
					);
				default:
					if (substr($this->response->getStatusCode(), 0, 1) == '5') {
						throw new HTTPServerErrorException(
							"Received status code '".$this->response->getStatusCode()."' from server",
							0,
							'',
							new HTTPException(
								$this,
								"Received status code '".$this->response->getStatusCode()."' from server",
								(string) $this->response->getStatusCode(),
								$e
							)
						);
					}
			}
		}
		catch (TransferException $e) {
			throw new SystemException('Failed to HTTPRequest', 0, '', $e);
		}
	}
	
	/**
	 * Returns an array with the replied data.
	 * Note that the 'headers' element is deprecated and may be removed in the future.
	 * 
	 * @return	array
	 */
	public function getReply() {
		if (!$this->response) {
			return [
				'statusCode' => 0,
				'headers' => [],
				'httpHeaders' => [],
				'body' => '',
				'url' => $this->url
			];
		}

		$headers = [];
		$legacyHeaders = [];
		
		foreach ($this->response->getHeaders() as $name => $values) {
			$headers[strtolower($name)] = $values;
			$legacyHeaders[$name] = end($values);
		}
		
		if ($this->replyBody === null) {
			try {
				$bodyLength = 0;
				while (!$this->response->getBody()->eof()) {
					$toRead = 8192;
					if (isset($this->options['maxLength'])) {
						$toRead = min($toRead, $this->options['maxLength'] - $bodyLength);
					}
					
					$data = $this->response->getBody()->read($toRead);
					$this->replyBody .= $data;
					$bodyLength += strlen($data);
					
					if (isset($this->options['maxLength']) && $bodyLength >= $this->options['maxLength']) {
						break;
					}
				}	
			}
			finally {
				$this->response->getBody()->close();
			}
			
			if (isset($this->options['maxLength'])) {
				$this->replyBody = substr($this->replyBody, 0, $this->options['maxLength']);
			}
		}
		
		return [
			'statusCode' => (string) $this->response->getStatusCode(), 
			'headers' => $legacyHeaders,
			'httpHeaders' => $headers,
			'body' => $this->replyBody,
			'url' => $this->url,
		];
	}
	
	/**
	 * Sets options and applies default values when an option is omitted.
	 * 
	 * @param	array		$options
	 * @throws	\InvalidArgumentException
	 */
	private function setOptions(array $options) {
		if (!isset($options['timeout'])) {
			$options['timeout'] = 10;
		}
		
		if (!isset($options['method'])) {
			$options['method'] = (!empty($this->postParameters) || !empty($this->files) ? 'POST' : 'GET');
		}
		
		if (!isset($options['maxDepth'])) {
			$options['maxDepth'] = 2;
		}
		
		if (isset($options['auth'])) {
			if (!isset($options['auth']['username'])) {
				throw new \InvalidArgumentException('Username is missing in authentication data.');
			}
			if (!isset($options['auth']['password'])) {
				throw new \InvalidArgumentException('Password is missing in authentication data.');
			}
		}
		
		$this->options = $options;
	}
	
	/**
	 * Adds a header to this request.
	 * When an empty value is given existing headers of this name will be removed. When append
	 * is set to false existing values will be overwritten.
	 * 
	 * @param	string		$name
	 * @param	string		$value
	 * @param	boolean		$append
	 */
	public function addHeader($name, $value, $append = false) {
		// 4.2 Field names are case-insensitive.
		$name = strtolower($name);
		
		if ($value === '') {
			unset($this->headers[$name]);
			return;
		}
		
		if ($append && isset($this->headers[$name])) {
			$this->headers[$name][] = $value;
		}
		else {
			$this->headers[$name] = [$value];
		}
	}
	
	/**
	 * Resets reply data when cloning.
	 */
	private function __clone() {
		$this->response = null;
	}
>>>>>>> a294a30a
}<|MERGE_RESOLUTION|>--- conflicted
+++ resolved
@@ -29,7 +29,6 @@
  * @package WoltLabSuite\Core\Util
  * @deprecated  5.3 - Use Guzzle via \wcf\system\io\HttpFactory.
  */
-<<<<<<< HEAD
 final class HTTPRequest
 {
     /**
@@ -103,6 +102,7 @@
             "HTTP.PHP (HTTPRequest.class.php; WoltLab Suite/" . WCF_VERSION . "; " . ($language ? $language->languageCode : 'en') . ")"
         );
         $this->addHeader('accept', '*/*');
+        $this->addHeader('accept-encoding', 'identity');
         if ($language) {
             $this->addHeader('accept-language', $language->getFixedLanguageCode());
         }
@@ -404,364 +404,4 @@
     {
         $this->response = null;
     }
-=======
-final class HTTPRequest {
-	/**
-	 * given options
-	 * @var	array
-	 */
-	private $options = [];
-	
-	/**
-	 * given post parameters
-	 * @var	array
-	 */
-	private $postParameters = [];
-	
-	/**
-	 * given files
-	 * @var	array
-	 */
-	private $files = [];
-	
-	/**
-	 * request URL
-	 * @var	string
-	 */
-	private $url = '';
-	
-	/**
-	 * request headers
-	 * @var	string[][]
-	 */
-	private $headers = [];
-	
-	/**
-	 * request body
-	 * @var	string
-	 */
-	private $body = '';
-	
-	/**
-	 * reply body
-	 * @var	string
-	 */
-	private $replyBody;
-	
-	/**
-	 * @var ResponseInterface
-	 */
-	private $response;
-	
-	/**
-	 * Constructs a new instance of HTTPRequest.
-	 * 
-	 * @param	string		$url		URL to connect to
-	 * @param	array		$options
-	 * @param	mixed		$postParameters	Parameters to send via POST
-	 * @param	array		$files		Files to attach to the request
-	 */
-	public function __construct($url, array $options = [], $postParameters = [], array $files = []) {
-		$this->url = $url;
-		
-		$this->postParameters = $postParameters;
-		$this->files = $files;
-		
-		$this->setOptions($options);
-		
-		// set default headers
-		$language = WCF::getLanguage();
-		$this->addHeader('user-agent', "HTTP.PHP (HTTPRequest.class.php; WoltLab Suite/".WCF_VERSION."; ".($language ? $language->languageCode : 'en').")");
-		$this->addHeader('accept', '*/*');
-		$this->addHeader('accept-encoding', 'identity');
-		if ($language) $this->addHeader('accept-language', $language->getFixedLanguageCode());
-		
-		if (isset($this->options['maxLength'])) {
-			$this->addHeader('Range', 'bytes=0-'.($this->options['maxLength'] - 1));
-		}
-		
-		if ($this->options['method'] !== 'GET') {
-			if (empty($this->files)) {
-				if (is_array($postParameters)) {
-					$this->body = http_build_query($this->postParameters, '', '&');
-				}
-				else if (is_string($postParameters) && !empty($postParameters)) {
-					$this->body = $postParameters;
-				}
-				
-				$this->addHeader('content-type', 'application/x-www-form-urlencoded');
-			}
-			else {
-				$boundary = bin2hex(\random_bytes(20));
-				$this->addHeader('content-type', 'multipart/form-data; boundary='.$boundary);
-				
-				// source of the iterators: http://stackoverflow.com/a/7623716/782822
-				if (!empty($this->postParameters)) {
-					$iterator = new \RecursiveIteratorIterator(new \RecursiveArrayIterator($this->postParameters), \RecursiveIteratorIterator::SELF_FIRST);
-					foreach ($iterator as $k => $v) {
-						/** @noinspection PhpUndefinedMethodInspection */
-						if (!$iterator->hasChildren()) {
-							$key = '';
-							for ($i = 0, $max = $iterator->getDepth(); $i <= $max; $i++) {
-								if ($i === 0) $key .= $iterator->getSubIterator($i)->key();
-								else $key .= '['.$iterator->getSubIterator($i)->key().']';
-							}
-							
-							$this->body .= "--".$boundary."\r\n";
-							$this->body .= 'Content-Disposition: form-data; name="'.$key.'"'."\r\n\r\n";
-							$this->body .= $v."\r\n";
-						}
-					}
-				}
-				
-				$iterator = new \RecursiveIteratorIterator(new \RecursiveArrayIterator($this->files), \RecursiveIteratorIterator::SELF_FIRST);
-				foreach ($iterator as $k => $v) {
-					/** @noinspection PhpUndefinedMethodInspection */
-					if (!$iterator->hasChildren()) {
-						$key = '';
-						for ($i = 0, $max = $iterator->getDepth(); $i <= $max; $i++) {
-							if ($i === 0) $key .= $iterator->getSubIterator($i)->key();
-							else $key .= '['.$iterator->getSubIterator($i)->key().']';
-						}
-						
-						$this->body .= "--".$boundary."\r\n";
-						$this->body .= 'Content-Disposition: form-data; name="'.$k.'"; filename="'.basename($v).'"'."\r\n";
-						$this->body .= 'Content-Type: '.(FileUtil::getMimeType($v) ?: 'application/octet-stream.')."\r\n\r\n";
-						$this->body .= file_get_contents($v)."\r\n";
-					}
-				}
-				
-				$this->body .= "--".$boundary."--";
-			}
-		}
-		$this->addHeader('connection', 'Close');
-	}
-	
-	/**
-	 * Executes the HTTP request.
-	 */
-	public function execute() {
-		$redirectHandler = function(RequestInterface $request, ResponseInterface $response, UriInterface $uri) {
-			$this->url = (string) $uri;
-			$this->response = $response;
-		};
-		
-		$options = [
-			'connect_timeout' => $this->options['timeout'],
-			'read_timeout' => $this->options['timeout'],
-			'allow_redirects' => [
-				'max' => $this->options['maxDepth'],
-				'track_redirects' => true,
-				'on_redirect' => $redirectHandler,
-			],
-		];
-		if (isset($this->options['maxLength'])) {
-			$options['stream'] = true;
-		}
-		if (isset($this->options['auth'])) {
-			$options['auth'] = [
-				$this->options['auth']['username'],
-				$this->options['auth']['password'],
-			];
-		}
-		
-		$client = HttpFactory::makeClient($options);
-		
-		$headers = [];
-		foreach ($this->headers as $name => $values) {
-			$headers[$name] = implode(', ', $values);
-		}
-		
-		$request = new Request($this->options['method'], $this->url, $headers, $this->body);
-		
-		try {
-			$this->response = $client->send($request, [
-				// https://github.com/guzzle/guzzle/issues/2735
-				'sink' => \GuzzleHttp\Psr7\stream_for(fopen("php://temp", "w+")),
-			]);
-		}
-		catch (TooManyRedirectsException $e) {
-			throw new HTTPException(
-				$this,
-				"Received status code '".$this->response->getStatusCode()."' from server, but recursion level is exhausted",
-				$this->response->getStatusCode(),
-				$e
-			);
-		}
-		catch (BadResponseException $e) {
-			$this->response = $e->getResponse();
-			
-			switch ($this->response->getStatusCode()) {
-				case '401':
-				case '402':
-				case '403':
-					throw new HTTPUnauthorizedException(
-						"Received status code '".$this->response->getStatusCode()."' from server",
-						0,
-						'',
-						new HTTPException(
-							$this,
-							"Received status code '".$this->response->getStatusCode()."' from server",
-							(string) $this->response->getStatusCode(),
-							$e
-						)
-					);
-				case '404':
-					throw new HTTPNotFoundException(
-						"Received status code '404' from server",
-						0,
-						'',
-						new HTTPException(
-							$this,
-							"Received status code '".$this->response->getStatusCode()."' from server",
-							(string) $this->response->getStatusCode(),
-							$e
-						)
-					);
-				default:
-					if (substr($this->response->getStatusCode(), 0, 1) == '5') {
-						throw new HTTPServerErrorException(
-							"Received status code '".$this->response->getStatusCode()."' from server",
-							0,
-							'',
-							new HTTPException(
-								$this,
-								"Received status code '".$this->response->getStatusCode()."' from server",
-								(string) $this->response->getStatusCode(),
-								$e
-							)
-						);
-					}
-			}
-		}
-		catch (TransferException $e) {
-			throw new SystemException('Failed to HTTPRequest', 0, '', $e);
-		}
-	}
-	
-	/**
-	 * Returns an array with the replied data.
-	 * Note that the 'headers' element is deprecated and may be removed in the future.
-	 * 
-	 * @return	array
-	 */
-	public function getReply() {
-		if (!$this->response) {
-			return [
-				'statusCode' => 0,
-				'headers' => [],
-				'httpHeaders' => [],
-				'body' => '',
-				'url' => $this->url
-			];
-		}
-
-		$headers = [];
-		$legacyHeaders = [];
-		
-		foreach ($this->response->getHeaders() as $name => $values) {
-			$headers[strtolower($name)] = $values;
-			$legacyHeaders[$name] = end($values);
-		}
-		
-		if ($this->replyBody === null) {
-			try {
-				$bodyLength = 0;
-				while (!$this->response->getBody()->eof()) {
-					$toRead = 8192;
-					if (isset($this->options['maxLength'])) {
-						$toRead = min($toRead, $this->options['maxLength'] - $bodyLength);
-					}
-					
-					$data = $this->response->getBody()->read($toRead);
-					$this->replyBody .= $data;
-					$bodyLength += strlen($data);
-					
-					if (isset($this->options['maxLength']) && $bodyLength >= $this->options['maxLength']) {
-						break;
-					}
-				}	
-			}
-			finally {
-				$this->response->getBody()->close();
-			}
-			
-			if (isset($this->options['maxLength'])) {
-				$this->replyBody = substr($this->replyBody, 0, $this->options['maxLength']);
-			}
-		}
-		
-		return [
-			'statusCode' => (string) $this->response->getStatusCode(), 
-			'headers' => $legacyHeaders,
-			'httpHeaders' => $headers,
-			'body' => $this->replyBody,
-			'url' => $this->url,
-		];
-	}
-	
-	/**
-	 * Sets options and applies default values when an option is omitted.
-	 * 
-	 * @param	array		$options
-	 * @throws	\InvalidArgumentException
-	 */
-	private function setOptions(array $options) {
-		if (!isset($options['timeout'])) {
-			$options['timeout'] = 10;
-		}
-		
-		if (!isset($options['method'])) {
-			$options['method'] = (!empty($this->postParameters) || !empty($this->files) ? 'POST' : 'GET');
-		}
-		
-		if (!isset($options['maxDepth'])) {
-			$options['maxDepth'] = 2;
-		}
-		
-		if (isset($options['auth'])) {
-			if (!isset($options['auth']['username'])) {
-				throw new \InvalidArgumentException('Username is missing in authentication data.');
-			}
-			if (!isset($options['auth']['password'])) {
-				throw new \InvalidArgumentException('Password is missing in authentication data.');
-			}
-		}
-		
-		$this->options = $options;
-	}
-	
-	/**
-	 * Adds a header to this request.
-	 * When an empty value is given existing headers of this name will be removed. When append
-	 * is set to false existing values will be overwritten.
-	 * 
-	 * @param	string		$name
-	 * @param	string		$value
-	 * @param	boolean		$append
-	 */
-	public function addHeader($name, $value, $append = false) {
-		// 4.2 Field names are case-insensitive.
-		$name = strtolower($name);
-		
-		if ($value === '') {
-			unset($this->headers[$name]);
-			return;
-		}
-		
-		if ($append && isset($this->headers[$name])) {
-			$this->headers[$name][] = $value;
-		}
-		else {
-			$this->headers[$name] = [$value];
-		}
-	}
-	
-	/**
-	 * Resets reply data when cloning.
-	 */
-	private function __clone() {
-		$this->response = null;
-	}
->>>>>>> a294a30a
 }