--- conflicted
+++ resolved
@@ -85,12 +85,8 @@
 	 * @deprecated	Use \random_bytes($n) directly.
 	 */
 	public static function randomBytes($n) {
-<<<<<<< HEAD
 		\wcf\functions\deprecatedMethod(__CLASS__, __FUNCTION__);
-		return random_bytes($n);
-=======
 		return \random_bytes($n);
->>>>>>> f993cc8b
 	}
 	
 	/**
