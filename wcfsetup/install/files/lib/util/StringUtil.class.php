--- conflicted
+++ resolved
@@ -120,25 +120,7 @@
 	 */
 	public static function encodeJS($string) {
 		$string = self::unifyNewlines($string);
-<<<<<<< HEAD
-		$string = str_replace(["\\", "'", "\n", "/"], ["\\\\", "\'", '\n', '\/'], $string);
-=======
-		
-		// escape backslash
-		$string = str_replace("\\", "\\\\", $string);
-		
-		// escape singe quote
-		$string = str_replace("'", "\'", $string);
-		
-		// escape double quote
-		$string = str_replace('"', '\"', $string);
-		
-		// escape new lines
-		$string = str_replace("\n", '\n', $string);
-		
-		// escape slashes
-		$string = str_replace("/", '\/', $string);
->>>>>>> a3e8ee31
+		$string = str_replace(["\\", "'", '"', "\n", "/"], ["\\\\", "\'", '\"', '\n', '\/'], $string);
 		
 		return $string;
 	}
