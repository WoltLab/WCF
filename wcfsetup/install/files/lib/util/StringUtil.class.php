<?php
declare(strict_types=1);
namespace wcf\util;
use wcf\system\application\ApplicationHandler;
use wcf\system\request\RouteHandler;
use wcf\system\WCF;

/**
 * Contains string-related functions.
 * 
 * @author	Oliver Kliebisch, Marcel Werk
 * @copyright	2001-2018 WoltLab GmbH
 * @license	GNU Lesser General Public License <http://opensource.org/licenses/lgpl-license.php>
 * @package	WoltLabSuite\Core\Util
 */
final class StringUtil {
	const HTML_PATTERN = '~</?[a-z]+[1-6]?
			(?:\s*[a-z\-]+\s*(=\s*(?:
			"[^"\\\\]*(?:\\\\.[^"\\\\]*)*"|\'[^\'\\\\]*(?:\\\\.[^\'\\\\]*)*\'|[^\s>]
			))?)*\s*/?>~ix';
	const HTML_COMMENT_PATTERN = '~<!--(.*?)-->~';
	
	/**
	 * utf8 bytes of the HORIZONTAL ELLIPSIS (U+2026)
	 * @var	string
	 */
	const HELLIP = "\u{2026}";
	
	/**
	 * utf8 bytes of the MINUS SIGN (U+2212)
	 * @var	string
	 */
	const MINUS = "\u{2212}";
	
	/**
	 * Alias to php sha1() function.
	 * 
	 * @param	string		$value
	 * @return	string
	 */
	public static function getHash($value) {
		return sha1($value);
	}
	
	/**
	 * Creates a random hash.
	 * 
	 * @return	string
	 */
	public static function getRandomID() {
		return self::getHash(microtime() . uniqid((string) mt_rand(), true));
	}
	
	/**
	 * Creates an UUID.
	 * 
	 * @return	string
	 */
	public static function getUUID() {
		return sprintf('%04x%04x-%04x-%04x-%04x-%04x%04x%04x', mt_rand(0, 65535), mt_rand(0, 65535), mt_rand(0, 65535), mt_rand(16384, 20479), mt_rand(32768, 49151), mt_rand(0, 65535), mt_rand(0, 65535), mt_rand(0, 65535));
	}
	
	/**
	 * Converts dos to unix newlines.
	 * 
	 * @param	string		$string
	 * @return	string
	 */
	public static function unifyNewlines($string) {
		return preg_replace("%(\r\n)|(\r)%", "\n", $string);
	}
	
	/**
	 * Removes Unicode whitespace characters from the beginning
	 * and ending of the given string.
	 * 
	 * @param	string		$text
	 * @return	string
	 */
	public static function trim($text) {
		// These regular expressions use character properties
		// to find characters defined as space in the unicode
		// specification.
		// Do not merge the expressions, they are separated for
		// performance reasons.
		$text = preg_replace('/^[\p{Zs}\s]+/u', '', $text);
		$text = preg_replace('/[\p{Zs}\s]+$/u', '', $text);
		
		return $text;
	}
	
	/**
	 * Converts html special characters.
	 * 
	 * @param	string		$string
	 * @return	string
	 */
	public static function encodeHTML($string) {
		return @htmlspecialchars((string) $string, ENT_COMPAT, 'UTF-8');
	}
	
	/**
	 * Converts javascript special characters.
	 * 
	 * @param	string		$string
	 * @return	string
	 */
	public static function encodeJS($string) {
		// unify newlines
		$string = self::unifyNewlines($string);
		
		// escape backslash
		$string = str_replace("\\", "\\\\", $string);
		
		// escape singe quote
		$string = str_replace("'", "\'", $string);
		
		// escape new lines
		$string = str_replace("\n", '\n', $string);
		
		// escape slashes
		$string = str_replace("/", '\/', $string);
		
		return $string;
	}
	
	/**
	 * Encodes JSON strings. This is not the same as PHP's json_encode()!
	 * 
	 * @param	string		$string
	 * @return	string
	 */
	public static function encodeJSON($string) {
		$string = self::encodeJS($string);
		
		$string = self::encodeHTML($string);
		
		// single quotes must be encoded as HTML entity
		$string = str_replace("\'", "&#39;", $string);
		
		return $string;
	}
	
	/**
	 * Decodes html entities.
	 * 
	 * @param	string		$string
	 * @return	string
	 */
	public static function decodeHTML($string) {
		$string = str_ireplace('&nbsp;', ' ', $string); // convert non-breaking spaces to ascii 32; not ascii 160
		return @html_entity_decode($string, ENT_COMPAT, 'UTF-8');
	}
	
	/**
	 * Formats a numeric.
	 * 
	 * @param	number		$numeric
	 * @return	string
	 */
	public static function formatNumeric($numeric) {
		if (is_int($numeric)) {
			return self::formatInteger($numeric);
		}
		else if (is_float($numeric)) {
			return self::formatDouble($numeric);
		}
		else {
			if (floatval($numeric) - (float) intval($numeric)) {
				return self::formatDouble($numeric);
			}
			else {
				return self::formatInteger(intval($numeric));
			}
		}
	}
	
	/**
	 * Formats an integer.
	 * 
	 * @param	integer		$integer
	 * @return	string
	 */
	public static function formatInteger($integer) {
		$integer = self::addThousandsSeparator($integer);
		
		// format minus
		$integer = self::formatNegative($integer);
		
		return $integer;
	}
	
	/**
	 * Formats a double.
	 * 
	 * @param	double		$double
	 * @param	integer		$maxDecimals
	 * @return	string
	 */
	public static function formatDouble($double, $maxDecimals = 0) {
		// round
<<<<<<< HEAD
		$double = (string) round($double, ($maxDecimals > 2 ? $maxDecimals : 2));
=======
		$double = round($double, ($maxDecimals > 0 ? $maxDecimals : 2));
>>>>>>> 31ce467b
		
		// consider as integer, if no decimal places found
		if (!$maxDecimals && preg_match('~^(-?\d+)(?:\.(?:0*|00[0-4]\d*))?$~', $double, $match)) {
			return self::formatInteger($match[1]);
		}
		
		// remove last 0
		if ($maxDecimals < 2 && substr($double, -1) == '0') $double = substr($double, 0, -1);
		
		// replace decimal point
		$double = str_replace('.', WCF::getLanguage()->get('wcf.global.decimalPoint'), $double);
		
		// add thousands separator
		$double = self::addThousandsSeparator($double);
		
		// format minus
		$double = self::formatNegative($double);
		
		return $double;
	}
	
	/**
	 * Adds thousands separators to a given number.
	 * 
	 * @param	mixed		$number
	 * @return	string
	 */
	public static function addThousandsSeparator($number) {
		if ($number >= 1000 || $number <= -1000) {
			$number = preg_replace('~(?<=\d)(?=(\d{3})+(?!\d))~', WCF::getLanguage()->get('wcf.global.thousandsSeparator'), $number);
		}
		
		return $number;
	}
	
	/**
	 * Replaces the MINUS-HYPHEN with the MINUS SIGN.
	 * 
	 * @param	mixed		$number
	 * @return	string
	 */
	public static function formatNegative($number) {
		return str_replace('-', self::MINUS, $number);
	}
	
	/**
	 * Alias to php ucfirst() function with multibyte support.
	 * 
	 * @param	string		$string
	 * @return	string
	 */
	public static function firstCharToUpperCase($string) {
		return mb_strtoupper(mb_substr($string, 0, 1)).mb_substr($string, 1);
	}
	
	/**
	 * Alias to php lcfirst() function with multibyte support.
	 * 
	 * @param	string		$string
	 * @return	string
	 */
	public static function firstCharToLowerCase($string) {
		return mb_strtolower(mb_substr($string, 0, 1)).mb_substr($string, 1);
	}
	
	/**
	 * Alias to php mb_convert_case() function.
	 * 
	 * @param	string		$string
	 * @return	string
	 */
	public static function wordsToUpperCase($string) {
		return mb_convert_case($string, MB_CASE_TITLE);
	}
	
	/**
	 * Alias to php str_ireplace() function with UTF-8 support.
	 * 
	 * This function is considered to be slow, if $search contains
	 * only ASCII characters, please use str_ireplace() instead.
	 * 
	 * @param	string		$search
	 * @param	string		$replace
	 * @param	string		$subject
	 * @param	integer		$count
	 * @return	string
	 */
	public static function replaceIgnoreCase($search, $replace, $subject, &$count = 0) {
		$startPos = mb_strpos(mb_strtolower($subject), mb_strtolower($search));
		if ($startPos === false) return $subject;
		else {
			$endPos = $startPos + mb_strlen($search);
			$count++;
			return mb_substr($subject, 0, $startPos) . $replace . self::replaceIgnoreCase($search, $replace, mb_substr($subject, $endPos), $count);
		}
	}
	
	/**
	 * Alias to php str_split() function with multibyte support.
	 * 
	 * @param	string		$string
	 * @param	integer		$length
	 * @return	string[]
	 */
	public static function split($string, $length = 1) {
		$result = [];
		for ($i = 0, $max = mb_strlen($string); $i < $max; $i += $length) {
			$result[] = mb_substr($string, $i, $length);
		}
		return $result;
	}
	
	/**
	 * Checks whether $haystack starts with $needle, or not.
	 * 
	 * @param	string		$haystack	The string to be checked for starting with $needle
	 * @param	string		$needle		The string to be found at the start of $haystack
	 * @param	boolean		$ci		Case insensitive or not. Default = false.
	 * 
	 * @return	boolean				True, if $haystack starts with $needle, false otherwise.
	 */
	public static function startsWith($haystack, $needle, $ci = false) {
		if ($ci) {
			$haystack = mb_strtolower($haystack);
			$needle = mb_strtolower($needle);
		}
		// using mb_substr and === is MUCH faster for long strings then using indexOf.
		return mb_substr($haystack, 0, mb_strlen($needle)) === $needle;
	}
	
	/**
	 * Returns true if $haystack ends with $needle or if the length of $needle is 0.
	 * 
	 * @param	string		$haystack
	 * @param	string		$needle
	 * @param	boolean		$ci		case insensitive
	 * @return	boolean
	 */
	public static function endsWith($haystack, $needle, $ci = false) {
		if ($ci) {
			$haystack = mb_strtolower($haystack);
			$needle = mb_strtolower($needle);
		}
		$length = mb_strlen($needle);
		if ($length === 0) return true;
		return (mb_substr($haystack, $length * -1) === $needle);
	}
	
	/**
	 * Alias to php str_pad function with multibyte support.
	 * 
	 * @param	string		$input
	 * @param	integer		$padLength
	 * @param	string		$padString
	 * @param	integer		$padType
	 * @return	string
	 */
	public static function pad($input, $padLength, $padString = ' ', $padType = STR_PAD_RIGHT) {
		$additionalPadding = strlen($input) - mb_strlen($input);
		return str_pad($input, $padLength + $additionalPadding, $padString, $padType);
	}
	
	/**
	 * Unescapes escaped characters in a string.
	 * 
	 * @param	string		$string
	 * @param	string		$chars
	 * @return	string
	 */
	public static function unescape($string, $chars = '"') {
		for ($i = 0, $j = strlen($chars); $i < $j; $i++) {
			$string = str_replace('\\'.$chars[$i], $chars[$i], $string);
		}
		
		return $string;
	}
	
	/**
	 * Takes a numeric HTML entity value and returns the appropriate UTF-8 bytes.
	 * 
	 * @param	integer		$dec		html entity value
	 * @return	string				utf-8 bytes
	 */
	public static function getCharacter($dec) {
		if ($dec < 128) {
			$utf = chr($dec);
		}
		else if ($dec < 2048) {
			$utf = chr(192 + (($dec - ($dec % 64)) / 64));
			$utf .= chr(128 + ($dec % 64));
		}
		else {
			$utf = chr(224 + (($dec - ($dec % 4096)) / 4096));
			$utf .= chr(128 + ((($dec % 4096) - ($dec % 64)) / 64));
			$utf .= chr(128 + ($dec % 64));
		}
		return $utf;
	}
	
	/**
	 * Converts UTF-8 to Unicode
	 * @see		http://www1.tip.nl/~t876506/utf8tbl.html
	 * 
	 * @param	string		$c
	 * @return	integer
	 */
	public static function getCharValue($c) {
		$ud = 0;
		if (ord($c{0}) >= 0 && ord($c{0}) <= 127) 
			$ud = ord($c{0});
		if (ord($c{0}) >= 192 && ord($c{0}) <= 223) 
			$ud = (ord($c{0}) - 192) * 64 + (ord($c{1}) - 128);
		if (ord($c{0}) >= 224 && ord($c{0}) <= 239) 
			$ud = (ord($c{0}) - 224) * 4096 + (ord($c{1}) - 128) * 64 + (ord($c{2}) - 128);
		if (ord($c{0}) >= 240 && ord($c{0}) <= 247) 
			$ud = (ord($c{0}) - 240) * 262144 + (ord($c{1}) - 128) * 4096 + (ord($c{2}) - 128) * 64 + (ord($c{3}) - 128);
		if (ord($c{0}) >= 248 && ord($c{0}) <= 251) 
			$ud = (ord($c{0}) - 248) * 16777216 + (ord($c{1}) - 128) * 262144 + (ord($c{2}) - 128) * 4096 + (ord($c{3}) - 128) * 64 + (ord($c{4}) - 128);
		if (ord($c{0}) >= 252 && ord($c{0}) <= 253) 
			$ud = (ord($c{0}) - 252) * 1073741824 + (ord($c{1}) - 128) * 16777216 + (ord($c{2}) - 128) * 262144 + (ord($c{3}) - 128) * 4096 + (ord($c{4}) - 128) * 64 + (ord($c{5}) - 128);
		if (ord($c{0}) >= 254 && ord($c{0}) <= 255) 
			$ud = false; // error
		return $ud;
	}
	
	/**
	 * Returns html entities of all characters in the given string.
	 * 
	 * @param	string		$string
	 * @return	string
	 */
	public static function encodeAllChars($string) {
		$result = '';
		for ($i = 0, $j = mb_strlen($string); $i < $j; $i++) {
			$char = mb_substr($string, $i, 1);
			$result .= '&#'.self::getCharValue($char).';';
		}
		
		return $result;
	}
	
	/**
	 * Returns true if the given string contains only ASCII characters.
	 * 
	 * @param	string		$string
	 * @return	boolean
	 */
	public static function isASCII($string) {
		return preg_match('/^[\x00-\x7F]*$/', $string);
	}
	
	/**
	 * Returns true if the given string is utf-8 encoded.
	 * @see		http://www.w3.org/International/questions/qa-forms-utf-8
	 * 
	 * @param	string		$string
	 * @return	boolean
	 */
	public static function isUTF8($string) {
		return preg_match('/^(
				[\x09\x0A\x0D\x20-\x7E]*		# ASCII
			|	[\xC2-\xDF][\x80-\xBF]			# non-overlong 2-byte
			|	\xE0[\xA0-\xBF][\x80-\xBF]		# excluding overlongs
			|	[\xE1-\xEC\xEE\xEF][\x80-\xBF]{2}	# straight 3-byte
			|	\xED[\x80-\x9F][\x80-\xBF]		# excluding surrogates
			|	\xF0[\x90-\xBF][\x80-\xBF]{2}		# planes 1-3
			|	[\xF1-\xF3][\x80-\xBF]{3}		# planes 4-15
			|	\xF4[\x80-\x8F][\x80-\xBF]{2}		# plane 16
			)*$/x', $string);
	}
	
	/**
	 * Escapes the closing cdata tag.
	 * 
	 * @param	string		$string
	 * @return	string
	 */
	public static function escapeCDATA($string) {
		return str_replace(']]>', ']]]]><![CDATA[>', $string);
	}
	
	/**
	 * Converts a string to requested character encoding.
	 * @see		mb_convert_encoding()
	 * 
	 * @param	string		$inCharset
	 * @param	string		$outCharset
	 * @param	string		$string
	 * @return	string		converted string
	 */
	public static function convertEncoding($inCharset, $outCharset, $string) {
		if ($inCharset == 'ISO-8859-1' && $outCharset == 'UTF-8') return utf8_encode($string);
		if ($inCharset == 'UTF-8' && $outCharset == 'ISO-8859-1') return utf8_decode($string);
		
		return mb_convert_encoding($string, $outCharset, $inCharset);
	}
	
	/**
	 * Strips HTML tags from a string.
	 * 
	 * @param	string		$string
	 * @return	string
	 */
	public static function stripHTML($string) {
		return preg_replace(self::HTML_PATTERN, '', preg_replace(self::HTML_COMMENT_PATTERN, '', $string));
	}
	
	/**
	 * Returns false if the given word is forbidden by given word filter.
	 * 
	 * @param	string		$word
	 * @param	string		$filter
	 * @return	boolean
	 */
	public static function executeWordFilter($word, $filter) {
		$filter = self::trim($filter);
		$word = mb_strtolower($word);
		
		if ($filter != '') {
			$forbiddenNames = explode("\n", mb_strtolower(self::unifyNewlines($filter)));
			foreach ($forbiddenNames as $forbiddenName) {
				// ignore empty lines in between actual values
				$forbiddenName = self::trim($forbiddenName);
				if (empty($forbiddenName)) continue;
				
				if (mb_strpos($forbiddenName, '*') !== false) {
					$forbiddenName = str_replace('\*', '.*', preg_quote($forbiddenName, '/'));
					if (preg_match('/^'.$forbiddenName.'$/s', $word)) {
						return false;
					}
				}
				else {
					if ($word == $forbiddenName) {
						return false;
					}
				}
			}
		}
		
		return true;
	}
	
	/**
	 * Truncates the given string to a certain number of characters.
	 * 
	 * @param	string		$string		string which shall be truncated
	 * @param	integer		$length		string length after truncating
	 * @param	string		$etc		string to append when $string is truncated
	 * @param	boolean		$breakWords	should words be broken in the middle
	 * @return	string				truncated string
	 */
	public static function truncate($string, $length = 80, $etc = self::HELLIP, $breakWords = false) {
		if ($length == 0) {
			return '';
		}
		
		if (mb_strlen($string) > $length) {
			$length -= mb_strlen($etc);
			
			if (!$breakWords) {
				$string = preg_replace('/\\s+?(\\S+)?$/', '', mb_substr($string, 0, $length + 1));
			}
			
			return mb_substr($string, 0, $length).$etc;
		}
		else {
			return $string;
		}
	}
	
	/**
	 * Truncates a string containing HTML code and keeps the HTML syntax intact.
	 * 
	 * @param	string		$string			string which shall be truncated
	 * @param	integer		$length			string length after truncating
	 * @param	string		$etc			ending string which will be appended after truncating
	 * @param	boolean		$breakWords		if false words will not be split and the return string might be shorter than $length
	 * @return	string					truncated string
	 */
	public static function truncateHTML($string, $length = 500, $etc = self::HELLIP, $breakWords = false) {
		if (mb_strlen(self::stripHTML($string)) <= $length) {
			return $string;
		}
		$openTags = [];
		$truncatedString = '';
		
		// initialize length counter with the ending length
		$totalLength = mb_strlen($etc);
		
		preg_match_all('/(<\/?([\w+]+)[^>]*>)?([^<>]*)/', $string, $tags, PREG_SET_ORDER);
		
		foreach ($tags as $tag) {
			// ignore void elements
			if (!preg_match('/^(area|base|br|col|embed|hr|img|input|keygen|link|menuitem|meta|param|source|track|wbr)$/s', $tag[2])) {
				// look for opening tags
				if (preg_match('/<[\w]+[^>]*>/s', $tag[0])) {
					array_unshift($openTags, $tag[2]);
				}
				/**
				 * look for closing tags and check if this tag has a corresponding opening tag
				 * and omit the opening tag if it has been closed already
				 */
				else if (preg_match('/<\/([\w]+)[^>]*>/s', $tag[0], $closeTag)) {
					$position = array_search($closeTag[1], $openTags);
					if ($position !== false) {
						array_splice($openTags, $position, 1);
					}
				}
			}
			// append tag
			$truncatedString .= $tag[1];
			
			// get length of the content without entities. If the content is too long, keep entities intact
			$decodedContent = self::decodeHTML($tag[3]);
			$contentLength = mb_strlen($decodedContent);
			if ($contentLength + $totalLength > $length) {
				if (!$breakWords) {
					if (preg_match('/^(.{1,'.($length - $totalLength).'}) /s', $decodedContent, $match)) {
						$truncatedString .= self::encodeHTML($match[1]);
					}
					
					break;
				}
				
				$left = $length - $totalLength;
				$entitiesLength = 0;
				if (preg_match_all('/&[0-9a-z]{2,8};|&#[0-9]{1,7};|&#x[0-9a-f]{1,6};/i', $tag[3], $entities, PREG_OFFSET_CAPTURE)) {
					foreach ($entities[0] as $entity) {
						if ($entity[1] + 1 - $entitiesLength <= $left) {
							$left--;
							$entitiesLength += mb_strlen($entity[0]);
						}
						else {
							break;
						}
					}
				}
				$truncatedString .= mb_substr($tag[3], 0, $left + $entitiesLength);
				break;
			}
			else {
				$truncatedString .= $tag[3];
				$totalLength += $contentLength;
			}
			if ($totalLength >= $length) {
				break;
			}
		}
		
		// close all open tags
		foreach ($openTags as $tag) {
			$truncatedString .= '</'.$tag.'>';
		}
		
		// add etc
		$truncatedString .= $etc;
		
		return $truncatedString;
	}
	
	/**
	 * Generates an anchor tag from given URL.
	 * 
	 * @param	string		$url
	 * @param	string		$title
	 * @param	boolean		$encodeTitle
	 * @return	string		anchor tag
	 */
	public static function getAnchorTag($url, $title = '', $encodeTitle = true) {
		$url = self::trim($url);
		
		$external = true;
		if (ApplicationHandler::getInstance()->isInternalURL($url)) {
			$external = false;
			$url = preg_replace('~^https?://~', RouteHandler::getProtocol(), $url);
		}
		
		// cut visible url
		if (empty($title)) {
			// use URL and remove protocol and www subdomain
			$title = preg_replace('~^(?:https?|ftps?)://(?:www\.)?~i', '', $url);
			
			if (mb_strlen($title) > 60) {
				$title = mb_substr($title, 0, 30) . self::HELLIP . mb_substr($title, -25);
			}
			
			if (!$encodeTitle) $title = self::encodeHTML($title);
		}
		
		return '<a href="'.self::encodeHTML($url).'"'.($external ? (' class="externalURL"'.((EXTERNAL_LINK_REL_NOFOLLOW || EXTERNAL_LINK_TARGET_BLANK) ? (' rel="'.(EXTERNAL_LINK_REL_NOFOLLOW ? 'nofollow' : '').((EXTERNAL_LINK_REL_NOFOLLOW && EXTERNAL_LINK_TARGET_BLANK) ? ' ' : '').(EXTERNAL_LINK_TARGET_BLANK ? 'noopener noreferrer' : '').'"') : '').(EXTERNAL_LINK_TARGET_BLANK ? ' target="_blank"' : '')) : '').'>'.($encodeTitle ? self::encodeHTML($title) : $title).'</a>';
	}
	
	/**
	 * Splits given string into smaller chunks.
	 * 
	 * @param	string		$string
	 * @param	integer		$length
	 * @param	string		$break
	 * @return	string
	 */
	public static function splitIntoChunks($string, $length = 75, $break = "\r\n") {
		return mb_ereg_replace('.{'.$length.'}', "\\0".$break, $string);
	}
	
	/**
	 * Simple multi-byte safe wordwrap() function.
	 * 
	 * @param	string		$string
	 * @param	integer		$width
	 * @param	string		$break
	 * @return	string
	 */
	public static function wordwrap($string, $width = 50, $break = ' ') {
		$result = '';
		$substrings = explode($break, $string);
		
		foreach ($substrings as $substring) {
			$length = mb_strlen($substring);
			if ($length > $width) {
				$j = ceil($length / $width);
				
				for ($i = 0; $i < $j; $i++) {
					if (!empty($result)) $result .= $break;
					if ($width * ($i + 1) > $length) $result .= mb_substr($substring, $width * $i);
					else $result .= mb_substr($substring, $width * $i, $width);
				}
			}
			else {
				if (!empty($result)) $result .= $break;
				$result .= $substring;
			}
		}
		
		return $result;
	}
	
	/**
	 * Shortens numbers larger than 1000 by using unit prefixes.
	 * 
	 * @param       integer         $number
	 * @return      string
	 */
	public static function getShortUnit($number) {
		$unitPrefix = '';
		
		if ($number >= 1000000) {
			$number /= 1000000;
			if ($number > 10) {
				$number = floor($number);
			}
			else {
				$number = round($number, 1);
			}
			$unitPrefix = 'M';
		}
		else if ($number >= 1000) {
			$number /= 1000;
			if ($number > 10) {
				$number = floor($number);
			}
			else {
				$number = round($number, 1);
			}
			$unitPrefix = 'k';
		}
		
		return self::formatNumeric($number) . $unitPrefix;
	}
	
	/**
	 * Normalizes a string representing comma-separated values by making sure
	 * that the separator is just a comma, not a combination of whitespace and
	 * a comma.
	 * 
	 * @param	string		$string
	 * @return	string
	 * @since	3.1
	 */
	public static function normalizeCsv($string) {
		return implode(',', ArrayUtil::trim(explode(',', $string)));
	}
	
	/**
	 * Forbid creation of StringUtil objects.
	 */
	private function __construct() {
		// does nothing
	}
}<|MERGE_RESOLUTION|>--- conflicted
+++ resolved
@@ -199,11 +199,7 @@
 	 */
 	public static function formatDouble($double, $maxDecimals = 0) {
 		// round
-<<<<<<< HEAD
-		$double = (string) round($double, ($maxDecimals > 2 ? $maxDecimals : 2));
-=======
-		$double = round($double, ($maxDecimals > 0 ? $maxDecimals : 2));
->>>>>>> 31ce467b
+		$double = (string) round($double, ($maxDecimals > 0 ? $maxDecimals : 2));
 		
 		// consider as integer, if no decimal places found
 		if (!$maxDecimals && preg_match('~^(-?\d+)(?:\.(?:0*|00[0-4]\d*))?$~', $double, $match)) {
