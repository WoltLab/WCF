<?php
namespace wcf\util;
use wcf\system\exception\SystemException;
use wcf\system\Regex;
use wcf\util\exception\CryptoException;

/**
 * Provides functions to compute password hashes.
 * 
 * @author	Alexander Ebert
 * @copyright	2001-2019 WoltLab GmbH
 * @license	GNU Lesser General Public License <http://opensource.org/licenses/lgpl-license.php>
 * @package	WoltLabSuite\Core\Util
 */
final class PasswordUtil {
	/**
	 * list of possible characters in generated passwords
	 * @var	string
	 */
	const PASSWORD_CHARSET = 'ABCDEFGHIJKLMNOPQRSTUVWXYZabcdefghijklmnopqrstuvwxyz0123456789';

	/**
	 * concated list of valid blowfish salt characters
	 * @var	string
	 */
	private static $blowfishCharacters = 'ABCDEFGHIJKLMNOPQRSTUVWXYZabcdefghijklmnopqrstuvwxyz0123456789./';
	
	/**
	 * list of supported encryption type by software identifier
	 * @var	string[]
	 */
	private static $supportedEncryptionTypes = [
		'ipb2',		// Invision Power Board 2.x
		'ipb3',		// Invision Power Board 3.x
		'mybb1',	// MyBB 1.x
		'phpbb3',	// phpBB 3.x
		'phpass',	// phpass Portable Hashes
		'smf1',		// Simple Machines Forum 1.x
		'smf2',		// Simple Machines Forum 2.x
		'vb3',		// vBulletin 3.x
		'vb4',		// vBulletin 4.x
		'vb5',		// vBulletin 5.x
		'wbb2',		// WoltLab Burning Board 2.x
		'wcf1',		// WoltLab Community Framework 1.x
		'wcf2',		// WoltLab Suite 3.x / WoltLab Community Framework 2.x
		'xf1',		// XenForo 1.0 / 1.1
		'xf12',		// XenForo 1.2+
		'joomla1',	// Joomla 1.x
		'joomla2',	// Joomla 2.x
		'joomla3',	// Joomla 3.x
		'phpfox3',	// phpFox 3.x
		'cryptMD5',
		'invalid',	// Never going to match anything
	];
	
	/**
	 * blowfish cost factor
	 * @var	string
	 */
	const BCRYPT_COST = '08';
	
	/**
	 * blowfish encryption type
	 * @var	string
	 */
	const BCRYPT_TYPE = '2a';
	
	/**
	 * Returns true if given encryption type is supported.
	 * 
	 * @param	string		$type
	 * @return	boolean
	 */
	public static function isSupported($type) {
		if (in_array($type, self::$supportedEncryptionTypes)) {
			return true;
		}
		
		if (preg_match('~^wcf1e[cms][01][ab][01]$~', $type)) {
			return true;
		}
		
		return false;
	}
	
	/**
	 * Returns true if given hash looks like a valid bcrypt hash.
	 * 
	 * @param	string		$hash
	 * @return	boolean
	 */
	public static function isBlowfish($hash) {
		return (Regex::compile('^\$2[afxy]\$')->match($hash) ? true : false);
	}
	
	/**
	 * Returns true if given bcrypt hash uses a different cost factor and should be re-computed.
	 * 
	 * @param	string		$hash
	 * @return	boolean
	 */
	public static function isDifferentBlowfish($hash) {
		$currentCost = intval(self::BCRYPT_COST);
		$hashCost = intval(substr($hash, 4, 2));
		
		if ($currentCost != $hashCost) {
			return true;
		}
		
		return false;
	}
	
	/**
	 * Validates password against stored hash, encryption type is automatically resolved.
	 * 
	 * @param	string		$username
	 * @param	string		$password
	 * @param	string		$dbHash
	 * @return	boolean
	 * @throws	SystemException
	 */
	public static function checkPassword($username, $password, $dbHash) {
		$type = self::detectEncryption($dbHash);
		if ($type === 'unknown') {
			throw new SystemException("Unable to determine password encryption");
		}
		
		// drop type from hash
		$dbHash = substr($dbHash, strlen($type) + 1);
		
		// check for salt
		$parts = explode(':', $dbHash, 2);
		if (count($parts) == 2) {
			list($dbHash, $salt) = $parts;
		}
		else {
			$dbHash = $parts[0];
			$salt = '';
		}
		
		// compare hash
		if (in_array($type, self::$supportedEncryptionTypes)) {
			return call_user_func('\wcf\util\PasswordUtil::'.$type, $username, $password, $salt, $dbHash);
		}
		else {
			// WCF 1.x with different encryption
			return self::wcf1e($type, $password, $salt, $dbHash);
		}
	}
	
	/**
	 * Returns encryption type if possible.
	 * 
	 * @param	string		$hash
	 * @return	string
	 */
	public static function detectEncryption($hash) {
		if (($pos = strpos($hash, ':')) !== false) {
			$type = substr($hash, 0, $pos);
			if (self::isSupported($type)) {
				return $type;
			}
		}
		
		return 'unknown';
	}
	
	/**
	 * Returns a double salted bcrypt hash.
	 * 
	 * @param	string		$password
	 * @param	string		$salt
	 * @return	string
	 */
	public static function getDoubleSaltedHash($password, $salt = null) {
		if ($salt === null) {
			$salt = self::getRandomSalt();
		}
		
		return self::getSaltedHash(self::getSaltedHash($password, $salt), $salt);
	}
	
	/**
	 * Returns a simple salted bcrypt hash.
	 * 
	 * @param	string		$password
	 * @param	string		$salt
	 * @return	string
	 */
	public static function getSaltedHash($password, $salt = null) {
		if ($salt === null) {
			$salt = self::getRandomSalt();
		}
		
		return crypt($password, $salt);
	}
	
	/**
	 * Returns a random blowfish-compatible salt.
	 * 
	 * @return	string
	 */
	public static function getRandomSalt() {
		$salt = '';
		
		for ($i = 0, $maxIndex = (strlen(self::$blowfishCharacters) - 1); $i < 22; $i++) {
			$salt .= self::$blowfishCharacters[self::secureRandomNumber(0, $maxIndex)];
		}
		
		return self::getSalt($salt);
	}
	
	/**
	 * Generates a random alphanumeric user password with the given character length.
	 * 
	 * @param	integer		$length
	 * @return	string
	 */
	public static function getRandomPassword($length = 12) {
		$charset = self::PASSWORD_CHARSET;
		$password = '';
		
		for ($i = 0, $maxIndex = (strlen($charset) - 1); $i < $length; $i++) {
			$password .= $charset[self::secureRandomNumber(0, $maxIndex)];
		}
		
		return $password;
	}
	
	/**
	 * @deprecated	Use random_int()
	 */
	public static function secureRandomNumber($min, $max) {
		$range = $max - $min;
		if ($range == 0) {
			// not random
			throw new SystemException("Cannot generate a secure random number, min and max are the same");
		}

		try {
			return CryptoUtil::randomInt($min, $max);
		}
		catch (CryptoException $e) {
			// Backwards compatibility: This function never did throw.
			return mt_rand($min, $max);
		}
	}
	
	/**
	 * Returns a blowfish salt, e.g. $2a$07$usesomesillystringforsalt$
	 * 
	 * @param	string		$salt
	 * @return	string
	 */
	protected static function getSalt($salt) {
		$salt = mb_substr($salt, 0, 22);
		
		return '$' . self::BCRYPT_TYPE . '$' . self::BCRYPT_COST . '$' . $salt;
	}
	
	/**
	 * Validates the password hash for Invision Power Board 2.x (ipb2).
	 * 
	 * @param	string		$username
	 * @param	string		$password
	 * @param	string		$salt
	 * @param	string		$dbHash
	 * @return	boolean
	 */
	protected static function ipb2($username, $password, $salt, $dbHash) {
		return self::vb3($username, $password, $salt, $dbHash);
	}
	
	/**
	 * Validates the password hash for Invision Power Board 3.x (ipb3).
	 * 
	 * @param	string		$username
	 * @param	string		$password
	 * @param	string		$salt
	 * @param	string		$dbHash
	 * @return	boolean
	 */
	protected static function ipb3($username, $password, $salt, $dbHash) {
		return \hash_equals($dbHash, md5(md5($salt) . md5($password)));
	}
	
	/**
	 * Validates the password hash for MyBB 1.x (mybb1).
	 * 
	 * @param	string		$username
	 * @param	string		$password
	 * @param	string		$salt
	 * @param	string		$dbHash
	 * @return	boolean
	 */
	protected static function mybb1($username, $password, $salt, $dbHash) {
		return \hash_equals($dbHash, md5(md5($salt) . md5($password)));
	}
	/**
	 * Validates the password hash for phpBB 3.x (phpbb3).
	 * 
	 * @param	string		$username
	 * @param	string		$password
	 * @param	string		$salt
	 * @param	string		$dbHash
	 * @return	boolean
	 */
	protected static function phpbb3($username, $password, $salt, $dbHash) {
		return self::phpass($username, $password, $salt, $dbHash);
	}
	
	/**
	 * Validates the password hash for phpass portable hashes (phpass).
	 * 
	 * @param	string		$username
	 * @param	string		$password
	 * @param	string		$salt
	 * @param	string		$dbHash
	 * @return	boolean
	 */
	protected static function phpass($username, $password, $salt, $dbHash) {
		if (mb_strlen($dbHash) !== 34) {
			return \hash_equals(md5($password), $dbHash);
		}
		
		$hash_crypt_private = function ($password, $setting) {
			static $itoa64 = './0123456789ABCDEFGHIJKLMNOPQRSTUVWXYZabcdefghijklmnopqrstuvwxyz';
			
			$output = '*';
			
			// Check for correct hash
			if (substr($setting, 0, 3) !== '$H$' && substr($setting, 0, 3) !== '$P$') {
				return $output;
			}
			
			$count_log2 = strpos($itoa64, $setting[3]);
			
			if ($count_log2 < 7 || $count_log2 > 30) {
				return $output;
			}
			
			$count = 1 << $count_log2;
			$salt = substr($setting, 4, 8);
			
			if (strlen($salt) != 8) {
				return $output;
			}
			
			$hash = md5($salt . $password, true);
			do {
				$hash = md5($hash . $password, true);
			}
			while (--$count);
			
			$output = substr($setting, 0, 12);
			$hash_encode64 = function ($input, $count, &$itoa64) {
				$output = '';
				$i = 0;
				
				do {
					$value = ord($input[$i++]);
					$output .= $itoa64[$value & 0x3f];
					
					if ($i < $count) {
						$value |= ord($input[$i]) << 8;
					}
					
					$output .= $itoa64[($value >> 6) & 0x3f];
					
					if ($i++ >= $count) {
						break;
					}
					
					if ($i < $count) {
						$value |= ord($input[$i]) << 16;
					}
					
					$output .= $itoa64[($value >> 12) & 0x3f];
					
					if ($i++ >= $count) {
						break;
					}
					
					$output .= $itoa64[($value >> 18) & 0x3f];
				}
				while ($i < $count);
				
				return $output;
			};
			
			$output .= $hash_encode64($hash, 16, $itoa64);
			
			return $output;
		};
		
		return \hash_equals($hash_crypt_private($password, $dbHash), $dbHash);
	}
	
	/**
	 * Validates the password hash for Simple Machines Forums 1.x (smf1).
	 * 
	 * @param	string		$username
	 * @param	string		$password
	 * @param	string		$salt
	 * @param	string		$dbHash
	 * @return	boolean
	 */
	protected static function smf1($username, $password, $salt, $dbHash) {
		return \hash_equals($dbHash, sha1(mb_strtolower($username) . $password));
	}
	
	/**
	 * Validates the password hash for Simple Machines Forums 2.x (smf2).
	 * 
	 * @param	string		$username
	 * @param	string		$password
	 * @param	string		$salt
	 * @param	string		$dbHash
	 * @return	boolean
	 */
	protected static function smf2($username, $password, $salt, $dbHash) {
		return self::smf1($username, $password, $salt, $dbHash);
	}
	
	/**
	 * Validates the password hash for vBulletin 3 (vb3).
	 * 
	 * @param	string		$username
	 * @param	string		$password
	 * @param	string		$salt
	 * @param	string		$dbHash
	 * @return	boolean
	 */
	protected static function vb3($username, $password, $salt, $dbHash) {
		return \hash_equals($dbHash, md5(md5($password) . $salt));
	}
	
	/**
	 * Validates the password hash for vBulletin 4 (vb4).
	 * 
	 * @param	string		$username
	 * @param	string		$password
	 * @param	string		$salt
	 * @param	string		$dbHash
	 * @return	boolean
	 */
	protected static function vb4($username, $password, $salt, $dbHash) {
		return self::vb3($username, $password, $salt, $dbHash);
	}
	
	/**
	 * Validates the password hash for vBulletin 5 (vb5).
	 * 
	 * @param	string		$username
	 * @param	string		$password
	 * @param	string		$salt
	 * @param	string		$dbHash
	 * @return	boolean
	 */
	protected static function vb5($username, $password, $salt, $dbHash) {
		return self::vb3($username, $password, $salt, $dbHash);
	}
	
	/**
	 * Validates the password hash for WoltLab Burning Board 2 (wbb2).
	 * 
	 * @param	string		$username
	 * @param	string		$password
	 * @param	string		$salt
	 * @param	string		$dbHash
	 * @return	boolean
	 */
	protected static function wbb2($username, $password, $salt, $dbHash) {
		if (\hash_equals($dbHash, md5($password))) {
			return true;
		}
		else if (\hash_equals($dbHash, sha1($password))) {
			return true;
		}
		
		return false;
	}
	
	/**
	 * Validates the password hash for WoltLab Community Framework 1.x (wcf1).
	 * 
	 * @param	string		$username
	 * @param	string		$password
	 * @param	string		$salt
	 * @param	string		$dbHash
	 * @return	boolean
	 */
	protected static function wcf1($username, $password, $salt, $dbHash) {
		return \hash_equals($dbHash, sha1($salt . sha1($salt . sha1($password))));
	}
	
	/**
	 * Validates the password hash for WoltLab Community Framework 1.x with different encryption (wcf1e).
	 * 
	 * @param	string		$type
	 * @param	string		$password
	 * @param	string		$salt
	 * @param	string		$dbHash
	 * @return	boolean
	 */
	protected static function wcf1e($type, $password, $salt, $dbHash) {
		preg_match('~^wcf1e([cms])([01])([ab])([01])$~', $type, $matches);
		$enableSalting = $matches[2];
		$saltPosition = $matches[3];
		$encryptBeforeSalting = $matches[4];
		
		$encryptionMethod = '';
		switch ($matches[1]) {
			case 'c':
				$encryptionMethod = 'crc32';
			break;
			
			case 'm':
				$encryptionMethod = 'md5';
			break;
			
			case 's':
				$encryptionMethod = 'sha1';
			break;
		}
		
		$hash = '';
		if ($enableSalting) {
			if ($saltPosition == 'b') {
				$hash .= $salt;
			}
			
			if ($encryptBeforeSalting) {
				$hash .= $encryptionMethod($password);
			}
			else {
				$hash .= $password;
			}
			
			if ($saltPosition == 'a') {
				$hash .= $salt;
			}
			
			$hash = $encryptionMethod($hash);
		}
		else {
			$hash = $encryptionMethod($password);
		}
		$hash = $encryptionMethod($salt . $hash);
		
		return \hash_equals($dbHash, $hash);
	}
	
	/**
	 * Validates the password hash for Woltlab Suite 3.x / WoltLab Community Framework 2.x (wcf2).
	 * 
	 * @param	string		$username
	 * @param	string		$password
	 * @param	string		$salt
	 * @param	string		$dbHash
	 * @return	boolean
	 */
	protected static function wcf2($username, $password, $salt, $dbHash) {
<<<<<<< HEAD
		return \hash_equals($dbHash, self::getDoubleSaltedHash($password, $salt));
=======
		return CryptoUtil::secureCompare($dbHash, self::getDoubleSaltedHash($password, $dbHash));
>>>>>>> 34542327
	}
	
	/**
	 * Validates the password hash for XenForo 1.0 / 1.1 (xf1).
	 * 
	 * @param	string		$username
	 * @param	string		$password
	 * @param	string		$salt
	 * @param	string		$dbHash
	 * @return	boolean
	 */
	protected static function xf1($username, $password, $salt, $dbHash) {
		if (\hash_equals($dbHash, sha1(sha1($password) . $salt))) {
			return true;
		}
		
		return \hash_equals($dbHash, hash('sha256', hash('sha256', $password) . $salt));
	}
	
	/**
	 * Validates the password hash for XenForo 1.2+ (xf12).
	 * 
	 * @param	string		$username
	 * @param	string		$password
	 * @param	string		$salt
	 * @param	string		$dbHash
	 * @return	boolean
	 */
	protected static function xf12($username, $password, $salt, $dbHash) {
		if (\hash_equals($dbHash, self::getSaltedHash($password, $dbHash))) {
			return true;
		}
		
		return false;
	}
	
	/**
	 * Validates the password hash for Joomla 1.x (kunea)
	 * 
	 * @param	string		$username
	 * @param	string		$password
	 * @param	string		$salt
	 * @param	string		$dbHash
	 * @return	boolean
	 */
	protected static function joomla1($username, $password, $salt, $dbHash) {
		if (\hash_equals($dbHash, md5($password . $salt))) {
			return true;
		}
		
		return false;
	}
	
	/**
	 * Validates the password hash for Joomla 2.x (kunea)
	 * 
	 * @param	string		$username
	 * @param	string		$password
	 * @param	string		$salt
	 * @param	string		$dbHash
	 * @return	boolean
	 */
	protected static function joomla2($username, $password, $salt, $dbHash) {
		return self::joomla1($username, $password, $salt, $dbHash);
	}
	
	/**
	 * Validates the password hash for Joomla 3.x (kunea)
	 * 
	 * @param	string		$username
	 * @param	string		$password
	 * @param	string		$salt
	 * @param	string		$dbHash
	 * @return	boolean
	 */
	protected static function joomla3($username, $password, $salt, $dbHash) {
		return self::joomla1($username, $password, $salt, $dbHash);
	}
	
	/**
	 * Validates the password hash for phpFox 3.x
	 * Merge phpfox_user.password and phpfox_user.password_salt with ':' before importing all data row values
	 * See PasswordUtil::checkPassword() for more info
	 * 
	 * @param	string		$username
	 * @param	string		$password
	 * @param	string		$salt
	 * @param	string		$dbHash
	 * @return	boolean
	 */
	 protected static function phpfox3($username, $password, $salt, $dbHash) {
		 if (\hash_equals($dbHash, md5(md5($password) . md5($salt)))) {
			 return true;
		 }
		 
		 return false;
	 }
	
	/**
	 * Validates the password hash for MD5 mode of crypt()
	 * 
	 * @param	string		$username
	 * @param	string		$password
	 * @param	string		$salt
	 * @param	string		$dbHash
	 * @return	boolean
	 */
	protected static function cryptMD5($username, $password, $salt, $dbHash) {
		if (\hash_equals($dbHash, self::getSaltedHash($password, $dbHash))) {
			return true;
		}
		
		return false;
	}
	
	/**
	 * Returns false.
	 * 
	 * @param	string		$username
	 * @param	string		$password
	 * @param	string		$salt
	 * @param	string		$dbHash
	 * @return	boolean
	 */
	protected static function invalid($username, $password, $salt, $dbHash) {
		return false;
	}
	
	/**
	 * Forbid creation of PasswordUtil objects.
	 */
	private function __construct() {
		// does nothing
	}
}<|MERGE_RESOLUTION|>--- conflicted
+++ resolved
@@ -561,11 +561,7 @@
 	 * @return	boolean
 	 */
 	protected static function wcf2($username, $password, $salt, $dbHash) {
-<<<<<<< HEAD
-		return \hash_equals($dbHash, self::getDoubleSaltedHash($password, $salt));
-=======
-		return CryptoUtil::secureCompare($dbHash, self::getDoubleSaltedHash($password, $dbHash));
->>>>>>> 34542327
+		return \hash_equals($dbHash, self::getDoubleSaltedHash($password, $dbHash));
 	}
 	
 	/**
