--- conflicted
+++ resolved
@@ -228,9 +228,6 @@
 	}
 	
 	/**
-<<<<<<< HEAD
-	 * @deprecated	Use \random_int($min, $max) directly.
-=======
 	 * Compares two strings in a constant time manner.
 	 * This function effectively is a polyfill for the PHP 5.6 `hash_equals`.
 	 *
@@ -240,12 +237,12 @@
 	 * @deprecated	Use \wcf\util\CryptoUtil::secureCompare()
 	 */
 	public static function secureCompare($hash1, $hash2) {
+		\wcf\functions\deprecatedMethod(__CLASS__, __FUNCTION__);
 		return \hash_equals($hash1, $hash2);
 	}
 	
 	/**
-	 * @deprecated	Use random_int()
->>>>>>> f993cc8b
+	 * @deprecated	Use \random_int($min, $max) directly.
 	 */
 	public static function secureRandomNumber($min, $max) {
 		\wcf\functions\deprecatedMethod(__CLASS__, __FUNCTION__);
