--- conflicted
+++ resolved
@@ -97,7 +97,14 @@
 }
 
 // @codingStandardsIgnoreStart
-<<<<<<< HEAD
+namespace wcf {
+	function getRequestId() {
+		if (!defined('WCF_REQUEST_ID_HEADER') || !WCF_REQUEST_ID_HEADER) return '';
+		
+		return $_SERVER[WCF_REQUEST_ID_HEADER] ?? '';
+	}
+}
+
 namespace wcf\functions {
 	use wcf\system\exception\IExtraInformationException;
 
@@ -216,19 +223,7 @@
 		]);
 	}
 }
-// @codingStandardsIgnoreEnd
-
-// @codingStandardsIgnoreStart
-=======
-namespace wcf {
-	function getRequestId() {
-		if (!defined('WCF_REQUEST_ID_HEADER') || !WCF_REQUEST_ID_HEADER) return '';
-		
-		return $_SERVER[WCF_REQUEST_ID_HEADER] ?? '';
-	}
-}
-
->>>>>>> f993cc8b
+
 namespace wcf\functions\exception {
 	use wcf\system\WCF;
 	use wcf\system\exception\IExtraInformationException;
