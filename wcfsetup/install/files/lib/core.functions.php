<?php // @codingStandardsIgnoreFile
/**
 * @author	Marcel Werk
 * @copyright	2001-2019 WoltLab GmbH
 * @license	GNU Lesser General Public License <http://opensource.org/licenses/lgpl-license.php>
 */

namespace {

	use wcf\system\WCF;

	// set exception handler
	set_exception_handler([WCF::class, 'handleException']);
	// set php error handler
	set_error_handler([WCF::class, 'handleError'], E_ALL);

	// set shutdown function
	register_shutdown_function([WCF::class, 'destruct']);
	// set autoload function
	spl_autoload_register([WCF::class, 'autoload'], true, true);

	/**
	 * Helper method to output debug data for all passed variables,
	 * uses `print_r()` for arrays and objects, `var_dump()` otherwise.
	 */
	function wcfDebug()
	{
		echo "<pre>";

		$args = func_get_args();
		$length = count($args);
		if ($length === 0) {
			echo "ERROR: No arguments provided.<hr>";
		} else {
			for ($i = 0; $i < $length; $i++) {
				$arg = $args[$i];

				echo "<h2>Argument {$i} (" . gettype($arg) . ")</h2>";

				if (is_array($arg) || is_object($arg)) {
					print_r($arg);
				} else {
					var_dump($arg);
				}

				echo "<hr>";
			}
		}

		$backtrace = debug_backtrace();

		// output call location to help finding these debug outputs again
		echo "wcfDebug() called in {$backtrace[0]['file']} on line {$backtrace[0]['line']}";

		echo "</pre>";

		exit;
	}

	// define DOCUMENT_ROOT on IIS if not set
	if (PHP_EOL == "\r\n") {
		if (!isset($_SERVER['DOCUMENT_ROOT']) && isset($_SERVER['SCRIPT_FILENAME'])) {
			$_SERVER['DOCUMENT_ROOT'] = str_replace('\\', '/', substr($_SERVER['SCRIPT_FILENAME'], 0, 0 - strlen($_SERVER['PHP_SELF'])));
		}
		if (!isset($_SERVER['DOCUMENT_ROOT']) && isset($_SERVER['PATH_TRANSLATED'])) {
			$_SERVER['DOCUMENT_ROOT'] = str_replace('\\', '/', substr(str_replace('\\\\', '\\', $_SERVER['PATH_TRANSLATED']), 0, 0 - strlen($_SERVER['PHP_SELF'])));
		}

		if (!isset($_SERVER['REQUEST_URI'])) {
			$_SERVER['REQUEST_URI'] = substr($_SERVER['PHP_SELF'], 1);
			if (isset($_SERVER['QUERY_STRING'])) {
				$_SERVER['REQUEST_URI'] .= '?' . $_SERVER['QUERY_STRING'];
			}
		}
	}
}

namespace wcf {
	function getRequestId(): string
	{
		if (!defined('WCF_REQUEST_ID_HEADER') || !WCF_REQUEST_ID_HEADER) return '';

		return $_SERVER[WCF_REQUEST_ID_HEADER] ?? '';
	}

	function getMinorVersion(): string
	{
		return preg_replace('/^(\d+\.\d+)\..*$/', '\\1', WCF_VERSION);
	}

	/**
	 * @deprecated 6.0 Use #[\SensitiveParameter] instead.
	 */
	#[\Attribute(\Attribute::TARGET_PARAMETER)]
	class SensitiveArgument
	{
	}
}

namespace wcf\functions\exception {

	use wcf\http\Pipeline;
	use wcf\system\WCF;
	use wcf\system\exception\IExtraInformationException;
	use wcf\system\exception\SystemException;
	use wcf\system\request\Request;
	use wcf\util\FileUtil;
	use wcf\util\StringUtil;

	/**
	 * If the stacktrace contains a compiled template, the context of the relevant template line
	 * is returned, otherwise an empty array is returned.
	 */
	function getTemplateContextLines(\Throwable $e): array
	{
		try {
			$contextLineCount = 5;
			foreach ($e->getTrace() as $traceEntry) {
				if (isset($traceEntry['file']) && \preg_match(
					'~/templates/compiled/.+\.php$~',
					$traceEntry['file']
				)) {
					$startLine = $traceEntry['line'] - $contextLineCount;
					$relativeErrorLine = $contextLineCount;
					if ($startLine < 0) {
						$startLine = 0;
						$relativeErrorLine = $traceEntry['line'] - 1;
					}

					$file = \fopen($traceEntry['file'], 'r');
					if (!$file) {
						return [];
					}

					for ($line = 0; $line < $startLine; $line++) {
						if (\substr(\fgets($file, 1024), -1) !== "\n") {
							// We don't want to handle a file where lines exceed 1024 Bytes.
							return [];
						}
					}

					$maxLineCount = 2 * $contextLineCount + 1;
					$lines = [];
					while (!\feof($file) && \count($lines) < $maxLineCount) {
						$line = \fgets($file, 1024);
						if (\substr($line, -1) !== "\n" && !\feof($file)) {
							// We don't want to handle a file where lines exceed 1024 Bytes.
							return [];
						}

						if (count($lines) === $relativeErrorLine - 1) {
							$line = "====> {$line}";
						}

						$lines[] = $line;
					}

					return $lines;
				}
			}
		} catch (\Throwable $e) {
			// Ignore errors while extracting the template context to be saved in the exception log.
		}

		return [];
	}

	/**
	 * Logs the given Throwable.
	 * 
	 * @param	string			$logFile	The log file to use. If set to `null` the default log file will be used and the variable contents will be replaced by the actual path.
	 * @return	string					The ID of the log entry.
	 */
	function logThrowable(\Throwable $e, &$logFile = null): string
	{
		if ($logFile === null) $logFile = WCF_DIR . 'log/' . gmdate('Y-m-d', TIME_NOW) . '.txt';
		touch($logFile);

		$stripNewlines = function ($item) {
			return str_replace("\n", ' ', $item);
		};

		$getExtraInformation = function (\Throwable $e) {
			$extraInformation = [];

			if ($e instanceof IExtraInformationException) {
				$extraInformation = $e->getExtraInformation();
			}

			$templateContextLines = getTemplateContextLines($e);
			if (!empty($templateContextLines)) {
				$extraInformation[] = [
					'Template Context',
					\implode("", $templateContextLines),
				];
			}

			return !empty($extraInformation) ? base64_encode(serialize($extraInformation)) : "-";
		};

		// don't forget to update ExceptionLogUtil / ExceptionLogViewPage, when changing the log file format
		$message = gmdate('r', TIME_NOW) . "\n" .
			'Message: ' . $stripNewlines($e->getMessage()) . "\n" .
			'PHP version: ' . phpversion() . "\n" .
			'WoltLab Suite version: ' . WCF_VERSION . "\n" .
			'Request URI: ' . $stripNewlines(($_SERVER['REQUEST_METHOD'] ?? '') . ' ' . ($_SERVER['REQUEST_URI'] ?? '')) . (\wcf\getRequestId() ? ' (' . \wcf\getRequestId() . ')' : '') . "\n" .
			'Referrer: ' . $stripNewlines($_SERVER['HTTP_REFERER'] ?? '') . "\n" .
			'User Agent: ' . $stripNewlines($_SERVER['HTTP_USER_AGENT'] ?? '') . "\n" .
			'Peak Memory Usage: ' . memory_get_peak_usage() . '/' . FileUtil::getMemoryLimit() . "\n";
		$prev = $e;
		do {
			$message .= "======\n" .
				'Error Class: ' . get_class($prev) . "\n" .
				'Error Message: ' . $stripNewlines($prev->getMessage()) . "\n" .
				'Error Code: ' . $stripNewlines($prev->getCode()) . "\n" .
				'File: ' . $stripNewlines($prev->getFile()) . ' (' . $prev->getLine() . ')' . "\n" .
				'Extra Information: ' . $getExtraInformation($prev) . "\n" .
				'Stack Trace: ' . json_encode(array_map(function ($item) {
					$item['args'] = array_map(function ($item) {
						switch (gettype($item)) {
							case 'object':
								if ($item instanceof \UnitEnum) {
									return $item::class . '::' . $item->name;
								}

								return $item::class;
							case 'array':
								return array_map(function () {
									return '[redacted]';
								}, $item);
							case 'resource':
								return 'resource(' . get_resource_type($item) . ')';
							default:
								return $item;
						}
					}, $item['args']);

					return $item;
				}, sanitizeStacktrace($prev, true))) . "\n";
		} while ($prev = $prev->getPrevious());

		// calculate Exception-ID
		$exceptionID = sha1($message);
		$entry = "<<<<<<<<" . $exceptionID . "<<<<\n" . $message . "<<<<\n\n";

		file_put_contents($logFile, $entry, FILE_APPEND);

		return $exceptionID;
	}

	/**
	 * Pretty prints the given Throwable. It is recommended to `exit;`
	 * the request after calling this function.
	 * 
	 * @throws	\Exception
	 */
	function printThrowable(\Throwable $e)
	{
		$exceptionID = logThrowable($e, $logFile);
		if (\wcf\getRequestId()) $exceptionID .= '/' . \wcf\getRequestId();

		$exceptionTitle = $exceptionSubtitle = $exceptionExplanation = '';
		$logFile = sanitizePath($logFile);
		try {
			if (WCF::getLanguage() !== null) {
				$exceptionTitle = WCF::getLanguage()->get('wcf.global.exception.title', true);
				$exceptionSubtitle = str_replace('{$exceptionID}', $exceptionID, WCF::getLanguage()->get('wcf.global.exception.subtitle', true));
				$exceptionExplanation = str_replace('{$logFile}', $logFile, WCF::getLanguage()->get('wcf.global.exception.explanation', true));
			}
		} catch (\Throwable $e) {
			// ignore
		}

		if (!$exceptionTitle || !$exceptionSubtitle || !$exceptionExplanation) {
			// one or more failed, fallback to english
			$exceptionTitle = 'An error has occurred';
			$exceptionSubtitle = 'Internal error code: <span class="exceptionInlineCodeWrapper"><span class="exceptionInlineCode">' . $exceptionID . '</span></span>';
			$exceptionExplanation = <<<EXPLANATION
<p class="exceptionSubtitle">What happened?</p>
<p class="exceptionText">An error has occured while trying to handle your request and execution has been terminated. Please forward the above error code to the site administrator.</p>
<p class="exceptionText">&nbsp;</p> <!-- required to ensure spacing after copy & paste -->
<p class="exceptionText">
	The error code can be used by an administrator to lookup the full error message in the Administration Control Panel via “Logs » Errors”.
	In addition the error has been written to the log file located at <span class="exceptionInlineCodeWrapper"><span class="exceptionInlineCode">{$logFile}</span></span> and can be accessed with an FTP program or similar.
</p>
<p class="exceptionText">&nbsp;</p> <!-- required to ensure spacing after copy & paste -->
<p class="exceptionText">Notice: The error code was randomly generated and has no use beyond looking up the full message.</p>
EXPLANATION;
		}

		/*
		 * A notice on the HTML used below:
		 * 
		 * It might appear a bit weird to use <p> all over the place where semantically
		 * other elements would fit in way better. The reason behind this is that we avoid
		 * inheriting unwanted styles (e.g. exception displayed in an overlay) and that
		 * the output needs to be properly readable when copied & pasted somewhere.
		 * 
		 * Besides the visual appearance, the output was built to provide a maximum of
		 * compatibility and readability when pasted somewhere else, e.g. a WYSIWYG editor
		 * without the potential of messing up the formatting and thus harming the readability.
		 */
?>
		<!DOCTYPE html>
		<html>

		<head>
			<meta charset="utf-8">
			<?php if (!defined('EXCEPTION_PRIVACY') || EXCEPTION_PRIVACY !== 'private') { ?>
				<title>Fatal Error: <?php echo StringUtil::encodeHTML($e->getMessage()); ?></title>
			<?php } else { ?>
				<title>Fatal Error</title>
			<?php } ?>
			<meta name="viewport" content="width=device-width, initial-scale=1">
			<style>
				.exceptionBody {
					background-color: rgb(250, 250, 250);
					color: rgb(44, 62, 80);
					margin: 0;
					padding: 0;
				}

				.exceptionContainer {
					box-sizing: border-box;
					font-family: system-ui, -apple-system, BlinkMacSystemFont, "Segoe UI",
						"Roboto", "Oxygen", "Ubuntu", "Cantarell", "Fira Sans", "Droid Sans",
						"Helvetica Neue", Arial, sans-serif;
					font-size: 15px;
					padding-bottom: 20px;
				}

				.exceptionContainer * {
					box-sizing: inherit;
					line-height: 1.5em;
					margin: 0;
					padding: 0;
				}

				.exceptionHeader {
					background-color: rgb(58, 109, 156);
					padding: 30px 0;
				}

				.exceptionTitle {
					color: #fff;
					font-size: 28px;
					font-weight: 600;
				}

				.exceptionErrorCode {
					color: #fff;
					margin-top: .5em;
				}

				.exceptionErrorCode .exceptionInlineCode {
					background-color: rgb(43, 79, 113);
					border-radius: 3px;
					color: #fff;
					font-family: monospace;
					padding: 3px 10px;
					white-space: nowrap;
				}

				.exceptionSubtitle {
					font-size: 24px;
					font-weight: 600;
					margin-bottom: 10px;
				}

				.exceptionContainer>.exceptionBoundary {
					margin-top: 30px;
				}

				.exceptionText .exceptionInlineCodeWrapper {
					border: 1px solid rgb(169, 169, 169);
					border-radius: 3px;
					padding: 2px 5px;
				}

				.exceptionText .exceptionInlineCode {
					font-family: ui-monospace, Menlo, Monaco, "Cascadia Mono",
						"Segoe UI Mono", "Roboto Mono", "Oxygen Mono", "Ubuntu Monospace", "Source Code Pro",
						"Fira Mono", "Droid Sans Mono", "Courier New", monospace;
					font-size: 14px;
					white-space: nowrap;
				}

				.exceptionFieldTitle {
					color: rgb(59, 109, 169);
				}

				.exceptionFieldTitle .exceptionColon {
					/* hide colon in browser, but will be visible after copy & paste */
					opacity: 0;
				}

				.exceptionFieldValue {
					font-size: 18px;
					min-height: 1.5em;
				}

				pre.exceptionFieldValue {
					font-size: 14px;
					white-space: pre-wrap;
				}

				.exceptionSystemInformation,
				.exceptionErrorDetails,
				.exceptionStacktrace {
					list-style-type: none;
				}

				.exceptionSystemInformation>li:not(:first-child),
				.exceptionErrorDetails>li:not(:first-child) {
					margin-top: 10px;
				}

				.exceptionStacktrace {
					display: block;
					margin-top: 5px;
					overflow: auto;
					padding-bottom: 20px;
				}

				.exceptionStacktraceFile,
				.exceptionStacktraceFile span,
				.exceptionStacktraceCall,
				.exceptionStacktraceCall span {
					font-family: ui-monospace, Menlo, Monaco, "Cascadia Mono",
						"Segoe UI Mono", "Roboto Mono", "Oxygen Mono", "Ubuntu Monospace", "Source Code Pro",
						"Fira Mono", "Droid Sans Mono", "Courier New", monospace;
					font-size: 14px;
					white-space: nowrap;
				}

				.exceptionStacktraceFile+.exceptionStacktraceCall {
					margin-top: 10px;
				}

				.exceptionFieldDetails {
					padding-left: 20px;
					word-break: break-all;
				}

				.exceptionStacktraceFile {
					padding-left: 40px;
				}

				.exceptionFieldDetails,
				.exceptionStacktraceFile {
					color: rgb(115 115 115) !important;
					font-size: 13px !important;
				}

				.exceptionStacktraceMiddleware {
					padding: 20px 0;
				}

				.exceptionStacktraceMiddleware summary {
					cursor: pointer;
					-webkit-user-select: none;
					user-select: none;
				}

				.exceptionStacktraceMiddleware ul {
					border-left: 5px solid #ccc;
					list-style: none;
					margin-top: 20px;
					padding-left: 15px;
				}

				.exceptionStacktraceSensitiveParameterValue {
					border: 1px dashed #d81b60;
					padding: 2px 5px;
					font-size: 12px !important;
				}

				.exceptionStacktraceCounter,
				.exceptionStacktraceType {
					color: rgb(115 115 115);
				}

				/* mobile */
				@media (max-width: 767px) {
					.exceptionBoundary {
						min-width: 320px;
						padding: 0 10px;
					}

					.exceptionText .exceptionInlineCodeWrapper {
						display: inline-block;
						overflow: auto;
					}

					.exceptionErrorCode .exceptionInlineCode {
						font-size: 13px;
						padding: 2px 5px;
					}
				}

				/* desktop */
				@media (min-width: 768px) {
					.exceptionBoundary {
						margin: 0 auto;
						max-width: 1400px;
						min-width: 1200px;
						padding: 0 10px;
					}

					.exceptionSystemInformation {
						display: flex;
						flex-wrap: wrap;
					}

					.exceptionSystemInformation1,
					.exceptionSystemInformation3,
					.exceptionSystemInformation5 {
						flex: 0 0 200px;
						margin: 0 0 10px 0 !important;
					}

					.exceptionSystemInformation2,
					.exceptionSystemInformation4,
					.exceptionSystemInformation6 {
						flex: 0 0 calc(100% - 210px);
						margin: 0 0 10px 10px !important;
						max-width: calc(100% - 210px);
					}

					.exceptionSystemInformation1 {
						order: 1;
					}

					.exceptionSystemInformation2 {
						order: 2;
					}

					.exceptionSystemInformation3 {
						order: 3;
					}

					.exceptionSystemInformation4 {
						order: 4;
					}

					.exceptionSystemInformation5 {
						order: 5;
					}

					.exceptionSystemInformation6 {
						order: 6;
					}

					.exceptionSystemInformation .exceptionFieldValue {
						overflow: hidden;
						text-overflow: ellipsis;
						white-space: nowrap;
					}
				}
			</style>
		</head>

		<body class="exceptionBody">
			<div class="exceptionContainer">
				<div class="exceptionHeader">
					<div class="exceptionBoundary">
						<p class="exceptionTitle"><?php echo $exceptionTitle; ?></p>
						<p class="exceptionErrorCode"><?php echo str_replace('{$exceptionID}', $exceptionID, $exceptionSubtitle); ?></p>
					</div>
				</div>

				<div class="exceptionBoundary">
					<?php echo $exceptionExplanation; ?>
				</div>
				<?php if (!defined('EXCEPTION_PRIVACY') || EXCEPTION_PRIVACY !== 'private') { ?>
					<div class="exceptionBoundary">
						<p class="exceptionSubtitle">System Information</p>
						<ul class="exceptionSystemInformation">
							<li class="exceptionSystemInformation1">
								<p class="exceptionFieldTitle">PHP Version<span class="exceptionColon">:</span></p>
								<p class="exceptionFieldValue"><?php echo StringUtil::encodeHTML(phpversion()); ?></p>
							</li>
							<li class="exceptionSystemInformation3">
								<p class="exceptionFieldTitle">WoltLab Suite Core<span class="exceptionColon">:</span></p>
								<p class="exceptionFieldValue"><?php echo StringUtil::encodeHTML(WCF_VERSION); ?></p>
							</li>
							<li class="exceptionSystemInformation5">
								<p class="exceptionFieldTitle">Peak Memory Usage<span class="exceptionColon">:</span></p>
								<p class="exceptionFieldValue"><?php echo round(memory_get_peak_usage() / 1024 / 1024, 3); ?>/<?php echo round(FileUtil::getMemoryLimit() / 1024 / 1024, 3); ?> MiB</p>
							</li>
							<li class="exceptionSystemInformation2">
								<p class="exceptionFieldTitle">Request URI<span class="exceptionColon">:</span></p>
								<p class="exceptionFieldValue"><?php if (isset($_SERVER['REQUEST_METHOD'])) echo StringUtil::encodeHTML($_SERVER['REQUEST_METHOD']); ?> <?php if (isset($_SERVER['REQUEST_URI'])) echo StringUtil::encodeHTML($_SERVER['REQUEST_URI']); ?></p>
							</li>
							<li class="exceptionSystemInformation4">
								<p class="exceptionFieldTitle">Referrer<span class="exceptionColon">:</span></p>
								<p class="exceptionFieldValue"><?php if (isset($_SERVER['HTTP_REFERER'])) echo StringUtil::encodeHTML($_SERVER['HTTP_REFERER']); ?></p>
							</li>
							<li class="exceptionSystemInformation6">
								<p class="exceptionFieldTitle">User Agent<span class="exceptionColon">:</span></p>
								<p class="exceptionFieldValue"><?php if (isset($_SERVER['HTTP_USER_AGENT'])) echo StringUtil::encodeHTML($_SERVER['HTTP_USER_AGENT']); ?></p>
							</li>
						</ul>
					</div>

					<?php
					$first = true;
					$exceptions = [];
					$current = $e;
					do {
						$exceptions[] = $current;
					} while ($current = $current->getPrevious());

					$e = array_pop($exceptions);
					do {
					?>
						<div class="exceptionBoundary">
							<p class="exceptionSubtitle"><?php if (!empty($exceptions) && $first) {
																echo "Original ";
															} else if (empty($exceptions) && !$first) {
																echo "Final ";
															} ?>Error</p>
							<?php if ($e instanceof SystemException && $e->getDescription()) { ?>
								<p class="exceptionText"><?php echo $e->getDescription(); ?></p>
							<?php } ?>
							<ul class="exceptionErrorDetails">
								<li>
									<p class="exceptionFieldTitle">Error Message<span class="exceptionColon">:</span></p>
									<p class="exceptionFieldValue"><?php echo StringUtil::encodeHTML($e->getMessage()); ?></p>
								</li>
								<li>
									<p class="exceptionFieldTitle">Error Type<span class="exceptionColon">:</span></p>
									<p class="exceptionFieldValue">
										<?php echo StringUtil::encodeHTML(get_class($e)); ?>
										<?php if ($e->getCode()) { ?>
											(<?php echo StringUtil::encodeHTML($e->getCode()); ?>)
										<?php } ?>
									</p>
									<p class="exceptionFieldDetails"><?php echo formatPath(sanitizePath($e->getFile(), false), $e->getLine()); ?></p>
								</li>

								<?php
								if ($e instanceof SystemException) {
									ob_start();
									$e->show();
									ob_end_clean();

									$reflection = new \ReflectionClass($e);
									$property = $reflection->getProperty('information');
									if ($property->getValue($e)) {
										throw new \Exception("Using the 'information' property of SystemException is not supported any more.");
									}
								}
								if ($e instanceof IExtraInformationException) {
									foreach ($e->getExtraInformation() as list($key, $value)) {
								?>
										<li>
											<p class="exceptionFieldTitle"><?php echo StringUtil::encodeHTML($key); ?><span class="exceptionColon">:</span></p>
											<p class="exceptionFieldValue"><?php echo StringUtil::encodeHTML($value); ?></p>
										</li>
									<?php
									}
								}

								$templateContextLines = getTemplateContextLines($e);
								if (!empty($templateContextLines)) {
									?>
									<li>
										<p class="exceptionFieldTitle">Template Context<span class="exceptionColon">:</span></p>
										<pre class="exceptionFieldValue"><?php echo StringUtil::encodeHTML(implode("", $templateContextLines)); ?></pre>
									</li>
								<?php
								}
								?>
							</ul>
						</div>
						<div class="exceptionBoundary">
							<p class="exceptionSubtitle">Stack Trace</p>
							<ul class="exceptionStacktrace">
								<?php
								$trace = sanitizeStacktrace($e);
								$foundMiddlewareEnd = false;
								for ($i = 0, $max = count($trace); $i < $max; $i++) {
									// The stacktrace is in reverse order, therefore we need to check for
									// the end of the middleware first.
									if (isMiddlewareEnd($trace[$i])) {
										$foundMiddlewareEnd = true;
								?>
										<li class="exceptionStacktraceMiddleware">
											<details>
												<summary>Middleware</summary>
												<ul>
												<?php
											} elseif (isMiddlewareStart($trace[$i]) && $foundMiddlewareEnd) {
												?>
												</ul>
											</details>
										</li>
									<?php
											}
									?>
									<li class="exceptionStacktraceCall">
										<span class="exceptionStacktraceCounter">#<?php echo $i; ?></span>
										<?php
<<<<<<< HEAD
										echo \sprintf(
											'<strong>%s</strong><span class="exceptionStacktraceType">%s</span>%s(',
											$trace[$i]['class'],
											$trace[$i]['type'],
											$trace[$i]['function'],
										);
										echo implode(', ', array_map(function ($item) {
											switch (gettype($item)) {
												case 'integer':
												case 'double':
													return $item;
												case 'NULL':
													return 'null';
												case 'string':
													return "'" . addcslashes(StringUtil::encodeHTML($item), "\\'") . "'";
												case 'boolean':
													return $item ? 'true' : 'false';
												case 'array':
													$keys = array_keys($item);
													if (count($keys) > 5) return "[ " . count($keys) . " items ]";
													return '[ ' . implode(', ', array_map(function ($item) {
														return $item . ' => ';
													}, $keys)) . ']';
												case 'object':
													if ($item instanceof \UnitEnum) {
														return $item::class . '::' . $item->name;
													}
													if ($item instanceof \SensitiveParameterValue) {
														return '<span class="exceptionStacktraceSensitiveParameterValue">' . $item::class . '</span>';
													}

													return $item::class;
												case 'resource':
													return 'resource(' . get_resource_type($item) . ')';
												case 'resource (closed)':
													return 'resource (closed)';
											}

											throw new \LogicException('Unreachable');
										}, $trace[$i]['args']));
=======
											echo $trace[$i]['class'].$trace[$i]['type'].$trace[$i]['function'].'(';
											echo implode(', ', array_map(function ($item) {
												switch (gettype($item)) {
													case 'integer':
													case 'double':
														return $item;
													case 'NULL':
														return 'null';
													case 'string':
														return "'" . StringUtil::encodeHTML(addcslashes($item, "\\'")) . "'";
													case 'boolean':
														return $item ? 'true' : 'false';
													case 'array':
														$keys = array_keys($item);
														if (count($keys) > 5) return "[ ".count($keys)." items ]";
														return '[ '.implode(', ', array_map(function ($item) {
															return $item.' => ';
														}, $keys)).']';
													case 'object':
														return get_class($item);
													case 'resource':
														return 'resource('.get_resource_type($item).')';
													case 'resource (closed)':
														return 'resource (closed)';
												}
												
												throw new \LogicException('Unreachable');
											}, $trace[$i]['args']));
>>>>>>> ad9baf6c
										echo ')</li>';
										?>
									<li class="exceptionStacktraceFile"><?php echo StringUtil::encodeHTML($trace[$i]['file']) . ':' . $trace[$i]['line']; ?></li>
								<?php
								}
								?>
							</ul>
						</div>
					<?php
						$first = false;
					} while ($e = array_pop($exceptions));
					?>
				<?php } ?>
			</div>
		</body>

		</html>
<?php
	}

	/**
	 * Returns the stack trace of the given Throwable with sensitive
	 * information removed.
	 * 
	 * @param	bool			$ignorePaths	If set to `true`: Don't call `sanitizePath`.
	 * @return	mixed[]
	 */
	function sanitizeStacktrace(\Throwable $e, bool $ignorePaths = false)
	{
		$trace = $e->getTrace();

		return array_map(function ($item) use ($ignorePaths) {
			if (!isset($item['file'])) $item['file'] = '[internal function]';
			if (!isset($item['line'])) $item['line'] = '?';
			if (!isset($item['class'])) $item['class'] = '';
			if (!isset($item['type'])) $item['type'] = '';
			if (!isset($item['args'])) $item['args'] = [];

			try {
				$cannotBeReflected = !$item['class'] && \in_array($item['function'], [
					'include',
					'include_once',
					'require',
					'require_once',
				]);

				if (!empty($item['args']) && !$cannotBeReflected) {
					if ($item['class']) {
						$function = new \ReflectionMethod($item['class'], $item['function']);
					} else {
						$function = new \ReflectionFunction($item['function']);
					}

					$parameters = $function->getParameters();
					$i = 0;
					foreach ($parameters as $parameter) {
						$isSensitive = false;
						if (
							!empty($parameter->getAttributes(\wcf\SensitiveArgument::class))
							|| !empty($parameter->getAttributes(\SensitiveParameter::class))
						) {
							$isSensitive = true;
						}
						if (\preg_match(
							'/(?:^(?:password|passphrase|secret)|(?:Password|Passphrase|Secret))/',
							$parameter->getName()
						)) {
							$isSensitive = true;
						}

						if (
							$isSensitive
							&& isset($item['args'][$i])
							&& !($item['args'][$i] instanceof \SensitiveParameterValue)
						) {
							$item['args'][$i] = new \SensitiveParameterValue($item['args'][$i]);
						}
						$i++;
					}

					// strip database credentials
					if (
						preg_match('~\\\\?wcf\\\\system\\\\database\\\\[a-zA-Z]*Database~', $item['class'])
						|| $item['class'] === 'PDO'
					) {
						if ($item['function'] === '__construct') {
							$item['args'] = array_map(function ($value) {
								if (!($value instanceof \SensitiveParameterValue)) {
									$value = new \SensitiveParameterValue($value);
								}

								return $value;
							}, $item['args']);
						}
					}
				}
			} catch (\Throwable $e) {
				$item['args'] = array_map(function () {
					return '[error_during_sanitization]';
				}, $item['args']);
			}

			if (!$ignorePaths) {
				$item['args'] = array_map(function ($item) {
					if (!is_string($item)) return $item;

					if (preg_match('~^(' . preg_quote($_SERVER['DOCUMENT_ROOT'], '~') . '|' . preg_quote(WCF_DIR, '~') . ')~', $item)) {
						$item = sanitizePath($item);
					}

					return $item;
				}, $item['args']);

				$item['file'] = sanitizePath($item['file']);
			}

			return $item;
		}, $trace);
	}

	/**
	 * Returns the given path relative to `WCF_DIR`, unless both,
	 * `EXCEPTION_PRIVACY` is `public` and the debug mode is enabled.
	 */
	function sanitizePath(string $path, bool $removePath = true): string
	{
		if ($path === '[internal function]') {
			return $path;
		}

		if (!$removePath && WCF::debugModeIsEnabled() && defined('EXCEPTION_PRIVACY') && EXCEPTION_PRIVACY === 'public') {
			return $path;
		}

		return '*/' . FileUtil::removeTrailingSlash(FileUtil::getRelativePath(WCF_DIR, $path));
	}

	function formatPath(string $path, int $lineNumber): string
	{
		$path = FileUtil::unifyDirSeparator($path);
		[
			'dirname' => $dirname,
			'basename' => $basename
		] = \pathinfo($path);

		return \sprintf(
			'%s/<strong>%s</strong>:<strong>%s</strong>',
			StringUtil::encodeHTML($dirname),
			StringUtil::encodeHTML($basename),
			$lineNumber,
		);
	}

	function isMiddlewareStart(array $segment): bool
	{
		return $segment['class'] === Pipeline::class && $segment['function'] === 'process';
	}

	function isMiddlewareEnd(array $segment): bool
	{
		return $segment['class'] === Request::class && $segment['function'] === 'handle';
	}
}<|MERGE_RESOLUTION|>--- conflicted
+++ resolved
@@ -702,7 +702,6 @@
 									<li class="exceptionStacktraceCall">
 										<span class="exceptionStacktraceCounter">#<?php echo $i; ?></span>
 										<?php
-<<<<<<< HEAD
 										echo \sprintf(
 											'<strong>%s</strong><span class="exceptionStacktraceType">%s</span>%s(',
 											$trace[$i]['class'],
@@ -717,7 +716,7 @@
 												case 'NULL':
 													return 'null';
 												case 'string':
-													return "'" . addcslashes(StringUtil::encodeHTML($item), "\\'") . "'";
+													return "'" . StringUtil::encodeHTML(addcslashes($item, "\\'")) . "'";
 												case 'boolean':
 													return $item ? 'true' : 'false';
 												case 'array':
@@ -743,36 +742,6 @@
 
 											throw new \LogicException('Unreachable');
 										}, $trace[$i]['args']));
-=======
-											echo $trace[$i]['class'].$trace[$i]['type'].$trace[$i]['function'].'(';
-											echo implode(', ', array_map(function ($item) {
-												switch (gettype($item)) {
-													case 'integer':
-													case 'double':
-														return $item;
-													case 'NULL':
-														return 'null';
-													case 'string':
-														return "'" . StringUtil::encodeHTML(addcslashes($item, "\\'")) . "'";
-													case 'boolean':
-														return $item ? 'true' : 'false';
-													case 'array':
-														$keys = array_keys($item);
-														if (count($keys) > 5) return "[ ".count($keys)." items ]";
-														return '[ '.implode(', ', array_map(function ($item) {
-															return $item.' => ';
-														}, $keys)).']';
-													case 'object':
-														return get_class($item);
-													case 'resource':
-														return 'resource('.get_resource_type($item).')';
-													case 'resource (closed)':
-														return 'resource (closed)';
-												}
-												
-												throw new \LogicException('Unreachable');
-											}, $trace[$i]['args']));
->>>>>>> ad9baf6c
 										echo ')</li>';
 										?>
 									<li class="exceptionStacktraceFile"><?php echo StringUtil::encodeHTML($trace[$i]['file']) . ':' . $trace[$i]['line']; ?></li>
