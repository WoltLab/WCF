<?php

namespace wcf\action;

use GuzzleHttp\Psr7\Request;
use Psr\Http\Client\ClientExceptionInterface;
use Psr\Http\Message\ResponseInterface;
use wcf\system\request\LinkHandler;
use wcf\system\user\authentication\oauth\User as OauthUser;
use wcf\util\JSON;
use wcf\util\StringUtil;

/**
 * Performs authentication against GitHub.com
 *
 * @author  Tim Duesterhus
 * @copyright   2001-2021 WoltLab GmbH
 * @license GNU Lesser General Public License <http://opensource.org/licenses/lgpl-license.php>
 */
final class GithubAuthAction extends AbstractOauth2AuthAction
{
<<<<<<< HEAD
    #[\Override]
=======
    const AVAILABLE_DURING_OFFLINE_MODE = true;

    /**
     * @inheritDoc
     */
    public $neededModules = ['GITHUB_PUBLIC_KEY', 'GITHUB_PRIVATE_KEY'];

    /**
     * @inheritDoc
     */
>>>>>>> 617fd39c
    protected function getTokenEndpoint(): string
    {
        return 'https://github.com/login/oauth/access_token';
    }

    #[\Override]
    protected function getClientId(): string
    {
        return StringUtil::trim(GITHUB_PUBLIC_KEY);
    }

    #[\Override]
    protected function getClientSecret(): string
    {
        return StringUtil::trim(GITHUB_PRIVATE_KEY);
    }

    #[\Override]
    protected function getScope(): string
    {
        return 'user:email';
    }

    #[\Override]
    protected function getAuthorizeUrl(): string
    {
        return 'https://github.com/login/oauth/authorize';
    }

    #[\Override]
    protected function getCallbackUrl(): string
    {
        return LinkHandler::getInstance()->getControllerLink(self::class);
    }

    #[\Override]
    protected function supportsState(): bool
    {
        return true;
    }

    #[\Override]
    protected function getUser(array $accessToken): OauthUser
    {
        $request = new Request('GET', 'https://api.github.com/user', [
            'accept' => 'application/json',
            'authorization' => \sprintf('Bearer %s', $accessToken['access_token']),
        ]);
        $response = $this->getHttpClient()->send($request);
        $parsed = JSON::decode((string)$response->getBody());

        $parsed['__id'] = $parsed['id'];
        $parsed['__username'] = $parsed['login'];
        $parsed['accessToken'] = $accessToken;

        return new OauthUser($parsed);
    }

    #[\Override]
    protected function getProviderName(): string
    {
        return 'github';
    }

    #[\Override]
    protected function redirectToRegistration(OauthUser $oauthUser): ResponseInterface
    {
        try {
            $request = new Request('GET', 'https://api.github.com/user/emails', [
                'accept' => 'application/json',
                'authorization' => \sprintf('Bearer %s', $oauthUser["accessToken"]["access_token"]),
            ]);
            $response = $this->getHttpClient()->send($request);
            $emails = JSON::decode((string)$response->getBody());

            // search primary email
            $email = $emails[0]['email'];
            foreach ($emails as $tmp) {
                if ($tmp['primary']) {
                    $email = $tmp['email'];
                    break;
                }
            }
            $oauthUser["__email"] = $email;
        } catch (ClientExceptionInterface $e) {
        }

        return parent::redirectToRegistration($oauthUser);
    }
}<|MERGE_RESOLUTION|>--- conflicted
+++ resolved
@@ -19,20 +19,9 @@
  */
 final class GithubAuthAction extends AbstractOauth2AuthAction
 {
-<<<<<<< HEAD
-    #[\Override]
-=======
     const AVAILABLE_DURING_OFFLINE_MODE = true;
 
-    /**
-     * @inheritDoc
-     */
-    public $neededModules = ['GITHUB_PUBLIC_KEY', 'GITHUB_PRIVATE_KEY'];
-
-    /**
-     * @inheritDoc
-     */
->>>>>>> 617fd39c
+    #[\Override]
     protected function getTokenEndpoint(): string
     {
         return 'https://github.com/login/oauth/access_token';
