<?php
namespace wcf\action;
use wcf\data\user\User;
use wcf\data\user\UserEditor;
use wcf\system\exception\IllegalLinkException;
use wcf\system\exception\NamedUserException;
use wcf\system\exception\SystemException;
use wcf\system\request\LinkHandler;
use wcf\system\user\authentication\UserAuthenticationFactory;
use wcf\system\WCF;
use wcf\util\HeaderUtil;
use wcf\util\HTTPRequest;
use wcf\util\JSON;
use wcf\util\StringUtil;

/**
 * Handles google auth.
 * 
 * @author	Tim Duesterhus
 * @copyright	2001-2014 WoltLab GmbH
 * @license	GNU Lesser General Public License <http://opensource.org/licenses/lgpl-license.php>
 * @package	com.woltlab.wcf
 * @subpackage	action
 * @category	Community Framework
 */
class GoogleAuthAction extends AbstractAction {
	/**
	 * @see	\wcf\action\AbstractAction::$neededModules
	 */
	public $neededModules = array('GOOGLE_PUBLIC_KEY', 'GOOGLE_PRIVATE_KEY');
	
	/**
	 * @see	\wcf\action\IAction::execute()
	 */
	public function execute() {
		parent::execute();
		
		$callbackURL = LinkHandler::getInstance()->getLink('GoogleAuth', array(
			'appendSession' => false
		));
		// user accepted the connection
		if (isset($_GET['code'])) {
			try {
				// fetch access_token
				$request = new HTTPRequest('https://accounts.google.com/o/oauth2/token', array(), array(
					'code' => $_GET['code'],
					'client_id' => StringUtil::trim(GOOGLE_PUBLIC_KEY),
					'client_secret' => StringUtil::trim(GOOGLE_PRIVATE_KEY),
					'redirect_uri' => $callbackURL,
					'grant_type' => 'authorization_code'
				));
				$request->execute();
				$reply = $request->getReply();
				
				$content = $reply['body'];
			}
			catch (SystemException $e) {
				// force logging
				$e->getExceptionID();
				throw new IllegalLinkException();
			}
			
			// validate state, validation of state is executed after fetching the access_token to invalidate 'code'
			if (!isset($_GET['state']) || $_GET['state'] != WCF::getSession()->getVar('__googleInit')) throw new IllegalLinkException();
			WCF::getSession()->unregister('__googleInit');
			
			$data = JSON::decode($content);
			
			try {
				// fetch userdata
				$request = new HTTPRequest('https://www.googleapis.com/plus/v1/people/me');
				$request->addHeader('Authorization', 'Bearer '.$data['access_token']);
				$request->execute();
				$reply = $request->getReply();
				
				$content = $reply['body'];
			}
			catch (SystemException $e) {
				// force logging
				$e->getExceptionID();
				throw new IllegalLinkException();
			}
			
			$userData = JSON::decode($content);
			
			// check whether a user is connected to this google account
			$user = $this->getUser($userData['id']);
			
			if ($user->userID) {
				// a user is already connected, but we are logged in, break
				if (WCF::getUser()->userID) {
					throw new NamedUserException(WCF::getLanguage()->get('wcf.user.3rdparty.google.connect.error.inuse'));
				}
				// perform login
				else {
					if (UserAuthenticationFactory::getInstance()->getUserAuthentication()->supportsPersistentLogins()) {
						$password = StringUtil::getRandomID();
						$userEditor = new UserEditor($user);
						$userEditor->update(array('password' => $password));
						
						// reload user to retrieve salt
						$user = new User($user->userID);
						
						UserAuthenticationFactory::getInstance()->getUserAuthentication()->storeAccessData($user, $user->username, $password);
					}
					
					WCF::getSession()->changeUser($user);
					WCF::getSession()->update();
					HeaderUtil::redirect(LinkHandler::getInstance()->getLink());
				}
			}
			else {
				WCF::getSession()->register('__3rdPartyProvider', 'google');
				
				// save data for connection
				if (WCF::getUser()->userID) {
					WCF::getSession()->register('__googleUsername', $userData['displayName']);
					WCF::getSession()->register('__googleData', $userData);
					
					HeaderUtil::redirect(LinkHandler::getInstance()->getLink('AccountManagement').'#3rdParty');
				}
				// save data and redirect to registration
				else {
					WCF::getSession()->register('__username', $userData['displayName']);
					if (isset($userData['emails'][0]['value'])) {
						WCF::getSession()->register('__email', $userData['emails'][0]['value']);
					}
					
					WCF::getSession()->register('__googleData', $userData);
					
<<<<<<< HEAD
					// we assume that bots won't register on facebook first
					// thus no need for a captcha
					if (REGISTER_CAPTCHA_TYPE) {
						WCF::getSession()->register('noRegistrationCaptcha', true);
					}
=======
					// we assume that bots won't register on google first
					WCF::getSession()->register('recaptchaDone', true);
>>>>>>> 18ba505c
					
					WCF::getSession()->update();
					HeaderUtil::redirect(LinkHandler::getInstance()->getLink('Register'));
				}
			}
			
			$this->executed();
			exit;
		}
		// user declined or any other error that may occur
		if (isset($_GET['error'])) {
			throw new NamedUserException(WCF::getLanguage()->get('wcf.user.3rdparty.google.login.error.'.$_GET['error']));
		}
		
		// start auth by redirecting to google
		$token = StringUtil::getRandomID();
		WCF::getSession()->register('__googleInit', $token);
		HeaderUtil::redirect("https://accounts.google.com/o/oauth2/auth?client_id=".rawurlencode(StringUtil::trim(GOOGLE_PUBLIC_KEY)). "&redirect_uri=".rawurlencode($callbackURL)."&state=".$token."&scope=profile+email&response_type=code");
		$this->executed();
		exit;
	}
	
	/**
	 * Fetches the User with the given userID.
	 * 
	 * @param	integer			$userID
	 * @return	\wcf\data\user\User
	 */
	public function getUser($userID) {
		$sql = "SELECT	userID
			FROM	wcf".WCF_N."_user
			WHERE	authData = ?";
		$statement = WCF::getDB()->prepareStatement($sql);
		$statement->execute(array('google:'.$userID));
		$row = $statement->fetchArray();
		
		if ($row === false) {
			$row = array('userID' => 0);
		}
		
		$user = new User($row['userID']);
		return $user;
	}
}<|MERGE_RESOLUTION|>--- conflicted
+++ resolved
@@ -128,16 +128,11 @@
 					
 					WCF::getSession()->register('__googleData', $userData);
 					
-<<<<<<< HEAD
-					// we assume that bots won't register on facebook first
+					// we assume that bots won't register on google first
 					// thus no need for a captcha
 					if (REGISTER_CAPTCHA_TYPE) {
 						WCF::getSession()->register('noRegistrationCaptcha', true);
 					}
-=======
-					// we assume that bots won't register on google first
-					WCF::getSession()->register('recaptchaDone', true);
->>>>>>> 18ba505c
 					
 					WCF::getSession()->update();
 					HeaderUtil::redirect(LinkHandler::getInstance()->getLink('Register'));
