--- conflicted
+++ resolved
@@ -17,21 +17,9 @@
  */
 final class GoogleAuthAction extends AbstractOauth2AuthAction
 {
-<<<<<<< HEAD
-    private array $configuration;
-=======
     const AVAILABLE_DURING_OFFLINE_MODE = true;
 
-    /**
-     * @inheritDoc
-     */
-    public $neededModules = ['GOOGLE_PUBLIC_KEY', 'GOOGLE_PRIVATE_KEY'];
-
-    /**
-     * @var array
-     */
-    private $configuration;
->>>>>>> 617fd39c
+    private array $configuration;
 
     /**
      * Returns Google's OpenID Connect configuration.
