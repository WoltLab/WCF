<?php
namespace wcf\action;
use wcf\data\user\User;
use wcf\data\user\UserEditor;
use wcf\system\exception\IllegalLinkException;
use wcf\system\exception\NamedUserException;
use wcf\system\exception\SystemException;
use wcf\system\request\LinkHandler;
use wcf\system\user\authentication\UserAuthenticationFactory;
use wcf\system\WCF;
use wcf\util\HeaderUtil;
use wcf\util\HTTPRequest;
use wcf\util\JSON;
use wcf\util\StringUtil;

/**
 * Handles google auth.
 * 
 * @author	Tim Duesterhus
 * @copyright	2001-2017 WoltLab GmbH
 * @license	GNU Lesser General Public License <http://opensource.org/licenses/lgpl-license.php>
 * @package	WoltLabSuite\Core\Action
 */
class GoogleAuthAction extends AbstractAction {
	/**
	 * @inheritDoc
	 */
	public $neededModules = ['GOOGLE_PUBLIC_KEY', 'GOOGLE_PRIVATE_KEY'];
	
	/**
	 * @inheritDoc
	 */
	public function execute() {
		parent::execute();
		
		$callbackURL = LinkHandler::getInstance()->getLink('GoogleAuth');
		// user accepted the connection
		if (isset($_GET['code'])) {
			try {
				// fetch access_token
				$request = new HTTPRequest('https://accounts.google.com/o/oauth2/token', [], [
					'code' => $_GET['code'],
					'client_id' => StringUtil::trim(GOOGLE_PUBLIC_KEY),
					'client_secret' => StringUtil::trim(GOOGLE_PRIVATE_KEY),
					'redirect_uri' => $callbackURL,
					'grant_type' => 'authorization_code'
				]);
				$request->execute();
				$reply = $request->getReply();
				
				$content = $reply['body'];
			}
			catch (SystemException $e) {
				\wcf\functions\exception\logThrowable($e);
				throw new IllegalLinkException();
			}
			
			// validate state, validation of state is executed after fetching the access_token to invalidate 'code'
			if (!isset($_GET['state']) || $_GET['state'] != WCF::getSession()->getVar('__googleInit')) throw new IllegalLinkException();
			WCF::getSession()->unregister('__googleInit');
			
			$data = JSON::decode($content);
			
			try {
				// fetch openID connect configuration
				$request = new HTTPRequest('https://accounts.google.com/.well-known/openid-configuration');
				$request->execute();
				$reply = $request->getReply();
				$content = JSON::decode($reply['body']);
				
				// fetch userdata
				$request = new HTTPRequest($content['userinfo_endpoint']);
				$request->addHeader('Authorization', 'Bearer '.$data['access_token']);
				$request->execute();
				$reply = $request->getReply();
				
				$content = $reply['body'];
			}
			catch (SystemException $e) {
				\wcf\functions\exception\logThrowable($e);
				throw new IllegalLinkException();
			}
			
			$userData = JSON::decode($content);
			
			// check whether a user is connected to this google account
<<<<<<< HEAD
			$user = User::getUserByAuthData('google:'.$userData['id']);
=======
			$user = $this->getUser($userData['sub']);
>>>>>>> fc416885
			
			if ($user->userID) {
				// a user is already connected, but we are logged in, break
				if (WCF::getUser()->userID) {
					throw new NamedUserException(WCF::getLanguage()->getDynamicVariable('wcf.user.3rdparty.google.connect.error.inuse'));
				}
				// perform login
				else {
					if (UserAuthenticationFactory::getInstance()->getUserAuthentication()->supportsPersistentLogins()) {
						$password = StringUtil::getRandomID();
						$userEditor = new UserEditor($user);
						$userEditor->update(['password' => $password]);
						
						// reload user to retrieve salt
						$user = new User($user->userID);
						
						UserAuthenticationFactory::getInstance()->getUserAuthentication()->storeAccessData($user, $user->username, $password);
					}
					
					WCF::getSession()->changeUser($user);
					WCF::getSession()->update();
					HeaderUtil::redirect(LinkHandler::getInstance()->getLink());
				}
			}
			else {
				WCF::getSession()->register('__3rdPartyProvider', 'google');
				
				// save data for connection
				if (WCF::getUser()->userID) {
					WCF::getSession()->register('__googleUsername', $userData['name']);
					WCF::getSession()->register('__googleData', $userData);
					
					HeaderUtil::redirect(LinkHandler::getInstance()->getLink('AccountManagement').'#3rdParty');
				}
				// save data and redirect to registration
				else {
					WCF::getSession()->register('__username', $userData['name']);
					if (isset($userData['email'])) {
						WCF::getSession()->register('__email', $userData['email']);
					}
					
					WCF::getSession()->register('__googleData', $userData);
					
					// we assume that bots won't register on google first
					// thus no need for a captcha
					if (REGISTER_USE_CAPTCHA) {
						WCF::getSession()->register('noRegistrationCaptcha', true);
					}
					
					WCF::getSession()->update();
					HeaderUtil::redirect(LinkHandler::getInstance()->getLink('Register'));
				}
			}
			
			$this->executed();
			exit;
		}
		// user declined or any other error that may occur
		if (isset($_GET['error'])) {
			throw new NamedUserException(WCF::getLanguage()->getDynamicVariable('wcf.user.3rdparty.google.login.error.'.$_GET['error']));
		}
		
		// start auth by redirecting to google
		$token = StringUtil::getRandomID();
		WCF::getSession()->register('__googleInit', $token);
		HeaderUtil::redirect("https://accounts.google.com/o/oauth2/auth?client_id=".rawurlencode(StringUtil::trim(GOOGLE_PUBLIC_KEY)). "&redirect_uri=".rawurlencode($callbackURL)."&state=".$token."&scope=profile+openid+email&response_type=code");
		$this->executed();
		exit;
	}
}<|MERGE_RESOLUTION|>--- conflicted
+++ resolved
@@ -84,11 +84,7 @@
 			$userData = JSON::decode($content);
 			
 			// check whether a user is connected to this google account
-<<<<<<< HEAD
-			$user = User::getUserByAuthData('google:'.$userData['id']);
-=======
-			$user = $this->getUser($userData['sub']);
->>>>>>> fc416885
+			$user = User::getUserByAuthData('google:'.$userData['sub']);
 			
 			if ($user->userID) {
 				// a user is already connected, but we are logged in, break
