--- conflicted
+++ resolved
@@ -145,11 +145,7 @@
             'client_id' => $this->getClientId(),
             'client_secret' => $this->getClientSecret(),
             'redirect_uri' => $this->getCallbackUrl(),
-<<<<<<< HEAD
             'code' => $code,
-        ], '', '&', \PHP_QUERY_RFC1738));
-=======
-            'code' => $_GET['code'],
         ];
 
         if ($this->usePkce()) {
@@ -164,7 +160,6 @@
             'Accept' => 'application/json',
             'Content-Type' => 'application/x-www-form-urlencoded',
         ], \http_build_query($payload, '', '&', \PHP_QUERY_RFC1738));
->>>>>>> 2f0e323e
 
         try {
             $response = $this->getHttpClient()->send($request);
