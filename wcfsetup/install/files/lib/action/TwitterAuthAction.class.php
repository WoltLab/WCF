--- conflicted
+++ resolved
@@ -8,17 +8,7 @@
 use ParagonIE\ConstantTime\Base64;
 use ParagonIE\ConstantTime\Hex;
 use Psr\Http\Message\ResponseInterface;
-<<<<<<< HEAD
 use Psr\Http\Message\ServerRequestInterface;
-=======
-use wcf\data\user\User;
-use wcf\form\AccountManagementForm;
-use wcf\form\RegisterForm;
-use wcf\system\event\EventHandler;
-use wcf\system\exception\NamedUserException;
-use wcf\system\exception\PermissionDeniedException;
-use wcf\system\io\HttpFactory;
->>>>>>> 617fd39c
 use wcf\system\request\LinkHandler;
 use wcf\system\user\authentication\oauth\exception\StateValidationException;
 use wcf\system\user\authentication\oauth\Failure as OAuth2Failure;
@@ -39,20 +29,13 @@
  */
 final class TwitterAuthAction extends AbstractOauth2AuthAction
 {
-<<<<<<< HEAD
+    const AVAILABLE_DURING_OFFLINE_MODE = true;
+
     #[\Override]
     protected function getClientId(): string
     {
         return StringUtil::trim(TWITTER_PUBLIC_KEY);
     }
-=======
-    const AVAILABLE_DURING_OFFLINE_MODE = true;
-
-    /**
-     * @inheritDoc
-     */
-    public $neededModules = ['TWITTER_PUBLIC_KEY', 'TWITTER_PRIVATE_KEY'];
->>>>>>> 617fd39c
 
     #[\Override]
     protected function getClientSecret(): string
