--- conflicted
+++ resolved
@@ -27,7 +27,6 @@
  * @package WoltLabSuite\Core\System\Worker
  * @since   3.1
  */
-<<<<<<< HEAD
 class SitemapRebuildWorker extends AbstractRebuildDataWorker
 {
     /**
@@ -117,8 +116,13 @@
                             ]);
                         }
 
-                        // modify count, because we handle only one sitemap object per call
-                        $this->count += \max(1, \ceil($list->countObjects() / $this->limit)) * $this->limit;
+                        $objectCount = $list->countObjects();
+                        $iterations = \ceil($objectCount / $this->limit);
+                        if (($objectCount % $this->limit) === 0) {
+                            // We need an additional iteration to finalize the sitemap.
+                            $iterations++;
+                        }
+                        $this->count += $iterations * $this->limit;
                     } else {
                         $this->deleteSitemaps($sitemapObject->objectType);
                     }
@@ -527,436 +531,4 @@
             }
         }
     }
-=======
-class SitemapRebuildWorker extends AbstractRebuildDataWorker {
-	/**
-	 * The limit of objects in one sitemap file.
-	 */
-	const SITEMAP_OBJECT_LIMIT = 50000;
-	
-	/**
-	 * Prefix for stored data in the registry.
-	 * @since 5.3
-	 */
-	const REGISTRY_PREFIX = 'sitemapData_';
-	
-	/**
-	 * @inheritDoc
-	 */
-	public $limit = 250;
-	
-	/**
-	 * All object types for the site maps.
-	 * @var ObjectType[]
-	 */
-	public $sitemapObjects = [];
-	
-	/**
-	 * The current worker data.
-	 * @var mixed[]
-	 */
-	public $workerData = [];
-	
-	/**
-	 * The current temporary file as File object.
-	 * @var File
-	 */
-	public $file;
-	
-	/**
-	 * The user profile of the actual user.
-	 * @var User
-	 */
-	private $actualUser;
-	
-	/**
-	 * @inheritDoc
-	 */
-	public function initObjectList() {
-		// This rebuild worker has no database object list
-		// therefore we do nothing in this method an overwrite
-		// the parent method, that it does not throw an exception.
-	}
-	
-	/**
-	 * @inheritDoc
-	 */
-	public function countObjects() {
-		// changes session owner to 'System' during the building of sitemaps
-		$this->changeUserToGuest();
-		
-		try {
-			if ($this->count === null) {
-				// reset count
-				$this->count = 0;
-				
-				// read sitemaps
-				$sitemapObjects = ObjectTypeCache::getInstance()->getObjectTypes('com.woltlab.wcf.sitemap.object');
-				foreach ($sitemapObjects as $sitemapObject) {
-					self::prepareSitemapObject($sitemapObject);
-					$processor = $sitemapObject->getProcessor();
-					
-					if ($processor->isAvailableType() && ($sitemapObject->isDisabled === null || !$sitemapObject->isDisabled)) {
-						$this->sitemapObjects[] = $sitemapObject;
-						
-						$list = $processor->getObjectList();
-						
-						if (!($list instanceof DatabaseObjectList)) {
-							throw new ParentClassException(get_class($list), DatabaseObjectList::class);
-						}
-						
-						if (SITEMAP_INDEX_TIME_FRAME > 0 && $processor->getLastModifiedColumn() !== null) {
-							$list->getConditionBuilder()->add($processor->getLastModifiedColumn() . " > ?", [
-								TIME_NOW - SITEMAP_INDEX_TIME_FRAME * 86400 // one day (60 * 60 * 24)
-							]);
-						}
-						
-						$objectCount = $list->countObjects();
-						$iterations = ceil($objectCount / $this->limit);
-						if (($objectCount % $this->limit) === 0) {
-							// We need an additional iteration to finalize the sitemap.
-							$iterations++;
-						}
-						$this->count += $iterations * $this->limit;
-					}
-					else {
-						$this->deleteSitemaps($sitemapObject->objectType);
-					}
-				}
-			}
-		}
-		finally {
-			// change session owner back to the actual user
-			$this->changeToActualUser();
-		}
-	}
-	
-	/**
-	 * @inheritDoc
-	 */
-	public function execute() {
-		// changes session owner to 'System' during the building of sitemaps
-		$this->changeUserToGuest();
-		
-		try {
-			$this->loadWorkerData();
-			
-			if (!isset($this->sitemapObjects[$this->workerData['sitemap']])) {
-				$this->workerData['finished'] = true;
-				$this->storeWorkerData();
-			}
-			
-			// write sitemap index file if we have no active sitemap objects to prevent an outdated index file
-			if (empty($this->sitemapObjects) && $this->loopCount == 0) {
-				$this->writeIndexFile();
-			}
-			
-			// check whether we should rebuild it
-			if (!isset($this->parameters['forceRebuild']) || !$this->parameters['forceRebuild'] && !$this->workerData['finished']) {
-				$this->checkCache();
-			}
-			
-			if ($this->workerData['finished']) {
-				return;
-			}
-			
-			$this->openFile();
-			
-			$sitemapObject = $this->sitemapObjects[$this->workerData['sitemap']]->getProcessor();
-			$sitemapLoopCount = $this->workerData['sitemapLoopCount'];
-			
-			// delete all previously created sitemap files so that no more relics remain in the system
-			if ($sitemapLoopCount === 0) {
-				$this->deleteSitemaps($this->sitemapObjects[$this->workerData['sitemap']]->objectType);
-			}
-			
-			/** @var DatabaseObjectList $objectList */
-			$objectList = $sitemapObject->getObjectList();
-			
-			if (SITEMAP_INDEX_TIME_FRAME > 0 && $sitemapObject->getLastModifiedColumn() !== null) {
-				$objectList->getConditionBuilder()->add($sitemapObject->getLastModifiedColumn() . " > ?", [
-					TIME_NOW - SITEMAP_INDEX_TIME_FRAME * 86400 // one day (60 * 60 * 24)
-				]);
-			}
-			
-			$objectList->sqlLimit = $this->limit;
-			$objectList->sqlOffset = $this->limit * $sitemapLoopCount;
-			$objectList->readObjects();
-			
-			foreach ($objectList->getObjects() as $object) {
-				if (!($object instanceof ILinkableObject)) {
-					throw new ImplementationException(get_class($object), ILinkableObject::class);
-				}
-				
-				$link = $object->getLink();
-				$lastModifiedTime = ($sitemapObject->getLastModifiedColumn() === null) ? null : date('c', $object->{$sitemapObject->getLastModifiedColumn()});
-				
-				if ($sitemapObject->canView($object)) {
-					$this->file->write(WCF::getTPL()->fetch('sitemapEntry', 'wcf', [
-						// strip session links
-						'link' => MessageUtil::stripCrap($link),
-						'lastModifiedTime' => $lastModifiedTime,
-						'priority' => $this->sitemapObjects[$this->workerData['sitemap']]->priority,
-						'changeFreq' => $this->sitemapObjects[$this->workerData['sitemap']]->changeFreq
-					]));
-					
-					$this->workerData['dataCount']++;
-				}
-			}
-			
-			if ($this->workerData['dataCount'] + $this->limit > self::SITEMAP_OBJECT_LIMIT) {
-				$this->finishSitemap($this->sitemapObjects[$this->workerData['sitemap']]->objectType . '_' . $this->workerData['sitemapLoopCount'] . '.xml');
-				
-				$this->generateTmpFile(false);
-				
-				$this->workerData['dataCount'] = 0;
-			}
-			
-			$closeFile = true;
-			// finish sitemap
-			if (count($objectList) < $this->limit) {
-				if ($this->workerData['dataCount'] > 0) {
-					$this->finishSitemap($this->sitemapObjects[$this->workerData['sitemap']]->objectType . '.xml');
-					$this->generateTmpFile(false);
-				}
-				
-				// increment data
-				$this->workerData['dataCount'] = 0;
-				$this->workerData['sitemapLoopCount'] = -1;
-				$this->workerData['sitemap']++;
-				
-				if (count($this->sitemapObjects) <= $this->workerData['sitemap']) {
-					$this->writeIndexFile();
-					$closeFile = false;
-				}
-			}
-			
-			$this->workerData['sitemapLoopCount']++;
-			$this->storeWorkerData();
-			if ($closeFile) $this->closeFile();
-		} 
-		finally {
-			// change session owner back to the actual user
-			$this->changeToActualUser();
-		}
-	}
-	
-	/**
-	 * Checks if the sitemap has to be rebuilt. If not, this method marks the sitemap as built.
-	 */
-	protected function checkCache() {
-		$object = (isset($this->sitemapObjects[$this->workerData['sitemap']])) ? $this->sitemapObjects[$this->workerData['sitemap']] : false;
-		while ($object && file_exists(self::getSitemapPath() . $object->objectType . '.xml') && filectime(self::getSitemapPath() . $object->objectType . '.xml') > TIME_NOW - (($object->rebuildTime !== null) ? $object->rebuildTime : 60 * 60 * 24 * 7)) {
-			foreach (array_merge(glob(self::getSitemapPath() . $object->objectType . '_*'), [self::getSitemapPath() . $object->objectType . '.xml']) as $filename) {
-				$this->workerData['sitemaps'][] = self::getSitemapURL() . basename($filename);
-			}
-			
-			$this->workerData['sitemap']++;
-			
-			if (!isset($this->sitemapObjects[$this->workerData['sitemap']])) {
-				$this->writeIndexFile(false);
-				
-				// if we don't have to refresh any data, we set loopCount to one
-				// so that we no init a new $workerData session
-				if ($this->loopCount == 0) {
-					$this->loopCount = 1;
-				}
-				$this->storeWorkerData(); 
-				break;
-			} 
-			else {
-				$object = $this->sitemapObjects[$this->workerData['sitemap']];
-			}
-		}
-	}
-	
-	/**
-	 * Writes the sitemap.xml index file and links all sitemaps.
-	 * 
-	 * @param       boolean         $closeFile      Close a previously opened handle.
-	 */
-	protected function writeIndexFile($closeFile = true) {
-		$file = new AtomicWriter(self::getSitemapPath() . 'sitemap.xml');
-		$file->write(WCF::getTPL()->fetch('sitemapIndex', 'wcf', [
-			'sitemaps' => $this->workerData['sitemaps']
-		]));
-		$file->flush();
-		$file->close();
-		
-		$this->workerData['finished'] = true;
-		
-		if ($closeFile) $this->closeFile();
-		
-		if ($this->workerData['tmpFile'] && file_exists($this->workerData['tmpFile'])) {
-			unlink($this->workerData['tmpFile']);
-		}
-	}
-	
-	/**
-	 * Generates a new temporary file and appends the sitemap start.
-	 * 
-	 * @param       boolean         $closeFile      Close a previously opened handle.
-	 */
-	protected function generateTmpFile($closeFile = true) {
-		if ($closeFile) $this->closeFile();
-		
-		$this->workerData['tmpFile'] = FileUtil::getTemporaryFilename('sitemap_' . $this->workerData['sitemap'] . '_');
-		
-		$this->openFile();
-		
-		$this->file->write(WCF::getTPL()->fetch('sitemapStart'));
-	}
-	
-	/**
-	 * Open the current temporary file.
-	 */
-	protected function openFile() {
-		if (!file_exists($this->workerData['tmpFile'])) {
-			touch($this->workerData['tmpFile']);
-		}
-		
-		$this->file = new File($this->workerData['tmpFile'], 'ab');
-	}
-	
-	/**
-	 * Closes the current temporary file, iff a File is opened. 
-	 */
-	protected function closeFile() {
-		if ($this->file instanceof File) {
-			$this->file->close();
-		}
-	}
-	
-	/**
-	 * Writes the current temporary file in a finished sitemap file. The param
-	 * $filename defines the sitemap filename.
-	 *
-	 * @param	string $filename
-	 */
-	protected function finishSitemap($filename) {
-		$this->file->write(WCF::getTPL()->fetch('sitemapEnd'));
-		$this->file->close();
-		
-		rename($this->workerData['tmpFile'], self::getSitemapPath() . $filename);
-		
-		// add sitemap to the successfully built sitemaps
-		$this->workerData['sitemaps'][] = self::getSitemapURL() . $filename;
-	}
-	
-	/**
-	 * Stores the current worker data in a session.
-	 */
-	protected function storeWorkerData() {
-		WCF::getSession()->register('sitemapRebuildWorkerData', $this->workerData);
-	}
-	
-	/**
-	 * Load the current worker data and set the default values, if isn't any data stored.
-	 */
-	protected function loadWorkerData() {
-		$this->workerData = WCF::getSession()->getVar('sitemapRebuildWorkerData');
-		
-		if ($this->loopCount == 0) {
-			$this->workerData = [
-				'sitemap' => 0,
-				'sitemapLoopCount' => 0,
-				'dataCount' => 0,
-				'tmpFile' => '',
-				'sitemaps' => [],
-				'finished' => false
-			];
-			
-			$this->generateTmpFile();
-		}
-	}
-	
-	/**
-	 * @inheritDoc
-	 */
-	public function validate() {
-		WCF::getSession()->checkPermissions(['admin.management.canRebuildData']);
-	}
-	
-	/**
-	 * @inheritDoc
-	 */
-	public function getProceedURL() {
-		return LinkHandler::getInstance()->getLink('SitemapList', [
-			'isACP' => true
-		]);
-	}
-	
-	/**
-	 * Returns the relative sitemap folder path.
-	 *
-	 * @return 	string
-	 */
-	public static function getSitemapPath() {
-		return WCF_DIR . 'sitemaps/';
-	}
-	
-	/**
-	 * Returns the full sitemap folder path.
-	 * 
-	 * @return 	string
-	 */
-	public static function getSitemapURL() {
-		return WCF::getPath() . 'sitemaps/';
-	}
-	
-	/**
-	 * Unlink the sitemap files for a given object type name.
-	 * 
-	 * @param 	string		$objectTypeName
-	 */
-	private function deleteSitemaps($objectTypeName) {
-		$files = @glob(self::getSitemapPath().$objectTypeName.'*.xml');
-		if (is_array($files)) {
-			$regex = new Regex(preg_quote($objectTypeName).'(_[0-9]*|).xml');
-			foreach ($files as $filename) {
-				if ($regex->match(basename($filename))) {
-					unlink($filename);
-				}
-			}
-		}
-	}
-	
-	/**
-	 * Saves the actual user and changes the session owner to a guest. 
-	 */
-	private function changeUserToGuest() {
-		$this->actualUser = WCF::getUser();
-		
-		// login as system user 
-		WCF::getSession()->changeUser(new User(null, ['username' => 'System', 'userID' => 0]), true);
-	}
-	
-	/**
-	 * Changes the session back to the actual user. 
-	 */
-	private function changeToActualUser() {
-		WCF::getSession()->changeUser($this->actualUser, true);
-	}
-	
-	/**
-	 * Reads the columns changed by the user for this sitemap object from the registry and modifies the object accordingly.
-	 * 
-	 * @param       ObjectType      $object
-	 * @since       5.3
-	 */
-	public static function prepareSitemapObject(ObjectType $object) {
-		$sitemapData = RegistryHandler::getInstance()->get('com.woltlab.wcf', self::REGISTRY_PREFIX . $object->objectType);
-		
-		if ($sitemapData !== null) {
-			$sitemapData = @unserialize($sitemapData);
-			
-			if (is_array($sitemapData)) {
-				$object->priority = $sitemapData['priority'];
-				$object->changeFreq = $sitemapData['changeFreq'];
-				$object->rebuildTime = $sitemapData['rebuildTime'];
-				$object->isDisabled = $sitemapData['isDisabled'];
-			}
-		}
-	}
->>>>>>> 2b01741f
 }