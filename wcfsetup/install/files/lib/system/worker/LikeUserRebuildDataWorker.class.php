<?php
namespace wcf\system\worker;
use wcf\data\like\object\LikeObjectList;
use wcf\data\like\Like;
use wcf\system\database\util\PreparedStatementConditionBuilder;
use wcf\system\WCF;

/**
 * Worker implementation for updating like users.
 * 
 * @author	Alexander Ebert
 * @copyright	2001-2018 WoltLab GmbH
 * @license	GNU Lesser General Public License <http://opensource.org/licenses/lgpl-license.php>
 * @package	WoltLabSuite\Core\System\Worker
<<<<<<< HEAD
 * @deprecated  since 3.2 (the worker has been removed)
=======
 * @deprecated  since 5.2 (the worker has been removed)
>>>>>>> 9ea32398
 * 
 * @method	LikeObjectList	getObjectList()
 */
class LikeUserRebuildDataWorker extends AbstractRebuildDataWorker {
	/**
	 * @inheritDoc
	 */
	protected $objectListClassName = LikeObjectList::class;
	
	/**
	 * @inheritDoc
	 */
	protected $limit = 100;
	
	/**
	 * @inheritDoc
	 */
	protected function initObjectList() {
		parent::initObjectList();
		
		$this->objectList->sqlOrderBy = 'like_object.likeObjectID';
	}
	
	/**
	 * @inheritDoc
	 */
	public function execute() {
		parent::execute();
		
		if (!$this->loopCount) {
			// reset cached users
			$sql = "UPDATE	wcf".WCF_N."_like_object
				SET	cachedUsers = NULL";
			$statement = WCF::getDB()->prepareStatement($sql);
			$statement->execute();
		}
		
		$sql = "SELECT		userID
			FROM		wcf".WCF_N."_like
			WHERE		objectID = ?
					AND objectTypeID = ?
					AND likeValue = ?
			ORDER BY	time DESC";
		$statement = WCF::getDB()->prepareStatement($sql, 3);
		$userData = $userIDs = [];
		foreach ($this->objectList as $likeObject) {
			$userData[$likeObject->likeObjectID] = [];
			
			$statement->execute([
				$likeObject->objectID,
				$likeObject->objectTypeID,
				Like::LIKE
			]);
			while ($row = $statement->fetchArray()) {
				$userData[$likeObject->likeObjectID][] = $row['userID'];
				$userIDs[] = $row['userID'];
			}
		}
		
		if (empty($userIDs)) {
			return;
		}
		
		// fetch usernames
		$conditions = new PreparedStatementConditionBuilder();
		$conditions->add("userID IN (?)", [$userIDs]);
		$sql = "SELECT	userID, username
			FROM	wcf".WCF_N."_user
			".$conditions;
		$statement = WCF::getDB()->prepareStatement($sql);
		$statement->execute($conditions->getParameters());
		$usernames = $statement->fetchMap('userID', 'username');
		
		// update like objects
		$sql = "UPDATE	wcf".WCF_N."_like_object
			SET	cachedUsers = ?
			WHERE	likeObjectID = ?";
		$statement = WCF::getDB()->prepareStatement($sql);
		
		WCF::getDB()->beginTransaction();
		foreach ($userData as $likeObjectID => $data) {
			foreach ($data as &$value) {
				$value = [
					'userID' => $value,
					'username' => $usernames[$value]
				];
			}
			unset($value);
			
			$statement->execute([
				serialize($data),
				$likeObjectID
			]);
		}
		WCF::getDB()->commitTransaction();
	}
}<|MERGE_RESOLUTION|>--- conflicted
+++ resolved
@@ -12,11 +12,7 @@
  * @copyright	2001-2018 WoltLab GmbH
  * @license	GNU Lesser General Public License <http://opensource.org/licenses/lgpl-license.php>
  * @package	WoltLabSuite\Core\System\Worker
-<<<<<<< HEAD
- * @deprecated  since 3.2 (the worker has been removed)
-=======
  * @deprecated  since 5.2 (the worker has been removed)
->>>>>>> 9ea32398
  * 
  * @method	LikeObjectList	getObjectList()
  */
