<?php

namespace wcf\system\worker;

use wcf\data\object\type\ObjectType;
use wcf\data\object\type\ObjectTypeCache;
use wcf\data\user\User;
use wcf\data\user\UserList;
use wcf\system\clipboard\ClipboardHandler;
use wcf\system\exception\PermissionDeniedException;
use wcf\system\request\LinkHandler;
use wcf\system\user\content\provider\IUserContentProvider;
use wcf\system\WCF;

/**
 * Worker implementation for updating users.
 *
 * @author  Joshua Ruesweg
 * @copyright   2001-2019 WoltLab GmbH
 * @license GNU Lesser General Public License <http://opensource.org/licenses/lgpl-license.php>
 * @package WoltLabSuite\Core\System\Worker
 * @since   5.2
 */
<<<<<<< HEAD
class UserContentRemoveWorker extends AbstractWorker
{
    /**
     * variable name for the session to store the data
     */
    const USER_CONTENT_REMOVE_WORKER_SESSION_NAME = 'userContentRemoveWorkerData';

    /**
     * @inheritDoc
     */
    protected $limit = 10;

    /**
     * @var User[]
     */
    protected $users = [];

    /**
     * data
     * @var mixed
     */
    protected $data;

    /**
     * @var null
     */
    public $contentProviders;

    /**
     * @inheritDoc
     */
    public function validate()
    {
        if (isset($this->parameters['userID']) && !isset($this->parameters['userIDs'])) {
            $this->parameters['userIDs'] = [$this->parameters['userID']];
        }

        if (
            isset($this->parameters['userIDs'])
            && \is_array($this->parameters['userIDs'])
            && !empty($this->parameters['userIDs'])
        ) {
            $userList = new UserList();
            $userList->setObjectIDs($this->parameters['userIDs']);
            $userList->readObjects();

            if ($userList->count() !== \count($this->parameters['userIDs'])) {
                $diff = \array_diff($this->parameters['userIDs'], \array_column($userList->getObjects(), 'userID'));

                throw new \InvalidArgumentException(
                    'The parameter `userIDs` contains unknown values (' . \implode(', ', $diff) . ').'
                );
            }

            foreach ($userList as $user) {
                if (!$user->canEdit()) {
                    throw new PermissionDeniedException();
                }

                $this->users[] = $user;
            }
        }

        if (empty($this->users)) {
            throw new \InvalidArgumentException('The parameter `userIDs` is empty.');
        }

        if (isset($this->parameters['contentProvider'])) {
            if (!\is_array($this->parameters['contentProvider'])) {
                throw new \InvalidArgumentException('The parameter `contentProvider` must be an array.');
            }

            $unknownContentProvider = \array_diff(
                $this->parameters['contentProvider'],
                \array_column(
                    ObjectTypeCache::getInstance()->getObjectTypes('com.woltlab.wcf.content.userContentProvider'),
                    'objectType'
                )
            );
            if (!empty($unknownContentProvider)) {
                throw new \InvalidArgumentException('The parameter `contentProvider` contains unknown objectTypes (' . \implode(
                    ', ',
                    $unknownContentProvider
                ) . ').');
            }

            $this->contentProviders = $this->parameters['contentProvider'];
        }

        if ($this->loopCount === 0) {
            $this->generateData();
        } else {
            $data = WCF::getSession()->getVar(self::USER_CONTENT_REMOVE_WORKER_SESSION_NAME);

            if (!\is_array($data) || !isset($data[$this->generateKey()])) {
                throw new \RuntimeException('`data` variable in session is invalid or missing.');
            }

            $this->data = $data[$this->generateKey()];
        }
    }

    /**
     * Generate the data variable.
     */
    private function generateData()
    {
        $this->data = [
            'provider' => [],
            'count' => 0,
        ];

        /** @var ObjectType[] $contentProviders */
        $contentProviders = [];

        // add the required object types for the select content provider
        if (\is_array($this->contentProviders)) {
            foreach ($this->contentProviders as $contentProvider) {
                $objectType = ObjectTypeCache::getInstance()
                    ->getObjectTypeByName('com.woltlab.wcf.content.userContentProvider', $contentProvider);
                $contentProviders[] = $objectType;

                if ($objectType->requiredobjecttype !== null) {
                    $objectTypeNames = \explode(',', $objectType->requiredobjecttype);

                    foreach ($objectTypeNames as $objectTypeName) {
                        $objectType = ObjectTypeCache::getInstance()
                            ->getObjectTypeByName('com.woltlab.wcf.content.userContentProvider', $objectTypeName);

                        if ($objectType === null) {
                            throw new \RuntimeException('Unknown required object type "' . $objectTypeName . '" for object type "' . $contentProvider . '" given.');
                        }

                        $this->contentProviders[] = $objectTypeName;
                        $contentProviders[] = $objectType;
                    }
                }
            }
        } else {
            $contentProviders = ObjectTypeCache::getInstance()
                ->getObjectTypes('com.woltlab.wcf.content.userContentProvider');
        }

        // sort object types
        \uasort($contentProviders, static function ($a, $b) {
            $niceValueA = ($a->nicevalue ?: 0);
            $niceValueB = ($b->nicevalue ?: 0);

            return $niceValueA <=> $niceValueB;
        });

        foreach ($contentProviders as $contentProvider) {
            foreach ($this->users as $user) {
                /** @var IUserContentProvider $processor */
                $processor = $contentProvider->getProcessor();
                $contentList = $processor->getContentListForUser($user);
                $count = $contentList->countObjects();

                if ($count) {
                    $this->data['provider'][] = [
                        'userID' => $user->userID,
                        'objectTypeID' => $contentProvider->objectTypeID,
                        'count' => $count,
                    ];

                    $this->data['count'] += \ceil($count / $this->limit) * $this->limit;
                }
            }
        }
    }

    /**
     * @inheritDoc
     */
    protected function countObjects()
    {
        $this->count = $this->data['count'];
    }

    /**
     * @inheritDoc
     */
    public function execute()
    {
        if (empty($this->data['provider'])) {
            return;
        }

        $providerIDs = \array_keys($this->data['provider']);
        $provideKey = \array_shift($providerIDs);
        $currentItem = $this->data['provider'][$provideKey];

        /** @var IUserContentProvider $processor */
        $processor = ObjectTypeCache::getInstance()->getObjectType($currentItem['objectTypeID'])->getProcessor();
        $user = new User($currentItem['userID']);

        $objectList = $processor->getContentListForUser($user);
        $objectList->sqlLimit = $this->limit;
        $objectList->readObjectIDs();
        $processor->deleteContent($objectList->objectIDs);

        $this->data['provider'][$provideKey]['count'] -= $this->limit;

        if ($this->data['provider'][$provideKey]['count'] <= 0) {
            unset($this->data['provider'][$provideKey]);
        }
    }

    /**
     * @inheritDoc
     */
    public function finalize()
    {
        parent::finalize();

        $dataArray = WCF::getSession()->getVar(self::USER_CONTENT_REMOVE_WORKER_SESSION_NAME);

        if (!\is_array($dataArray)) {
            $dataArray = [];
        }

        $dataArray[$this->generateKey()] = $this->data;

        WCF::getSession()->register(self::USER_CONTENT_REMOVE_WORKER_SESSION_NAME, $dataArray);

        ClipboardHandler::getInstance()->unmark(
            \array_column($this->users, 'userID'),
            ClipboardHandler::getInstance()->getObjectTypeID('com.woltlab.wcf.user')
        );
    }

    /**
     * @inheritDoc
     */
    public function getProceedURL()
    {
        return LinkHandler::getInstance()->getLink('UserList');
    }

    /**
     * Generates a key for session data saving.
     */
    protected function generateKey(): string
    {
        $userIDs = \array_column($this->users, 'userID');
        \sort($userIDs);

        return \sha1(\implode(';', $userIDs));
    }
=======
class UserContentRemoveWorker extends AbstractWorker {
	/**
	 * variable name for the session to store the data
	 */
	const USER_CONTENT_REMOVE_WORKER_SESSION_NAME = 'userContentRemoveWorkerData';
	
	/**
	 * @inheritDoc
	 */
	protected $limit = 10;
	
	/**
	 * user
	 * @var	User
	 */
	protected $user = null;
	
	/**
	 * data
	 * @var mixed 
	 */
	protected $data = null;
	
	/**
	 * 
	 * @var null 
	 */
	public $contentProvider = null;
	
	/**
	 * @inheritDoc
	 */
	public function validate() {
		if (!isset($this->parameters['userID'])) {
			throw new \InvalidArgumentException('userID missing');
		}
		
		$this->user = new User($this->parameters['userID']);
		
		if (!$this->user->userID) {
			throw new \InvalidArgumentException('userID is unknown.');
		}
		
		if (!$this->user->canEdit()) {
			throw new PermissionDeniedException();
		}
		
		if (isset($this->parameters['contentProvider'])) {
			if (!is_array($this->parameters['contentProvider'])) {
				throw new \InvalidArgumentException('The parameter `contentProvider` must be an array.');
			}
			
			$knownContentProvider = array_map(function ($contentProvider) {
				return $contentProvider->objectType;
			}, ObjectTypeCache::getInstance()->getObjectTypes('com.woltlab.wcf.content.userContentProvider'));
			
			$unknownContentProvider = array_diff($this->parameters['contentProvider'], $knownContentProvider);
			if (!empty($unknownContentProvider)) {
				throw new \InvalidArgumentException('The parameter `contentProvider` contains unknown objectTypes ('. implode(', ', $unknownContentProvider) .').');
			}
			
			$this->contentProvider = $this->parameters['contentProvider'];
		}
		
		if ($this->loopCount === 0) {
			$this->generateData();
		}
		else {
			$data = WCF::getSession()->getVar(self::USER_CONTENT_REMOVE_WORKER_SESSION_NAME);
			
			if (!is_array($data) || !isset($data[$this->user->userID])) {
				throw new \RuntimeException('`data` variable in session is invalid or missing.');
			}
			
			$this->data = $data[$this->user->userID];
		}
	}
	
	/**
	 * Generate the data variable. 
	 */
	private function generateData() {
		$this->data = [
			'provider' => [],
			'count' => 0
		];
		
		$contentProviders = ObjectTypeCache::getInstance()->getObjectTypes('com.woltlab.wcf.content.userContentProvider');
		
		// add the required object types for the select content provider
		if (is_array($this->contentProvider)) {
			foreach ($this->contentProvider as $contentProvider) {
				$objectType = ObjectTypeCache::getInstance()->getObjectTypeByName('com.woltlab.wcf.content.userContentProvider', $contentProvider);
				
				if ($objectType->requiredobjecttype !== null) {
					$objectTypeNames = explode(',', $objectType->requiredobjecttype);
					
					foreach ($objectTypeNames as $objectTypeName) {
						$objectType = ObjectTypeCache::getInstance()->getObjectTypeByName('com.woltlab.wcf.content.userContentProvider', $objectTypeName);
						
						if ($objectType === null) {
							throw new \RuntimeException('Unknown required object type "' . $objectTypeName . '" for object type "' . $contentProvider . '" given.');
						}
						
						$this->contentProvider[] = $objectTypeName;
					}
				}
			}
		}
		
		foreach ($contentProviders as $contentProvider) {
			if ($this->contentProvider === null || (is_array($this->contentProvider) && in_array($contentProvider->objectType, $this->contentProvider))) {
				/** @var IUserContentProvider $processor */
				$processor = $contentProvider->getProcessor();
				$contentList = $processor->getContentListForUser($this->user);
				$count = $contentList->countObjects();
				
				if ($count) {
					$this->data['provider'][$contentProvider->objectType] = [
						'count' => $count,
						'objectTypeID' => $contentProvider->objectTypeID,
						'nicevalue' => $contentProvider->nicevalue ?: 0
					];
					
					$this->data['count'] += ceil($count / $this->limit) * $this->limit;
				}
			}
		}
		
		// sort object types
		uasort($this->data['provider'], function ($a, $b) {
			$niceValueA = ($a['nicevalue'] ?: 0);
			$niceValueB = ($b['nicevalue'] ?: 0);
			
			return $niceValueA <=> $niceValueB;
		});
	}
	
	/**
	 * @inheritDoc
	 */
	protected function countObjects() {
		$this->count = $this->data['count'];
	}
	
	/**
	 * @inheritDoc
	 */
	public function execute() {
		if (empty($this->data['provider'])) {
			return;
		}
		
		$values = array_keys($this->data['provider']);
		$providerObjectType = array_shift($values);
		
		/** @var IUserContentProvider $processor */
		$processor = ObjectTypeCache::getInstance()->getObjectType($this->data['provider'][$providerObjectType]['objectTypeID'])->getProcessor();
		
		$objectList = $processor->getContentListForUser($this->user);
		$objectList->sqlLimit = $this->limit;
		$objectList->readObjectIDs();
		if (!empty($objectList->objectIDs)) {
			$processor->deleteContent($objectList->objectIDs);
		}
		
		$this->data['provider'][$providerObjectType]['count'] -= $this->limit;
		
		if ($this->data['provider'][$providerObjectType]['count'] <= 0) {
			unset($this->data['provider'][$providerObjectType]);
		}
	}
	
	/**
	 * @inheritDoc
	 */
	public function finalize() {
		parent::finalize();
		
		$dataArray = WCF::getSession()->getVar(self::USER_CONTENT_REMOVE_WORKER_SESSION_NAME);
		
		if (!is_array($dataArray)) {
			$dataArray = [];
		}
		
		$dataArray[$this->user->userID] = $this->data;
		
		WCF::getSession()->register(self::USER_CONTENT_REMOVE_WORKER_SESSION_NAME, $dataArray);
	}
	
	/**
	 * @inheritDoc
	 */
	public function getProceedURL() {
		return LinkHandler::getInstance()->getLink('UserList');
	}
>>>>>>> d3d5a203
}<|MERGE_RESOLUTION|>--- conflicted
+++ resolved
@@ -21,7 +21,6 @@
  * @package WoltLabSuite\Core\System\Worker
  * @since   5.2
  */
-<<<<<<< HEAD
 class UserContentRemoveWorker extends AbstractWorker
 {
     /**
@@ -221,7 +220,9 @@
         $objectList = $processor->getContentListForUser($user);
         $objectList->sqlLimit = $this->limit;
         $objectList->readObjectIDs();
-        $processor->deleteContent($objectList->objectIDs);
+        if (!empty($objectList->objectIDs)) {
+            $processor->deleteContent($objectList->objectIDs);
+        }
 
         $this->data['provider'][$provideKey]['count'] -= $this->limit;
 
@@ -271,202 +272,4 @@
 
         return \sha1(\implode(';', $userIDs));
     }
-=======
-class UserContentRemoveWorker extends AbstractWorker {
-	/**
-	 * variable name for the session to store the data
-	 */
-	const USER_CONTENT_REMOVE_WORKER_SESSION_NAME = 'userContentRemoveWorkerData';
-	
-	/**
-	 * @inheritDoc
-	 */
-	protected $limit = 10;
-	
-	/**
-	 * user
-	 * @var	User
-	 */
-	protected $user = null;
-	
-	/**
-	 * data
-	 * @var mixed 
-	 */
-	protected $data = null;
-	
-	/**
-	 * 
-	 * @var null 
-	 */
-	public $contentProvider = null;
-	
-	/**
-	 * @inheritDoc
-	 */
-	public function validate() {
-		if (!isset($this->parameters['userID'])) {
-			throw new \InvalidArgumentException('userID missing');
-		}
-		
-		$this->user = new User($this->parameters['userID']);
-		
-		if (!$this->user->userID) {
-			throw new \InvalidArgumentException('userID is unknown.');
-		}
-		
-		if (!$this->user->canEdit()) {
-			throw new PermissionDeniedException();
-		}
-		
-		if (isset($this->parameters['contentProvider'])) {
-			if (!is_array($this->parameters['contentProvider'])) {
-				throw new \InvalidArgumentException('The parameter `contentProvider` must be an array.');
-			}
-			
-			$knownContentProvider = array_map(function ($contentProvider) {
-				return $contentProvider->objectType;
-			}, ObjectTypeCache::getInstance()->getObjectTypes('com.woltlab.wcf.content.userContentProvider'));
-			
-			$unknownContentProvider = array_diff($this->parameters['contentProvider'], $knownContentProvider);
-			if (!empty($unknownContentProvider)) {
-				throw new \InvalidArgumentException('The parameter `contentProvider` contains unknown objectTypes ('. implode(', ', $unknownContentProvider) .').');
-			}
-			
-			$this->contentProvider = $this->parameters['contentProvider'];
-		}
-		
-		if ($this->loopCount === 0) {
-			$this->generateData();
-		}
-		else {
-			$data = WCF::getSession()->getVar(self::USER_CONTENT_REMOVE_WORKER_SESSION_NAME);
-			
-			if (!is_array($data) || !isset($data[$this->user->userID])) {
-				throw new \RuntimeException('`data` variable in session is invalid or missing.');
-			}
-			
-			$this->data = $data[$this->user->userID];
-		}
-	}
-	
-	/**
-	 * Generate the data variable. 
-	 */
-	private function generateData() {
-		$this->data = [
-			'provider' => [],
-			'count' => 0
-		];
-		
-		$contentProviders = ObjectTypeCache::getInstance()->getObjectTypes('com.woltlab.wcf.content.userContentProvider');
-		
-		// add the required object types for the select content provider
-		if (is_array($this->contentProvider)) {
-			foreach ($this->contentProvider as $contentProvider) {
-				$objectType = ObjectTypeCache::getInstance()->getObjectTypeByName('com.woltlab.wcf.content.userContentProvider', $contentProvider);
-				
-				if ($objectType->requiredobjecttype !== null) {
-					$objectTypeNames = explode(',', $objectType->requiredobjecttype);
-					
-					foreach ($objectTypeNames as $objectTypeName) {
-						$objectType = ObjectTypeCache::getInstance()->getObjectTypeByName('com.woltlab.wcf.content.userContentProvider', $objectTypeName);
-						
-						if ($objectType === null) {
-							throw new \RuntimeException('Unknown required object type "' . $objectTypeName . '" for object type "' . $contentProvider . '" given.');
-						}
-						
-						$this->contentProvider[] = $objectTypeName;
-					}
-				}
-			}
-		}
-		
-		foreach ($contentProviders as $contentProvider) {
-			if ($this->contentProvider === null || (is_array($this->contentProvider) && in_array($contentProvider->objectType, $this->contentProvider))) {
-				/** @var IUserContentProvider $processor */
-				$processor = $contentProvider->getProcessor();
-				$contentList = $processor->getContentListForUser($this->user);
-				$count = $contentList->countObjects();
-				
-				if ($count) {
-					$this->data['provider'][$contentProvider->objectType] = [
-						'count' => $count,
-						'objectTypeID' => $contentProvider->objectTypeID,
-						'nicevalue' => $contentProvider->nicevalue ?: 0
-					];
-					
-					$this->data['count'] += ceil($count / $this->limit) * $this->limit;
-				}
-			}
-		}
-		
-		// sort object types
-		uasort($this->data['provider'], function ($a, $b) {
-			$niceValueA = ($a['nicevalue'] ?: 0);
-			$niceValueB = ($b['nicevalue'] ?: 0);
-			
-			return $niceValueA <=> $niceValueB;
-		});
-	}
-	
-	/**
-	 * @inheritDoc
-	 */
-	protected function countObjects() {
-		$this->count = $this->data['count'];
-	}
-	
-	/**
-	 * @inheritDoc
-	 */
-	public function execute() {
-		if (empty($this->data['provider'])) {
-			return;
-		}
-		
-		$values = array_keys($this->data['provider']);
-		$providerObjectType = array_shift($values);
-		
-		/** @var IUserContentProvider $processor */
-		$processor = ObjectTypeCache::getInstance()->getObjectType($this->data['provider'][$providerObjectType]['objectTypeID'])->getProcessor();
-		
-		$objectList = $processor->getContentListForUser($this->user);
-		$objectList->sqlLimit = $this->limit;
-		$objectList->readObjectIDs();
-		if (!empty($objectList->objectIDs)) {
-			$processor->deleteContent($objectList->objectIDs);
-		}
-		
-		$this->data['provider'][$providerObjectType]['count'] -= $this->limit;
-		
-		if ($this->data['provider'][$providerObjectType]['count'] <= 0) {
-			unset($this->data['provider'][$providerObjectType]);
-		}
-	}
-	
-	/**
-	 * @inheritDoc
-	 */
-	public function finalize() {
-		parent::finalize();
-		
-		$dataArray = WCF::getSession()->getVar(self::USER_CONTENT_REMOVE_WORKER_SESSION_NAME);
-		
-		if (!is_array($dataArray)) {
-			$dataArray = [];
-		}
-		
-		$dataArray[$this->user->userID] = $this->data;
-		
-		WCF::getSession()->register(self::USER_CONTENT_REMOVE_WORKER_SESSION_NAME, $dataArray);
-	}
-	
-	/**
-	 * @inheritDoc
-	 */
-	public function getProceedURL() {
-		return LinkHandler::getInstance()->getLink('UserList');
-	}
->>>>>>> d3d5a203
 }