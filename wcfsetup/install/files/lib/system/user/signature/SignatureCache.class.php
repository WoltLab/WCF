--- conflicted
+++ resolved
@@ -15,7 +15,6 @@
  * @license GNU Lesser General Public License <http://opensource.org/licenses/lgpl-license.php>
  * @package WoltLabSuite\Core\System\User\Signature
  */
-<<<<<<< HEAD
 class SignatureCache extends SingletonFactory
 {
     /**
@@ -52,7 +51,6 @@
                 $this->cacheUserSignature([$user->userID]);
             }
 
-            $this->htmlOutputProcessor->setContext('com.woltlab.wcf.user.signature', $user->userID);
             $this->htmlOutputProcessor->process($user->signature, 'com.woltlab.wcf.user.signature', $user->userID);
             $this->signatures[$user->userID] = $this->htmlOutputProcessor->getHtml();
         }
@@ -72,58 +70,4 @@
 
         MessageEmbeddedObjectManager::getInstance()->loadObjects('com.woltlab.wcf.user.signature', $userIDs);
     }
-=======
-class SignatureCache extends SingletonFactory {
-	/**
-	 * @var HtmlOutputProcessor
-	 */
-	protected $htmlOutputProcessor;
-	
-	/**
-	 * cached signatures
-	 * @var	string
-	 */
-	protected $signatures = [];
-	
-	/**
-	 * The userIDs which are cached by the message embedded object manager. 
-	 * @var integer[]
-	 */
-	protected $cachedUserIDs = [];
-	
-	/**
-	 * Returns a parsed user signature.
-	 * 
-	 * @param	User	        $user           user object
-	 * @return	string          parsed signature
-	 */
-	public function getSignature(User $user) {
-		if (!isset($this->signatures[$user->userID])) {
-			if ($this->htmlOutputProcessor === null) {
-				$this->htmlOutputProcessor = new HtmlOutputProcessor();
-			}
-			
-			if (!in_array($user->userID, $this->cachedUserIDs)) {
-				$this->cacheUserSignature([$user->userID]);
-			}
-			
-			$this->htmlOutputProcessor->process($user->signature, 'com.woltlab.wcf.user.signature', $user->userID);
-			$this->signatures[$user->userID] = $this->htmlOutputProcessor->getHtml();
-		}
-		
-		return $this->signatures[$user->userID];
-	}
-	
-	/**
-	 * Loads the embedded objects for the given users. 
-	 * 
-	 * @param       integer[]       $userIDs
-	 * @since       5.2
-	 */
-	public function cacheUserSignature(array $userIDs) {
-		$this->cachedUserIDs = array_merge($this->cachedUserIDs, $userIDs);
-		
-		MessageEmbeddedObjectManager::getInstance()->loadObjects('com.woltlab.wcf.user.signature', $userIDs);
-	}
->>>>>>> 1c57402d
 }