<?php
namespace wcf\system\user\notification\event;
use wcf\data\user\UserProfile;
use wcf\system\cache\runtime\CommentRuntimeCache;
use wcf\system\cache\runtime\UserProfileRuntimeCache;
use wcf\system\comment\CommentHandler;
use wcf\system\email\Email;
use wcf\system\request\LinkHandler;
use wcf\system\user\notification\object\CommentResponseUserNotificationObject;

/**
 * User notification event for profile's owner for comment responses.
 * 
 * @author	Alexander Ebert
 * @copyright	2001-2018 WoltLab GmbH
 * @license	GNU Lesser General Public License <http://opensource.org/licenses/lgpl-license.php>
 * @package	WoltLabSuite\Core\System\User\Notification\Event
 *
 * @method	CommentResponseUserNotificationObject	getUserNotificationObject()
 */
class UserProfileCommentResponseOwnerUserNotificationEvent extends AbstractSharedUserNotificationEvent implements ITestableUserNotificationEvent {
	use TTestableCommentResponseUserNotificationEvent;
	
	/**
	 * @inheritDoc
	 */
	protected $stackable = true;
	
	/**
	 * @inheritDoc
	 */
	protected function prepare() {
		CommentRuntimeCache::getInstance()->cacheObjectID($this->getUserNotificationObject()->commentID);
		UserProfileRuntimeCache::getInstance()->cacheObjectIDs([
			$this->additionalData['userID'],
			$this->additionalData['objectID']
		]);
	}
	
	/**
	 * @inheritDoc
	 */
	public function getTitle() {
		$count = count($this->getAuthors());
		if ($count > 1) {
			return $this->getLanguage()->getDynamicVariable('wcf.user.notification.commentResponseOwner.title.stacked', [
				'count' => $count,
				'timesTriggered' => $this->notification->timesTriggered
			]);
		}
		
		return $this->getLanguage()->get('wcf.user.notification.commentResponseOwner.title');
	}
	
	/**
	 * @inheritDoc
	 */
	public function getMessage() {
		$comment = CommentRuntimeCache::getInstance()->getObject($this->getUserNotificationObject()->commentID);
		if ($comment->userID) {
			$commentAuthor = UserProfileRuntimeCache::getInstance()->getObject($comment->userID);
		}
		else {
			$commentAuthor = UserProfile::getGuestUserProfile($comment->username);
		}
		
		$authors = $this->getAuthors();
		if (count($authors) > 1) {
			if (isset($authors[0])) {
				unset($authors[0]);
			}
			$count = count($authors);
			
			return $this->getLanguage()->getDynamicVariable('wcf.user.notification.commentResponseOwner.message.stacked', [
				'author' => $commentAuthor,
				'authors' => array_values($authors),
				'count' => $count,
				'others' => $count - 1,
				'guestTimesTriggered' => $this->notification->guestTimesTriggered,
				'commentID' => $this->getUserNotificationObject()->commentID
			]);
		}
		
		return $this->getLanguage()->getDynamicVariable('wcf.user.notification.commentResponseOwner.message', [
			'author' => $this->author,
			'commentAuthor' => $commentAuthor,
			'commentID' => $this->getUserNotificationObject()->commentID,
			'responseID' => $this->getUserNotificationObject()->responseID
		]);
	}
	
	/**
	 * @inheritDoc
	 */
	public function getEmailMessage($notificationType = 'instant') {
		$comment = CommentRuntimeCache::getInstance()->getObject($this->getUserNotificationObject()->commentID);
		$owner = UserProfileRuntimeCache::getInstance()->getObject($this->additionalData['objectID']);
		if ($comment->userID) {
			$commentAuthor = UserProfileRuntimeCache::getInstance()->getObject($comment->userID);
		}
		else {
			$commentAuthor = UserProfile::getGuestUserProfile($comment->username);
		}
		
		$messageID = '<com.woltlab.wcf.user.profileComment.notification/'.$comment->commentID.'@'.Email::getHost().'>';
		
		return [
			'template' => 'email_notification_commentResponseOwner',
			'application' => 'wcf',
			'in-reply-to' => [$messageID],
			'references' => [$messageID],
			'variables' => [
				'commentAuthor' => $commentAuthor,
				'commentID' => $this->getUserNotificationObject()->commentID,
				'owner' => $owner,
				'responseID' => $this->getUserNotificationObject()->responseID,
				'languageVariablePrefix' => 'wcf.user.notification.commentResponseOwner'
			]
		];
	}
	
	/**
	 * @inheritDoc
	 */
	public function getLink() {
		return LinkHandler::getInstance()->getLink(
			'User',
<<<<<<< HEAD
			['object' => WCF::getUser()],
			'#wall/comment' . $this->getUserNotificationObject()->commentID
=======
			['object' => UserProfileRuntimeCache::getInstance()->getObject($this->additionalData['objectID'])],
			'#wall'
>>>>>>> f6905a04
		);
	}
	
	/**
	 * @inheritDoc
	 */
	public function getEventHash() {
		return sha1($this->eventID . '-' . $this->getUserNotificationObject()->commentID);
	}
	
	/**
	 * @inheritDoc
	 * @since	3.1
	 */
	protected static function getTestCommentObjectData(UserProfile $recipient, UserProfile $author) {
		return [
			'objectID' => $recipient->userID,
			'objectTypeID' => CommentHandler::getInstance()->getObjectTypeID('com.woltlab.wcf.user.profileComment')
		];
	}
}<|MERGE_RESOLUTION|>--- conflicted
+++ resolved
@@ -125,13 +125,8 @@
 	public function getLink() {
 		return LinkHandler::getInstance()->getLink(
 			'User',
-<<<<<<< HEAD
-			['object' => WCF::getUser()],
+			['object' => UserProfileRuntimeCache::getInstance()->getObject($this->additionalData['objectID'])],
 			'#wall/comment' . $this->getUserNotificationObject()->commentID
-=======
-			['object' => UserProfileRuntimeCache::getInstance()->getObject($this->additionalData['objectID'])],
-			'#wall'
->>>>>>> f6905a04
 		);
 	}
 	
