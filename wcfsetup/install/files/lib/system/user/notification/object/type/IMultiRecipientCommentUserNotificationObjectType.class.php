--- conflicted
+++ resolved
@@ -10,11 +10,7 @@
  * comment responses. In this case, there is no distinction between commentResponse
  * and commentResponseOwner event and only a commentResponse event is fired.
  * 
-<<<<<<< HEAD
- * Since version 3.2 it is possible to send an `commentResponseOwner` notification 
-=======
  * Since version 5.2 it is possible to send an `commentResponseOwner` notification 
->>>>>>> 9ea32398
  * even if you implement this interface. Simple add the interface 
  * `IMultiRecipientCommentResponseOwnerUserNotificationObjectType`, too.
  * 
