<?php
namespace wcf\system\bbcode\highlighter;

/**
 * Highlights syntax of Python sourcecode.
 * 
 * @author	Tim Duesterhus
 * @copyright	2011-2013 Tim Duesterhus
 * @license	GNU Lesser General Public License <http://opensource.org/licenses/lgpl-license.php>
 * @package	WoltLabSuite\Core\System\Bbcode\Highlighter
<<<<<<< HEAD
 * @deprecated	since 3.2, use Prism to highlight your code.
=======
 * @deprecated	since 5.2, use Prism to highlight your code.
>>>>>>> 9ea32398
 */
class PythonHighlighter extends Highlighter {
	/**
	 * @inheritDoc
	 */
	protected $separators = ['(', ')',/* from __future__ import braces '{', '}', */'[', ']', ';', '.', ',', ':'];
	
	/**
	 * @inheritDoc
	 */
	protected $singleLineComment = ['#'];
	
	/**
	 * @inheritDoc
	 */
	protected $commentStart = [];
	
	/**
	 * @inheritDoc
	 */
	protected $commentEnd = [];
	
	/**
	 * @inheritDoc
	 */
	protected $operators = ['+=', '-=', '**=', '*=', '//=', '/=', '%=', '~=', '+', '-', '**', '*', '//', '/', '%', 
					'&=', '<<=', '>>=', '^=', '~', '&', '^', '|', '<<', '>>', '=', '!=', '<', '>', '<=', '>='];
	
	/**
	 * @inheritDoc
	 */
	protected $quotes = [["r'", "'"], ["u'", "'"], ['r"', '"'], ['u"', '"'], "'", '"'];
	
	/**
	 * @inheritDoc
	 */
	protected $keywords1 = [
		'print',
		'del',
		'str',
		'int',
		'len',
		'repr',
		'range',
		'raise',
		'pass',
		'continue',
		'break',
		'return'
	];
	
	/**
	 * @inheritDoc
	 */
	protected $keywords2 = [
		'if',
		'elif',
		'else',
		'try',
		'except',
		'finally',
		'for',
		'in',
		'while'
	];
	
	/**
	 * @inheritDoc
	 */
	protected $keywords3 = [
		'from',
		'import',
		'as',
		'class',
		'def'
	];
	
	/**
	 * @inheritDoc
	 */
	protected $keywords4 = [
		'__name__',
		'__init__',
		'__str__',
		'__del__',
		'self',
		'True',
		'False',
		'None',
		'and',
		'or',
		'not',
		'is'
	];
}<|MERGE_RESOLUTION|>--- conflicted
+++ resolved
@@ -8,11 +8,7 @@
  * @copyright	2011-2013 Tim Duesterhus
  * @license	GNU Lesser General Public License <http://opensource.org/licenses/lgpl-license.php>
  * @package	WoltLabSuite\Core\System\Bbcode\Highlighter
-<<<<<<< HEAD
- * @deprecated	since 3.2, use Prism to highlight your code.
-=======
  * @deprecated	since 5.2, use Prism to highlight your code.
->>>>>>> 9ea32398
  */
 class PythonHighlighter extends Highlighter {
 	/**
