--- conflicted
+++ resolved
@@ -11,11 +11,7 @@
  * @copyright	2001-2018 WoltLab GmbH
  * @license	GNU Lesser General Public License <http://opensource.org/licenses/lgpl-license.php>
  * @package	WoltLabSuite\Core\System\Bbcode\Highlighter
-<<<<<<< HEAD
- * @deprecated	since 3.2, use Prism to highlight your code.
-=======
  * @deprecated	since 5.2, use Prism to highlight your code.
->>>>>>> 9ea32398
  */
 class XmlHighlighter extends Highlighter {
 	/**
