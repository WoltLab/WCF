--- conflicted
+++ resolved
@@ -23,7 +23,6 @@
  * @package WoltLabSuite\Core\System\Bbcode
  * @since   3.0
  */
-<<<<<<< HEAD
 class HtmlBBCodeParser extends BBCodeParser
 {
     /**
@@ -401,11 +400,14 @@
             $attributes = '';
         }
 
+        $openingTag = StringUtil::encodeHTML('[' . $name . $attributes . ']');
+        $closingTag = StringUtil::encodeHTML('[/' . $name . ']');
+
         if ($openingTagOnly) {
-            return '[' . $name . $attributes . ']';
-        }
-
-        return '[' . $name . $attributes . ']<!-- META_CODE_INNER_CONTENT -->[/' . $name . ']';
+            return $openingTag;
+        }
+
+        return $openingTag . '<!-- META_CODE_INNER_CONTENT -->' . $closingTag;
     }
 
     /**
@@ -579,538 +581,4 @@
 
         return parent::isValidTagAttribute($tagAttributes, $definedTagAttribute);
     }
-=======
-class HtmlBBCodeParser extends BBCodeParser {
-	/**
-	 * list of bbcodes that cannot be nested
-	 * @var string[]
-	 */
-	public static $disallowNesting = ['attach', 'b', 'code', 'email', 'i', 'img', 'media', 's', 'tt', 'u', 'url', 'user', 'wsm', 'wsp'];
-	
-	/**
-	 * tag names used to isolate bbcodes contained in source code elements
-	 * @var string[]
-	 */
-	public static $codeTagNames = ['kbd', 'pre'];
-	
-	/**
-	 * Google AMP support
-	 * @var boolean
-	 */
-	protected $isGoogleAmp = false;
-	
-	/**
-	 * list of open tags with name and uuid
-	 * @var array
-	 */
-	protected $openTagIdentifiers = [];
-	
-	/**
-	 * regex for valid bbcode names
-	 * @var string
-	 */
-	protected $validBBCodePattern = '~^[a-z](?:[a-z0-9\-_]+)?$~';
-	
-	/**
-	 * @var bool
-	 * @since 5.2
-	 */
-	protected $removeLinks;
-	
-	/**
-	 * @inheritDoc
-	 */
-	public function parse($text) {
-		$codeBlocks = [];
-		foreach (self::$codeTagNames as $tagName) {
-			$text = preg_replace_callback('~(<' . $tagName . '[^>]+>)([\s\S]+?)(<\/' . $tagName . ')~', function ($matches) use (&$codeBlocks) {
-				$uuid = StringUtil::getUUID();
-				$codeBlocks[$uuid] = $matches[2];
-				
-				return $matches[1] . '###' . $uuid . '###' . $matches[3];
-			}, $text);
-		}
-		
-		$this->setText($text);
-		
-		// difference to the original implementation: sourcecode bbcodes are handled too
-		$this->buildTagArray(false);
-		
-		$this->ignoreUnclosedTags();
-		
-		$this->buildXMLStructure();
-		
-		$this->buildParsedString();
-		
-		foreach ($codeBlocks as $uuid => $content) {
-			$this->parsedText = str_replace('###' . $uuid . '###', $content, $this->parsedText);
-		}
-		
-		return $this->parsedText;
-	}
-	
-	/**
-	 * Enables or disables Google AMP support.
-	 * 
-	 * @param       boolean         $isGoogleAmp
-	 * @since       3.1
-	 */
-	public function setIsGoogleAmp($isGoogleAmp) {
-		$this->isGoogleAmp = $isGoogleAmp;
-	}
-	
-	/**
-	 * Returns true if Google AMP support is enabled.
-	 * 
-	 * @return      boolean
-	 * @since       3.1
-	 */
-	public function getIsGoogleAmp() {
-		return $this->isGoogleAmp;
-	}
-	
-	/**
-	 * Reverts tags to their source representation if they either
-	 * have no matching counter part (such as opening tags without
-	 * closing one), or if they're inside code bbcodes.
-	 */
-	protected function ignoreUnclosedTags() {
-		$length = count($this->tagArray);
-		
-		// step 1) validate source bbcodes
-		$inSource = null;
-		$sourceBBCodes = $this->getSourceBBCodes();
-		foreach ($this->tagArray as $i => &$tag) {
-			$name = $tag['name'];
-			$tag['valid'] = true;
-			
-			if ($tag['closing']) {
-				if ($inSource === null) {
-					continue;
-				}
-				
-				if ($name === $inSource['name']) {
-					$inSource = null;
-				}
-				else {
-					$tag['valid'] = false;
-				}
-			}
-			else {
-				if ($inSource !== null) {
-					$tag['valid'] = false;
-					continue;
-				}
-				
-				if (in_array($name, $sourceBBCodes)) {
-					// look ahead to see if there is a closing tag
-					$hasClosingTag = false;
-					for ($j = $i + 1; $j < $length; $j++) {
-						if ($this->tagArray[$j]['closing'] && $this->tagArray[$j]['name'] === $name) {
-							$hasClosingTag = true;
-							break;
-						}
-					}
-					
-					if ($hasClosingTag) {
-						$inSource = $tag;
-					}
-					else {
-						$tag['valid'] = false;
-					}
-				}
-			}
-		}
-		unset($tag);
-		
-		// step 2) check if tags are properly opened and closed, incorrect nesting doesn't matter here
-		foreach ($this->tagArray as $i => &$tag) {
-			if (!$tag['valid']) {
-				continue;
-			}
-			
-			if ($tag['closing']) {
-				if (!isset($tag['matching'])) {
-					$tag['valid'] = false;
-				}
-			}
-			else {
-				$name = $tag['name'];
-				
-				// find matching closing tag
-				$hasClosingTag = false;
-				$badTags = [];
-				for ($j = $i + 1; $j < $length; $j++) {
-					$sibling = $this->tagArray[$j];
-					if ($sibling['name'] === $name) {
-						if (!$sibling['closing']) {
-							if (!in_array($name, self::$disallowNesting)) {
-								continue;
-							}
-							
-							// disallow the same tag opened again
-							$badTags[] = $j;
-						}
-						else if (!isset($sibling['matching'])) {
-							$this->tagArray[$j]['matching'] = true;
-							$hasClosingTag = true;
-							break;
-						}
-					}
-				}
-				
-				if ($hasClosingTag) {
-					foreach ($badTags as $j) {
-						$this->tagArray[$j]['valid'] = false;
-					}
-				}
-				else {
-					$tag['valid'] = false;
-				}
-			}
-		}
-		unset($tag);
-		
-		// rebuild tag array
-		$newTagArray = $newTextArray = [];
-		$buffer = '';
-		foreach ($this->tagArray as $i => $tag) {
-			if ($tag['valid']) {
-				// cleanup
-				unset($tag['matching']);
-				unset($tag['valid']);
-				
-				$newTagArray[] = $tag;
-				$newTextArray[] = $buffer . $this->textArray[$i];
-				$buffer = '';
-			}
-			else {
-				$buffer .= $this->textArray[$i] . $tag['source'];
-			}
-		}
-		
-		// text array always holds one more item for the content after the last tag
-		$newTextArray[] = $buffer . $this->textArray[count($this->textArray) - 1];
-		
-		$this->tagArray = $newTagArray;
-		$this->textArray = $newTextArray;
-	}
-	
-	/**
-	 * Builds the parsed string.
-	 */
-	public function buildParsedString() {
-		// reset parsed text
-		$this->parsedText = '';
-		
-		// create text buffer
-		$buffer =& $this->parsedText;
-		
-		// stack of buffered tags
-		$bufferedTagStack = [];
-		
-		// loop through the tags
-		$i = -1;
-		foreach ($this->tagArray as $i => $tag) {
-			// append text to buffer
-			$buffer .= $this->textArray[$i];
-			
-			if ($tag['closing']) {
-				// get buffered opening tag
-				$openingTag = end($bufferedTagStack);
-				
-				// closing tag
-				if ($openingTag && $openingTag['name'] == $tag['name']) {
-					$hideBuffer = false;
-					// insert buffered content as attribute value
-					if (!empty($buffer)) {
-						foreach ($this->bbcodes[$tag['name']]->getAttributes() as $attribute) {
-							if ($attribute->useText && !isset($openingTag['attributes'][$attribute->attributeNo])) {
-								$openingTag['attributes'][$attribute->attributeNo] = $buffer;
-								$openingTag['useText'] = $attribute->attributeNo;
-								$hideBuffer = true;
-								break;
-							}
-						}
-					}
-					
-					// validate tag attributes again
-					if ($this->isValidTag($openingTag)) {
-						if ($this->bbcodes[$tag['name']]->className) {
-							// difference to the original implementation: use the custom HTML element than to process them directly
-							$parsedTag = $this->compileTag($openingTag, ($hideBuffer ? '' : $buffer), $tag);
-						}
-						else {
-							// build tag
-							$parsedTag = $this->buildOpeningTag($openingTag);
-							$closingTag = $this->buildClosingTag($tag);
-							if (!empty($closingTag) && $hideBuffer) $parsedTag .= $closingTag;
-						}
-					}
-					else {
-						$parsedTag = $openingTag['source'].$buffer.$tag['source'];
-					}
-					
-					// close current buffer
-					array_pop($bufferedTagStack);
-					
-					// open previous buffer
-					if (count($bufferedTagStack) > 0) {
-						$bufferedTag =& $bufferedTagStack[count($bufferedTagStack) - 1];
-						$buffer =& $bufferedTag['buffer'];
-					}
-					else {
-						$buffer =& $this->parsedText;
-					}
-					
-					// append parsed tag
-					$buffer .= $parsedTag;
-				}
-				else {
-					$buffer .= $this->buildClosingTag($tag);
-				}
-			}
-			else {
-				// opening tag
-				if ($this->needBuffering($tag)) {
-					// start buffering
-					$tag['buffer'] = '';
-					$bufferedTagStack[] = $tag;
-					$buffer =& $bufferedTagStack[count($bufferedTagStack) - 1]['buffer'];
-				}
-				else {
-					$buffer .= $this->buildOpeningTag($tag);
-				}
-			}
-		}
-		
-		if (isset($this->textArray[$i + 1])) $this->parsedText .= $this->textArray[$i + 1];
-	}
-	
-	/**
-	 * Builds the bbcode output.
-	 * 
-	 * @param	string		$name		bbcode identifier
-	 * @param	array		$attributes	list of attributes
-	 * @param       \DOMElement     $element        element
-	 * @return	string		parsed bbcode
-	 */
-	public function getHtmlOutput($name, array $attributes, \DOMElement $element) {
-		if (isset($this->bbcodes[$name])) {
-			$bbcode = $this->bbcodes[$name];
-			if ($bbcode->isSourceCode) {
-				array_unshift($attributes, $element->textContent);
-			}
-			
-			$openingTag = ['attributes' => $attributes, 'name' => $name];
-			$closingTag = ['name' => $name, '__parents' => DOMUtil::getReadonlyParentTree($element)];
-			
-			if ($bbcode->getProcessor()) {
-				/** @var IBBCode $processor */
-				$processor = $bbcode->getProcessor();
-				return $processor->getParsedTag($openingTag, '<!-- META_CODE_INNER_CONTENT -->', $closingTag, $this);
-			}
-			else {
-				return parent::buildOpeningTag($openingTag) . '<!-- META_CODE_INNER_CONTENT -->' . parent::buildClosingTag($closingTag);
-			}
-		}
-		
-		// unknown bbcode, output plain tags
-		return $this->buildBBCodeTag($name, $attributes);
-	}
-	
-	/**
-	 * Builds a plain bbcode string, used for unknown bbcodes.
-	 * 
-	 * @param	string		$name			bbcode identifier
-	 * @param	array		$attributes		list of attributes
-	 * @param	boolean		$openingTagOnly		only render the opening tag
-	 * @return	string
-	 */
-	public function buildBBCodeTag($name, $attributes, $openingTagOnly = false) {
-		if (!empty($attributes)) {
-			foreach ($attributes as &$attribute) {
-				$attribute = "'" . addcslashes($attribute, "'") . "'";
-			}
-			unset($attribute);
-			
-			$attributes = '=' . implode(",", $attributes);
-		}
-		else {
-			$attributes = '';
-		}
-		
-		$openingTag = StringUtil::encodeHTML('[' . $name . $attributes . ']');
-		$closingTag = StringUtil::encodeHTML('[/' . $name . ']');
-		
-		if ($openingTagOnly) {
-			return $openingTag;
-		}
-		
-		return $openingTag . '<!-- META_CODE_INNER_CONTENT -->' . $closingTag;
-	}
-	
-	/**
-	 * Returns the list of bbcodes that represent block elements.
-	 * 
-	 * @return	string[]	list of bbcode block elements
-	 */
-	public function getBlockBBCodes() {
-		$bbcodes = [];
-		foreach ($this->bbcodes as $name => $bbcode) {
-			if ($bbcode->isBlockElement) {
-				$bbcodes[] = $name;
-			}
-		}
-		
-		return $bbcodes;
-	}
-	
-	/**
-	 * Returns the list of bbcodes that represent source code elements.
-	 * 
-	 * @return	string[]	list of bbcode source code elements
-	 */
-	public function getSourceBBCodes() {
-		$bbcodes = [];
-		foreach ($this->bbcodes as $name => $bbcode) {
-			if ($bbcode->isSourceCode) {
-				$bbcodes[] = $name;
-			}
-		}
-		
-		return $bbcodes;
-	}
-	
-	/**
-	 * @param bool $removeLinks
-	 * @since 5.2
-	 * @deprecated 5.2 See https://github.com/WoltLab/WCF/issues/3189
-	 */
-	public function setRemoveLinks($removeLinks) {
-		$this->removeLinks = $removeLinks;
-	}
-	
-	/**
-	 * @inheritDoc
-	 */
-	public function getRemoveLinks() {
-		return $this->removeLinks;
-	}
-	
-	/**
-	 * Compiles tag fragments into the custom HTML element.
-	 * 
-	 * @param	array   $openingTag	opening tag data
-	 * @param	string  $content	content between opening and closing tag
-	 * @param	array   $closingTag	closing tag data
-	 * @return	string  custom HTML element
-	 */
-	protected function compileTag(array $openingTag, $content, array $closingTag) {
-		return $this->buildOpeningTag($openingTag) . $content . $this->buildClosingTag($closingTag);
-	}
-	
-	/**
-	 * @inheritDoc
-	 */
-	protected function buildOpeningTag(array $tag) {
-		$name = strtolower($tag['name']);
-		if (!$this->isValidBBCodeName($name)) {
-			return $tag['source'];
-		}
-		
-		$index = (isset($tag['bufferPlaceholder'])) ? $index = $tag['bufferPlaceholder'] : count($this->openTagIdentifiers);
-		
-		$uuid = StringUtil::getUUID();
-		$this->openTagIdentifiers[$index] = [
-			'name' => $name,
-			'uuid' => $uuid
-		];
-		
-		$attributes = '';
-		if (!empty($tag['attributes'])) {
-			// strip outer quote tags
-			$tag['attributes'] = array_map(function($attribute) {
-				if (preg_match('~^([\'"])(?P<content>.*)(\1)$~', $attribute, $matches)) {
-					return $matches['content'];
-				}
-				
-				return $attribute;
-			}, $tag['attributes']);
-			
-			// uses base64 encoding to avoid an "escape" nightmare
-			$attributes = ' data-attributes="' . base64_encode(JSON::encode($tag['attributes'])) . '"';
-			
-			if (isset($tag['useText'])) {
-				$attributes .= ' data-use-text="' . $tag['useText'] . '"';
-			}
-		}
-		
-		return '<woltlab-metacode-marker data-name="' . $name . '" data-uuid="' . $uuid . '" data-source="' . base64_encode($tag['source']) . '"' . $attributes . ' />';
-	}
-	
-	/**
-	 * @inheritDoc
-	 */
-	protected function buildClosingTag(array $tag) {
-		$name = strtolower($tag['name']);
-		if (!$this->isValidBBCodeName($name) || empty($this->openTagIdentifiers)) {
-			return $tag['source'];
-		}
-		
-		$data = array_pop($this->openTagIdentifiers);
-		if ($data['name'] !== $name) {
-			// check if this is a source code tag as some people
-			// love to nest the same source bbcode
-			if (in_array($name, $this->getSourceBBCodes())) {
-				return $tag['source'];
-			}
-			
-			throw new SystemException("Tag mismatch, expected '".$name."', got '".$data['name']."'.");
-		}
-		
-		return '<woltlab-metacode-marker data-uuid="' . $data['uuid'] . '" data-source="' . base64_encode($tag['source']) . '" />';
-	}
-	
-	/**
-	 * Returns true if provided name is a valid bbcode identifier.
-	 * 
-	 * @param	string		$name		bbcode identifier
-	 * @return	boolean		true if provided name is a valid bbcode identifier
-	 */
-	protected function isValidBBCodeName($name) {
-		return preg_match($this->validBBCodePattern, $name) === 1;
-	}
-	
-	/**
-	 * @inheritDoc
-	 */
-	protected function isValidTagAttribute(array $tagAttributes, BBCodeAttribute $definedTagAttribute) {
-		// work-around for the broken `[wsm]` conversion in earlier versions
-		static $targetAttribute;
-		if ($targetAttribute === null) {
-			$bbcodes = BBCodeHandler::getInstance()->getBBCodes();
-			foreach ($bbcodes as $bbcode) {
-				if ($bbcode->bbcodeTag === 'wsm') {
-					$targetAttribute = false;
-					foreach ($bbcode->getAttributes() as $attribute) {
-						if ($attribute->attributeNo == 1) {
-							$targetAttribute = $attribute;
-						}
-					}
-					
-					break;
-				}
-			}
-		}
-		if ($targetAttribute && $definedTagAttribute === $targetAttribute) {
-			if (isset($tagAttributes[1]) && $tagAttributes[1] === '') {
-				// allow the 2nd attribute of `[wsm]` to be empty for compatibility reasons
-				return true;
-			}
-		}
-		
-		return parent::isValidTagAttribute($tagAttributes, $definedTagAttribute);
-	}
->>>>>>> b29d1a33
 }