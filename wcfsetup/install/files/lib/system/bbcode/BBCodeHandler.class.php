<?php
namespace wcf\system\bbcode;
use wcf\data\bbcode\BBCodeCache;
use wcf\system\SingletonFactory;

/**
 * Handles BBCodes displayed as buttons within the WYSIWYG editor.
 * 
 * @author	Alexander Ebert
 * @copyright	2001-2013 WoltLab GmbH
 * @license	GNU Lesser General Public License <http://opensource.org/licenses/lgpl-license.php>
 * @package	com.woltlab.wcf
 * @subpackage	system.bbcode
 * @category	Community Framework
 */
class BBCodeHandler extends SingletonFactory {
	/**
<<<<<<< HEAD
	 * list of BBCodes allowed for usage
	 * @var	array<wcf\data\bbcode\BBCode>
=======
	 * list of allowed BBCode tags in WYSIWYG editor
	 * @var	array
>>>>>>> 340221a0
	 */
	protected $allowedBBCodes = array();
	
	/**
	 * list of BBCodes displayed as buttons
	 * @var	array<wcf\data\bbcode\BBCode>
	 */
	protected $buttonBBCodes = array();
	
	/**
	 * @see	wcf\system\SingletonFactory::init()
	 */
	protected function init() {
		foreach (BBCodeCache::getInstance()->getBBCodes() as $bbcode) {
			if ($bbcode->showButton) {
				$this->buttonBBCodes[] = $bbcode;
			}
		}
	}
	
	/**
	 * Returns true if the BBCode with the given tag is available in the WYSIWYG editor.
	 * 
	 * @param	string		$bbCodeTag
	 * @return	boolean
	 */
	public function isAvailableBBCode($bbCodeTag) {
		$bbCode = BBCodeCache::getInstance()->getBBCodeByTag($bbCodeTag);
		if ($bbCode === null || $bbCode->isDisabled) {
			return false;
		}
		
		if (in_array('all', $this->allowedBBCodes)) {
			return true;
		}
		else if (in_array('none', $this->allowedBBCodes)) {
			return false;
		}
		
		return in_array($bbCodeTag, $this->allowedBBCodes);
	}
	
	/**
	 * Returns a list of BBCodes displayed as buttons.
	 * 
	 * @return	array<wcf\data\bbcode\BBCode>
	 */
	public function getButtonBBCodes() {
		// todo: check if BBCodes are available
		return $this->buttonBBCodes;
	}
	
	/**
	 * Sets the allowed BBCodes.
	 * 
	 * @param	array<string>
	 */
	public function setAllowedBBCodes(array $bbCodes) {
		$this->allowedBBCodes = $bbCodes;
	}
}<|MERGE_RESOLUTION|>--- conflicted
+++ resolved
@@ -15,13 +15,8 @@
  */
 class BBCodeHandler extends SingletonFactory {
 	/**
-<<<<<<< HEAD
 	 * list of BBCodes allowed for usage
 	 * @var	array<wcf\data\bbcode\BBCode>
-=======
-	 * list of allowed BBCode tags in WYSIWYG editor
-	 * @var	array
->>>>>>> 340221a0
 	 */
 	protected $allowedBBCodes = array();
 	
