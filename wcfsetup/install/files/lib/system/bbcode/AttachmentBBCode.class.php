--- conflicted
+++ resolved
@@ -109,14 +109,13 @@
             );
         } else {
             $result = \sprintf(
-                '<span title="%s" class="%s" style="width: %s">%s</span>',
+                '<span title="%s" class="%s" style="width: %s; display: inline-flex;">%s</span>',
                 $title,
                 $class,
                 $width,
                 $imageElement,
             );
         }
-<<<<<<< HEAD
         if ($alignment === 'center') {
             return \sprintf(
                 '<p class="text-center">%s</p>',
@@ -124,16 +123,6 @@
             );
         }
         return $result;
-=======
-
-        return \sprintf(
-            '<span title="%s" class="%s" style="width: %s; display: inline-flex;">%s</span>',
-            $title,
-            $class,
-            $width,
-            $imageElement,
-        );
->>>>>>> 09400e13
     }
 
     private function showImageAsThumbnail(Attachment $attachment, string $alignment, bool $hasParentLink, string $width): string
@@ -185,7 +174,7 @@
             );
         } else {
             $result = \sprintf(
-                '<span class="%s" stlye="width: %s">%s%s</span>',
+                '<span class="%s" style="width: %s; display: inline-flex">%s%s</span>',
                 $class,
                 $width,
                 $imageElement,
@@ -199,17 +188,7 @@
             );
         }
 
-<<<<<<< HEAD
         return $result;
-=======
-        return \sprintf(
-            '<span class="%s" style="width: %s; display: inline-flex">%s%s</span>',
-            $class,
-            $width,
-            $imageElement,
-            \str_contains($imageClasses, 'embeddedAttachmentLink') ? $enlargeImageControls : '',
-        );
->>>>>>> 09400e13
     }
 
     /**
