--- conflicted
+++ resolved
@@ -142,11 +142,7 @@
 	 * 
 	 * @param	IFormDocument	$form
 	 * @param	string		$objectType
-<<<<<<< HEAD
-	 * @since	3.2
-=======
 	 * @since	5.2
->>>>>>> 9ea32398
 	 */
 	public function addPipGuiFormFields(IFormDocument $form, $objectType) {
 		/** @var FormContainer $dataContainer */
@@ -211,11 +207,7 @@
 	 * @param	\DOMElement	$element
 	 * @param	bool		$saveData
 	 * @return	array
-<<<<<<< HEAD
-	 * @since	3.2
-=======
 	 * @since	5.2
->>>>>>> 9ea32398
 	 */
 	public function getPipGuiElementData(\DOMElement $element, $saveData = false) {
 		$data = [];
@@ -436,11 +428,7 @@
 	/**
 	 * @param	\DOMElement	$element
 	 * @param	IFormDocument	$form
-<<<<<<< HEAD
-	 * @sicne	3.2
-=======
 	 * @since	5.2
->>>>>>> 9ea32398
 	 */
 	public function writePipGuiEntry(\DOMElement $element, IFormDocument $form) {
 		$data = $form->getData()['data'];
