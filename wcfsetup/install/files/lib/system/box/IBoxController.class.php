--- conflicted
+++ resolved
@@ -75,11 +75,7 @@
 	 * system-type boxes.
 	 * 
 	 * @return      string|null
-<<<<<<< HEAD
-	 * @since       3.2
-=======
 	 * @since       5.2
->>>>>>> 9ea32398
 	 */
 	public function getTitle();
 	
