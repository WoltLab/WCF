<?php

namespace wcf\system\html\node;

use wcf\system\exception\SystemException;
use wcf\system\html\IHtmlProcessor;
use wcf\util\JSON;

/**
 * Default implementation for html node processors.
 *
 * @author      Alexander Ebert
 * @copyright   2001-2019 WoltLab GmbH
 * @license     GNU Lesser General Public License <http://opensource.org/licenses/lgpl-license.php>
 * @package     WoltLabSuite\Core\System\Html\Node
 * @since       3.0
 */
abstract class AbstractHtmlNodeProcessor implements IHtmlNodeProcessor
{
    /**
     * active DOM document
     * @var \DOMDocument
     */
    protected $document;

    /**
     * html processor instance
     * @var IHtmlProcessor
     */
    protected $htmlProcessor;

    /**
     * required interface for html nodes
     * @var string
     */
    protected $nodeInterface = '';

    /**
     * storage for node replacements
     * @var array
     */
    protected $nodeData = [];

    /**
     * XPath instance
     * @var \DOMXPath
     */
    protected $xpath;

    /**
     * @inheritDoc
     */
    public function load(IHtmlProcessor $htmlProcessor, $html)
    {
        $this->htmlProcessor = $htmlProcessor;

        $this->document = new \DOMDocument('1.0', 'UTF-8');
        $this->xpath = null;

        $html = \preg_replace_callback('~(<pre[^>]*>)(.*?)(</pre>)~s', static function ($matches) {
            return $matches[1] . \preg_replace('~\r?\n~', '@@@WCF_PRE_LINEBREAK@@@', $matches[2]) . $matches[3];
        }, $html);

        // strip UTF-8 zero-width whitespace
        $html = \preg_replace('~\x{200B}~u', '', $html);

        // discard any non-breaking spaces
        $html = \str_replace('&nbsp;', ' ', $html);

        // work-around for a libxml bug that causes a single space between
        // some inline elements to be dropped
        $html = \str_replace('> <', '>&nbsp;<', $html);

        // Ignore all errors when loading the HTML string, because DOMDocument does not
        // provide a proper way to add custom HTML elements (even though explicitly allowed
        // in HTML5) and the input HTML has already been sanitized by HTMLPurifier.
        //
        // We're also injecting a bogus meta tag that magically enables DOMDocument
        // to handle UTF-8 properly. This avoids encoding non-ASCII characters as it
        // would conflict with already existing entities when reverting them.
        @$this->document->loadHTML(
            '<html><head><meta http-equiv="Content-Type" content="text/html; charset=utf-8" /></head><body>' . $html . '</body></html>'
        );

        // flush libxml's error buffer, after all we don't care for any errors caused
        // by the `loadHTML()` call above anyway
        \libxml_clear_errors();

        // fix the `<pre>` linebreaks again
        $pres = $this->document->getElementsByTagName('pre');
        for ($i = 0, $length = $pres->length; $i < $length; $i++) {
            /** @var \DOMNode $node */
<<<<<<< HEAD
            foreach ($pre->childNodes as $node) {
                if (
                    $node->nodeType === \XML_TEXT_NODE
                    && \str_contains($node->textContent, '@@@WCF_PRE_LINEBREAK@@@')
                ) {
=======
            foreach ($this->getXPath()->query('./text()', $pres->item($i)) as $node) {
                if (\str_contains($node->textContent, '@@@WCF_PRE_LINEBREAK@@@')) {
>>>>>>> 04311e29
                    $node->nodeValue = \str_replace('@@@WCF_PRE_LINEBREAK@@@', "\n", $node->textContent);
                }
            }
        }

        $this->nodeData = [];
    }

    /**
     * @inheritDoc
     */
    public function getHtml()
    {
        $html = $this->document->saveHTML($this->document->getElementsByTagName('body')->item(0));

        // remove nuisance added by PHP
        $html = \preg_replace('~^<!DOCTYPE[^>]+>\n~', '', $html);
        $html = \preg_replace('~^<body>~', '', $html);
        $html = \preg_replace('~</body>$~', '', $html);

        foreach ($this->nodeData as $data) {
            $html = \preg_replace_callback(
                '~<wcfNode-' . $data['identifier'] . '>(?P<content>[\s\S]*)</wcfNode-' . $data['identifier'] . '>~',
                static function ($matches) use ($data) {
                    /** @var IHtmlNode $obj */
                    $obj = $data['object'];
                    $string = $obj->replaceTag($data['data']);

                    if (!isset($data['data']['skipInnerContent']) || $data['data']['skipInnerContent'] !== true) {
                        if (\str_contains($string, '<!-- META_CODE_INNER_CONTENT -->')) {
                            return \str_replace('<!-- META_CODE_INNER_CONTENT -->', $matches['content'], $string);
                        } elseif (\str_contains($string, '&lt;!-- META_CODE_INNER_CONTENT --&gt;')) {
                            return \str_replace(
                                '&lt;!-- META_CODE_INNER_CONTENT --&gt;',
                                $matches['content'],
                                $string
                            );
                        }
                    }

                    return $string;
                },
                $html
            );
        }

        // work-around for a libxml bug that causes a single space between
        // some inline elements to be dropped
        $html = \str_replace('&nbsp;', ' ', $html);
        $html = \preg_replace('~>\x{00A0}<~u', '> <', $html);

        return $html;
    }

    /**
     * @inheritDoc
     */
    public function getDocument()
    {
        return $this->document;
    }

    /**
     * Returns a XPath instance for the current DOM document.
     *
     * @return      \DOMXPath       XPath instance
     */
    public function getXPath()
    {
        if ($this->xpath === null) {
            $this->xpath = new \DOMXPath($this->getDocument());
        }

        return $this->xpath;
    }

    /**
     * Renames a tag by creating a new element, moving all child nodes and
     * eventually removing the original element.
     *
     * @param \DOMElement $element old element
     * @param string $tagName tag name for the new element
     * @param bool $preserveAttributes retain attributes for the new element
     * @return      \DOMElement     newly created element
     */
    public function renameTag(\DOMElement $element, $tagName, $preserveAttributes = false)
    {
        $newElement = $this->document->createElement($tagName);
        if ($preserveAttributes) {
            /** @var \DOMNode $attribute */
            foreach ($element->attributes as $attribute) {
                $newElement->setAttribute($attribute->nodeName, $attribute->nodeValue);
            }
        }

        $element->parentNode->insertBefore($newElement, $element);
        while ($element->hasChildNodes()) {
            $newElement->appendChild($element->firstChild);
        }

        $element->parentNode->removeChild($element);

        return $newElement;
    }

    /**
     * Replaces an element with plain text.
     *
     * @param \DOMElement $element target element
     * @param string $text text used to replace target
     * @param bool $isBlockElement true if element is a block element
     */
    public function replaceElementWithText(\DOMElement $element, $text, $isBlockElement)
    {
        $textNode = $element->ownerDocument->createTextNode($text);
        $element->parentNode->insertBefore($textNode, $element);

        if ($isBlockElement) {
            for ($i = 0; $i < 2; $i++) {
                $br = $element->ownerDocument->createElement('br');
                $element->parentNode->insertBefore($br, $element);
            }
        }

        $element->parentNode->removeChild($element);
    }

    /**
     * Removes an element but preserves child nodes by moving them into
     * its original position.
     *
     * @param \DOMElement $element element to be removed
     */
    public function unwrapContent(\DOMElement $element)
    {
        while ($element->hasChildNodes()) {
            $element->parentNode->insertBefore($element->firstChild, $element);
        }

        $element->parentNode->removeChild($element);
    }

    /**
     * Adds node replacement data.
     *
     * @param IHtmlNode $htmlNode node processor instance
     * @param string $nodeIdentifier replacement node identifier
     * @param array $data replacement data
     */
    public function addNodeData(IHtmlNode $htmlNode, $nodeIdentifier, array $data)
    {
        $this->nodeData[] = [
            'data' => $data,
            'identifier' => $nodeIdentifier,
            'object' => $htmlNode,
        ];
    }

    /**
     * Parses an attribute string.
     *
     * @param string $attributes base64 and JSON encoded attributes
     * @return      array           parsed attributes
     */
    public function parseAttributes($attributes)
    {
        if (!empty($attributes)) {
            $parsedAttributes = \base64_decode($attributes, true);
            if ($parsedAttributes !== false) {
                try {
                    $parsedAttributes = JSON::decode($parsedAttributes);
                } catch (SystemException $e) {
                    /* parse errors can occur if user provided malicious content - ignore them */
                    $parsedAttributes = [];
                }

                return $parsedAttributes;
            }
        }

        return [];
    }

    /**
     * @inheritDoc
     */
    public function getHtmlProcessor()
    {
        return $this->htmlProcessor;
    }

    /**
     * Invokes a html node processor.
     *
     * @param IHtmlNode $htmlNode html node processor
     */
    protected function invokeHtmlNode(IHtmlNode $htmlNode)
    {
        if (!($htmlNode instanceof $this->nodeInterface)) {
            throw new \InvalidArgumentException(
                "Node '" . \get_class($htmlNode) . "' does not implement the interface '" . $this->nodeInterface . "'."
            );
        }

        $tagName = $htmlNode->getTagName();
        if (empty($tagName)) {
            throw new \UnexpectedValueException("Missing tag name for " . \get_class($htmlNode));
        }

        $elements = [];
        foreach ($this->getXPath()->query("//{$tagName}") as $element) {
            $elements[] = $element;
        }

        if (!empty($elements)) {
            $htmlNode->process($elements, $this);
        }
    }

    /**
     * Invokes possible html node processors based on found element tag names.
     *
     * @param string $classNamePattern full namespace pattern for class guessing
     * @param string[] $skipTags list of tag names that should be ignored
     * @param callable $callback optional callback
     */
    protected function invokeNodeHandlers($classNamePattern, array $skipTags = [], ?callable $callback = null)
    {
        $skipTags = \array_merge($skipTags, ['html', 'head', 'title', 'meta', 'body', 'link']);

        $tags = [];
        /** @var \DOMElement $tag */
        foreach ($this->getXPath()->query("//*") as $tag) {
            $tagName = $tag->nodeName;
            if (!isset($tags[$tagName])) {
                $tags[$tagName] = $tagName;
            }
        }

        foreach ($tags as $tagName) {
            if (\in_array($tagName, $skipTags)) {
                continue;
            }

            $tagName = \preg_replace_callback('/-([a-z])/', static function ($matches) {
                return \ucfirst($matches[1]);
            }, $tagName);
            $className = $classNamePattern . \ucfirst($tagName);
            if (\class_exists($className)) {
                if ($callback === null) {
                    $this->invokeHtmlNode(new $className());
                } else {
                    $callback(new $className());
                }
            }
        }
    }
}<|MERGE_RESOLUTION|>--- conflicted
+++ resolved
@@ -90,16 +90,8 @@
         $pres = $this->document->getElementsByTagName('pre');
         for ($i = 0, $length = $pres->length; $i < $length; $i++) {
             /** @var \DOMNode $node */
-<<<<<<< HEAD
-            foreach ($pre->childNodes as $node) {
-                if (
-                    $node->nodeType === \XML_TEXT_NODE
-                    && \str_contains($node->textContent, '@@@WCF_PRE_LINEBREAK@@@')
-                ) {
-=======
             foreach ($this->getXPath()->query('./text()', $pres->item($i)) as $node) {
                 if (\str_contains($node->textContent, '@@@WCF_PRE_LINEBREAK@@@')) {
->>>>>>> 04311e29
                     $node->nodeValue = \str_replace('@@@WCF_PRE_LINEBREAK@@@', "\n", $node->textContent);
                 }
             }
