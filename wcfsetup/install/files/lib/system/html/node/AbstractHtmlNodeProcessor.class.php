<?php

namespace wcf\system\html\node;

use wcf\system\exception\SystemException;
use wcf\system\html\IHtmlProcessor;
use wcf\util\JSON;

/**
 * Default implementation for html node processors.
 *
 * @author      Alexander Ebert
 * @copyright   2001-2019 WoltLab GmbH
 * @license     GNU Lesser General Public License <http://opensource.org/licenses/lgpl-license.php>
 * @package     WoltLabSuite\Core\System\Html\Node
 * @since       3.0
 */
<<<<<<< HEAD
abstract class AbstractHtmlNodeProcessor implements IHtmlNodeProcessor
{
    /**
     * active DOM document
     * @var \DOMDocument
     */
    protected $document;

    /**
     * html processor instance
     * @var IHtmlProcessor
     */
    protected $htmlProcessor;

    /**
     * required interface for html nodes
     * @var string
     */
    protected $nodeInterface = '';

    /**
     * storage for node replacements
     * @var array
     */
    protected $nodeData = [];

    /**
     * XPath instance
     * @var \DOMXPath
     */
    protected $xpath;

    /**
     * @inheritDoc
     */
    public function load(IHtmlProcessor $htmlProcessor, $html)
    {
        $this->htmlProcessor = $htmlProcessor;

        $this->document = new \DOMDocument('1.0', 'UTF-8');
        $this->xpath = null;

        $html = \preg_replace_callback('~(<pre[^>]*>)(.*?)(</pre>)~s', static function ($matches) {
            return $matches[1] . \preg_replace('~\r?\n~', '@@@WCF_PRE_LINEBREAK@@@', $matches[2]) . $matches[3];
        }, $html);

        // strip UTF-8 zero-width whitespace
        $html = \preg_replace('~\x{200B}~u', '', $html);

        // discard any non-breaking spaces
        $html = \str_replace('&nbsp;', ' ', $html);

        // work-around for a libxml bug that causes a single space between
        // some inline elements to be dropped
        $html = \str_replace('> <', '>&nbsp;<', $html);

        // Ignore all errors when loading the HTML string, because DOMDocument does not
        // provide a proper way to add custom HTML elements (even though explicitly allowed
        // in HTML5) and the input HTML has already been sanitized by HTMLPurifier.
        //
        // We're also injecting a bogus meta tag that magically enables DOMDocument
        // to handle UTF-8 properly. This avoids encoding non-ASCII characters as it
        // would conflict with already existing entities when reverting them.
        @$this->document->loadHTML(
            '<html><head><meta http-equiv="Content-Type" content="text/html; charset=utf-8" /></head><body>' . $html . '</body></html>'
        );

        // flush libxml's error buffer, after all we don't care for any errors caused
        // by the `loadHTML()` call above anyway
        \libxml_clear_errors();

        // fix the `<pre>` linebreaks again
        $pres = $this->document->getElementsByTagName('pre');
        for ($i = 0, $length = $pres->length; $i < $length; $i++) {
            /** @var \DOMElement $pre */
            $pre = $pres->item($i);
            /** @var \DOMNode $node */
            foreach ($pre->childNodes as $node) {
                if (
                    $node->nodeType === \XML_TEXT_NODE
                    && \mb_strpos($node->textContent, '@@@WCF_PRE_LINEBREAK@@@') !== false
                ) {
                    $node->nodeValue = \str_replace('@@@WCF_PRE_LINEBREAK@@@', "\n", $node->textContent);
                }
            }
        }

        $this->nodeData = [];
    }

    /**
     * @inheritDoc
     */
    public function getHtml()
    {
        $html = $this->document->saveHTML($this->document->getElementsByTagName('body')->item(0));

        // remove nuisance added by PHP
        $html = \preg_replace('~^<!DOCTYPE[^>]+>\n~', '', $html);
        $html = \preg_replace('~^<body>~', '', $html);
        $html = \preg_replace('~</body>$~', '', $html);

        foreach ($this->nodeData as $data) {
            $html = \preg_replace_callback(
                '~<wcfNode-' . $data['identifier'] . '>(?P<content>[\s\S]*)</wcfNode-' . $data['identifier'] . '>~',
                static function ($matches) use ($data) {
                    /** @var IHtmlNode $obj */
                    $obj = $data['object'];
                    $string = $obj->replaceTag($data['data']);

                    if (!isset($data['data']['skipInnerContent']) || $data['data']['skipInnerContent'] !== true) {
                        if (\mb_strpos($string, '<!-- META_CODE_INNER_CONTENT -->') !== false) {
                            return \str_replace('<!-- META_CODE_INNER_CONTENT -->', $matches['content'], $string);
                        } else {
                            if (\mb_strpos($string, '&lt;!-- META_CODE_INNER_CONTENT --&gt;') !== false) {
                                return \str_replace(
                                    '&lt;!-- META_CODE_INNER_CONTENT --&gt;',
                                    $matches['content'],
                                    $string
                                );
                            }
                        }
                    }

                    return $string;
                },
                $html
            );
        }

        // work-around for a libxml bug that causes a single space between
        // some inline elements to be dropped
        $html = \str_replace('&nbsp;', ' ', $html);
        $html = \preg_replace('~>\x{00A0}<~u', '> <', $html);

        return $html;
    }

    /**
     * @inheritDoc
     */
    public function getDocument()
    {
        return $this->document;
    }

    /**
     * Returns a XPath instance for the current DOM document.
     *
     * @return      \DOMXPath       XPath instance
     */
    public function getXPath()
    {
        if ($this->xpath === null) {
            $this->xpath = new \DOMXPath($this->getDocument());
        }

        return $this->xpath;
    }

    /**
     * Renames a tag by creating a new element, moving all child nodes and
     * eventually removing the original element.
     *
     * @param \DOMElement $element old element
     * @param string $tagName tag name for the new element
     * @param bool $preserveAttributes retain attributes for the new element
     * @return      \DOMElement     newly created element
     */
    public function renameTag(\DOMElement $element, $tagName, $preserveAttributes = false)
    {
        $newElement = $this->document->createElement($tagName);
        if ($preserveAttributes) {
            /** @var \DOMNode $attribute */
            foreach ($element->attributes as $attribute) {
                $newElement->setAttribute($attribute->nodeName, $attribute->nodeValue);
            }
        }

        $element->parentNode->insertBefore($newElement, $element);
        while ($element->hasChildNodes()) {
            $newElement->appendChild($element->firstChild);
        }

        $element->parentNode->removeChild($element);

        return $newElement;
    }

    /**
     * Replaces an element with plain text.
     *
     * @param \DOMElement $element target element
     * @param string $text text used to replace target
     * @param bool $isBlockElement true if element is a block element
     */
    public function replaceElementWithText(\DOMElement $element, $text, $isBlockElement)
    {
        $textNode = $element->ownerDocument->createTextNode($text);
        $element->parentNode->insertBefore($textNode, $element);

        if ($isBlockElement) {
            for ($i = 0; $i < 2; $i++) {
                $br = $element->ownerDocument->createElement('br');
                $element->parentNode->insertBefore($br, $element);
            }
        }

        $element->parentNode->removeChild($element);
    }

    /**
     * Removes an element but preserves child nodes by moving them into
     * its original position.
     *
     * @param \DOMElement $element element to be removed
     */
    public function unwrapContent(\DOMElement $element)
    {
        while ($element->hasChildNodes()) {
            $element->parentNode->insertBefore($element->firstChild, $element);
        }

        $element->parentNode->removeChild($element);
    }

    /**
     * Adds node replacement data.
     *
     * @param IHtmlNode $htmlNode node processor instance
     * @param string $nodeIdentifier replacement node identifier
     * @param array $data replacement data
     */
    public function addNodeData(IHtmlNode $htmlNode, $nodeIdentifier, array $data)
    {
        $this->nodeData[] = [
            'data' => $data,
            'identifier' => $nodeIdentifier,
            'object' => $htmlNode,
        ];
    }

    /**
     * Parses an attribute string.
     *
     * @param string $attributes base64 and JSON encoded attributes
     * @return      array           parsed attributes
     */
    public function parseAttributes($attributes)
    {
        if (empty($attributes)) {
            return [];
        }

        $parsedAttributes = \base64_decode($attributes, true);
        if ($parsedAttributes !== false) {
            try {
                $parsedAttributes = JSON::decode($parsedAttributes);
            } catch (SystemException $e) {
                /* parse errors can occur if user provided malicious content - ignore them */
                $parsedAttributes = [];
            }
        }

        return $parsedAttributes;
    }

    /**
     * @inheritDoc
     */
    public function getHtmlProcessor()
    {
        return $this->htmlProcessor;
    }

    /**
     * Invokes a html node processor.
     *
     * @param IHtmlNode $htmlNode html node processor
     */
    protected function invokeHtmlNode(IHtmlNode $htmlNode)
    {
        if (!($htmlNode instanceof $this->nodeInterface)) {
            throw new \InvalidArgumentException(
                "Node '" . \get_class($htmlNode) . "' does not implement the interface '" . $this->nodeInterface . "'."
            );
        }

        $tagName = $htmlNode->getTagName();
        if (empty($tagName)) {
            throw new \UnexpectedValueException("Missing tag name for " . \get_class($htmlNode));
        }

        $elements = [];
        foreach ($this->getDocument()->getElementsByTagName($tagName) as $element) {
            $elements[] = $element;
        }

        if (!empty($elements)) {
            $htmlNode->process($elements, $this);
        }
    }

    /**
     * Invokes possible html node processors based on found element tag names.
     *
     * @param string $classNamePattern full namespace pattern for class guessing
     * @param string[] $skipTags list of tag names that should be ignored
     * @param callable $callback optional callback
     */
    protected function invokeNodeHandlers($classNamePattern, array $skipTags = [], ?callable $callback = null)
    {
        $skipTags = \array_merge($skipTags, ['html', 'head', 'title', 'meta', 'body', 'link']);

        $tags = [];
        /** @var \DOMElement $tag */
        foreach ($this->getDocument()->getElementsByTagName('*') as $tag) {
            $tagName = $tag->nodeName;
            if (!isset($tags[$tagName])) {
                $tags[$tagName] = $tagName;
            }
        }

        foreach ($tags as $tagName) {
            if (\in_array($tagName, $skipTags)) {
                continue;
            }

            $tagName = \preg_replace_callback('/-([a-z])/', static function ($matches) {
                return \ucfirst($matches[1]);
            }, $tagName);
            $className = $classNamePattern . \ucfirst($tagName);
            if (\class_exists($className)) {
                if ($callback === null) {
                    $this->invokeHtmlNode(new $className());
                } else {
                    $callback(new $className());
                }
            }
        }
    }
=======
abstract class AbstractHtmlNodeProcessor implements IHtmlNodeProcessor {
	/**
	 * active DOM document
	 * @var	\DOMDocument
	 */
	protected $document;
	
	/**
	 * html processor instance
	 * @var IHtmlProcessor
	 */
	protected $htmlProcessor;
	
	/**
	 * required interface for html nodes
	 * @var string
	 */
	protected $nodeInterface = '';
	
	/**
	 * storage for node replacements
	 * @var array
	 */
	protected $nodeData = [];
	
	/**
	 * XPath instance
	 * @var \DOMXPath
	 */
	protected $xpath;
	
	/**
	 * @inheritDoc
	 */
	public function load(IHtmlProcessor $htmlProcessor, $html) {
		$this->htmlProcessor = $htmlProcessor;
		
		$this->document = new \DOMDocument('1.0', 'UTF-8');
		$this->xpath = null;
		
		$html = preg_replace_callback('~(<pre[^>]*>)(.*?)(</pre>)~s', function($matches) {
			return $matches[1] . preg_replace('~\r?\n~', '@@@WCF_PRE_LINEBREAK@@@', $matches[2]) . $matches[3];
		}, $html);
		
		// strip UTF-8 zero-width whitespace
		$html = preg_replace('~\x{200B}~u', '', $html);
		
		// discard any non-breaking spaces
		$html = str_replace('&nbsp;', ' ', $html);
		
		// work-around for a libxml bug that causes a single space between
		// some inline elements to be dropped 
		$html = str_replace('> <', '>&nbsp;<', $html);
		
		// Ignore all errors when loading the HTML string, because DOMDocument does not
		// provide a proper way to add custom HTML elements (even though explicitly allowed
		// in HTML5) and the input HTML has already been sanitized by HTMLPurifier.
		// 
		// We're also injecting a bogus meta tag that magically enables DOMDocument
		// to handle UTF-8 properly. This avoids encoding non-ASCII characters as it
		// would conflict with already existing entities when reverting them.
		@$this->document->loadHTML('<html><head><meta http-equiv="Content-Type" content="text/html; charset=utf-8" /></head><body>' . $html . '</body></html>');
		
		// flush libxml's error buffer, after all we don't care for any errors caused
		// by the `loadHTML()` call above anyway
		libxml_clear_errors();
		
		// fix the `<pre>` linebreaks again
		$pres = $this->document->getElementsByTagName('pre');
		for ($i = 0, $length = $pres->length; $i < $length; $i++) {
			/** @var \DOMElement $pre */
			$pre = $pres->item($i);
			/** @var \DOMNode $node */
			foreach ($pre->childNodes as $node) {
				if ($node->nodeType === XML_TEXT_NODE && mb_strpos($node->textContent, '@@@WCF_PRE_LINEBREAK@@@') !== false) {
					$node->nodeValue = str_replace('@@@WCF_PRE_LINEBREAK@@@', "\n", $node->textContent);
				}
			}
		}
		
		$this->nodeData = [];
	}
	
	/**
	 * @inheritDoc
	 */
	public function getHtml() {
		$html = $this->document->saveHTML($this->document->getElementsByTagName('body')->item(0));
		
		// remove nuisance added by PHP
		$html = preg_replace('~^<!DOCTYPE[^>]+>\n~', '', $html);
		$html = preg_replace('~^<body>~', '', $html);
		$html = preg_replace('~</body>$~', '', $html);
		
		foreach ($this->nodeData as $data) {
			$html = preg_replace_callback('~<wcfNode-' . $data['identifier'] . '>(?P<content>[\s\S]*)</wcfNode-' . $data['identifier'] . '>~', function($matches) use ($data) {
				/** @var IHtmlNode $obj */
				$obj = $data['object'];
				$string = $obj->replaceTag($data['data']);
				
				if (!isset($data['data']['skipInnerContent']) || $data['data']['skipInnerContent'] !== true) {
					if (mb_strpos($string, '<!-- META_CODE_INNER_CONTENT -->') !== false) {
						return str_replace('<!-- META_CODE_INNER_CONTENT -->', $matches['content'], $string);
					}
					else {
						if (mb_strpos($string, '&lt;!-- META_CODE_INNER_CONTENT --&gt;') !== false) {
							return str_replace('&lt;!-- META_CODE_INNER_CONTENT --&gt;', $matches['content'], $string);
						}
					}
				}
				
				return $string;
			}, $html);
			
		}
		
		// work-around for a libxml bug that causes a single space between
		// some inline elements to be dropped
		$html = str_replace('&nbsp;', ' ', $html);
		$html = preg_replace('~>\x{00A0}<~u', '> <', $html);
		
		return $html;
	}
	
	/**
	 * @inheritDoc
	 */
	public function getDocument() {
		return $this->document;
	}
	
	/**
	 * Returns a XPath instance for the current DOM document.
	 * 
	 * @return      \DOMXPath       XPath instance
	 */
	public function getXPath() {
		if ($this->xpath === null) {
			$this->xpath = new \DOMXPath($this->getDocument());
		}
		
		return $this->xpath;
	}
	
	/**
	 * Renames a tag by creating a new element, moving all child nodes and
	 * eventually removing the original element.
	 * 
	 * @param       \DOMElement     $element        old element
	 * @param       string          $tagName        tag name for the new element
	 * @param       bool            $preserveAttributes     retain attributes for the new element
	 * @return      \DOMElement     newly created element
	 */
	public function renameTag(\DOMElement $element, $tagName, $preserveAttributes = false) {
		$newElement = $this->document->createElement($tagName);
		if ($preserveAttributes) {
			/** @var \DOMNode $attribute */
			foreach ($element->attributes as $attribute) {
				$newElement->setAttribute($attribute->nodeName, $attribute->nodeValue);
			}
		}
		
		$element->parentNode->insertBefore($newElement, $element);
		while ($element->hasChildNodes()) {
			$newElement->appendChild($element->firstChild);
		}
		
		$element->parentNode->removeChild($element);
		
		return $newElement;
	}
	
	/**
	 * Replaces an element with plain text.
	 * 
	 * @param       \DOMElement     $element        target element
	 * @param       string          $text           text used to replace target 
	 * @param       boolean         $isBlockElement true if element is a block element
	 */
	public function replaceElementWithText(\DOMElement $element, $text, $isBlockElement) {
		$textNode = $element->ownerDocument->createTextNode($text);
		$element->parentNode->insertBefore($textNode, $element);
		
		if ($isBlockElement) {
			for ($i = 0; $i < 2; $i++) {
				$br = $element->ownerDocument->createElement('br');
				$element->parentNode->insertBefore($br, $element);
			}
		}
		
		$element->parentNode->removeChild($element);
	}
	
	/**
	 * Removes an element but preserves child nodes by moving them into
	 * its original position.
	 * 
	 * @param       \DOMElement     $element        element to be removed
	 */
	public function unwrapContent(\DOMElement $element) {
		while ($element->hasChildNodes()) {
			$element->parentNode->insertBefore($element->firstChild, $element);
		}
		
		$element->parentNode->removeChild($element);
	}
	
	/**
	 * Adds node replacement data.
	 * 
	 * @param       IHtmlNode       $htmlNode               node processor instance
	 * @param       string          $nodeIdentifier         replacement node identifier
	 * @param       array           $data                   replacement data
	 */
	public function addNodeData(IHtmlNode $htmlNode, $nodeIdentifier, array $data) {
		$this->nodeData[] = [
			'data' => $data,
			'identifier' => $nodeIdentifier,
			'object' => $htmlNode,
		];
	}
	
	/**
	 * Parses an attribute string.
	 * 
	 * @param       string          $attributes             base64 and JSON encoded attributes
	 * @return      array           parsed attributes
	 */
	public function parseAttributes($attributes) {
		if (empty($attributes)) {
			return [];
		}
		
		$parsedAttributes = base64_decode($attributes, true);
		if ($parsedAttributes !== false) {
			try {
				$parsedAttributes = JSON::decode($parsedAttributes);
			}
			catch (SystemException $e) {
				/* parse errors can occur if user provided malicious content - ignore them */
				$parsedAttributes = [];
			}
		}
		
		return $parsedAttributes;
	}
	
	/**
	 * @inheritDoc
	 */
	public function getHtmlProcessor() {
		return $this->htmlProcessor;
	}
	
	/**
	 * Invokes a html node processor.
	 * 
	 * @param       IHtmlNode       $htmlNode       html node processor
	 */
	protected function invokeHtmlNode(IHtmlNode $htmlNode) {
		if (!($htmlNode instanceof $this->nodeInterface)) {
			throw new \InvalidArgumentException("Node '" . get_class($htmlNode) . "' does not implement the interface '" . $this->nodeInterface . "'.");
		}
		
		$tagName = $htmlNode->getTagName();
		if (empty($tagName)) {
			throw new \UnexpectedValueException("Missing tag name for " . get_class($htmlNode));
		}
		
		$elements = [];
		foreach ($this->getXPath()->query("//{$tagName}") as $element) {
			$elements[] = $element;
		}
		
		if (!empty($elements)) {
			$htmlNode->process($elements, $this);
		}
	}
	
	/**
	 * Invokes possible html node processors based on found element tag names.
	 * 
	 * @param       string          $classNamePattern       full namespace pattern for class guessing
	 * @param       string[]        $skipTags               list of tag names that should be ignored
	 * @param       callable        $callback               optional callback
	 */
	protected function invokeNodeHandlers($classNamePattern, array $skipTags = [], callable $callback = null) {
		$skipTags = array_merge($skipTags, ['html', 'head', 'title', 'meta', 'body', 'link']);
		
		$tags = [];
		/** @var \DOMElement $tag */
		foreach ($this->getXPath()->query("//*") as $tag) {
			$tagName = $tag->nodeName;
			if (!isset($tags[$tagName])) $tags[$tagName] = $tagName;
		}
		
		foreach ($tags as $tagName) {
			if (in_array($tagName, $skipTags)) {
				continue;
			}
			
			$tagName = preg_replace_callback('/-([a-z])/', function($matches) {
				return ucfirst($matches[1]);
			}, $tagName);
			$className = $classNamePattern . ucfirst($tagName);
			if (class_exists($className)) {
				if ($callback === null) {
					$this->invokeHtmlNode(new $className);
				}
				else {
					$callback(new $className);
				}
			}
		}
	}
>>>>>>> e1e47ab8
}<|MERGE_RESOLUTION|>--- conflicted
+++ resolved
@@ -15,7 +15,6 @@
  * @package     WoltLabSuite\Core\System\Html\Node
  * @since       3.0
  */
-<<<<<<< HEAD
 abstract class AbstractHtmlNodeProcessor implements IHtmlNodeProcessor
 {
     /**
@@ -310,7 +309,7 @@
         }
 
         $elements = [];
-        foreach ($this->getDocument()->getElementsByTagName($tagName) as $element) {
+        foreach ($this->getXPath()->query("//{$tagName}") as $element) {
             $elements[] = $element;
         }
 
@@ -332,7 +331,7 @@
 
         $tags = [];
         /** @var \DOMElement $tag */
-        foreach ($this->getDocument()->getElementsByTagName('*') as $tag) {
+        foreach ($this->getXPath()->query("//*") as $tag) {
             $tagName = $tag->nodeName;
             if (!isset($tags[$tagName])) {
                 $tags[$tagName] = $tagName;
@@ -357,321 +356,4 @@
             }
         }
     }
-=======
-abstract class AbstractHtmlNodeProcessor implements IHtmlNodeProcessor {
-	/**
-	 * active DOM document
-	 * @var	\DOMDocument
-	 */
-	protected $document;
-	
-	/**
-	 * html processor instance
-	 * @var IHtmlProcessor
-	 */
-	protected $htmlProcessor;
-	
-	/**
-	 * required interface for html nodes
-	 * @var string
-	 */
-	protected $nodeInterface = '';
-	
-	/**
-	 * storage for node replacements
-	 * @var array
-	 */
-	protected $nodeData = [];
-	
-	/**
-	 * XPath instance
-	 * @var \DOMXPath
-	 */
-	protected $xpath;
-	
-	/**
-	 * @inheritDoc
-	 */
-	public function load(IHtmlProcessor $htmlProcessor, $html) {
-		$this->htmlProcessor = $htmlProcessor;
-		
-		$this->document = new \DOMDocument('1.0', 'UTF-8');
-		$this->xpath = null;
-		
-		$html = preg_replace_callback('~(<pre[^>]*>)(.*?)(</pre>)~s', function($matches) {
-			return $matches[1] . preg_replace('~\r?\n~', '@@@WCF_PRE_LINEBREAK@@@', $matches[2]) . $matches[3];
-		}, $html);
-		
-		// strip UTF-8 zero-width whitespace
-		$html = preg_replace('~\x{200B}~u', '', $html);
-		
-		// discard any non-breaking spaces
-		$html = str_replace('&nbsp;', ' ', $html);
-		
-		// work-around for a libxml bug that causes a single space between
-		// some inline elements to be dropped 
-		$html = str_replace('> <', '>&nbsp;<', $html);
-		
-		// Ignore all errors when loading the HTML string, because DOMDocument does not
-		// provide a proper way to add custom HTML elements (even though explicitly allowed
-		// in HTML5) and the input HTML has already been sanitized by HTMLPurifier.
-		// 
-		// We're also injecting a bogus meta tag that magically enables DOMDocument
-		// to handle UTF-8 properly. This avoids encoding non-ASCII characters as it
-		// would conflict with already existing entities when reverting them.
-		@$this->document->loadHTML('<html><head><meta http-equiv="Content-Type" content="text/html; charset=utf-8" /></head><body>' . $html . '</body></html>');
-		
-		// flush libxml's error buffer, after all we don't care for any errors caused
-		// by the `loadHTML()` call above anyway
-		libxml_clear_errors();
-		
-		// fix the `<pre>` linebreaks again
-		$pres = $this->document->getElementsByTagName('pre');
-		for ($i = 0, $length = $pres->length; $i < $length; $i++) {
-			/** @var \DOMElement $pre */
-			$pre = $pres->item($i);
-			/** @var \DOMNode $node */
-			foreach ($pre->childNodes as $node) {
-				if ($node->nodeType === XML_TEXT_NODE && mb_strpos($node->textContent, '@@@WCF_PRE_LINEBREAK@@@') !== false) {
-					$node->nodeValue = str_replace('@@@WCF_PRE_LINEBREAK@@@', "\n", $node->textContent);
-				}
-			}
-		}
-		
-		$this->nodeData = [];
-	}
-	
-	/**
-	 * @inheritDoc
-	 */
-	public function getHtml() {
-		$html = $this->document->saveHTML($this->document->getElementsByTagName('body')->item(0));
-		
-		// remove nuisance added by PHP
-		$html = preg_replace('~^<!DOCTYPE[^>]+>\n~', '', $html);
-		$html = preg_replace('~^<body>~', '', $html);
-		$html = preg_replace('~</body>$~', '', $html);
-		
-		foreach ($this->nodeData as $data) {
-			$html = preg_replace_callback('~<wcfNode-' . $data['identifier'] . '>(?P<content>[\s\S]*)</wcfNode-' . $data['identifier'] . '>~', function($matches) use ($data) {
-				/** @var IHtmlNode $obj */
-				$obj = $data['object'];
-				$string = $obj->replaceTag($data['data']);
-				
-				if (!isset($data['data']['skipInnerContent']) || $data['data']['skipInnerContent'] !== true) {
-					if (mb_strpos($string, '<!-- META_CODE_INNER_CONTENT -->') !== false) {
-						return str_replace('<!-- META_CODE_INNER_CONTENT -->', $matches['content'], $string);
-					}
-					else {
-						if (mb_strpos($string, '&lt;!-- META_CODE_INNER_CONTENT --&gt;') !== false) {
-							return str_replace('&lt;!-- META_CODE_INNER_CONTENT --&gt;', $matches['content'], $string);
-						}
-					}
-				}
-				
-				return $string;
-			}, $html);
-			
-		}
-		
-		// work-around for a libxml bug that causes a single space between
-		// some inline elements to be dropped
-		$html = str_replace('&nbsp;', ' ', $html);
-		$html = preg_replace('~>\x{00A0}<~u', '> <', $html);
-		
-		return $html;
-	}
-	
-	/**
-	 * @inheritDoc
-	 */
-	public function getDocument() {
-		return $this->document;
-	}
-	
-	/**
-	 * Returns a XPath instance for the current DOM document.
-	 * 
-	 * @return      \DOMXPath       XPath instance
-	 */
-	public function getXPath() {
-		if ($this->xpath === null) {
-			$this->xpath = new \DOMXPath($this->getDocument());
-		}
-		
-		return $this->xpath;
-	}
-	
-	/**
-	 * Renames a tag by creating a new element, moving all child nodes and
-	 * eventually removing the original element.
-	 * 
-	 * @param       \DOMElement     $element        old element
-	 * @param       string          $tagName        tag name for the new element
-	 * @param       bool            $preserveAttributes     retain attributes for the new element
-	 * @return      \DOMElement     newly created element
-	 */
-	public function renameTag(\DOMElement $element, $tagName, $preserveAttributes = false) {
-		$newElement = $this->document->createElement($tagName);
-		if ($preserveAttributes) {
-			/** @var \DOMNode $attribute */
-			foreach ($element->attributes as $attribute) {
-				$newElement->setAttribute($attribute->nodeName, $attribute->nodeValue);
-			}
-		}
-		
-		$element->parentNode->insertBefore($newElement, $element);
-		while ($element->hasChildNodes()) {
-			$newElement->appendChild($element->firstChild);
-		}
-		
-		$element->parentNode->removeChild($element);
-		
-		return $newElement;
-	}
-	
-	/**
-	 * Replaces an element with plain text.
-	 * 
-	 * @param       \DOMElement     $element        target element
-	 * @param       string          $text           text used to replace target 
-	 * @param       boolean         $isBlockElement true if element is a block element
-	 */
-	public function replaceElementWithText(\DOMElement $element, $text, $isBlockElement) {
-		$textNode = $element->ownerDocument->createTextNode($text);
-		$element->parentNode->insertBefore($textNode, $element);
-		
-		if ($isBlockElement) {
-			for ($i = 0; $i < 2; $i++) {
-				$br = $element->ownerDocument->createElement('br');
-				$element->parentNode->insertBefore($br, $element);
-			}
-		}
-		
-		$element->parentNode->removeChild($element);
-	}
-	
-	/**
-	 * Removes an element but preserves child nodes by moving them into
-	 * its original position.
-	 * 
-	 * @param       \DOMElement     $element        element to be removed
-	 */
-	public function unwrapContent(\DOMElement $element) {
-		while ($element->hasChildNodes()) {
-			$element->parentNode->insertBefore($element->firstChild, $element);
-		}
-		
-		$element->parentNode->removeChild($element);
-	}
-	
-	/**
-	 * Adds node replacement data.
-	 * 
-	 * @param       IHtmlNode       $htmlNode               node processor instance
-	 * @param       string          $nodeIdentifier         replacement node identifier
-	 * @param       array           $data                   replacement data
-	 */
-	public function addNodeData(IHtmlNode $htmlNode, $nodeIdentifier, array $data) {
-		$this->nodeData[] = [
-			'data' => $data,
-			'identifier' => $nodeIdentifier,
-			'object' => $htmlNode,
-		];
-	}
-	
-	/**
-	 * Parses an attribute string.
-	 * 
-	 * @param       string          $attributes             base64 and JSON encoded attributes
-	 * @return      array           parsed attributes
-	 */
-	public function parseAttributes($attributes) {
-		if (empty($attributes)) {
-			return [];
-		}
-		
-		$parsedAttributes = base64_decode($attributes, true);
-		if ($parsedAttributes !== false) {
-			try {
-				$parsedAttributes = JSON::decode($parsedAttributes);
-			}
-			catch (SystemException $e) {
-				/* parse errors can occur if user provided malicious content - ignore them */
-				$parsedAttributes = [];
-			}
-		}
-		
-		return $parsedAttributes;
-	}
-	
-	/**
-	 * @inheritDoc
-	 */
-	public function getHtmlProcessor() {
-		return $this->htmlProcessor;
-	}
-	
-	/**
-	 * Invokes a html node processor.
-	 * 
-	 * @param       IHtmlNode       $htmlNode       html node processor
-	 */
-	protected function invokeHtmlNode(IHtmlNode $htmlNode) {
-		if (!($htmlNode instanceof $this->nodeInterface)) {
-			throw new \InvalidArgumentException("Node '" . get_class($htmlNode) . "' does not implement the interface '" . $this->nodeInterface . "'.");
-		}
-		
-		$tagName = $htmlNode->getTagName();
-		if (empty($tagName)) {
-			throw new \UnexpectedValueException("Missing tag name for " . get_class($htmlNode));
-		}
-		
-		$elements = [];
-		foreach ($this->getXPath()->query("//{$tagName}") as $element) {
-			$elements[] = $element;
-		}
-		
-		if (!empty($elements)) {
-			$htmlNode->process($elements, $this);
-		}
-	}
-	
-	/**
-	 * Invokes possible html node processors based on found element tag names.
-	 * 
-	 * @param       string          $classNamePattern       full namespace pattern for class guessing
-	 * @param       string[]        $skipTags               list of tag names that should be ignored
-	 * @param       callable        $callback               optional callback
-	 */
-	protected function invokeNodeHandlers($classNamePattern, array $skipTags = [], callable $callback = null) {
-		$skipTags = array_merge($skipTags, ['html', 'head', 'title', 'meta', 'body', 'link']);
-		
-		$tags = [];
-		/** @var \DOMElement $tag */
-		foreach ($this->getXPath()->query("//*") as $tag) {
-			$tagName = $tag->nodeName;
-			if (!isset($tags[$tagName])) $tags[$tagName] = $tagName;
-		}
-		
-		foreach ($tags as $tagName) {
-			if (in_array($tagName, $skipTags)) {
-				continue;
-			}
-			
-			$tagName = preg_replace_callback('/-([a-z])/', function($matches) {
-				return ucfirst($matches[1]);
-			}, $tagName);
-			$className = $classNamePattern . ucfirst($tagName);
-			if (class_exists($className)) {
-				if ($callback === null) {
-					$this->invokeHtmlNode(new $className);
-				}
-				else {
-					$callback(new $className);
-				}
-			}
-		}
-	}
->>>>>>> e1e47ab8
 }