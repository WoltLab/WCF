<?php

namespace wcf\system\html\input\node;

use wcf\data\bbcode\media\provider\BBCodeMediaProvider;
use wcf\data\smiley\Smiley;
use wcf\data\smiley\SmileyCache;
use wcf\data\user\group\UserGroup;
use wcf\system\bbcode\BBCodeHandler;
use wcf\system\bbcode\HtmlBBCodeParser;
use wcf\system\database\util\PreparedStatementConditionBuilder;
use wcf\system\WCF;
use wcf\util\JSON;
use wcf\util\StringUtil;

/**
 * Parses all text nodes searching for links, media, mentions or smilies.
 *
 * @author  Alexander Ebert
 * @copyright   2001-2019 WoltLab GmbH
 * @license GNU Lesser General Public License <http://opensource.org/licenses/lgpl-license.php>
 * @package WoltLabSuite\Core\System\Html\Input\Node
 * @since   3.0
 */
class HtmlInputNodeTextParser
{
    /**
     * list of markers per element that will face a replacement
     * @var \DOMElement[][]
     */
    protected $elementStack = [];

    /**
     * @var HtmlInputNodeProcessor
     */
    protected $htmlInputNodeProcessor;

    /**
     * list of text nodes that will face a replacement
     * @var \DOMText[]
     */
    protected $nodeStack = [];

    /**
     * number of found smilies
     * @var int
     */
    protected $smileyCount = 0;

    /**
     * @var string[]
     */
    protected $sourceBBCodes = [];

    /**
     * forbidden characters
     * @var string
     */
    protected static $illegalChars = '[^\x0-\x2C\x2E\x2F\x3A-\x40\x5B-\x60\x7B-\x7F]+';

    /**
     * list of smilies by smiley code
     * @var Smiley[]
     */
    protected static $smilies;

    /**
     * regex for user mentions
     * @var string
     */
    protected static $userRegex = "~
		\\B                                             # any non-word character, whitespace, string start is fine
		@
		(
			([^',\\s][^,\\s]{1,})(?:\\s[^@,\\s][^,\\s]*)?	# either at most two strings,
									# not containing the whitespace or the comma,
									# not starting with a single quote
									# the second string not starting with the at sign
									# separated by a single whitespace character
		|
			'(?:''|[^']){3,}'				# or a string delimited by single quotes
		)
	~x";
<<<<<<< HEAD

    /**
     * HtmlInputNodeTextParser constructor.
     *
     * @param HtmlInputNodeProcessor $htmlInputNodeProcessor
     * @param int $smileyCount
     */
    public function __construct(HtmlInputNodeProcessor $htmlInputNodeProcessor, $smileyCount = 0)
    {
        $this->htmlInputNodeProcessor = $htmlInputNodeProcessor;
        $this->sourceBBCodes = HtmlBBCodeParser::getInstance()->getSourceBBCodes();

        if (MODULE_SMILEY) {
            $this->smileyCount = $smileyCount;

            if (self::$smilies === null) {
                self::$smilies = [];

                // get smilies
                $smilies = SmileyCache::getInstance()->getSmilies();
                $categories = SmileyCache::getInstance()->getCategories();

                foreach ($smilies as $categoryID => $categorySmilies) {
                    if (
                        !\array_key_exists($categoryID ?: null, $categories)
                        || $categories[$categoryID ?: null]->isDisabled
                    ) {
                        continue;
                    }

                    /** @var Smiley $smiley */
                    foreach ($categorySmilies as $smiley) {
                        foreach ($smiley->smileyCodes as $smileyCode) {
                            self::$smilies[$smileyCode] = $smiley;
                        }
                    }
                }

                \uksort(self::$smilies, static function ($a, $b) {
                    $lengthA = \mb_strlen($a);
                    $lengthB = \mb_strlen($b);

                    if ($lengthA < $lengthB) {
                        return 1;
                    } else {
                        if ($lengthA === $lengthB) {
                            return 0;
                        }
                    }

                    return -1;
                });
            }
        }
    }

    /**
     * Parses all text nodes searching for possible replacements.
     */
    public function parse()
    {
        // get all text nodes
        $nodes = [];
        /** @var \DOMText $node */
        foreach ($this->htmlInputNodeProcessor->getXPath()->query('//text()') as $node) {
            $value = StringUtil::trim($node->textContent);
            if (empty($value)) {
                // skip empty nodes
                continue;
            }

            // check if node is within a code element or link
            if ($this->hasCodeParent($node) || $this->hasLinkParent($node)) {
                continue;
            }

            $nodes[] = $node;
        }

        // search for mentions, this step is separated to reduce the
        // impact of querying the database for many matches
        $usernames = [];
        for ($i = 0, $length = \count($nodes); $i < $length; $i++) {
            /** @var \DOMText $node */
            $node = $nodes[$i];

            $oldValue = $value = $node->textContent;

            // this extra step ensures that we don't trip over some
            // random &nbsp; inserted by the editor and at the same
            // time gets rid of them afterwards
            $value = \preg_replace('~\x{00A0}~u', ' ', $value);

            // zero-width whitespace causes a lot of issues and is not required
            $value = \preg_replace('~\x{200B}~u', '', $value);

            if ($value !== $oldValue) {
                $node->nodeValue = $value;
            }

            $this->detectMention($node, $value, $usernames);
        }

        $groups = $users = [];
        if (!empty($usernames)) {
            $users = $this->lookupUsernames($usernames);
            $groups = $this->lookupGroups($usernames);
        }

        $allowEmail = BBCodeHandler::getInstance()->isAvailableBBCode('email');
        $allowMedia = BBCodeHandler::getInstance()->isAvailableBBCode('media');
        $allowURL = BBCodeHandler::getInstance()->isAvailableBBCode('url');

        for ($i = 0, $length = \count($nodes); $i < $length; $i++) {
            /** @var \DOMText $node */
            $node = $nodes[$i];
            $oldValue = $value = $node->textContent;

            if (!empty($users) || !empty($groups)) {
                $value = $this->parseMention($node, $value, $users, $groups);
            }

            if ($allowURL || $allowMedia) {
                $value = $this->parseURL($node, $value, $allowURL, $allowMedia);
            }

            if ($allowEmail) {
                $value = $this->parseEmail($node, $value);
            }

            if (MODULE_SMILEY && $this->smileyCount !== 50) {
                $value = $this->parseSmiley($node, $value);
            }

            if ($value !== $oldValue) {
                $node->nodeValue = $value;
            }
        }

        // replace matches
        for ($i = 0, $length = \count($this->nodeStack); $i < $length; $i++) {
            $this->replaceMatches($this->nodeStack[$i], $this->elementStack[$i]);
        }
    }

    /**
     * Detects mentions in text nodes.
     *
     * @param \DOMText $text text node
     * @param string $value node value
     * @param string[] $usernames list of already found usernames
     */
    protected function detectMention(\DOMText $text, $value, array &$usernames)
    {
        if (\mb_strpos($value, '@') === false) {
            return;
        }

        if (\preg_match_all(self::$userRegex, $value, $matches, \PREG_PATTERN_ORDER)) {
            // $i = 1 to skip the full match
            for ($i = 1, $length = \count($matches); $i < $length; $i++) {
                for ($j = 0, $innerLength = \count($matches[$i]); $j < $innerLength; $j++) {
                    if ($matches[$i][$j] === '') {
                        continue;
                    }

                    $match = $matches[$i][$j];
                    $variants = $this->getUsernameVariants($match);
                    foreach ($variants as $username) {
                        $username = StringUtil::trim($username);
                        if (!empty($username) && !isset($usernames[$username])) {
                            $usernames[$username] = $username;
                        }
                    }
                }
            }
        }
    }

    /**
     * Matches the found usernames against the user table.
     *
     * @param string[] $usernames list of found usernames
     * @return      string[]        list of valid usernames
     */
    protected function lookupUsernames(array $usernames)
    {
        $exactValues = [];
        $likeValues = [];
        foreach ($usernames as $username) {
            if (\mb_strpos($username, ' ') !== false) {
                // string contains a whitespace, account for names that
                // are built up with more than two words
                $likeValues[] = $username;
            } else {
                $exactValues[] = $username;
            }
        }

        $conditions = new PreparedStatementConditionBuilder(true, 'OR');

        if (!empty($exactValues)) {
            $conditions->add('username IN (?)', [$exactValues]);
        }

        if (!empty($likeValues)) {
            for ($i = 0, $length = \count($likeValues); $i < $length; $i++) {
                $conditions->add('username LIKE ?', [\str_replace('%', '', $likeValues[$i]) . '%']);
            }
        }

        $sql = "SELECT  userID, username
                FROM    wcf" . WCF_N . "_user
                " . $conditions;
        $statement = WCF::getDB()->prepareStatement($sql);
        $statement->execute($conditions->getParameters());
        $users = $statement->fetchMap('userID', 'username');

        // sort usernames with the longest one being first
        \uasort($users, static function ($a, $b) {
            $lengthA = \mb_strlen($a);
            $lengthB = \mb_strlen($b);

            if ($lengthA < $lengthB) {
                return 1;
            } elseif ($lengthA === $lengthB) {
                return 0;
            }

            return -1;
        });

        return $users;
    }

    /**
     * @param string[] $usernames
     * @return UserGroup[]
     * @since 5.2
     */
    protected function lookupGroups(array $usernames)
    {
        /** @var UserGroup[] $availableUserGroups */
        $availableUserGroups = [];
        foreach (UserGroup::getMentionableGroups() as $group) {
            $availableUserGroups[] = $group;
        }

        if (empty($availableUserGroups)) {
            return [];
        }

        // Sorting the group names by length allows for more precise matches.
        \usort($availableUserGroups, static function (UserGroup $groupA, UserGroup $groupB) {
            return \mb_strlen($groupA->getName()) - \mb_strlen($groupB->getName());
        });

        $groups = [];
        foreach ($usernames as $username) {
            foreach ($availableUserGroups as $group) {
                if (\strcasecmp($group->getName(), $username) === 0) {
                    $groups[$group->groupID] = $group->getName();

                    continue 2;
                }
            }
        }

        return $groups;
    }

    /**
     * Parses text nodes and searches for mentions.
     *
     * @param \DOMText $text text node
     * @param string $value node value
     * @param string[] $users list of usernames by user id
     * @param string[] $groups list of group names by group id
     * @return      string          modified node value with replacement placeholders
     */
    protected function parseMention(\DOMText $text, $value, array $users, array $groups)
    {
        if (\mb_strpos($value, '@') === false) {
            return $value;
        }

        $replaceMatch = function ($objectID, $objectTitle, $bbcodeTagName) use ($text, &$value) {
            $offset = 0;
            do {
                $needle = '@' . $objectTitle;
                $pos = \mb_stripos($value, $needle, $offset);

                // username not found, maybe it is quoted
                if ($pos === false) {
                    $needle = "@'" . \str_ireplace("'", "''", $objectTitle) . "'";
                    $pos = \mb_stripos($value, $needle, $offset);
                }

                if ($pos !== false) {
                    $element = $text->ownerDocument->createElement('woltlab-metacode');
                    $element->setAttribute('data-name', $bbcodeTagName);
                    $element->setAttribute('data-attributes', \base64_encode(JSON::encode([$objectID])));
                    $element->appendChild($text->ownerDocument->createTextNode($objectTitle));

                    $marker = $this->addReplacement($text, $element);

                    // we use preg_replace() because the username could appear multiple times
                    // and we need to replace them one by one, also avoiding only replacing
                    // the non-quoted username even though both variants are present
                    $value = \preg_replace('~' . \preg_quote($needle, '~') . '~iu', $marker, $value, 1);

                    $offset = $pos + \mb_strlen($marker);
                }
            } while ($pos);
        };

        foreach ($users as $userID => $username) {
            $replaceMatch($userID, $username, 'user');
        }

        foreach ($groups as $groupID => $name) {
            $replaceMatch($groupID, $name, 'group');
        }

        return $value;
    }

    /**
     * Parses regular links and media links contained in text nodes.
     *
     * @param \DOMText $text text node
     * @param string $value node value
     * @param bool $allowURL url bbcode is allowed
     * @param bool $allowMedia media bbcode is allowed
     * @return      string          modified node value with replacement placeholders
     */
    protected function parseURL(\DOMText $text, $value, $allowURL, $allowMedia)
    {
        static $urlPattern = '';
        if ($urlPattern === '') {
            $urlPattern = '~
=======
	
	/**
	 * HtmlInputNodeTextParser constructor.
	 * 
	 * @param HtmlInputNodeProcessor $htmlInputNodeProcessor
	 * @param integer $smileyCount
	 */
	public function __construct(HtmlInputNodeProcessor $htmlInputNodeProcessor, $smileyCount = 0) {
		$this->htmlInputNodeProcessor = $htmlInputNodeProcessor;
		$this->sourceBBCodes = HtmlBBCodeParser::getInstance()->getSourceBBCodes();
		
		if (MODULE_SMILEY) {
			$this->smileyCount = $smileyCount;
			
			if (self::$smilies === null) {
				self::$smilies = [];
				
				// get smilies
				$smilies = SmileyCache::getInstance()->getSmilies();
				$categories = SmileyCache::getInstance()->getCategories();
				
				foreach ($smilies as $categoryID => $categorySmilies) {
					if (!array_key_exists($categoryID ?: null, $categories) || $categories[$categoryID ?: null]->isDisabled) continue;
					
					/** @var Smiley $smiley */
					foreach ($categorySmilies as $smiley) {
						foreach ($smiley->smileyCodes as $smileyCode) {
							self::$smilies[$smileyCode] = $smiley;
						}
					}
				}
				
				uksort(self::$smilies, function ($a, $b) {
					$lengthA = mb_strlen($a);
					$lengthB = mb_strlen($b);
					
					if ($lengthA < $lengthB) {
						return 1;
					}
					else {
						if ($lengthA === $lengthB) {
							return 0;
						}
					}
					
					return -1;
				});
			}
		}
	}
	
	/**
	 * Parses all text nodes searching for possible replacements.
	 */
	public function parse() {
		// get all text nodes
		$nodes = [];
		/** @var \DOMText $node */
		foreach ($this->htmlInputNodeProcessor->getXPath()->query('//text()') as $node) {
			$value = StringUtil::trim($node->textContent);
			if (empty($value)) {
				// skip empty nodes
				continue;
			}
			
			// check if node is within a code element or link
			if ($this->hasCodeParent($node) || $this->hasLinkParent($node)) {
				continue;
			}
			
			$nodes[] = $node;
		}
		
		// search for mentions, this step is separated to reduce the
		// impact of querying the database for many matches
		$usernames = [];
		for ($i = 0, $length = count($nodes); $i < $length; $i++) {
			/** @var \DOMText $node */
			$node = $nodes[$i];
			
			$oldValue = $value = $node->textContent;
			
			// this extra step ensures that we don't trip over some
			// random &nbsp; inserted by the editor and at the same
			// time gets rid of them afterwards
			$value = preg_replace('~\x{00A0}~u', ' ', $value);
			
			// zero-width whitespace causes a lot of issues and is not required 
			$value = preg_replace('~\x{200B}~u', '', $value);
			
			if ($value !== $oldValue) {
				$node->nodeValue = $value;
			}
			
			$this->detectMention($node, $value, $usernames);
		}
		
		$groups = $users = [];
		if (!empty($usernames)) {
			$users = $this->lookupUsernames($usernames);
			$groups = $this->lookupGroups($usernames);
		}
		
		$allowEmail = BBCodeHandler::getInstance()->isAvailableBBCode('email');
		$allowMedia = BBCodeHandler::getInstance()->isAvailableBBCode('media');
		$allowURL = BBCodeHandler::getInstance()->isAvailableBBCode('url');
		
		for ($i = 0, $length = count($nodes); $i < $length; $i++) {
			/** @var \DOMText $node */
			$node = $nodes[$i];
			$oldValue = $value = $node->textContent;
			
			if (!empty($users) || !empty($groups)) {
				$value = $this->parseMention($node, $value, $users, $groups);
			}
			
			if ($allowURL || $allowMedia) {
				$value = $this->parseURL($node, $value, $allowURL, $allowMedia);
			}
			
			if ($allowEmail) {
				$value = $this->parseEmail($node, $value);
			}
			
			if (MODULE_SMILEY && $this->smileyCount !== 50) {
				$value = $this->parseSmiley($node, $value);
			}
			
			if ($value !== $oldValue) {
				$node->nodeValue = $value;
			}
		}
		
		// replace matches
		for ($i = 0, $length = count($this->nodeStack); $i < $length; $i++) {
			$this->replaceMatches($this->nodeStack[$i], $this->elementStack[$i]);
		}
	}
	
	/**
	 * Detects mentions in text nodes.
	 * 
	 * @param       \DOMText        $text           text node
	 * @param       string          $value          node value
	 * @param       string[]        $usernames      list of already found usernames
	 */
	protected function detectMention(\DOMText $text, $value, array &$usernames) {
		if (mb_strpos($value, '@') === false) {
			return;
		}
		
		if (preg_match_all(self::$userRegex, $value, $matches, PREG_PATTERN_ORDER)) {
			// $i = 1 to skip the full match
			for ($i = 1, $length = count($matches); $i < $length; $i++) {
				for ($j = 0, $innerLength = count($matches[$i]); $j < $innerLength; $j++) {
					if ($matches[$i][$j] === '') {
						continue;
					}
					
					$match = $matches[$i][$j];
					$variants = $this->getUsernameVariants($match);
					foreach ($variants as $username) {
						$username = StringUtil::trim($username);
						if (!empty($username) && !isset($usernames[$username])) {
							$usernames[$username] = $username;
						}
					}
				}
			}
		}
	}
	
	/**
	 * Matches the found usernames against the user table.
	 * 
	 * @param       string[]        $usernames      list of found usernames
	 * @return      string[]        list of valid usernames
	 */
	protected function lookupUsernames(array $usernames) {
		$exactValues = [];
		$likeValues = [];
		foreach ($usernames as $username) {
			if (mb_strpos($username, ' ') !== false) {
				// string contains a whitespace, account for names that
				// are built up with more than two words
				$likeValues[] = $username;
			}
			else {
				$exactValues[] = $username;
			}
		}
		
		$conditions = new PreparedStatementConditionBuilder(true, 'OR');
		
		if (!empty($exactValues)) {
			$conditions->add('username IN (?)', [$exactValues]);
		}
		
		if (!empty($likeValues)) {
			for ($i = 0, $length = count($likeValues); $i < $length; $i++) {
				$conditions->add('username LIKE ?', [str_replace('%', '', $likeValues[$i]) . '%']);
			}
		}
		
		$sql = "SELECT  userID, username
			FROM    wcf".WCF_N."_user
			".$conditions;
		$statement = WCF::getDB()->prepareStatement($sql);
		$statement->execute($conditions->getParameters());
		$users = $statement->fetchMap('userID', 'username');
		
		// sort usernames with the longest one being first
		uasort($users, function($a, $b) {
			$lengthA = mb_strlen($a);
			$lengthB = mb_strlen($b);
			
			if ($lengthA < $lengthB) {
				return 1;
			}
			else if ($lengthA === $lengthB) {
				return 0;
			}
			
			return -1;
		});
		
		return $users;
	}
	
	/**
	 * @param string[] $usernames
	 * @return UserGroup[]
	 * @since 5.2
	 */
	protected function lookupGroups(array $usernames) {
		/** @var UserGroup[] $availableUserGroups */
		$availableUserGroups = [];
		foreach (UserGroup::getMentionableGroups() as $group) {
			$availableUserGroups[] = $group;
		}
		
		if (empty($availableUserGroups)) {
			return [];
		}
		
		// Sorting the group names by length allows for more precise matches.
		usort($availableUserGroups, function (UserGroup $groupA, UserGroup $groupB) {
			return mb_strlen($groupA->getName()) - mb_strlen($groupB->getName());
		});
		
		$groups = [];
		foreach ($usernames as $username) {
			foreach ($availableUserGroups as $group) {
				if (strcasecmp($group->getName(), $username) === 0) {
					$groups[$group->groupID] = $group->getName();
					
					continue 2;
				}
			}
		}
		
		return $groups;
	}
	
	/**
	 * Parses text nodes and searches for mentions.
	 * 
	 * @param       \DOMText        $text           text node
	 * @param       string          $value          node value
	 * @param       string[]        $users          list of usernames by user id
	 * @param       string[]        $groups         list of group names by group id
	 * @return      string          modified node value with replacement placeholders
	 */
	protected function parseMention(\DOMText $text, $value, array $users, array $groups) {
		if (mb_strpos($value, '@') === false) {
			return $value;
		}
		
		$replaceMatch = function($objectID, $objectTitle, $bbcodeTagName) use ($text, &$value) {
			$offset = 0;
			do {
				$needle = '@' . $objectTitle;
				$pos = mb_stripos($value, $needle, $offset);
				
				// username not found, maybe it is quoted
				if ($pos === false) {
					$needle = "@'" . str_ireplace("'", "''", $objectTitle) . "'";
					$pos = mb_stripos($value, $needle, $offset);
				}
				
				if ($pos !== false) {
					$element = $text->ownerDocument->createElement('woltlab-metacode');
					$element->setAttribute('data-name', $bbcodeTagName);
					$element->setAttribute('data-attributes', base64_encode(JSON::encode([$objectID])));
					$element->appendChild($text->ownerDocument->createTextNode($objectTitle));
					
					$marker = $this->addReplacement($text, $element);
					
					// we use preg_replace() because the username could appear multiple times
					// and we need to replace them one by one, also avoiding only replacing
					// the non-quoted username even though both variants are present
					$value = preg_replace('~' . preg_quote($needle, '~') . '~iu', $marker, $value, 1);
					
					$offset = $pos + mb_strlen($marker);
				}
			}
			while ($pos !== false);
		};
		
		foreach ($users as $userID => $username) {
			$replaceMatch($userID, $username, 'user');
		}
		
		foreach ($groups as $groupID => $name) {
			$replaceMatch($groupID, $name, 'group');
		}
		
		return $value;
	}
	
	/**
	 * Parses regular links and media links contained in text nodes.
	 * 
	 * @param       \DOMText        $text           text node
	 * @param       string          $value          node value
	 * @param       boolean         $allowURL       url bbcode is allowed
	 * @param       boolean         $allowMedia     media bbcode is allowed
	 * @return      string          modified node value with replacement placeholders
	 */
	protected function parseURL(\DOMText $text, $value, $allowURL, $allowMedia) {
		static $urlPattern = '';
		if ($urlPattern === '') {
			$urlPattern = '~
>>>>>>> 3a959caa
			(?<!\B|"|\'|=|/|,|\?|\.)
			(?:						# hostname
				(?:ftp|https?)://' . static::$illegalChars . '(?:\.' . static::$illegalChars . ')*
				|
				www\.(?:' . static::$illegalChars . '\.)+
				(?:[a-z]{2,63}(?=\b))			# tld
			)
			
			(?::\d+)?					# port
			
			(?:
				/
				[^!.,?;"\'<>()\[\]{}\s]*
				(?:
					[!.,?;(){}]+ [^!.,?;"\'<>()\[\]{}\s]+
				)*
			)?~ix';
        }

        return \preg_replace_callback($urlPattern, function ($matches) use ($text, $allowURL, $allowMedia) {
            $link = $matches[0];

            if ($allowMedia && BBCodeMediaProvider::isMediaURL($link)) {
                $element = $this->htmlInputNodeProcessor->createMetacodeElement($text, 'media', []);
                $element->appendChild($element->ownerDocument->createTextNode($link));
            } elseif ($allowURL) {
                // add protocol if necessary
                if (!\preg_match('/[a-z]:\/\//si', $link)) {
                    $link = 'http://' . $link;
                }

                $element = $text->ownerDocument->createElement('a');
                $element->setAttribute('href', $link);
                $element->appendChild($element->ownerDocument->createTextNode($link));
            } else {
                return $matches[0];
            }

            return $this->addReplacement($text, $element);
        }, $value);
    }

    /**
     * Parses text nodes and replaces email addresses.
     *
     * @param \DOMText $text text node
     * @param string $value node value
     * @return      string          modified node value with replacement placeholders
     */
    protected function parseEmail(\DOMText $text, $value)
    {
        if (\mb_strpos($value, '@') === false) {
            return $value;
        }

        static $emailPattern = null;
        if ($emailPattern === null) {
            $emailPattern = '~
			(?<!\B|"|\'|=|/|,|:)
			(?:)
			\w+(?:[\.\-]\w+)*
			@
			(?:' . self::$illegalChars . '\.)+		# hostname
			(?:[a-z]{2,4}(?=\b))
			(?!"|\'|\-|\]|\.[a-z])~ix';
        }

        return \preg_replace_callback($emailPattern, function ($matches) use ($text) {
            $email = $matches[0];

            $element = $this->htmlInputNodeProcessor->createMetacodeElement($text, 'email', [$email]);

            return $this->addReplacement($text, $element);
        }, $value);
    }

    /**
     * Parses text nodes and replaces smilies.
     *
     * @param \DOMText $text text node
     * @param string $value node value
     * @return      string          modified node value with replacement placeholders
     */
    protected function parseSmiley(\DOMText $text, $value)
    {
        static $smileyPatterns = null;
        if ($smileyPatterns === null) {
            $smileyPatterns = [];
            $codes = [
                'simple' => [],
                'difficult' => [],
            ];

            foreach (self::$smilies as $smileyCode => $smiley) {
                $smileyCode = \preg_quote($smileyCode, '~');

                if (\preg_match('~^\\\:.+\\\:$~', $smileyCode)) {
                    $codes['simple'][] = $smileyCode;
                } else {
                    $codes['difficult'][] = $smileyCode;
                }
            }

            $index = 0;
            $tmp = '';
            $length = 0;
            foreach ($codes['simple'] as $code) {
                if (!empty($tmp)) {
                    $tmp .= '|';
                }
                $tmp .= $code;

                // add `1` to account for `|` (btw we end up off by 1, but who cares)
                $length += (\mb_strlen($code) + 1);

                // start a new pattern after 30k characters
                if ($length > 30000) {
                    $smileyPatterns[$index] = $tmp;

                    $tmp = '';
                    $index++;
                    $length = 0;
                }
            }

            if (!empty($codes['difficult'])) {
                if (!empty($tmp)) {
                    $tmp .= '|';
                }
                $tmp .= '(?<=\s|^)(?:';
                $atStart = true;

                foreach ($codes['difficult'] as $code) {
                    if ($atStart) {
                        $atStart = false;
                    } else {
                        $tmp .= '|';
                    }

                    $tmp .= $code;

                    // add `1` to account for `|` (btw we end up off by 1, but who cares)
                    $length += (\mb_strlen($code) + 1);

                    // start a new pattern after 30k characters
                    if ($length > 30000) {
                        // close the pattern group
                        $tmp .= ')(?=\s|$)';

                        $smileyPatterns[$index] = $tmp;

                        $atStart = true;
                        $tmp = '(?<=\s|^)(?:';
                        $index++;
                        $length = 0;
                    }
                }

                if (!empty($tmp)) {
                    if ($tmp === '(?<=\s|^)(?:') {
                        $tmp = '';
                    } else {
                        // close the pattern group
                        $tmp .= ')(?=\s|$)';
                    }
                }
            }

            if (!empty($tmp)) {
                $smileyPatterns[$index] = $tmp;
            }

            for ($i = 0, $length = \count($smileyPatterns); $i < $length; $i++) {
                $smileyPatterns[$i] = '~(' . $smileyPatterns[$i] . ')~';
            }
        }

        foreach ($smileyPatterns as $smileyPattern) {
            $value = \preg_replace_callback($smileyPattern, function ($matches) use ($text) {
                $smileyCode = $matches[0];
                if ($this->smileyCount === 50) {
                    return $smileyCode;
                }

                $this->smileyCount++;
                $smiley = self::$smilies[$smileyCode];
                $element = $text->ownerDocument->createElement('img');
                $element->setAttribute('src', $smiley->getURL());
                $element->setAttribute('class', 'smiley');
                $element->setAttribute('alt', $smileyCode);
                $element->setAttribute('height', (string)$smiley->getHeight());
                if ($smiley->getURL2x()) {
                    $element->setAttribute('srcset', $smiley->getURL2x() . ' 2x');
                }

                return $this->addReplacement($text, $element);
            }, $value);
        }

        return $value;
    }

    /**
     * Replaces all found occurrences of special text with their new value.
     *
     * @param \DOMText $text text node
     * @param \DOMElement[] $elements elements to be inserted
     */
    protected function replaceMatches(\DOMText $text, array $elements)
    {
        $nodes = [$text];

        foreach ($elements as $marker => $element) {
            for ($i = 0, $length = \count($nodes); $i < $length; $i++) {
                /** @var \DOMText $node */
                $node = $nodes[$i];
                $value = $node->textContent;

                if (($pos = \mb_strpos($value, $marker)) !== false) {
                    // move text in front of the marker into a new text node,
                    // unless the position is 0 which means there is nothing
                    if ($pos !== 0) {
                        $newNode = $node->ownerDocument->createTextNode(\mb_substr($value, 0, $pos));
                        $node->parentNode->insertBefore($newNode, $node);

                        // add new text node to the stack as it may contain other markers
                        $nodes[] = $newNode;
                        $length++;
                    }

                    $node->parentNode->insertBefore($element, $node);

                    // modify text content of existing text node
                    $node->nodeValue = \mb_substr($value, $pos + \strlen($marker));
                }
            }
        }
    }

    /**
     * Returns true if text node is inside a code element, suppresing any
     * auto-detection of content.
     *
     * @param \DOMText $text text node
     * @return      bool         true if text node is inside a code element
     */
    protected function hasCodeParent(\DOMText $text)
    {
        $parent = $text;
        /** @var \DOMElement $parent */
        while ($parent = $parent->parentNode) {
            $nodeName = $parent->nodeName;
            if ($nodeName === 'code' || $nodeName === 'kbd' || $nodeName === 'pre') {
                return true;
            } elseif (
                $nodeName === 'woltlab-metacode'
                && \in_array($parent->getAttribute('data-name'), $this->sourceBBCodes)
            ) {
                return true;
            }
        }

        return false;
    }

    /**
     * Returns true if text node is inside a link, preventing the link content
     * being recognized as a link again.
     *
     * @param \DOMText $text text node
     * @return      bool         true if text node is inside a link
     */
    protected function hasLinkParent(\DOMText $text)
    {
        $parent = $text;
        /** @var \DOMElement $parent */
        while ($parent = $parent->parentNode) {
            $nodeName = $parent->nodeName;
            if ($nodeName === 'a') {
                return true;
            }
        }

        return false;
    }

    /**
     * Uses string markers to replace the matched text. This process prevents multiple
     * detections being applied to the same target and enables us to delay replacement.
     *
     * Immediately replacing matches would potentially cause a lot of DOM modifications
     * and moving of nodes especially if there are multiple matches per text node.
     *
     * @param \DOMText $text text node
     * @param \DOMElement $element element queued for insertion
     * @return      string          replacement marker
     */
    public function addReplacement(\DOMText $text, \DOMElement $element)
    {
        $index = \array_search($text, $this->nodeStack, true);
        if ($index === false) {
            $index = \count($this->nodeStack);

            $this->nodeStack[$index] = $text;
            $this->elementStack[$index] = [];
        }

        $marker = $this->getNewMarker();
        $this->elementStack[$index][$marker] = $element;

        return $marker;
    }

    /**
     * Returns a random string marker for replacement.
     *
     * @return      string          random string marker
     */
    public function getNewMarker()
    {
        return '@@@' . StringUtil::getUUID() . '@@@';
    }

    /**
     * Returns the username for the given regular expression match and takes care
     * of any quotes outside the username and certain special characters, such as
     * colons, that have been incorrectly matched.
     *
     * @param string $match matched username
     * @param bool $trimTrailingSpecialCharacters true to strip special characters found at the end of the match
     * @return  string          sanitized username
     */
    public function getUsername($match, $trimTrailingSpecialCharacters = true)
    {
        // remove escaped single quotation mark
        $match = \str_replace("''", "'", $match);

        // remove single quotation marks
        if ($match[0] == "'") {
            $match = \mb_substr($match, 1, -1);
        } elseif ($trimTrailingSpecialCharacters) {
            // remove characters that might be at the end of our match
            // but are not part of the username itself such as a colon
            // rtrim() is not binary safe
            $match = \preg_replace('~[:;,.?!)]+$~', '', $match);
        }

        return \mb_strtolower($match);
    }

    /**
     * Returns an array containing the sanitized username and the variant with a
     * trailing special character.
     *
     * @param string $match matched username
     * @return      string[]        [sanitizedUsername, usernameWithTrailingSpecialChar]
     */
    public function getUsernameVariants($match)
    {
        $username = $this->getUsername($match);
        $usernameTSC = $this->getUsername($match, false);

        if ($username === $usernameTSC) {
            return [$username, $usernameTSC];
        }

        $usernames = [$username];
        \preg_match('~([:;,.?!)]+)$~', $match, $matches);
        for ($i = 0, $length = \mb_strlen($matches[1]); $i < $length; $i++) {
            $usernames[] = $username . \mb_substr($matches[1], 0, $i + 1);
        }

        return $usernames;
    }
}<|MERGE_RESOLUTION|>--- conflicted
+++ resolved
@@ -81,7 +81,6 @@
 			'(?:''|[^']){3,}'				# or a string delimited by single quotes
 		)
 	~x";
-<<<<<<< HEAD
 
     /**
      * HtmlInputNodeTextParser constructor.
@@ -395,7 +394,7 @@
 
                     $offset = $pos + \mb_strlen($marker);
                 }
-            } while ($pos);
+            } while ($pos !== false);
         };
 
         foreach ($users as $userID => $username) {
@@ -423,341 +422,6 @@
         static $urlPattern = '';
         if ($urlPattern === '') {
             $urlPattern = '~
-=======
-	
-	/**
-	 * HtmlInputNodeTextParser constructor.
-	 * 
-	 * @param HtmlInputNodeProcessor $htmlInputNodeProcessor
-	 * @param integer $smileyCount
-	 */
-	public function __construct(HtmlInputNodeProcessor $htmlInputNodeProcessor, $smileyCount = 0) {
-		$this->htmlInputNodeProcessor = $htmlInputNodeProcessor;
-		$this->sourceBBCodes = HtmlBBCodeParser::getInstance()->getSourceBBCodes();
-		
-		if (MODULE_SMILEY) {
-			$this->smileyCount = $smileyCount;
-			
-			if (self::$smilies === null) {
-				self::$smilies = [];
-				
-				// get smilies
-				$smilies = SmileyCache::getInstance()->getSmilies();
-				$categories = SmileyCache::getInstance()->getCategories();
-				
-				foreach ($smilies as $categoryID => $categorySmilies) {
-					if (!array_key_exists($categoryID ?: null, $categories) || $categories[$categoryID ?: null]->isDisabled) continue;
-					
-					/** @var Smiley $smiley */
-					foreach ($categorySmilies as $smiley) {
-						foreach ($smiley->smileyCodes as $smileyCode) {
-							self::$smilies[$smileyCode] = $smiley;
-						}
-					}
-				}
-				
-				uksort(self::$smilies, function ($a, $b) {
-					$lengthA = mb_strlen($a);
-					$lengthB = mb_strlen($b);
-					
-					if ($lengthA < $lengthB) {
-						return 1;
-					}
-					else {
-						if ($lengthA === $lengthB) {
-							return 0;
-						}
-					}
-					
-					return -1;
-				});
-			}
-		}
-	}
-	
-	/**
-	 * Parses all text nodes searching for possible replacements.
-	 */
-	public function parse() {
-		// get all text nodes
-		$nodes = [];
-		/** @var \DOMText $node */
-		foreach ($this->htmlInputNodeProcessor->getXPath()->query('//text()') as $node) {
-			$value = StringUtil::trim($node->textContent);
-			if (empty($value)) {
-				// skip empty nodes
-				continue;
-			}
-			
-			// check if node is within a code element or link
-			if ($this->hasCodeParent($node) || $this->hasLinkParent($node)) {
-				continue;
-			}
-			
-			$nodes[] = $node;
-		}
-		
-		// search for mentions, this step is separated to reduce the
-		// impact of querying the database for many matches
-		$usernames = [];
-		for ($i = 0, $length = count($nodes); $i < $length; $i++) {
-			/** @var \DOMText $node */
-			$node = $nodes[$i];
-			
-			$oldValue = $value = $node->textContent;
-			
-			// this extra step ensures that we don't trip over some
-			// random &nbsp; inserted by the editor and at the same
-			// time gets rid of them afterwards
-			$value = preg_replace('~\x{00A0}~u', ' ', $value);
-			
-			// zero-width whitespace causes a lot of issues and is not required 
-			$value = preg_replace('~\x{200B}~u', '', $value);
-			
-			if ($value !== $oldValue) {
-				$node->nodeValue = $value;
-			}
-			
-			$this->detectMention($node, $value, $usernames);
-		}
-		
-		$groups = $users = [];
-		if (!empty($usernames)) {
-			$users = $this->lookupUsernames($usernames);
-			$groups = $this->lookupGroups($usernames);
-		}
-		
-		$allowEmail = BBCodeHandler::getInstance()->isAvailableBBCode('email');
-		$allowMedia = BBCodeHandler::getInstance()->isAvailableBBCode('media');
-		$allowURL = BBCodeHandler::getInstance()->isAvailableBBCode('url');
-		
-		for ($i = 0, $length = count($nodes); $i < $length; $i++) {
-			/** @var \DOMText $node */
-			$node = $nodes[$i];
-			$oldValue = $value = $node->textContent;
-			
-			if (!empty($users) || !empty($groups)) {
-				$value = $this->parseMention($node, $value, $users, $groups);
-			}
-			
-			if ($allowURL || $allowMedia) {
-				$value = $this->parseURL($node, $value, $allowURL, $allowMedia);
-			}
-			
-			if ($allowEmail) {
-				$value = $this->parseEmail($node, $value);
-			}
-			
-			if (MODULE_SMILEY && $this->smileyCount !== 50) {
-				$value = $this->parseSmiley($node, $value);
-			}
-			
-			if ($value !== $oldValue) {
-				$node->nodeValue = $value;
-			}
-		}
-		
-		// replace matches
-		for ($i = 0, $length = count($this->nodeStack); $i < $length; $i++) {
-			$this->replaceMatches($this->nodeStack[$i], $this->elementStack[$i]);
-		}
-	}
-	
-	/**
-	 * Detects mentions in text nodes.
-	 * 
-	 * @param       \DOMText        $text           text node
-	 * @param       string          $value          node value
-	 * @param       string[]        $usernames      list of already found usernames
-	 */
-	protected function detectMention(\DOMText $text, $value, array &$usernames) {
-		if (mb_strpos($value, '@') === false) {
-			return;
-		}
-		
-		if (preg_match_all(self::$userRegex, $value, $matches, PREG_PATTERN_ORDER)) {
-			// $i = 1 to skip the full match
-			for ($i = 1, $length = count($matches); $i < $length; $i++) {
-				for ($j = 0, $innerLength = count($matches[$i]); $j < $innerLength; $j++) {
-					if ($matches[$i][$j] === '') {
-						continue;
-					}
-					
-					$match = $matches[$i][$j];
-					$variants = $this->getUsernameVariants($match);
-					foreach ($variants as $username) {
-						$username = StringUtil::trim($username);
-						if (!empty($username) && !isset($usernames[$username])) {
-							$usernames[$username] = $username;
-						}
-					}
-				}
-			}
-		}
-	}
-	
-	/**
-	 * Matches the found usernames against the user table.
-	 * 
-	 * @param       string[]        $usernames      list of found usernames
-	 * @return      string[]        list of valid usernames
-	 */
-	protected function lookupUsernames(array $usernames) {
-		$exactValues = [];
-		$likeValues = [];
-		foreach ($usernames as $username) {
-			if (mb_strpos($username, ' ') !== false) {
-				// string contains a whitespace, account for names that
-				// are built up with more than two words
-				$likeValues[] = $username;
-			}
-			else {
-				$exactValues[] = $username;
-			}
-		}
-		
-		$conditions = new PreparedStatementConditionBuilder(true, 'OR');
-		
-		if (!empty($exactValues)) {
-			$conditions->add('username IN (?)', [$exactValues]);
-		}
-		
-		if (!empty($likeValues)) {
-			for ($i = 0, $length = count($likeValues); $i < $length; $i++) {
-				$conditions->add('username LIKE ?', [str_replace('%', '', $likeValues[$i]) . '%']);
-			}
-		}
-		
-		$sql = "SELECT  userID, username
-			FROM    wcf".WCF_N."_user
-			".$conditions;
-		$statement = WCF::getDB()->prepareStatement($sql);
-		$statement->execute($conditions->getParameters());
-		$users = $statement->fetchMap('userID', 'username');
-		
-		// sort usernames with the longest one being first
-		uasort($users, function($a, $b) {
-			$lengthA = mb_strlen($a);
-			$lengthB = mb_strlen($b);
-			
-			if ($lengthA < $lengthB) {
-				return 1;
-			}
-			else if ($lengthA === $lengthB) {
-				return 0;
-			}
-			
-			return -1;
-		});
-		
-		return $users;
-	}
-	
-	/**
-	 * @param string[] $usernames
-	 * @return UserGroup[]
-	 * @since 5.2
-	 */
-	protected function lookupGroups(array $usernames) {
-		/** @var UserGroup[] $availableUserGroups */
-		$availableUserGroups = [];
-		foreach (UserGroup::getMentionableGroups() as $group) {
-			$availableUserGroups[] = $group;
-		}
-		
-		if (empty($availableUserGroups)) {
-			return [];
-		}
-		
-		// Sorting the group names by length allows for more precise matches.
-		usort($availableUserGroups, function (UserGroup $groupA, UserGroup $groupB) {
-			return mb_strlen($groupA->getName()) - mb_strlen($groupB->getName());
-		});
-		
-		$groups = [];
-		foreach ($usernames as $username) {
-			foreach ($availableUserGroups as $group) {
-				if (strcasecmp($group->getName(), $username) === 0) {
-					$groups[$group->groupID] = $group->getName();
-					
-					continue 2;
-				}
-			}
-		}
-		
-		return $groups;
-	}
-	
-	/**
-	 * Parses text nodes and searches for mentions.
-	 * 
-	 * @param       \DOMText        $text           text node
-	 * @param       string          $value          node value
-	 * @param       string[]        $users          list of usernames by user id
-	 * @param       string[]        $groups         list of group names by group id
-	 * @return      string          modified node value with replacement placeholders
-	 */
-	protected function parseMention(\DOMText $text, $value, array $users, array $groups) {
-		if (mb_strpos($value, '@') === false) {
-			return $value;
-		}
-		
-		$replaceMatch = function($objectID, $objectTitle, $bbcodeTagName) use ($text, &$value) {
-			$offset = 0;
-			do {
-				$needle = '@' . $objectTitle;
-				$pos = mb_stripos($value, $needle, $offset);
-				
-				// username not found, maybe it is quoted
-				if ($pos === false) {
-					$needle = "@'" . str_ireplace("'", "''", $objectTitle) . "'";
-					$pos = mb_stripos($value, $needle, $offset);
-				}
-				
-				if ($pos !== false) {
-					$element = $text->ownerDocument->createElement('woltlab-metacode');
-					$element->setAttribute('data-name', $bbcodeTagName);
-					$element->setAttribute('data-attributes', base64_encode(JSON::encode([$objectID])));
-					$element->appendChild($text->ownerDocument->createTextNode($objectTitle));
-					
-					$marker = $this->addReplacement($text, $element);
-					
-					// we use preg_replace() because the username could appear multiple times
-					// and we need to replace them one by one, also avoiding only replacing
-					// the non-quoted username even though both variants are present
-					$value = preg_replace('~' . preg_quote($needle, '~') . '~iu', $marker, $value, 1);
-					
-					$offset = $pos + mb_strlen($marker);
-				}
-			}
-			while ($pos !== false);
-		};
-		
-		foreach ($users as $userID => $username) {
-			$replaceMatch($userID, $username, 'user');
-		}
-		
-		foreach ($groups as $groupID => $name) {
-			$replaceMatch($groupID, $name, 'group');
-		}
-		
-		return $value;
-	}
-	
-	/**
-	 * Parses regular links and media links contained in text nodes.
-	 * 
-	 * @param       \DOMText        $text           text node
-	 * @param       string          $value          node value
-	 * @param       boolean         $allowURL       url bbcode is allowed
-	 * @param       boolean         $allowMedia     media bbcode is allowed
-	 * @return      string          modified node value with replacement placeholders
-	 */
-	protected function parseURL(\DOMText $text, $value, $allowURL, $allowMedia) {
-		static $urlPattern = '';
-		if ($urlPattern === '') {
-			$urlPattern = '~
->>>>>>> 3a959caa
 			(?<!\B|"|\'|=|/|,|\?|\.)
 			(?:						# hostname
 				(?:ftp|https?)://' . static::$illegalChars . '(?:\.' . static::$illegalChars . ')*
