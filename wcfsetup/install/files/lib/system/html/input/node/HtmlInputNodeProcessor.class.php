<?php
namespace wcf\system\html\input\node;
use wcf\system\bbcode\BBCodeHandler;
use wcf\system\event\EventHandler;
use wcf\system\html\node\AbstractHtmlNodeProcessor;
use wcf\system\html\node\HtmlNodePlainLink;
use wcf\system\html\node\IHtmlNode;
use wcf\util\DOMUtil;
use wcf\util\StringUtil;

/**
 * Processes HTML nodes and handles bbcodes.
 * 
 * @author      Alexander Ebert
 * @copyright	2001-2019 WoltLab GmbH
 * @license     GNU Lesser General Public License <http://opensource.org/licenses/lgpl-license.php>
 * @package     WoltLabSuite\Core\System\Html\Input\Node
 * @since       3.0
 */
class HtmlInputNodeProcessor extends AbstractHtmlNodeProcessor {
	/**
	 * list of allowed CSS class names per tag name
	 * @var array<array>
	 */
	public static $allowedClassNames = [
		'h2' => ['text-center', 'text-justify', 'text-right'],
		'h3' => ['text-center', 'text-justify', 'text-right'],
		'h4' => ['text-center', 'text-justify', 'text-right'],
		'img' => [
			// float left/right
			'messageFloatObjectLeft', 'messageFloatObjectRight',
			
			// built-in
			'smiley', 'woltlabAttachment', 'woltlabSuiteMedia',
		],
		'li' => ['text-center', 'text-justify', 'text-right'],
		'p' => ['text-center', 'text-justify', 'text-right'],
		'pre' => ['woltlabHtml'],
		'td' => ['text-center', 'text-justify', 'text-right'],
	];
	
	/**
	 * List of HTML elements that should allow for custom CSS using
	 * the `style`-attribute.
	 * 
	 * Unfortunately, HTMLPurifier offers no *sane* way to limit this
	 * attribute to some elements only.
	 * 
	 * @var string[]
	 */
	public static $allowedStyleElements = [
		'span',
	];
	
	/**
	 * list of HTML elements that are treated as empty, that means
	 * they don't generate any (indirect) output at all
	 * 
	 * @var string[]
	 */
	public static $emptyTags = [
		// typical wrappers
		'div', 'p', 'span',
		
		// headlines
		'h1', 'h2', 'h3', 'h4', 'h5', 'h6',
		
		// tables
		'table', 'tbody', 'thead', 'tr', 'th', 'td', 'colgroup', 'col',
		
		// lists
		'ul', 'ol', 'li',
		
		// other
		'a', 'kbd', 'woltlab-quote', 'woltlab-spoiler', 'pre', 'sub', 'sup',
	];
	
	/**
<<<<<<< HEAD
	 * @var HtmlNodePlainLink[]
	 */
	public $plainLinks = [];
=======
	 * list of tag names that represent inline content in the HTML 5 standard
	 * @var string[]
	 */
	public static $inlineElements = [
		'a', 'abbr', 'acronym', 'audio', 'b', 'bdi', 'bdo', 'big', 'br', 'button',
		'canvas', 'cite', 'code', 'data', 'datalist', 'del', 'dfn', 'em', 'embed',
		'i', 'iframe', 'img', 'input', 'ins', 'kbd', 'label', 'map', 'mark', 'meter',
		'noscript', 'object', 'output', 'picture', 'progress', 'q', 'ruby', 's',
		'samp', 'script', 'select', 'slot', 'small', 'span', 'strong', 'sub', 'sup',
		'svg', 'template', 'textarea', 'time', 'u', 'tt', 'var', 'video', 'wbr',
	];
>>>>>>> d250894d
	
	/**
	 * list of embedded content grouped by type
	 * @var array
	 */
	protected $embeddedContent = [];
	
	/**
	 * @inheritDoc
	 */
	protected $nodeInterface = IHtmlInputNode::class;
	
	/**
	 * @inheritDoc
	 */
	public function process() {
		$this->plainLinks = [];
		
		EventHandler::getInstance()->fireAction($this, 'beforeProcess');
		
		// fix invalid html such as metacode markers outside of block elements
		$this->fixDom();
		
		// process metacode markers first
		$this->invokeHtmlNode(new HtmlInputNodeWoltlabMetacodeMarker());
		
		// handle static converters
		$this->invokeHtmlNode(new HtmlInputNodeWoltlabMetacode());
		
		if (MESSAGE_MAX_QUOTE_DEPTH) {
			$this->enforceQuoteDepth(MESSAGE_MAX_QUOTE_DEPTH);
		}
		
		$imgNodeHandler = new HtmlInputNodeImg();
		$this->invokeHtmlNode($imgNodeHandler);
		$smileyCount = $imgNodeHandler->getSmileyCount();
		
		// dynamic node handlers
		$this->invokeNodeHandlers('wcf\system\html\input\node\HtmlInputNode', ['img', 'woltlab-metacode']);
		
		// remove whitespace at the start/end of the message
		$this->trim();
		
		// detect mentions, urls, emails and smileys
		$textParser = new HtmlInputNodeTextParser($this, $smileyCount);
		$textParser->parse();
		
		// handle HTML bbcode
		$allowHtml = BBCodeHandler::getInstance()->isAvailableBBCode('html');
		
		// strip invalid class names
		/** @var \DOMElement $element */
		foreach ($this->getXPath()->query('//*[@class]') as $element) {
			$nodeName = $element->nodeName;
			if (isset(self::$allowedClassNames[$nodeName])) {
				if (self::$allowedClassNames[$nodeName] === '*') {
					continue;
				}
				
				$classNames = explode(' ', $element->getAttribute('class'));
				$classNames = array_filter($classNames, function ($className) use ($allowHtml, $nodeName) {
					if (!$allowHtml && $nodeName === 'pre' && $className === 'woltlabHtml') {
						return false;
					}
					
					return ($className && in_array($className, self::$allowedClassNames[$nodeName]));
				});
				
				if (!empty($classNames)) {
					$element->setAttribute('class', implode(' ', $classNames));
					continue;
				}
			}
			
			$element->removeAttribute('class');
			
			if ($nodeName === 'span' && $element->attributes->length === 0) {
				DOMUtil::removeNode($element, true);
			}
		}
		
		EventHandler::getInstance()->fireAction($this, 'beforeEmbeddedProcess');
		
		$this->convertPlainLinks();
		
		// extract embedded content
		$this->processEmbeddedContent();
		
		EventHandler::getInstance()->fireAction($this, 'afterProcess');
	}
	
	/**
	 * Enforces the maximum depth of nested quotes.
	 * 
	 * @param	integer		$depth
	 */
	public function enforceQuoteDepth($depth) {
		$quotes = [];
		/** @var \DOMElement $quote */
		foreach ($this->getDocument()->getElementsByTagName('woltlab-quote') as $quote) {
			$quotes[] = $quote;
		}
		
		foreach ($quotes as $quote) {
			if (!$quote->parentNode) {
				continue;
			}
			
			if ($depth === 0) {
				DOMUtil::removeNode($quote);
			}
			else {
				$level = 0;
				$parent = $quote;
				while ($parent = $parent->parentNode) {
					if ($parent->nodeName === 'woltlab-quote') {
						$level++;
					}
				}
				
				if ($level < $depth) {
					continue;
				}
				
				DOMUtil::removeNode($quote);
			}
		}
	}
	
	/**
	 * Fixes malformed HTML with metacode markers and text being placed
	 * outside of paragraphs.
	 */
	protected function fixDom() {
		// remove or convert any <div> found
		$elements = $this->getDocument()->getElementsByTagName('div');
		while ($elements->length) {
			$element = $elements->item(0);
			
			if ($element->parentNode->nodeName === 'P') {
				DOMUtil::removeNode($element, true);
			}
			else {
				DOMUtil::replaceElement($element, $element->ownerDocument->createElement('p'), true);
			}
		}
		
		$appendToPreviousParagraph = function ($node) {
			/** @var \DOMElement $paragraph */
			$paragraph = $node->previousSibling;
			
			if (!$paragraph || $paragraph->nodeName !== 'p') {
				$paragraph = $node->ownerDocument->createElement('p');
				$node->parentNode->insertBefore($paragraph, $node);
			}
			
			$paragraph->appendChild($node);
			
			return $paragraph;
		};
		
		/** @var \DOMNode $node */
		$node = $this->getDocument()->getElementsByTagName('body')->item(0)->firstChild;
		while ($node) {
			if ($node->nodeType === XML_ELEMENT_NODE && $node->nodeName === 'woltlab-metacode-marker') {
				$node = $appendToPreviousParagraph($node);
			}
			else if ($node->nodeType === XML_ELEMENT_NODE && in_array($node->nodeName, self::$inlineElements)) {
				$node = $appendToPreviousParagraph($node);
			}
			else if ($node->nodeType === XML_TEXT_NODE) {
				// text node contains only a line break
				if ($node->textContent === "\n" || $node->textContent === "\r\n") {
					// check if the previous node is a <p>, otherwise ignore this node entirely
					if ($node->previousSibling === null || $node->previousSibling->nodeName !== 'p') {
						$node = $node->nextSibling;
						continue;
					}
				}
				
				$node = $appendToPreviousParagraph($node);
			}
			
			$node = $node->nextSibling;
		}
		
		// remove style attributes from non-whitelisted elements
		$elements = $this->getDocument()->getElementsByTagName('*');
		for ($i = 0, $length = $elements->length; $i < $length; $i++) {
			$element = $elements->item($i);
			if ($element->hasAttribute('style') && !in_array($element->nodeName, self::$allowedStyleElements)) {
				$element->removeAttribute('style');
			}
		}
	}
	
	/**
	 * Trims leading and trailing whitespace. It will only remove text nodes containing
	 * just whitespaces and <p><br></p> (including any whitespace-only text nodes).
	 * 
	 * It is still possible to work around this by inserting useless text formats such
	 * as bold to circumvent this check. The point of this method is to remove unintentional
	 * and/or potentially unwanted whitespace, not guarding against people being jerks.
	 */
	protected function trim() {
		$body = $this->getDocument()->getElementsByTagName('body')->item(0);
		
		foreach (['firstChild', 'lastChild'] as $property) {
			while ($node = $body->$property) {
				if ($node->nodeType === XML_TEXT_NODE) {
					if (StringUtil::trim($node->textContent) === '') {
						$body->removeChild($node);
					}
					else {
						break;
					}
				}
				else {
					/** @var \DOMElement $node */
					if ($node->nodeName === 'p') {
						for ($i = 0, $length = $node->childNodes->length; $i < $length; $i++) {
							$child = $node->childNodes->item($i);
							if ($child->nodeType === XML_TEXT_NODE) {
								if (StringUtil::trim($child->textContent) !== '') {
									// terminate for() and while()
									break 2;
								}
							}
							else if ($child->nodeName !== 'br') {
								// terminate for() and while()
								break 2;
							}
						}
						
						$body->removeChild($node);
					}
					else {
						break;
					}
				}
			}
		}
		
		// strip empty <p></p> (zero content, not even whitespaces)
		$paragraphs = DOMUtil::getElements($this->getDocument(), 'p');
		foreach ($paragraphs as $paragraph) {
			if ($paragraph->childNodes->length === 0) {
				DOMUtil::removeNode($paragraph);
			}
		}
		
		// trim <p>...</p>
		/** @var \DOMElement $paragraph */
		foreach ($this->getDocument()->getElementsByTagName('p') as $paragraph) {
			DOMUtil::normalize($paragraph);
			
			if ($paragraph->firstChild && $paragraph->firstChild->nodeType === XML_TEXT_NODE) {
				$oldNode = $paragraph->firstChild;
				$newNode = $paragraph->ownerDocument->createTextNode(preg_replace('/^[\p{Zs}\s]+/u', '', $oldNode->textContent));
				$paragraph->insertBefore($newNode, $oldNode);
				$paragraph->removeChild($oldNode);
				
			}
			
			if ($paragraph->lastChild && $paragraph->lastChild->nodeType === XML_TEXT_NODE) {
				$oldNode = $paragraph->lastChild;
				$newNode = $paragraph->ownerDocument->createTextNode(preg_replace('/[\p{Zs}\s]+$/u', '', $oldNode->textContent));
				$paragraph->insertBefore($newNode, $oldNode);
				$paragraph->removeChild($oldNode);
				
			}
		}
		
		// trim quotes
		/** @var \DOMElement $quote */
		foreach ($this->getDocument()->getElementsByTagName('woltlab-quote') as $quote) {
			$removeElements = [];
			for ($i = 0, $length = $quote->childNodes->length; $i < $length; $i++) {
				$node = $quote->childNodes->item($i);
				if ($node->nodeType === XML_TEXT_NODE) {
					continue;
				}
				
				if ($node->nodeName === 'p' && $node->childNodes->length === 1) {
					$child = $node->childNodes->item(0);
					if ($child->nodeType === XML_ELEMENT_NODE && $child->nodeName === 'br') {
						$removeElements[] = $node;
					}
					else {
						break;
					}
				}
				else {
					break;
				}
			}
			
			foreach ($removeElements as $removeElement) {
				$quote->removeChild($removeElement);
			}
			
			$removeElements = [];
			for ($i = $quote->childNodes->length - 1; $i >= 0; $i--) {
				$node = $quote->childNodes->item($i);
				if ($node->nodeType === XML_TEXT_NODE) {
					continue;
				}
				
				if ($node->nodeName === 'p' && $node->childNodes->length === 1) {
					$child = $node->childNodes->item(0);
					if ($child->nodeType === XML_ELEMENT_NODE && $child->nodeName === 'br') {
						$removeElements[] = $node;
					}
					else {
						break;
					}
				}
				else {
					break;
				}
			}
			
			foreach ($removeElements as $removeElement) {
				$quote->removeChild($removeElement);
			}
		}
	}
	
	/**
	 * Checks the input html for disallowed bbcodes and returns any matches.
	 * 
	 * @return      string[]        list of matched disallowed bbcodes
	 */
	public function validate() {
		$result = [];
		
		$this->invokeNodeHandlers('wcf\system\html\input\node\HtmlInputNode', [], function(IHtmlNode $nodeHandler) use (&$result) {
			$disallowed = $nodeHandler->isAllowed($this);
			if ($disallowed) {
				$result = array_merge($result, $disallowed);
			}
		});
		
		// handle custom nodes that have no dedicated handler
		$customTags = [
			'color' => 'woltlab-color',
			'font' => 'woltlab-size',
			'size' => 'woltlab-size',
			'spoiler' => 'woltlab-spoiler',
			'url' => 'a',
		];
		
		foreach ($customTags as $bbcode => $tagName) {
			if (BBCodeHandler::getInstance()->isAvailableBBCode($bbcode)) {
				continue;
			}
			
			if ($this->getDocument()->getElementsByTagName($tagName)->length) {
				$result[] = $bbcode;
			}
		}
		
		return $result;
	}
	
	/**
	 * Returns the raw text content of current document.
	 * 
	 * @return      string          raw text content
	 */
	public function getTextContent() {
		// cloning the body allows custom event handlers to alter the contents
		// without making permanent changes to the document, avoids side-effects
		$body = $this->getDocument()->getElementsByTagName('body')->item(0)->cloneNode(true);
		
		$parameters = ['body' => $body];
		EventHandler::getInstance()->fireAction($this, 'getTextContent', $parameters);
		
		return StringUtil::trim($parameters['body']->textContent);
	}
	
	/**
	 * Returns true if the message appears to be empty.
	 *
	 * @return      boolean         true if message appears to be empty
	 */
	public function appearsToBeEmpty() {
		if ($this->getTextContent() !== '') {
			return false;
		}
		
		/** @var \DOMElement $body */
		$body = $this->getDocument()->getElementsByTagName('body')->item(0);
		
		/** @var \DOMElement $element */
		foreach ($body->getElementsByTagName('*') as $element) {
			if (!in_array($element->nodeName, self::$emptyTags)) {
				return false;
			}
		}
		
		return true;
	}
	
	/**
	 * Processes embedded content.
	 */
	public function processEmbeddedContent() {
		$this->embeddedContent = [];
		
		$this->parseEmbeddedContent();
	}
	
	/**
	 * Returns the embedded content grouped by type.
	 * 
	 * @return      array
	 */
	public function getEmbeddedContent() {
		return $this->embeddedContent;
	}
	
	/**
	 * Add embedded content for provided type.
	 * 
	 * @param       string  $type   type name
	 * @param       array   $data   embedded content
	 */
	public function addEmbeddedContent($type, array $data) {
		if (isset($this->embeddedContent[$type])) {
			$this->embeddedContent[$type] = array_merge($this->embeddedContent[$type], $data);
		}
		else {
			$this->embeddedContent[$type] = $data;
		}
	}
	
	/**
	 * Parses embedded content contained in metacode elements.
	 */
	protected function parseEmbeddedContent() {
		// handle `woltlab-metacode`
		$elements = $this->getDocument()->getElementsByTagName('woltlab-metacode');
		$metacodesByName = [];
		for ($i = 0, $length = $elements->length; $i < $length; $i++) {
			/** @var \DOMElement $element */
			$element = $elements->item($i);
			$name = $element->getAttribute('data-name');
			$attributes = $this->parseAttributes($element->getAttribute('data-attributes'));
			
			if (!isset($metacodesByName[$name])) $metacodesByName[$name] = [];
			$metacodesByName[$name][] = $attributes;
		}
		
		$this->embeddedContent = $metacodesByName;
		
		EventHandler::getInstance()->fireAction($this, 'parseEmbeddedContent');
	}
	
	/**
	 * Creates a new `<woltlab-metacode>` element contained in the same document
	 * as the provided `$node`.
	 * 
	 * @param       \DOMNode        $node           reference node used to extract the owner document
	 * @param       string          $name           metacode name
	 * @param       mixed[]         $attributes     list of attributes
	 * @return      \DOMElement     new metacode element
	 */
	public function createMetacodeElement(\DOMNode $node, $name, array $attributes) {
		$element = $node->ownerDocument->createElement('woltlab-metacode');
		$element->setAttribute('data-name', $name);
		$element->setAttribute('data-attributes', base64_encode(json_encode($attributes)));
		
		return $element;
	}
	
	/**
	 * Detects links that contain nothing but their link target. Additionally, standalone links, i. e.
	 * those that are the only content in their line, are offered separately.
	 * 
	 * @since 5.2
	 */
	protected function convertPlainLinks() {
		/** @var \DOMElement $link */
		foreach ($this->getDocument()->getElementsByTagName('a') as $link) {
			$href = $link->getAttribute('href');
			if ($href !== $link->textContent) {
				continue;
			}
			
			$plainLink = new HtmlNodePlainLink($link, $href);
			
			// Check if the line appears to only contain the link text.
			$parent = $link;
			while ($parent->parentNode->nodeName !== 'body') {
				$parent = $parent->parentNode;
			}
			
			if ($parent->nodeName === 'p' && $parent->textContent === $link->textContent) {
				// The line may contain nothing but the link, exceptions include basic formatting
				// and up to a single `<br>` element.
				$mayContainOtherContent = false;
				$linebreaks = 0;
				/** @var \DOMElement $element */
				foreach ($parent->getElementsByTagName('*') as $element) {
					switch ($element->nodeName) {
						case 'br':
							$linebreaks++;
							break;
							
						case 'span':
							if ($element->getAttribute('class')) {
								$mayContainOtherContent = true;
								break 2;
							}
							
							// `<span>` is used to hold text formatting.
							break;
							
						case 'a':
						case 'b':
						case 'em':
						case 'i':
						case 'strong':
						case 'u':
							// These elements are perfectly fine.
							break;
							
						default:
							$mayContainOtherContent = true;
							break 2;
					}
				}
				
				if (!$mayContainOtherContent || $linebreaks <= 1) {
					$this->plainLinks[] = $plainLink->setIsStandalone($parent);
					continue;
				}
			}
			
			$this->plainLinks[] = $plainLink->setIsInline();
		}
		
		EventHandler::getInstance()->fireAction($this, 'convertPlainLinks');
	}
}<|MERGE_RESOLUTION|>--- conflicted
+++ resolved
@@ -76,11 +76,6 @@
 	];
 	
 	/**
-<<<<<<< HEAD
-	 * @var HtmlNodePlainLink[]
-	 */
-	public $plainLinks = [];
-=======
 	 * list of tag names that represent inline content in the HTML 5 standard
 	 * @var string[]
 	 */
@@ -92,7 +87,11 @@
 		'samp', 'script', 'select', 'slot', 'small', 'span', 'strong', 'sub', 'sup',
 		'svg', 'template', 'textarea', 'time', 'u', 'tt', 'var', 'video', 'wbr',
 	];
->>>>>>> d250894d
+	
+	/**
+	 * @var HtmlNodePlainLink[]
+	 */
+	public $plainLinks = [];
 	
 	/**
 	 * list of embedded content grouped by type
