<?php

namespace wcf\system\html\output\node;

use wcf\system\bbcode\HtmlBBCodeParser;
use wcf\system\bbcode\KeywordHighlighter;
use wcf\system\event\EventHandler;
use wcf\system\html\node\AbstractHtmlNodeProcessor;
use wcf\system\html\node\IHtmlNode;
use wcf\system\html\output\HtmlOutputProcessor;
use wcf\system\html\toc\HtmlToc;
use wcf\util\DOMUtil;
use wcf\util\StringUtil;

/**
 * Processes a HTML string and renders the final output for display.
 *
 * @author      Alexander Ebert
 * @copyright   2001-2019 WoltLab GmbH
 * @license     GNU Lesser General Public License <http://opensource.org/licenses/lgpl-license.php>
 * @package     WoltLabSuite\Core\System\Html\Output\Node
 * @since       3.0
 * @method      HtmlOutputProcessor     getHtmlProcessor()
 */
<<<<<<< HEAD
class HtmlOutputNodeProcessor extends AbstractHtmlNodeProcessor
{
    /**
     * @inheritDoc
     */
    protected $nodeInterface = IHtmlOutputNode::class;

    /**
     * desired output type
     * @var string
     */
    protected $outputType = 'text/html';

    /**
     * enables keyword highlighting
     * @var bool
     */
    protected $keywordHighlighting = true;

    /**
     * @var string[]
     */
    protected $sourceBBCodes = [];

    /**
     * list of HTML tags that should have a trailing newline when converted
     * to text/plain content
     * @var string[]
     */
    public static $plainTextNewlineTags = ['br', 'h1', 'h2', 'h3', 'h4', 'h5', 'h6', 'li', 'td', 'tr'];

    /**
     * HtmlOutputNodeProcessor constructor.
     */
    public function __construct()
    {
        $this->sourceBBCodes = HtmlBBCodeParser::getInstance()->getSourceBBCodes();
    }

    /**
     * Sets the desired output type.
     *
     * @param string $outputType desired output type
     */
    public function setOutputType($outputType)
    {
        $this->outputType = $outputType;
    }

    /**
     * Returns the current output type.
     *
     * @return  string
     */
    public function getOutputType()
    {
        return $this->outputType;
    }

    /**
     * @inheritDoc
     */
    public function process()
    {
        // fire event action
        EventHandler::getInstance()->fireAction($this, 'beforeProcess');

        // highlight keywords
        $this->highlightKeywords();

        $this->invokeHtmlNode(new HtmlOutputNodeWoltlabMetacode());

        $this->invokeHtmlNode(new HtmlOutputUnfurlUrlNode());

        // dynamic node handlers
        $this->invokeNodeHandlers('wcf\system\html\output\node\HtmlOutputNode', ['woltlab-metacode']);

        if ($this->getHtmlProcessor()->removeLinks) {
            $links = $this->getDocument()->getElementsByTagName('a');
            while ($links->length) {
                DOMUtil::removeNode($links->item(0), true);
            }
        }

        if ($this->outputType !== 'text/html') {
            // convert `<p>...</p>` into `...<br><br>`
            $paragraphs = $this->getDocument()->getElementsByTagName('p');
            while ($paragraphs->length) {
                $paragraph = $paragraphs->item(0);

                $isLastNode = true;
                $sibling = $paragraph;
                while ($sibling = $sibling->nextSibling) {
                    if ($sibling->nodeType === \XML_ELEMENT_NODE) {
                        if ($sibling->nodeName !== 'br') {
                            $isLastNode = false;
                            break;
                        }
                    } elseif ($sibling->nodeType === \XML_TEXT_NODE) {
                        if (StringUtil::trim($sibling->textContent) !== '') {
                            $isLastNode = false;
                            break;
                        }
                    }
                }

                if (!$isLastNode) {
                    // check if paragraph only contains <br>
                    if (StringUtil::trim($paragraph->textContent) === '') {
                        // get last element
                        $element = $paragraph->firstChild;
                        while ($element && $element->nodeType !== \XML_ELEMENT_NODE) {
                            $element = $element->nextSibling;
                        }

                        if ($paragraph->childNodes->length === 0 || ($element && $element->nodeName === 'br')) {
                            DOMUtil::removeNode($paragraph, true);
                            continue;
                        }
                    }

                    //for ($i = 0; $i < 2; $i++) {
                    $br = $this->getDocument()->createElement('br');
                    $paragraph->appendChild($br);
                    //}
                }

                DOMUtil::removeNode($paragraph, true);
            }

            if ($this->outputType === 'text/plain') {
                // remove all `\n` first
                $nodes = [];
                /** @var \DOMText $node */
                foreach ($this->getXPath()->query('//text()') as $node) {
                    if (\strpos($node->textContent, "\n") !== false) {
                        $nodes[] = $node;
                    }
                }
                foreach ($nodes as $node) {
                    $textNode = $this->getDocument()->createTextNode(\preg_replace('~\r?\n~', '', $node->textContent));
                    $node->parentNode->insertBefore($textNode, $node);
                    $node->parentNode->removeChild($node);
                }

                // insert a trailing newline for certain elements, such as `<br>` or `<li>`
                foreach (self::$plainTextNewlineTags as $tagName) {
                    $elements = $this->getDocument()->getElementsByTagName($tagName);
                    while ($elements->length) {
                        $element = $elements->item(0);

                        $newline = $this->getDocument()->createTextNode("\n");
                        $element->parentNode->insertBefore($newline, $element->nextSibling);
                        DOMUtil::removeNode($element, true);
                    }
                }

                // remove all other elements
                $elements = $this->getDocument()->getElementsByTagName('*');
                while ($elements->length) {
                    DOMUtil::removeNode($elements->item(0), true);
                }
            }
        }
    }

    /**
     * @inheritDoc
     */
    public function getHtml()
    {
        $toc = '';
        if (MESSAGE_ENABLE_TOC && $this->getHtmlProcessor()->enableToc && $this->outputType === 'text/html') {
            $context = $this->getHtmlProcessor()->getContext();
            $idPrefix = \substr(\sha1($context['objectType'] . '-' . $context['objectID']), 0, 8);

            $toc = HtmlToc::forMessage($this->getDocument(), $idPrefix);
        }

        $html = $toc . parent::getHtml();

        if ($this->outputType === 'text/plain') {
            $html = StringUtil::trim($html);
            $html = StringUtil::decodeHTML($html);
        }

        return $html;
    }

    /**
     * Enables the keyword highlighting.
     *
     * @param bool $enable
     */
    public function enableKeywordHighlighting($enable = true)
    {
        $this->keywordHighlighting = $enable;
    }

    /**
     * Executes the keyword highlighting.
     */
    protected function highlightKeywords()
    {
        if (!$this->keywordHighlighting) {
            return;
        }
        if (!\count(KeywordHighlighter::getInstance()->getKeywords())) {
            return;
        }
        $keywordPattern = '(' . \implode('|', KeywordHighlighter::getInstance()->getKeywords()) . ')';

        $nodes = [];
        foreach ($this->getXPath()->query('//text()') as $node) {
            $value = StringUtil::trim($node->textContent);
            if (empty($value)) {
                // skip empty nodes
                continue;
            }

            // check if node is within a code element or link
            if ($this->hasCodeParent($node)) {
                continue;
            }

            $nodes[] = $node;
        }
        foreach ($nodes as $node) {
            $split = \preg_split('+' . $keywordPattern . '+i', $node->textContent, -1, \PREG_SPLIT_DELIM_CAPTURE);
            $count = \count($split);
            if ($count == 1) {
                continue;
            }

            for ($i = 0; $i < $count; $i++) {
                // text
                if ($i % 2 == 0) {
                    $node->parentNode->insertBefore($node->ownerDocument->createTextNode($split[$i]), $node);
                } // match
                else {
                    /** @var \DOMElement $element */
                    $element = $node->ownerDocument->createElement('span');
                    $element->setAttribute('class', 'highlight');
                    $element->appendChild($node->ownerDocument->createTextNode($split[$i]));
                    $node->parentNode->insertBefore($element, $node);
                }
            }

            DOMUtil::removeNode($node);
        }
    }

    /**
     * Returns true if text node is inside a code element, suppressing any
     * auto-detection of content.
     *
     * @param \DOMText $text text node
     * @return      bool         true if text node is inside a code element
     */
    protected function hasCodeParent(\DOMText $text)
    {
        $parent = $text;
        /** @var \DOMElement $parent */
        while ($parent = $parent->parentNode) {
            $nodeName = $parent->nodeName;
            if ($nodeName === 'code' || $nodeName === 'kbd' || $nodeName === 'pre') {
                return true;
            } elseif (
                $nodeName === 'woltlab-metacode'
                && \in_array($parent->getAttribute('data-name'), $this->sourceBBCodes)
            ) {
                return true;
            }
        }

        return false;
    }

    /**
     * @inheritDoc
     */
    protected function invokeHtmlNode(IHtmlNode $htmlNode)
    {
        /** @var IHtmlOutputNode $htmlNode */
        $htmlNode->setOutputType($this->outputType);
        $htmlNode->setRemoveLinks($this->getHtmlProcessor()->removeLinks);

        parent::invokeHtmlNode($htmlNode);
    }
=======
class HtmlOutputNodeProcessor extends AbstractHtmlNodeProcessor {
	/**
	 * @inheritDoc
	 */
	protected $nodeInterface = IHtmlOutputNode::class;
	
	/**
	 * desired output type
	 * @var string
	 */
	protected $outputType = 'text/html';
	
	/**
	 * enables keyword highlighting
	 * @var boolean
	 */
	protected $keywordHighlighting = true;
	
	/**
	 * @var string[]
	 */
	protected $sourceBBCodes = [];
	
	/**
	 * list of HTML tags that should have a trailing newline when converted
	 * to text/plain content
	 * @var string[]
	 */
	public static $plainTextNewlineTags = ['br', 'h1', 'h2', 'h3', 'h4', 'h5', 'h6', 'li', 'td', 'tr'];
	
	/**
	 * HtmlOutputNodeProcessor constructor.
	 */
	public function __construct() {
		$this->sourceBBCodes = HtmlBBCodeParser::getInstance()->getSourceBBCodes();
	}
	
	/**
	 * Sets the desired output type.
	 * 
	 * @param       string          $outputType     desired output type
	 */
	public function setOutputType($outputType) {
		$this->outputType = $outputType;
	}
	
	/**
	 * Returns the current output type.
	 * 
	 * @return 	string
	 */
	public function getOutputType() {
		return $this->outputType;
	}
	
	/**
	 * @inheritDoc
	 */
	public function process() {
		// fire event action
		EventHandler::getInstance()->fireAction($this, 'beforeProcess');
		
		// highlight keywords
		$this->highlightKeywords();
		
		$this->invokeHtmlNode(new HtmlOutputNodeWoltlabMetacode());
		
		// dynamic node handlers
		$this->invokeNodeHandlers('wcf\system\html\output\node\HtmlOutputNode', ['woltlab-metacode']);
		
		if ($this->getHtmlProcessor()->removeLinks) {
			foreach ($this->getXPath()->query('//a') as $link) {
				DOMUtil::removeNode($link, true);
			}
		}
		
		if ($this->outputType !== 'text/html') {
			// convert `<p>...</p>` into `...<br><br>`
			foreach ($this->getXPath()->query('//p') as $paragraph) {
				$isLastNode = true;
				$sibling = $paragraph;
				while ($sibling = $sibling->nextSibling) {
					if ($sibling->nodeType === XML_ELEMENT_NODE) {
						if ($sibling->nodeName !== 'br') {
							$isLastNode = false;
							break;
						}
					}
					else if ($sibling->nodeType === XML_TEXT_NODE) {
						if (StringUtil::trim($sibling->textContent) !== '') {
							$isLastNode = false;
							break;
						}
					}
				}
				
				if (!$isLastNode) {
					// check if paragraph only contains <br>
					if (StringUtil::trim($paragraph->textContent) === '') {
						// get last element
						$element = $paragraph->firstChild;
						while ($element && $element->nodeType !== XML_ELEMENT_NODE) {
							$element = $element->nextSibling;
						}
						
						if ($paragraph->childNodes->length === 0 || ($element && $element->nodeName === 'br')) {
							DOMUtil::removeNode($paragraph, true);
							continue;
						}
					}
					
					//for ($i = 0; $i < 2; $i++) {
						$br = $this->getDocument()->createElement('br');
						$paragraph->appendChild($br);
					//}
				}
				
				DOMUtil::removeNode($paragraph, true);
			}
			
			if ($this->outputType === 'text/plain') {
				// remove all `\n` first
				$nodes = [];
				/** @var \DOMText $node */
				foreach ($this->getXPath()->query('//text()') as $node) {
					if (strpos($node->textContent, "\n") !== false) {
						$nodes[] = $node;
					}
				}
				foreach ($nodes as $node) {
					$textNode = $this->getDocument()->createTextNode(preg_replace('~\r?\n~', '', $node->textContent));
					$node->parentNode->insertBefore($textNode, $node);
					$node->parentNode->removeChild($node);
				}
				
				// insert a trailing newline for certain elements, such as `<br>` or `<li>`
				foreach (self::$plainTextNewlineTags as $tagName) {
					foreach ($this->getXPath()->query("//{$tagName}") as $element) {
						$newline = $this->getDocument()->createTextNode("\n");
						$element->parentNode->insertBefore($newline, $element->nextSibling);
						DOMUtil::removeNode($element, true);
					}
				}
				
				// remove all other elements
				foreach ($this->getXPath()->query('//*') as $element) {
					DOMUtil::removeNode($element, true);
				}
			}
		}
	}
	
	/**
	 * @inheritDoc
	 */
	public function getHtml() {
		$toc = '';
		if (MESSAGE_ENABLE_TOC && $this->getHtmlProcessor()->enableToc && $this->outputType === 'text/html') {
			$context = $this->getHtmlProcessor()->getContext();
			$idPrefix = substr(sha1($context['objectType'] . '-' . $context['objectID']), 0, 8);
			
			$toc = HtmlToc::forMessage($this->getDocument(), $idPrefix);
		}
		
		$html = $toc . parent::getHtml();
		
		if ($this->outputType === 'text/plain') {
			$html = StringUtil::trim($html);
			$html = StringUtil::decodeHTML($html);
		}
		
		return $html;
	}
	
	/**
	 * Enables the keyword highlighting.
	 * 
	 * @param       boolean         $enable
	 */
	public function enableKeywordHighlighting($enable = true) {
		$this->keywordHighlighting = $enable;
	}
	
	/**
	 * Executes the keyword highlighting.
	 */
	protected function highlightKeywords() {
		if (!$this->keywordHighlighting) return;
		if (!count(KeywordHighlighter::getInstance()->getKeywords())) return;
		$keywordPattern = '('.implode('|', KeywordHighlighter::getInstance()->getKeywords()).')';
		
		$nodes = [];
		foreach ($this->getXPath()->query('//text()') as $node) {
			$value = StringUtil::trim($node->textContent);
			if (empty($value)) {
				// skip empty nodes
				continue;
			}
			
			// check if node is within a code element or link
			if ($this->hasCodeParent($node)) {
				continue;
			}
			
			$nodes[] = $node;
		}
		foreach ($nodes as $node) {
			$split = preg_split('+'.$keywordPattern.'+i', $node->textContent, -1, PREG_SPLIT_DELIM_CAPTURE);
			$count = count($split);
			if ($count == 1) continue;
			
			for ($i = 0; $i < $count; $i++) {
				// text
				if ($i % 2 == 0) {
					$node->parentNode->insertBefore($node->ownerDocument->createTextNode($split[$i]), $node);
				}
				// match
				else {
					/** @var \DOMElement $element */
					$element = $node->ownerDocument->createElement('span');
					$element->setAttribute('class', 'highlight');
					$element->appendChild($node->ownerDocument->createTextNode($split[$i]));
					$node->parentNode->insertBefore($element, $node);
				}
			}
			
			DOMUtil::removeNode($node);
		}
	}
	
	/**
	 * Returns true if text node is inside a code element, suppressing any
	 * auto-detection of content.
	 *
	 * @param       \DOMText        $text           text node
	 * @return      boolean         true if text node is inside a code element
	 */
	protected function hasCodeParent(\DOMText $text) {
		$parent = $text;
		/** @var \DOMElement $parent */
		while ($parent = $parent->parentNode) {
			$nodeName = $parent->nodeName;
			if ($nodeName === 'code' || $nodeName === 'kbd' || $nodeName === 'pre') {
				return true;
			}
			else if ($nodeName === 'woltlab-metacode' && in_array($parent->getAttribute('data-name'), $this->sourceBBCodes)) {
				return true;
			}
		}
		
		return false;
	}
	
	/**
	 * @inheritDoc
	 */
	protected function invokeHtmlNode(IHtmlNode $htmlNode) {
		/** @var IHtmlOutputNode $htmlNode */
		$htmlNode->setOutputType($this->outputType);
		$htmlNode->setRemoveLinks($this->getHtmlProcessor()->removeLinks);
		
		parent::invokeHtmlNode($htmlNode);
	}
>>>>>>> e1e47ab8
}<|MERGE_RESOLUTION|>--- conflicted
+++ resolved
@@ -22,7 +22,6 @@
  * @since       3.0
  * @method      HtmlOutputProcessor     getHtmlProcessor()
  */
-<<<<<<< HEAD
 class HtmlOutputNodeProcessor extends AbstractHtmlNodeProcessor
 {
     /**
@@ -101,18 +100,14 @@
         $this->invokeNodeHandlers('wcf\system\html\output\node\HtmlOutputNode', ['woltlab-metacode']);
 
         if ($this->getHtmlProcessor()->removeLinks) {
-            $links = $this->getDocument()->getElementsByTagName('a');
-            while ($links->length) {
-                DOMUtil::removeNode($links->item(0), true);
+            foreach ($this->getXPath()->query('//a') as $link) {
+                DOMUtil::removeNode($link, true);
             }
         }
 
         if ($this->outputType !== 'text/html') {
             // convert `<p>...</p>` into `...<br><br>`
-            $paragraphs = $this->getDocument()->getElementsByTagName('p');
-            while ($paragraphs->length) {
-                $paragraph = $paragraphs->item(0);
-
+            foreach ($this->getXPath()->query('//p') as $paragraph) {
                 $isLastNode = true;
                 $sibling = $paragraph;
                 while ($sibling = $sibling->nextSibling) {
@@ -170,10 +165,7 @@
 
                 // insert a trailing newline for certain elements, such as `<br>` or `<li>`
                 foreach (self::$plainTextNewlineTags as $tagName) {
-                    $elements = $this->getDocument()->getElementsByTagName($tagName);
-                    while ($elements->length) {
-                        $element = $elements->item(0);
-
+                    foreach ($this->getXPath()->query("//{$tagName}") as $element) {
                         $newline = $this->getDocument()->createTextNode("\n");
                         $element->parentNode->insertBefore($newline, $element->nextSibling);
                         DOMUtil::removeNode($element, true);
@@ -181,9 +173,8 @@
                 }
 
                 // remove all other elements
-                $elements = $this->getDocument()->getElementsByTagName('*');
-                while ($elements->length) {
-                    DOMUtil::removeNode($elements->item(0), true);
+                foreach ($this->getXPath()->query('//*') as $element) {
+                    DOMUtil::removeNode($element, true);
                 }
             }
         }
@@ -312,269 +303,4 @@
 
         parent::invokeHtmlNode($htmlNode);
     }
-=======
-class HtmlOutputNodeProcessor extends AbstractHtmlNodeProcessor {
-	/**
-	 * @inheritDoc
-	 */
-	protected $nodeInterface = IHtmlOutputNode::class;
-	
-	/**
-	 * desired output type
-	 * @var string
-	 */
-	protected $outputType = 'text/html';
-	
-	/**
-	 * enables keyword highlighting
-	 * @var boolean
-	 */
-	protected $keywordHighlighting = true;
-	
-	/**
-	 * @var string[]
-	 */
-	protected $sourceBBCodes = [];
-	
-	/**
-	 * list of HTML tags that should have a trailing newline when converted
-	 * to text/plain content
-	 * @var string[]
-	 */
-	public static $plainTextNewlineTags = ['br', 'h1', 'h2', 'h3', 'h4', 'h5', 'h6', 'li', 'td', 'tr'];
-	
-	/**
-	 * HtmlOutputNodeProcessor constructor.
-	 */
-	public function __construct() {
-		$this->sourceBBCodes = HtmlBBCodeParser::getInstance()->getSourceBBCodes();
-	}
-	
-	/**
-	 * Sets the desired output type.
-	 * 
-	 * @param       string          $outputType     desired output type
-	 */
-	public function setOutputType($outputType) {
-		$this->outputType = $outputType;
-	}
-	
-	/**
-	 * Returns the current output type.
-	 * 
-	 * @return 	string
-	 */
-	public function getOutputType() {
-		return $this->outputType;
-	}
-	
-	/**
-	 * @inheritDoc
-	 */
-	public function process() {
-		// fire event action
-		EventHandler::getInstance()->fireAction($this, 'beforeProcess');
-		
-		// highlight keywords
-		$this->highlightKeywords();
-		
-		$this->invokeHtmlNode(new HtmlOutputNodeWoltlabMetacode());
-		
-		// dynamic node handlers
-		$this->invokeNodeHandlers('wcf\system\html\output\node\HtmlOutputNode', ['woltlab-metacode']);
-		
-		if ($this->getHtmlProcessor()->removeLinks) {
-			foreach ($this->getXPath()->query('//a') as $link) {
-				DOMUtil::removeNode($link, true);
-			}
-		}
-		
-		if ($this->outputType !== 'text/html') {
-			// convert `<p>...</p>` into `...<br><br>`
-			foreach ($this->getXPath()->query('//p') as $paragraph) {
-				$isLastNode = true;
-				$sibling = $paragraph;
-				while ($sibling = $sibling->nextSibling) {
-					if ($sibling->nodeType === XML_ELEMENT_NODE) {
-						if ($sibling->nodeName !== 'br') {
-							$isLastNode = false;
-							break;
-						}
-					}
-					else if ($sibling->nodeType === XML_TEXT_NODE) {
-						if (StringUtil::trim($sibling->textContent) !== '') {
-							$isLastNode = false;
-							break;
-						}
-					}
-				}
-				
-				if (!$isLastNode) {
-					// check if paragraph only contains <br>
-					if (StringUtil::trim($paragraph->textContent) === '') {
-						// get last element
-						$element = $paragraph->firstChild;
-						while ($element && $element->nodeType !== XML_ELEMENT_NODE) {
-							$element = $element->nextSibling;
-						}
-						
-						if ($paragraph->childNodes->length === 0 || ($element && $element->nodeName === 'br')) {
-							DOMUtil::removeNode($paragraph, true);
-							continue;
-						}
-					}
-					
-					//for ($i = 0; $i < 2; $i++) {
-						$br = $this->getDocument()->createElement('br');
-						$paragraph->appendChild($br);
-					//}
-				}
-				
-				DOMUtil::removeNode($paragraph, true);
-			}
-			
-			if ($this->outputType === 'text/plain') {
-				// remove all `\n` first
-				$nodes = [];
-				/** @var \DOMText $node */
-				foreach ($this->getXPath()->query('//text()') as $node) {
-					if (strpos($node->textContent, "\n") !== false) {
-						$nodes[] = $node;
-					}
-				}
-				foreach ($nodes as $node) {
-					$textNode = $this->getDocument()->createTextNode(preg_replace('~\r?\n~', '', $node->textContent));
-					$node->parentNode->insertBefore($textNode, $node);
-					$node->parentNode->removeChild($node);
-				}
-				
-				// insert a trailing newline for certain elements, such as `<br>` or `<li>`
-				foreach (self::$plainTextNewlineTags as $tagName) {
-					foreach ($this->getXPath()->query("//{$tagName}") as $element) {
-						$newline = $this->getDocument()->createTextNode("\n");
-						$element->parentNode->insertBefore($newline, $element->nextSibling);
-						DOMUtil::removeNode($element, true);
-					}
-				}
-				
-				// remove all other elements
-				foreach ($this->getXPath()->query('//*') as $element) {
-					DOMUtil::removeNode($element, true);
-				}
-			}
-		}
-	}
-	
-	/**
-	 * @inheritDoc
-	 */
-	public function getHtml() {
-		$toc = '';
-		if (MESSAGE_ENABLE_TOC && $this->getHtmlProcessor()->enableToc && $this->outputType === 'text/html') {
-			$context = $this->getHtmlProcessor()->getContext();
-			$idPrefix = substr(sha1($context['objectType'] . '-' . $context['objectID']), 0, 8);
-			
-			$toc = HtmlToc::forMessage($this->getDocument(), $idPrefix);
-		}
-		
-		$html = $toc . parent::getHtml();
-		
-		if ($this->outputType === 'text/plain') {
-			$html = StringUtil::trim($html);
-			$html = StringUtil::decodeHTML($html);
-		}
-		
-		return $html;
-	}
-	
-	/**
-	 * Enables the keyword highlighting.
-	 * 
-	 * @param       boolean         $enable
-	 */
-	public function enableKeywordHighlighting($enable = true) {
-		$this->keywordHighlighting = $enable;
-	}
-	
-	/**
-	 * Executes the keyword highlighting.
-	 */
-	protected function highlightKeywords() {
-		if (!$this->keywordHighlighting) return;
-		if (!count(KeywordHighlighter::getInstance()->getKeywords())) return;
-		$keywordPattern = '('.implode('|', KeywordHighlighter::getInstance()->getKeywords()).')';
-		
-		$nodes = [];
-		foreach ($this->getXPath()->query('//text()') as $node) {
-			$value = StringUtil::trim($node->textContent);
-			if (empty($value)) {
-				// skip empty nodes
-				continue;
-			}
-			
-			// check if node is within a code element or link
-			if ($this->hasCodeParent($node)) {
-				continue;
-			}
-			
-			$nodes[] = $node;
-		}
-		foreach ($nodes as $node) {
-			$split = preg_split('+'.$keywordPattern.'+i', $node->textContent, -1, PREG_SPLIT_DELIM_CAPTURE);
-			$count = count($split);
-			if ($count == 1) continue;
-			
-			for ($i = 0; $i < $count; $i++) {
-				// text
-				if ($i % 2 == 0) {
-					$node->parentNode->insertBefore($node->ownerDocument->createTextNode($split[$i]), $node);
-				}
-				// match
-				else {
-					/** @var \DOMElement $element */
-					$element = $node->ownerDocument->createElement('span');
-					$element->setAttribute('class', 'highlight');
-					$element->appendChild($node->ownerDocument->createTextNode($split[$i]));
-					$node->parentNode->insertBefore($element, $node);
-				}
-			}
-			
-			DOMUtil::removeNode($node);
-		}
-	}
-	
-	/**
-	 * Returns true if text node is inside a code element, suppressing any
-	 * auto-detection of content.
-	 *
-	 * @param       \DOMText        $text           text node
-	 * @return      boolean         true if text node is inside a code element
-	 */
-	protected function hasCodeParent(\DOMText $text) {
-		$parent = $text;
-		/** @var \DOMElement $parent */
-		while ($parent = $parent->parentNode) {
-			$nodeName = $parent->nodeName;
-			if ($nodeName === 'code' || $nodeName === 'kbd' || $nodeName === 'pre') {
-				return true;
-			}
-			else if ($nodeName === 'woltlab-metacode' && in_array($parent->getAttribute('data-name'), $this->sourceBBCodes)) {
-				return true;
-			}
-		}
-		
-		return false;
-	}
-	
-	/**
-	 * @inheritDoc
-	 */
-	protected function invokeHtmlNode(IHtmlNode $htmlNode) {
-		/** @var IHtmlOutputNode $htmlNode */
-		$htmlNode->setOutputType($this->outputType);
-		$htmlNode->setRemoveLinks($this->getHtmlProcessor()->removeLinks);
-		
-		parent::invokeHtmlNode($htmlNode);
-	}
->>>>>>> e1e47ab8
 }