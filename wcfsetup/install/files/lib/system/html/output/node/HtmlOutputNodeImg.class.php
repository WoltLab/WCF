--- conflicted
+++ resolved
@@ -126,7 +126,18 @@
 						$element->setAttribute('srcset', $srcset);
 					}
 				}
-<<<<<<< HEAD
+				else if (!IMAGE_ALLOW_EXTERNAL_SOURCE && !ApplicationHandler::getInstance()->isInternalURL($src)) {
+					$element->parentNode->insertBefore($element->ownerDocument->createTextNode('[IMG:'), $element);
+					
+					$link = $element->ownerDocument->createElement('a');
+					$link->setAttribute('href', $src);
+					$link->textContent = $src;
+					$element->parentNode->insertBefore($link, $element);
+					
+					$element->parentNode->insertBefore($element->ownerDocument->createTextNode(']'), $element);
+					
+					$element->parentNode->removeChild($element);
+				}
 				else if (MESSAGE_FORCE_SECURE_IMAGES && Url::parse($src)['scheme'] === 'http') {
 					// rewrite protocol to `https`
 					$element->setAttribute('src', preg_replace('~^http~', 'https', $src));
@@ -185,19 +196,6 @@
 						
 						return true;
 					}
-=======
-				else if (!IMAGE_ALLOW_EXTERNAL_SOURCE && !ApplicationHandler::getInstance()->isInternalURL($src)) {
-					$element->parentNode->insertBefore($element->ownerDocument->createTextNode('[IMG:'), $element);
-					
-					$link = $element->ownerDocument->createElement('a');
-					$link->setAttribute('href', $src);
-					$link->textContent = $src;
-					$element->parentNode->insertBefore($link, $element);
-					
-					$element->parentNode->insertBefore($element->ownerDocument->createTextNode(']'), $element);
-					
-					$element->parentNode->removeChild($element);
->>>>>>> 8fa09c23
 				}
 			}
 		}
