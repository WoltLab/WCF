--- conflicted
+++ resolved
@@ -240,16 +240,9 @@
     {
         static $matcher = null;
         if ($matcher === null) {
-<<<<<<< HEAD
-            $whitelist = \explode("\n", StringUtil::unifyNewlines(IMAGE_EXTERNAL_SOURCE_WHITELIST));
-            $whitelist[] = \mb_strtolower(ApplicationHandler::getInstance()->getDomainName());
-
-            $matcher = Url::getHostnameMatcher($whitelist);
-=======
             $matcher = Url::getHostnameMatcher(
                 BBCodeHandler::getInstance()->getImageExternalSourceWhitelist()
             );
->>>>>>> bc5933b3
         }
 
         $host = Url::parse($src)['host'];
