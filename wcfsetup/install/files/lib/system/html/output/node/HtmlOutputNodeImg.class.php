<?php
namespace wcf\system\html\output\node;
use wcf\data\smiley\Smiley;
use wcf\data\smiley\SmileyCache;
use wcf\system\application\ApplicationHandler;
use wcf\system\html\node\AbstractHtmlNodeProcessor;
use wcf\system\request\LinkHandler;
use wcf\system\request\RouteHandler;
use wcf\system\WCF;
use wcf\util\exception\CryptoException;
use wcf\util\CryptoUtil;
use wcf\util\DOMUtil;
use wcf\util\StringUtil;
use wcf\util\Url;

/**
 * Processes images.
 * 
 * @author      Alexander Ebert
 * @copyright   2001-2018 WoltLab GmbH
 * @license     GNU Lesser General Public License <http://opensource.org/licenses/lgpl-license.php>
 * @package     WoltLabSuite\Core\System\Html\Output\Node
 * @since       3.0
 */
class HtmlOutputNodeImg extends AbstractHtmlOutputNode {
	/**
	 * @inheritDoc
	 */
	protected $tagName = 'img';
	
	/**
	 * @inheritDoc
	 */
	public function process(array $elements, AbstractHtmlNodeProcessor $htmlNodeProcessor) {
		/** @var \DOMElement $element */
		foreach ($elements as $element) {
			$class = $element->getAttribute('class');
			if (preg_match('~\bsmiley\b~', $class)) {
				$code = $element->getAttribute('alt');
				
				/** @var Smiley $smiley */
				$smiley = SmileyCache::getInstance()->getSmileyByCode($code);
				if ($smiley === null || $this->outputType === 'text/plain') {
					// output as raw code instead
					$htmlNodeProcessor->replaceElementWithText($element, ' ' . $code . ' ', false);
				}
				else {
					// enforce database values for src, srcset and style
					$element->setAttribute('src', $smiley->getURL());
					
					if ($smiley->getHeight()) $element->setAttribute('height', $smiley->getHeight());
					else $element->removeAttribute('height');
					
					if ($smiley->smileyPath2x) $element->setAttribute('srcset', $smiley->getURL2x() . ' 2x');
					else $element->removeAttribute('srcset');
					
					$element->setAttribute('title', WCF::getLanguage()->get($smiley->smileyTitle));
				}
			}
			else {
				$src = $element->getAttribute('src');
				if (!$src) {
					DOMUtil::removeNode($element);
					continue;
				}
				
				$class = $element->getAttribute('class');
				if ($class) $class .= ' ';
				$class .= 'jsResizeImage';
				$element->setAttribute('class', $class);
				
				if (MODULE_IMAGE_PROXY) {
					if (!Url::is($src)) {
						// not a valid URL, discard it
						DOMUtil::removeNode($element);
						continue;
					}
					
					$urlComponents = Url::parse($src);
					if (empty($urlComponents['host'])) {
						// relative URL, ignore it
						continue;
					}
					
					if (IMAGE_PROXY_INSECURE_ONLY && $urlComponents['scheme'] === 'https') {
						// proxy is enabled for insecure connections only
						continue;
					}
					
					if ($this->bypassProxy($urlComponents['host'])) {
						// check if page was requested over a secure connection
						// but the link is insecure
						if ((MESSAGE_FORCE_SECURE_IMAGES || RouteHandler::secureConnection()) && $urlComponents['scheme'] === 'http') {
							// rewrite protocol to `https`
							$element->setAttribute('src', preg_replace('~^http~', 'https', $src));
						}
						
						continue;
					}
					
					$element->setAttribute('data-valid', 'true');
					
					if (!empty($urlComponents['path']) && preg_match('~\.svg~', basename($urlComponents['path']))) {
						// we can't proxy SVG, ignore it
						continue;
					}
					
					$element->setAttribute('src', $this->getProxyLink($src));
					
					$srcset = $element->getAttribute('srcset');
					if ($srcset) {
						// simplified regex to check if it appears to be a valid list of sources
						if (!preg_match('~^[^\s]+\s+[0-9\.]+[wx](,\s*[^\s]+\s+[0-9\.]+[wx])*~', $srcset)) {
							$element->removeAttribute('srcset');
							continue;
						}
						
						$sources = explode(',', $srcset);
						$srcset = '';
						foreach ($sources as $source) {
							$tmp = preg_split('~\s+~', StringUtil::trim($source));
							if (!empty($srcset)) $srcset .= ', ';
							$srcset .= $this->getProxyLink($tmp[0]) . ' ' . $tmp[1];
						}
						
						$element->setAttribute('srcset', $srcset);
					}
				}
				else if (!IMAGE_ALLOW_EXTERNAL_SOURCE && !$this->isAllowedOrigin($src)) {
					$element->parentNode->insertBefore($element->ownerDocument->createTextNode('[IMG:'), $element);
					
					$link = $element->ownerDocument->createElement('a');
					$link->setAttribute('href', $src);
					$link->textContent = $src;
					HtmlOutputNodeA::markLinkAsExternal($link);
					
					$element->parentNode->insertBefore($link, $element);
					
					$element->parentNode->insertBefore($element->ownerDocument->createTextNode(']'), $element);
					
					$element->parentNode->removeChild($element);
				}
				else if (MESSAGE_FORCE_SECURE_IMAGES && Url::parse($src)['scheme'] === 'http') {
					// rewrite protocol to `https`
					$element->setAttribute('src', preg_replace('~^http~', 'https', $src));
				}
			}
		}
	}
	
	/**
	 * Validates the domain name against the list of own domains
	 * and whitelisted ones with wildcard support.
	 * 
	 * @param       string          $hostname
	 * @return      boolean
	 */
	protected function bypassProxy($hostname) {
		static $hosts = null;
		static $validHosts = [];
		
		if ($hosts === null) {
			$whitelist = explode("\n", StringUtil::unifyNewlines(IMAGE_PROXY_HOST_WHITELIST));
			foreach ($whitelist as $host) {
				$isWildcard = false;
				if (mb_strpos($host, '*') !== false) {
					$host = preg_replace('~^(\*\.)+~', '', $host);
					if (mb_strpos($host, '*') !== false || $host === '') {
						// bad host
						continue;
					}
					
					$isWildcard = true;
				}
				
				$host = mb_strtolower($host);
				if (!isset($hosts[$host])) $hosts[$host] = $isWildcard;
			}
			
			foreach (ApplicationHandler::getInstance()->getApplications() as $application) {
				$host = mb_strtolower($application->domainName);
				if (!isset($hosts[$host])) $hosts[$host] = false;
			}
		}
		
		$hostname = mb_strtolower($hostname);
		if (isset($hosts[$hostname]) || isset($validHosts[$hostname])) {
			return true;
		}
		else {
			// check wildcard hosts
			foreach ($hosts as $host => $isWildcard) {
				if ($isWildcard && mb_strpos($hostname, $host) !== false) {
					// the prepended dot will ensure that `example.com` matches only
					// on domains like `foo.example.com` but not on `bar-example.com`
					if (StringUtil::endsWith($hostname, '.' . $host)) {
						$validHosts[$hostname] = $hostname;
						
						return true;
					}
				}
			}
		}
		
		return false;
	}
	
	/**
	 * Returns the link to fetch the image using the image proxy.
	 *
	 * @param	string		$link
	 * @return	string
	 * @since	3.0
	 */
	protected function getProxyLink($link) {
		try {
			$key = CryptoUtil::createSignedString($link);
			
			return LinkHandler::getInstance()->getLink('ImageProxy', [
				'key' => $key
			]);
		}
		catch (CryptoException $e) {
			return $link;
		}
	}
	
	protected function isAllowedOrigin($src) {
		static $ownDomains;
		if ($ownDomains === null) {
			$ownDomains = array();
			foreach (ApplicationHandler::getInstance()->getApplications() as $application) {
				if (!in_array($application->domainName, $ownDomains)) {
					$ownDomains[] = $application->domainName;
				}
			}
		}
		
<<<<<<< HEAD
		$host = Url::parse($src)['host'];
		return in_array($host, $ownDomains);
=======
		$host = @parse_url($src, PHP_URL_HOST);
		return $host !== false && ($host === null || in_array($host, $ownDomains));
>>>>>>> ee9ddd3f
	}
}<|MERGE_RESOLUTION|>--- conflicted
+++ resolved
@@ -236,12 +236,7 @@
 			}
 		}
 		
-<<<<<<< HEAD
 		$host = Url::parse($src)['host'];
-		return in_array($host, $ownDomains);
-=======
-		$host = @parse_url($src, PHP_URL_HOST);
-		return $host !== false && ($host === null || in_array($host, $ownDomains));
->>>>>>> ee9ddd3f
+		return !$host || in_array($host, $ownDomains);
 	}
 }