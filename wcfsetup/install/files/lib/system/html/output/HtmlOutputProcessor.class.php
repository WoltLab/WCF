<?php
namespace wcf\system\html\output;
use wcf\data\object\type\ObjectTypeCache;
use wcf\system\html\output\node\HtmlOutputNodeProcessor;
use wcf\system\html\AbstractHtmlProcessor;
use wcf\system\message\embedded\object\MessageEmbeddedObjectManager;

/**
 * Processes stored HTML for final display.
 * 
 * @author      Alexander Ebert
 * @copyright   2001-2018 WoltLab GmbH
 * @license     GNU Lesser General Public License <http://opensource.org/licenses/lgpl-license.php>
 * @package     WoltLabSuite\Core\System\Html\Output
 * @since       3.0
 */
class HtmlOutputProcessor extends AbstractHtmlProcessor {
	/**
	 * generate the table of contents
	 * @var bool
<<<<<<< HEAD
	 * @since 3.2
=======
	 * @since	5.2
>>>>>>> 9ea32398
	 */
	public $enableToc = false;
	
	/**
	 * output node processor instance
	 * @var	HtmlOutputNodeProcessor
	 */
	protected $htmlOutputNodeProcessor;
	
	/**
	 * content language id
	 * @var integer
	 */
	protected $languageID;
	
	/**
	 * desired output type
	 * @var string
	 */
	protected $outputType = 'text/html';
	
	/**
	 * Processes the input html string.
	 *
	 * @param       string          $html                           html string
	 * @param       string          $objectType                     object type identifier
	 * @param       integer         $objectID                       object id
	 * @param	boolean		$doKeywordHighlighting          enable keyword highlighting
	 * @param       integer         $languageID                     content language id
	 */
	public function process($html, $objectType, $objectID, $doKeywordHighlighting = true, $languageID = null) {
		$this->languageID = $languageID;
		$this->setContext($objectType, $objectID);
		
		$this->getHtmlOutputNodeProcessor()->setOutputType($this->outputType);
		$this->getHtmlOutputNodeProcessor()->enableKeywordHighlighting($doKeywordHighlighting);
		$this->getHtmlOutputNodeProcessor()->load($this, $html);
		$this->getHtmlOutputNodeProcessor()->process();
	}
	
	/**
	 * Sets the desired output type.
	 * 
	 * @param       string          $outputType     desired output type
	 * @throws      \InvalidArgumentException
	 */
	public function setOutputType($outputType) {
		if (!in_array($outputType, ['text/html', 'text/simplified-html', 'text/plain'])) {
			throw new \InvalidArgumentException("Expected 'text/html', 'text/simplified-html' or 'text/plain', but received '" . $outputType . "'");
		}
		
		$this->outputType = $outputType;
	}
	
	/**
	 * @inheritDoc
	 */
	public function getHtml() {
		return $this->getHtmlOutputNodeProcessor()->getHtml();
	}
	
	/**
	 * @inheritdoc
	 * @throws \InvalidArgumentException
	 */
	public function setContext($objectType, $objectID) {
		parent::setContext($objectType, $objectID);
		
		MessageEmbeddedObjectManager::getInstance()->setActiveMessage($objectType, $objectID, $this->languageID);
		$objectType = ObjectTypeCache::getInstance()->getObjectTypeByName('com.woltlab.wcf.message', $objectType);
		$this->enableToc = (!empty($objectType->additionalData['enableToc']));
	}
	
	/**
	 * Returns the output node processor instance.
	 * 
	 * @return      HtmlOutputNodeProcessor         output node processor instance
	 */
	protected function getHtmlOutputNodeProcessor() {
		if ($this->htmlOutputNodeProcessor === null) {
			$this->htmlOutputNodeProcessor = new HtmlOutputNodeProcessor();
		}
		
		return $this->htmlOutputNodeProcessor;
	}
}<|MERGE_RESOLUTION|>--- conflicted
+++ resolved
@@ -18,11 +18,7 @@
 	/**
 	 * generate the table of contents
 	 * @var bool
-<<<<<<< HEAD
-	 * @since 3.2
-=======
 	 * @since	5.2
->>>>>>> 9ea32398
 	 */
 	public $enableToc = false;
 	
