<?php

namespace wcf\system\html\toc;

use wcf\system\Regex;
use wcf\system\WCF;
use wcf\util\StringUtil;

/**
 * Generates a table of contents for a message.
 *
 * @author      Alexander Ebert
 * @copyright   2001-2019 WoltLab GmbH
 * @license     GNU Lesser General Public License <http://opensource.org/licenses/lgpl-license.php>
 * @package     WoltLabSuite\Core\System\Html\Toc
 * @since       5.2
 */
<<<<<<< HEAD
class HtmlToc
{
    /**
     * @param \DOMDocument $document source document
     * @param string $idPrefix prefix for all generated ids, must not end with a delimiter
     * @return      string          the HTML of the generated table of contents or an empty string if there are too few headings
     */
    public static function forMessage(\DOMDocument $document, $idPrefix)
    {
        $titleRegex = new Regex('[^\p{L}\p{N}]+', Regex::UTF_8);

        // fetch all headings in their order of appearance
        /** @var HtmlTocItem[] $headings */
        $headings = [];
        /** @var \DOMElement $hElement */
        foreach ((new \DOMXPath($document))->query('//h2 | //h3 | //h4') as $hElement) {
            $title = StringUtil::trim($hElement->textContent);
            if (empty($title)) {
                continue;
            }

            // remove illegal characters
            $id = \trim($titleRegex->replace($title, '-'), '-');

            // trim to 80 characters
            $id = \rtrim(\mb_substr($id, 0, 80), '-');
            $id = \mb_strtolower($id);

            // Using the 'normalized' title allows for human-readable anchors that will remain
            // valid even when new headings are being added or existing ones are removed. This
            // also covers the relocation of a heading to a new position.
            //
            // Unfortunately, making changes to the actual text of the heading will invalidate
            // existing anchors, because there is no other reliable way to identify them.
            //
            // The only solution for this problem would be the ability for user-defined ids, but
            // this comes with a whole lot of other issues, such as misleading anchors due to
            // significant changes to the phrasing. Worst of all, it would no longer work without
            // the need of user interactions, making it a somewhat cumbersome experience. KISS.
            $id = "{$idPrefix}-{$id}";

            $classes = $hElement->getAttribute('class');
            if (!empty($classes)) {
                $classes .= ' ';
            }
            $hElement->setAttribute('class', $classes . 'anchorFixedHeader');

            $hElement->setAttribute('id', $id);

            $headings[] = new HtmlTocItem(\intval(\substr($hElement->tagName, 1, 1)), $id, $title);
        }

        if (\count($headings) < 3) {
            // do not generate a table of contents for only one or two headings in total
            return '';
        }

        // we cannot expect the headings to be set-up in a nice hierarchy, e. g. there might
        // be no top-level ("2") heading, but instead all headings are level 3 or below
        $toc = new HtmlTocItem(0, '', '');
        $lastItem = $toc;
        foreach ($headings as $heading) {
            // find the parent heading based on the order
            while ($lastItem->getLevel() >= $heading->getLevel()) {
                $lastItem = $lastItem->getParent();
            }

            $depth = 3;
            if ($lastItem->getLevel() === 0) {
                $depth = 1;
            } else {
                if ($lastItem->getParent()->getLevel() === 0) {
                    $depth = 2;
                }
            }
            $heading->setDepth($depth);

            /** @noinspection PhpParamsInspection */
            $lastItem->addChild($heading);
            $lastItem = $heading;
        }

        return WCF::getTPL()->fetch('messageTableOfContents', 'wcf', [
            'idPrefix' => $idPrefix,
            'items' => $toc->getIterator(),
        ]);
    }
=======
class HtmlToc {
	/**
	 * @param       \DOMDocument $document source document
	 * @param       string $idPrefix prefix for all generated ids, must not end with a delimiter
	 * @return      string          the HTML of the generated table of contents or an empty string if there are too few headings
	 */
	public static function forMessage(\DOMDocument $document, $idPrefix) {
		$titleRegex = new Regex('[^\p{L}\p{N}]+', Regex::UTF_8);
		
		// fetch all headings in their order of appearance
		$usedIDs = [];
		/** @var HtmlTocItem[] $headings */
		$headings = [];
		/** @var \DOMElement $hElement */
		foreach ((new \DOMXPath($document))->query('//h2 | //h3 | //h4') as $hElement) {
			$title = StringUtil::trim($hElement->textContent);
			if (empty($title)) {
				continue;
			}
			
			// remove illegal characters
			$id = trim($titleRegex->replace($title, '-'), '-');
			
			// trim to 80 characters
			$id = rtrim(mb_substr($id, 0, 80), '-');
			$id = mb_strtolower($id);
			if (isset($usedIDs[$id])) {
				$i = 2;
				do {
					$newID = $id . '--' . ($i++);
				}
				while (isset($usedIDs[$newID]));
				$id = $newID;
			}
			$usedIDs[$id] = $id;

			// Using the 'normalized' title allows for human-readable anchors that will remain
			// valid even when new headings are being added or existing ones are removed. This
			// also covers the relocation of a heading to a new position.
			// 
			// Unfortunately, making changes to the actual text of the heading will invalidate
			// existing anchors, because there is no other reliable way to identify them.
			// 
			// The only solution for this problem would be the ability for user-defined ids, but
			// this comes with a whole lot of other issues, such as misleading anchors due to
			// significant changes to the phrasing. Worst of all, it would no longer work without
			// the need of user interactions, making it a somewhat cumbersome experience. KISS.
			$id = "{$idPrefix}-{$id}";
			
			$classes = $hElement->getAttribute('class');
			if (!empty($classes)) $classes .= ' ';
			$hElement->setAttribute('class', $classes . 'anchorFixedHeader');
			
			$hElement->setAttribute('id', $id);
			
			$headings[] = new HtmlTocItem(intval(substr($hElement->tagName, 1, 1)), $id, $title);
		}
		
		if (count($headings) < 3) {
			// do not generate a table of contents for only one or two headings in total
			return '';
		}
		
		// we cannot expect the headings to be set-up in a nice hierarchy, e. g. there might
		// be no top-level ("2") heading, but instead all headings are level 3 or below
		$toc = new HtmlTocItem(0, '', '');
		$lastItem = $toc;
		foreach ($headings as $heading) {
			// find the parent heading based on the order
			while ($lastItem->getLevel() >= $heading->getLevel()) {
				$lastItem = $lastItem->getParent();
			}
			
			$depth = 3;
			if ($lastItem->getLevel() === 0) {
				$depth = 1;
			}
			else {
				if ($lastItem->getParent()->getLevel() === 0) {
					$depth = 2;
				}
			}
			$heading->setDepth($depth);
			
			/** @noinspection PhpParamsInspection */
			$lastItem->addChild($heading);
			$lastItem = $heading;
		}
		
		return WCF::getTPL()->fetch('messageTableOfContents', 'wcf', [
			'idPrefix' => $idPrefix,
			'items' => $toc->getIterator()
		]);
	}
>>>>>>> 5d07b90b
}<|MERGE_RESOLUTION|>--- conflicted
+++ resolved
@@ -15,7 +15,6 @@
  * @package     WoltLabSuite\Core\System\Html\Toc
  * @since       5.2
  */
-<<<<<<< HEAD
 class HtmlToc
 {
     /**
@@ -28,6 +27,7 @@
         $titleRegex = new Regex('[^\p{L}\p{N}]+', Regex::UTF_8);
 
         // fetch all headings in their order of appearance
+        $usedIDs = [];
         /** @var HtmlTocItem[] $headings */
         $headings = [];
         /** @var \DOMElement $hElement */
@@ -43,6 +43,15 @@
             // trim to 80 characters
             $id = \rtrim(\mb_substr($id, 0, 80), '-');
             $id = \mb_strtolower($id);
+
+            if (isset($usedIDs[$id])) {
+                $i = 2;
+                do {
+                    $newID = $id . '--' . ($i++);
+                } while (isset($usedIDs[$newID]));
+                $id = $newID;
+            }
+            $usedIDs[$id] = $id;
 
             // Using the 'normalized' title allows for human-readable anchors that will remain
             // valid even when new headings are being added or existing ones are removed. This
@@ -103,100 +112,4 @@
             'items' => $toc->getIterator(),
         ]);
     }
-=======
-class HtmlToc {
-	/**
-	 * @param       \DOMDocument $document source document
-	 * @param       string $idPrefix prefix for all generated ids, must not end with a delimiter
-	 * @return      string          the HTML of the generated table of contents or an empty string if there are too few headings
-	 */
-	public static function forMessage(\DOMDocument $document, $idPrefix) {
-		$titleRegex = new Regex('[^\p{L}\p{N}]+', Regex::UTF_8);
-		
-		// fetch all headings in their order of appearance
-		$usedIDs = [];
-		/** @var HtmlTocItem[] $headings */
-		$headings = [];
-		/** @var \DOMElement $hElement */
-		foreach ((new \DOMXPath($document))->query('//h2 | //h3 | //h4') as $hElement) {
-			$title = StringUtil::trim($hElement->textContent);
-			if (empty($title)) {
-				continue;
-			}
-			
-			// remove illegal characters
-			$id = trim($titleRegex->replace($title, '-'), '-');
-			
-			// trim to 80 characters
-			$id = rtrim(mb_substr($id, 0, 80), '-');
-			$id = mb_strtolower($id);
-			if (isset($usedIDs[$id])) {
-				$i = 2;
-				do {
-					$newID = $id . '--' . ($i++);
-				}
-				while (isset($usedIDs[$newID]));
-				$id = $newID;
-			}
-			$usedIDs[$id] = $id;
-
-			// Using the 'normalized' title allows for human-readable anchors that will remain
-			// valid even when new headings are being added or existing ones are removed. This
-			// also covers the relocation of a heading to a new position.
-			// 
-			// Unfortunately, making changes to the actual text of the heading will invalidate
-			// existing anchors, because there is no other reliable way to identify them.
-			// 
-			// The only solution for this problem would be the ability for user-defined ids, but
-			// this comes with a whole lot of other issues, such as misleading anchors due to
-			// significant changes to the phrasing. Worst of all, it would no longer work without
-			// the need of user interactions, making it a somewhat cumbersome experience. KISS.
-			$id = "{$idPrefix}-{$id}";
-			
-			$classes = $hElement->getAttribute('class');
-			if (!empty($classes)) $classes .= ' ';
-			$hElement->setAttribute('class', $classes . 'anchorFixedHeader');
-			
-			$hElement->setAttribute('id', $id);
-			
-			$headings[] = new HtmlTocItem(intval(substr($hElement->tagName, 1, 1)), $id, $title);
-		}
-		
-		if (count($headings) < 3) {
-			// do not generate a table of contents for only one or two headings in total
-			return '';
-		}
-		
-		// we cannot expect the headings to be set-up in a nice hierarchy, e. g. there might
-		// be no top-level ("2") heading, but instead all headings are level 3 or below
-		$toc = new HtmlTocItem(0, '', '');
-		$lastItem = $toc;
-		foreach ($headings as $heading) {
-			// find the parent heading based on the order
-			while ($lastItem->getLevel() >= $heading->getLevel()) {
-				$lastItem = $lastItem->getParent();
-			}
-			
-			$depth = 3;
-			if ($lastItem->getLevel() === 0) {
-				$depth = 1;
-			}
-			else {
-				if ($lastItem->getParent()->getLevel() === 0) {
-					$depth = 2;
-				}
-			}
-			$heading->setDepth($depth);
-			
-			/** @noinspection PhpParamsInspection */
-			$lastItem->addChild($heading);
-			$lastItem = $heading;
-		}
-		
-		return WCF::getTPL()->fetch('messageTableOfContents', 'wcf', [
-			'idPrefix' => $idPrefix,
-			'items' => $toc->getIterator()
-		]);
-	}
->>>>>>> 5d07b90b
 }