<?php
namespace wcf\system;
use wcf\data\application\Application;
use wcf\data\option\OptionEditor;
use wcf\data\package\Package;
use wcf\data\package\PackageCache;
use wcf\data\package\PackageEditor;
use wcf\data\page\Page;
use wcf\data\page\PageCache;
use wcf\page\CmsPage;
use wcf\system\application\ApplicationHandler;
use wcf\system\application\IApplication;
use wcf\system\box\BoxHandler;
use wcf\system\cache\builder\CoreObjectCacheBuilder;
use wcf\system\cache\builder\PackageUpdateCacheBuilder;
use wcf\system\cronjob\CronjobScheduler;
use wcf\system\database\MySQLDatabase;
use wcf\system\event\EventHandler;
use wcf\system\exception\AJAXException;
use wcf\system\exception\ErrorException;
use wcf\system\exception\IPrintableException;
use wcf\system\exception\NamedUserException;
use wcf\system\exception\ParentClassException;
use wcf\system\exception\PermissionDeniedException;
use wcf\system\exception\SystemException;
use wcf\system\language\LanguageFactory;
use wcf\system\package\PackageInstallationDispatcher;
use wcf\system\registry\RegistryHandler;
use wcf\system\request\Request;
use wcf\system\request\RequestHandler;
use wcf\system\session\SessionFactory;
use wcf\system\session\SessionHandler;
use wcf\system\style\StyleHandler;
use wcf\system\template\EmailTemplateEngine;
use wcf\system\template\TemplateEngine;
use wcf\system\user\storage\UserStorageHandler;
use wcf\util\FileUtil;
use wcf\util\HeaderUtil;
use wcf\util\StringUtil;
use wcf\util\UserUtil;

// try to set a time-limit to infinite
@set_time_limit(0);

// fix timezone warning issue
if (!@ini_get('date.timezone')) {
	@date_default_timezone_set('Europe/London');
}

// define current woltlab suite version
<<<<<<< HEAD
define('WCF_VERSION', '3.1.5');

// define current API version
define('WSC_API_VERSION', 2018);
=======
define('WCF_VERSION', '3.0.17 pl 1');
>>>>>>> 13c9d716

// define current unix timestamp
define('TIME_NOW', time());

// wcf imports
if (!defined('NO_IMPORTS')) {
	require_once(WCF_DIR.'lib/core.functions.php');
	require_once(WCF_DIR.'lib/system/api/autoload.php');
}

/**
 * WCF is the central class for the WoltLab Suite Core.
 * It holds the database connection, access to template and language engine.
 * 
 * @author	Marcel Werk
 * @copyright	2001-2018 WoltLab GmbH
 * @license	GNU Lesser General Public License <http://opensource.org/licenses/lgpl-license.php>
 * @package	WoltLabSuite\Core\System
 */
class WCF {
	/**
	 * list of supported legacy API versions
	 * @var integer[]
	 */
	private static $supportedLegacyApiVersions = [2017];
	
	/**
	 * list of currently loaded applications
	 * @var	Application[]
	 */
	protected static $applications = [];
	
	/**
	 * list of currently loaded application objects
	 * @var	IApplication[]
	 */
	protected static $applicationObjects = [];
	
	/**
	 * list of autoload directories
	 * @var	array
	 */
	protected static $autoloadDirectories = [];
	
	/**
	 * list of unique instances of each core object
	 * @var	SingletonFactory[]
	 */
	protected static $coreObject = [];
	
	/**
	 * list of cached core objects
	 * @var	string[]
	 */
	protected static $coreObjectCache = [];
	
	/**
	 * database object
	 * @var	MySQLDatabase
	 */
	protected static $dbObj = null;
	
	/**
	 * language object
	 * @var	\wcf\data\language\Language
	 */
	protected static $languageObj = null;
	
	/**
	 * overrides disabled debug mode
	 * @var	boolean
	 */
	protected static $overrideDebugMode = false;
	
	/**
	 * session object
	 * @var	SessionHandler
	 */
	protected static $sessionObj = null;
	
	/**
	 * template object
	 * @var	TemplateEngine
	 */
	protected static $tplObj = null;
	
	/**
	 * true if Zend Opcache is loaded and enabled
	 * @var	boolean
	 */
	protected static $zendOpcacheEnabled = null;
	
	/**
	 * force logout during destructor call
	 * @var boolean
	 */
	protected static $forceLogout = false;
	
	/**
	 * Calls all init functions of the WCF class.
	 */
	public function __construct() {
		// add autoload directory
		self::$autoloadDirectories['wcf'] = WCF_DIR . 'lib/';
		
		// define tmp directory
		if (!defined('TMP_DIR')) define('TMP_DIR', FileUtil::getTempFolder());
		
		// start initialization
		$this->initDB();
		$this->loadOptions();
		$this->initSession();
		$this->initLanguage();
		$this->initTPL();
		$this->initCronjobs();
		$this->initCoreObjects();
		$this->initApplications();
		$this->initBlacklist();
		
		EventHandler::getInstance()->fireAction($this, 'initialized');
	}
	
	/**
	 * Flushes the output, closes the session, performs background tasks and more.
	 * 
	 * You *must* not create output in here under normal circumstances, as it might get eaten
	 * when gzip is enabled.
	 */
	public static function destruct() {
		try {
			// database has to be initialized
			if (!is_object(self::$dbObj)) return;
			
			$debug = self::debugModeIsEnabled(true);
			if (!$debug) {
				// flush output
				if (ob_get_level()) ob_end_flush();
				flush();
				
				// close connection if using FPM
				if (function_exists('fastcgi_finish_request')) fastcgi_finish_request();
			}
			
			// update session
			if (is_object(self::getSession())) {
				if (self::$forceLogout) {
					// do logout
					self::getSession()->delete();
				}
				else {
					self::getSession()->update();
				}
			}
			
			// execute shutdown actions of storage handlers
			RegistryHandler::getInstance()->shutdown();
			UserStorageHandler::getInstance()->shutdown();
		}
		catch (\Exception $exception) {
			die("<pre>WCF::destruct() Unhandled exception: ".$exception->getMessage()."\n\n".$exception->getTraceAsString());
		}
	}
	
	/**
	 * Returns the database object.
	 * 
	 * @return	\wcf\system\database\Database
	 */
	public static final function getDB() {
		return self::$dbObj;
	}
	
	/**
	 * Returns the session object.
	 * 
	 * @return	SessionHandler
	 */
	public static final function getSession() {
		return self::$sessionObj;
	}
	
	/**
	 * Returns the user object.
	 * 
	 * @return	\wcf\data\user\User
	 */
	public static final function getUser() {
		return self::getSession()->getUser();
	}
	
	/**
	 * Returns the language object.
	 * 
	 * @return	\wcf\data\language\Language
	 */
	public static final function getLanguage() {
		return self::$languageObj;
	}
	
	/**
	 * Returns the template object.
	 * 
	 * @return	TemplateEngine
	 */
	public static final function getTPL() {
		return self::$tplObj;
	}
	
	/**
	 * Calls the show method on the given exception.
	 * 
	 * @param	\Exception	$e
	 */
	public static final function handleException($e) {
		// backwards compatibility
		if ($e instanceof IPrintableException) {
			$e->show();
			exit;
		}
		
		if (ob_get_level()) {
			// discard any output generated before the exception occurred, prevents exception
			// being hidden inside HTML elements and therefore not visible in browser output
			// 
			// ob_get_level() can return values > 1, if the PHP setting `output_buffering` is on
			while (ob_get_level()) ob_end_clean();
			
			// Some webservers are broken and will apply gzip encoding at all cost, but they fail
			// to set a proper `Content-Encoding` HTTP header and mess things up even more.
			// Especially the `identity` value appears to be unrecognized by some of them, hence
			// we'll just gzip the output of the exception to prevent them from tampering.
			// This part is copied from `HeaderUtil` in order to isolate the exception handler!
			if (defined('HTTP_ENABLE_GZIP') && HTTP_ENABLE_GZIP && !defined('HTTP_DISABLE_GZIP')) {
				if (function_exists('gzcompress') && !@ini_get('zlib.output_compression') && !@ini_get('output_handler') && isset($_SERVER['HTTP_ACCEPT_ENCODING']) && strpos($_SERVER['HTTP_ACCEPT_ENCODING'], 'gzip') !== false) {
					if (strpos($_SERVER['HTTP_ACCEPT_ENCODING'], 'x-gzip') !== false) {
						@header('Content-Encoding: x-gzip');
					}
					else {
						@header('Content-Encoding: gzip');
					}
					
					ob_start(function($output) {
						$size = strlen($output);
						$crc = crc32($output);
						
						$newOutput = "\x1f\x8b\x08\x00\x00\x00\x00\x00\x00\xff";
						$newOutput .= substr(gzcompress($output, 1), 2, -4);
						$newOutput .= pack('V', $crc);
						$newOutput .= pack('V', $size);
						
						return $newOutput;
					});
				}
			}
		}
		
		@header('HTTP/1.1 503 Service Unavailable');
		try {
			\wcf\functions\exception\printThrowable($e);
		}
		catch (\Throwable $e2) {
			echo "<pre>An Exception was thrown while handling an Exception:\n\n";
			echo preg_replace('/Database->__construct\(.*\)/', 'Database->__construct(...)', $e2);
			echo "\n\nwas thrown while:\n\n";
			echo preg_replace('/Database->__construct\(.*\)/', 'Database->__construct(...)', $e);
			echo "\n\nwas handled.</pre>";
			exit;
		}
		catch (\Exception $e2) {
			echo "<pre>An Exception was thrown while handling an Exception:\n\n";
			echo preg_replace('/Database->__construct\(.*\)/', 'Database->__construct(...)', $e2);
			echo "\n\nwas thrown while:\n\n";
			echo preg_replace('/Database->__construct\(.*\)/', 'Database->__construct(...)', $e);
			echo "\n\nwas handled.</pre>";
			exit;
		}
	}
	
	/**
	 * Turns PHP errors into an ErrorException.
	 * 
	 * @param	integer		$severity
	 * @param	string		$message
	 * @param	string		$file
	 * @param	integer		$line
	 * @throws	ErrorException
	 */
	public static final function handleError($severity, $message, $file, $line) {
		// this is necessary for the shut-up operator
		if (error_reporting() == 0) return;
		
		throw new ErrorException($message, 0, $severity, $file, $line);
	}
	
	/**
	 * Loads the database configuration and creates a new connection to the database.
	 */
	protected function initDB() {
		// get configuration
		$dbHost = $dbUser = $dbPassword = $dbName = '';
		$dbPort = 0;
		require(WCF_DIR.'config.inc.php');
		
		// create database connection
		self::$dbObj = new MySQLDatabase($dbHost, $dbUser, $dbPassword, $dbName, $dbPort);
	}
	
	/**
	 * Loads the options file, automatically created if not exists.
	 */
	protected function loadOptions() {
		$filename = WCF_DIR.'options.inc.php';
		
		// create options file if doesn't exist
		if (!file_exists($filename) || filemtime($filename) <= 1) {
			OptionEditor::rebuild();
		}
		require($filename);
		
		// check if option file is complete and writable
		if (PACKAGE_ID) {
			if (!is_writable($filename)) {
				FileUtil::makeWritable($filename);
				
				if (!is_writable($filename)) {
					throw new SystemException("The option file '" . $filename . "' is not writable.");
				}
			}
			
			// check if a previous write operation was incomplete and force rebuilding
			if (!defined('WCF_OPTION_INC_PHP_SUCCESS')) {
				OptionEditor::rebuild();
				
				require($filename);
			}
		}
	}
	
	/**
	 * Starts the session system.
	 */
	protected function initSession() {
		$factory = new SessionFactory();
		$factory->load();
		
		self::$sessionObj = SessionHandler::getInstance();
		self::$sessionObj->setHasValidCookie($factory->hasValidCookie());
	}
	
	/**
	 * Initialises the language engine.
	 */
	protected function initLanguage() {
		if (isset($_GET['l']) && !self::getUser()->userID) {
			self::getSession()->setLanguageID(intval($_GET['l']));
		}
		
		// set mb settings
		mb_internal_encoding('UTF-8');
		if (function_exists('mb_regex_encoding')) mb_regex_encoding('UTF-8');
		mb_language('uni');
		
		// get language
		self::$languageObj = LanguageFactory::getInstance()->getUserLanguage(self::getSession()->getLanguageID());
	}
	
	/**
	 * Initialises the template engine.
	 */
	protected function initTPL() {
		self::$tplObj = TemplateEngine::getInstance();
		self::getTPL()->setLanguageID(self::getLanguage()->languageID);
		$this->assignDefaultTemplateVariables();
		
		$this->initStyle();
	}
	
	/**
	 * Initializes the user's style.
	 */
	protected function initStyle() {
		if (isset($_REQUEST['styleID'])) {
			self::getSession()->setStyleID(intval($_REQUEST['styleID']));
		}
		
		$styleHandler = StyleHandler::getInstance();
		$styleHandler->changeStyle(self::getSession()->getStyleID());
	}
	
	/**
	 * Executes the blacklist.
	 */
	protected function initBlacklist() {
		$isAjax = isset($_SERVER['HTTP_X_REQUESTED_WITH']) && ($_SERVER['HTTP_X_REQUESTED_WITH'] == 'XMLHttpRequest');
		
		if (defined('BLACKLIST_IP_ADDRESSES') && BLACKLIST_IP_ADDRESSES != '') {
			if (!StringUtil::executeWordFilter(UserUtil::convertIPv6To4(self::getSession()->ipAddress), BLACKLIST_IP_ADDRESSES)) {
				if ($isAjax) {
					throw new AJAXException(self::getLanguage()->getDynamicVariable('wcf.ajax.error.permissionDenied'), AJAXException::INSUFFICIENT_PERMISSIONS);
				}
				else {
					throw new PermissionDeniedException();
				}
			}
			else if (!StringUtil::executeWordFilter(self::getSession()->ipAddress, BLACKLIST_IP_ADDRESSES)) {
				if ($isAjax) {
					throw new AJAXException(self::getLanguage()->getDynamicVariable('wcf.ajax.error.permissionDenied'), AJAXException::INSUFFICIENT_PERMISSIONS);
				}
				else {
					throw new PermissionDeniedException();
				}
			}
		}
		if (defined('BLACKLIST_USER_AGENTS') && BLACKLIST_USER_AGENTS != '') {
			if (!StringUtil::executeWordFilter(self::getSession()->userAgent, BLACKLIST_USER_AGENTS)) {
				if ($isAjax) {
					throw new AJAXException(self::getLanguage()->getDynamicVariable('wcf.ajax.error.permissionDenied'), AJAXException::INSUFFICIENT_PERMISSIONS);
				}
				else {
					throw new PermissionDeniedException();
				}
			}
		}
		if (defined('BLACKLIST_HOSTNAMES') && BLACKLIST_HOSTNAMES != '') {
			if (!StringUtil::executeWordFilter(@gethostbyaddr(self::getSession()->ipAddress), BLACKLIST_HOSTNAMES)) {
				if ($isAjax) {
					throw new AJAXException(self::getLanguage()->getDynamicVariable('wcf.ajax.error.permissionDenied'), AJAXException::INSUFFICIENT_PERMISSIONS);
				}
				else {
					throw new PermissionDeniedException();
				}
			}
		}
		
		// handle banned users
		if (self::getUser()->userID && self::getUser()->banned) {
			if ($isAjax) {
				throw new AJAXException(self::getLanguage()->getDynamicVariable('wcf.user.error.isBanned'), AJAXException::INSUFFICIENT_PERMISSIONS);
			}
			else {
				self::$forceLogout = true;
				
				// remove cookies
				if (isset($_COOKIE[COOKIE_PREFIX.'userID'])) {
					HeaderUtil::setCookie('userID', 0);
				}
				if (isset($_COOKIE[COOKIE_PREFIX.'password'])) {
					HeaderUtil::setCookie('password', '');
				}
				
				throw new NamedUserException(self::getLanguage()->getDynamicVariable('wcf.user.error.isBanned'));
			}
		}
	}
	
	/**
	 * Initializes applications.
	 */
	protected function initApplications() {
		// step 1) load all applications
		$loadedApplications = [];
		
		// register WCF as application
		self::$applications['wcf'] = ApplicationHandler::getInstance()->getApplicationByID(1);
		
		if (!class_exists(WCFACP::class, false)) {
			static::getTPL()->assign('baseHref', self::$applications['wcf']->getPageURL());
		}
		
		// start main application
		$application = ApplicationHandler::getInstance()->getActiveApplication();
		if ($application->packageID != 1) {
			$loadedApplications[] = $this->loadApplication($application);
			
			// register primary application
			$abbreviation = ApplicationHandler::getInstance()->getAbbreviation($application->packageID);
			self::$applications[$abbreviation] = $application;
		}
		
		// start dependent applications
		$applications = ApplicationHandler::getInstance()->getDependentApplications();
		foreach ($applications as $application) {
			if ($application->packageID == 1) {
				// ignore WCF
				continue;
			}
			else if ($application->isTainted) {
				// ignore apps flagged for uninstallation
				continue;
			}
			
			$loadedApplications[] = $this->loadApplication($application, true);
		}
		
		// step 2) run each application
		if (!class_exists('wcf\system\WCFACP', false)) {
			/** @var IApplication $application */
			foreach ($loadedApplications as $application) {
				$application->__run();
			}
			
			// refresh the session 1 minute before it expires
			self::getTPL()->assign('__sessionKeepAlive', SESSION_TIMEOUT - 60);
		}
	}
	
	/**
	 * Loads an application.
	 * 
	 * @param	Application		$application
	 * @param	boolean			$isDependentApplication
	 * @return	IApplication
	 * @throws	SystemException
	 */
	protected function loadApplication(Application $application, $isDependentApplication = false) {
		$package = PackageCache::getInstance()->getPackage($application->packageID);
		// package cache might be outdated
		if ($package === null) {
			$package = new Package($application->packageID);
			
			// package cache is outdated, discard cache
			if ($package->packageID) {
				PackageEditor::resetCache();
			}
			else {
				// package id is invalid
				throw new SystemException("application identified by package id '".$application->packageID."' is unknown");
			}
		}
		
		$abbreviation = ApplicationHandler::getInstance()->getAbbreviation($application->packageID);
		$packageDir = FileUtil::getRealPath(WCF_DIR.$package->packageDir);
		self::$autoloadDirectories[$abbreviation] = $packageDir . 'lib/';
		
		$className = $abbreviation.'\system\\'.strtoupper($abbreviation).'Core';
		
		// class was not found, possibly the app was moved, but `packageDir` has not been adjusted
		if (!class_exists($className)) {
			// check if both the Core and the app are on the same domain
			$coreApp = ApplicationHandler::getInstance()->getApplicationByID(1);
			if ($coreApp->domainName === $application->domainName) {
				// resolve the relative path and use it to construct the autoload directory
				$relativePath = FileUtil::getRelativePath($coreApp->domainPath, $application->domainPath);
				if ($relativePath !== './') {
					$packageDir = FileUtil::getRealPath(WCF_DIR.$relativePath);
					self::$autoloadDirectories[$abbreviation] = $packageDir . 'lib/';
					
					if (class_exists($className)) {
						// the class can now be found, update the `packageDir` value
						(new PackageEditor($package))->update(['packageDir' => $relativePath]);
					}
				}
			}
		}
		
		if (class_exists($className) && is_subclass_of($className, IApplication::class)) {
			// include config file
			$configPath = $packageDir . PackageInstallationDispatcher::CONFIG_FILE;
			if (!file_exists($configPath)) {
				Package::writeConfigFile($package->packageID);
			}
			
			if (file_exists($configPath)) {
				require_once($configPath);
			}
			else {
				throw new SystemException('Unable to load configuration for '.$package->package);
			}
			
			// register template path if not within ACP
			if (!class_exists('wcf\system\WCFACP', false)) {
				// add template path and abbreviation
				static::getTPL()->addApplication($abbreviation, $packageDir . 'templates/');
			}
			EmailTemplateEngine::getInstance()->addApplication($abbreviation, $packageDir . 'templates/');
			
			// init application and assign it as template variable
			self::$applicationObjects[$application->packageID] = call_user_func([$className, 'getInstance']);
			static::getTPL()->assign('__'.$abbreviation, self::$applicationObjects[$application->packageID]);
			EmailTemplateEngine::getInstance()->assign('__'.$abbreviation, self::$applicationObjects[$application->packageID]);
		}
		else {
			unset(self::$autoloadDirectories[$abbreviation]);
			throw new SystemException("Unable to run '".$package->package."', '".$className."' is missing or does not implement '".IApplication::class."'.");
		}
		
		// register template path in ACP
		if (class_exists('wcf\system\WCFACP', false)) {
			static::getTPL()->addApplication($abbreviation, $packageDir . 'acp/templates/');
		}
		else if (!$isDependentApplication) {
			// assign base tag
			static::getTPL()->assign('baseHref', $application->getPageURL());
		}
		
		// register application
		self::$applications[$abbreviation] = $application;
		
		return self::$applicationObjects[$application->packageID];
	}
	
	/**
	 * Returns the corresponding application object. Does not support the 'wcf' pseudo application.
	 * 
	 * @param	Application	$application
	 * @return	IApplication
	 */
	public static function getApplicationObject(Application $application) {
		if (isset(self::$applicationObjects[$application->packageID])) {
			return self::$applicationObjects[$application->packageID];
		}
		
		return null;
	}
	
	/**
	 * Returns the invoked application.
	 * 
	 * @return      Application
	 * @since	3.1
	 */
	public static function getActiveApplication() {
		return ApplicationHandler::getInstance()->getActiveApplication();
	}
	
	/**
	 * Loads an application on runtime, do not use this outside the package installation.
	 * 
	 * @param	integer		$packageID
	 */
	public static function loadRuntimeApplication($packageID) {
		$package = new Package($packageID);
		$application = new Application($packageID);
		
		$abbreviation = Package::getAbbreviation($package->package);
		$packageDir = FileUtil::getRealPath(WCF_DIR.$package->packageDir);
		self::$autoloadDirectories[$abbreviation] = $packageDir . 'lib/';
		self::$applications[$abbreviation] = $application;
		self::getTPL()->addApplication($abbreviation, $packageDir . 'acp/templates/');
	}
	
	/**
	 * Initializes core object cache.
	 */
	protected function initCoreObjects() {
		// ignore core objects if installing WCF
		if (PACKAGE_ID == 0) {
			return;
		}
		
		self::$coreObjectCache = CoreObjectCacheBuilder::getInstance()->getData();
	}
	
	/**
	 * Assigns some default variables to the template engine.
	 */
	protected function assignDefaultTemplateVariables() {
		self::getTPL()->registerPrefilter(['event', 'hascontent', 'lang']);
		self::getTPL()->assign([
			'__wcf' => $this,
			'__wcfVersion' => LAST_UPDATE_TIME // @deprecated 2.1, use LAST_UPDATE_TIME directly
		]);
		
		$isAjax = isset($_SERVER['HTTP_X_REQUESTED_WITH']) && ($_SERVER['HTTP_X_REQUESTED_WITH'] == 'XMLHttpRequest');
		// Execute background queue in this request, if it was requested and AJAX isn't used.
		if (!$isAjax) {
			if (self::getSession()->getVar('forceBackgroundQueuePerform')) {
				self::getTPL()->assign([
					'forceBackgroundQueuePerform' => true
				]);
				
				self::getSession()->unregister('forceBackgroundQueuePerform');
			}
		}
		
		EmailTemplateEngine::getInstance()->registerPrefilter(['event', 'hascontent', 'lang']);
		EmailTemplateEngine::getInstance()->assign([
			'__wcf' => $this
		]);
	}
	
	/**
	 * Wrapper for the getter methods of this class.
	 * 
	 * @param	string		$name
	 * @return	mixed		value
	 * @throws	SystemException
	 */
	public function __get($name) {
		$method = 'get'.ucfirst($name);
		if (method_exists($this, $method)) {
			return $this->$method();
		}
		
		throw new SystemException("method '".$method."' does not exist in class WCF");
	}
	
	/**
	 * Returns true if current application (WCF) is treated as active and was invoked directly.
	 *
	 * @return	boolean
	 */
	public function isActiveApplication() {
		return (ApplicationHandler::getInstance()->getActiveApplication()->packageID == 1);
	}
	
	/**
	 * Changes the active language.
	 * 
	 * @param	integer		$languageID
	 */
	public static final function setLanguage($languageID) {
		if (!$languageID || LanguageFactory::getInstance()->getLanguage($languageID) === null) {
			$languageID = LanguageFactory::getInstance()->getDefaultLanguageID();
		}
		
		self::$languageObj = LanguageFactory::getInstance()->getLanguage($languageID);
		
		// the template engine may not be available yet, usually happens when
		// changing the user (and thus the language id) during session init
		if (self::$tplObj !== null) {
			self::getTPL()->setLanguageID(self::getLanguage()->languageID);
			EmailTemplateEngine::getInstance()->setLanguageID(self::getLanguage()->languageID);
		}
	}
	
	/**
	 * Includes the required util or exception classes automatically.
	 * 
	 * @param	string		$className
	 * @see		spl_autoload_register()
	 */
	public static final function autoload($className) {
		$namespaces = explode('\\', $className);
		if (count($namespaces) > 1) {
			$applicationPrefix = array_shift($namespaces);
			if ($applicationPrefix === '') {
				$applicationPrefix = array_shift($namespaces);
			}
			if (isset(self::$autoloadDirectories[$applicationPrefix])) {
				$classPath = self::$autoloadDirectories[$applicationPrefix] . implode('/', $namespaces) . '.class.php';
				if (file_exists($classPath)) {
					require_once($classPath);
				}
			}
		}
	}
	
	/**
	 * @inheritDoc
	 */
	public final function __call($name, array $arguments) {
		// bug fix to avoid php crash, see http://bugs.php.net/bug.php?id=55020
		if (!method_exists($this, $name)) {
			return self::__callStatic($name, $arguments);
		}
		
		return $this->$name($arguments);
	}
	
	/**
	 * Returns dynamically loaded core objects.
	 * 
	 * @param	string		$name
	 * @param	array		$arguments
	 * @return	object
	 * @throws	SystemException
	 */
	public static final function __callStatic($name, array $arguments) {
		$className = preg_replace('~^get~', '', $name);
		
		if (isset(self::$coreObject[$className])) {
			return self::$coreObject[$className];
		}
		
		$objectName = self::getCoreObject($className);
		if ($objectName === null) {
			throw new SystemException("Core object '".$className."' is unknown.");
		}
		
		if (class_exists($objectName)) {
			if (!is_subclass_of($objectName, SingletonFactory::class)) {
				throw new ParentClassException($objectName, SingletonFactory::class);
			}
			
			self::$coreObject[$className] = call_user_func([$objectName, 'getInstance']);
			return self::$coreObject[$className];
		}
	}
	
	/**
	 * Searches for cached core object definition.
	 * 
	 * @param	string		$className
	 * @return	string
	 */
	protected static final function getCoreObject($className) {
		if (isset(self::$coreObjectCache[$className])) {
			return self::$coreObjectCache[$className];
		}
		
		return null;
	}
	
	/**
	 * Returns true if the debug mode is enabled, otherwise false.
	 * 
	 * @param	boolean		$ignoreACP
	 * @return	boolean
	 */
	public static function debugModeIsEnabled($ignoreACP = false) {
		// ACP override
		if (!$ignoreACP && self::$overrideDebugMode) {
			return true;
		}
		else if (defined('ENABLE_DEBUG_MODE') && ENABLE_DEBUG_MODE) {
			return true;
		}
		
		return false;
	}
	
	/**
	 * Returns true if benchmarking is enabled, otherwise false.
	 * 
	 * @return	boolean
	 */
	public static function benchmarkIsEnabled() {
		// benchmarking is enabled by default
		if (!defined('ENABLE_BENCHMARK') || ENABLE_BENCHMARK) return true;
		return false;
	}
	
	/**
	 * Returns domain path for given application.
	 * 
	 * @param	string		$abbreviation
	 * @return	string
	 */
	public static function getPath($abbreviation = 'wcf') {
		// workaround during WCFSetup
		if (!PACKAGE_ID) {
			return '../';
		}
		
		if (!isset(self::$applications[$abbreviation])) {
			$abbreviation = 'wcf';
		}
		
		return self::$applications[$abbreviation]->getPageURL();
	}
	
	/**
	 * Returns the domain path for the currently active application,
	 * used to avoid CORS requests.
	 * 
	 * @return      string
	 */
	public static function getActivePath() {
		if (!PACKAGE_ID) {
			return self::getPath();
		}
		
		return self::getPath(ApplicationHandler::getInstance()->getAbbreviation(ApplicationHandler::getInstance()->getActiveApplication()->packageID));
	}
	
	/**
	 * Returns a fully qualified anchor for current page.
	 * 
	 * @param	string		$fragment
	 * @return	string
	 */
	public function getAnchor($fragment) {
		return StringUtil::encodeHTML(self::getRequestURI() . '#' . $fragment);
	}
	
	/**
	 * Returns the currently active page or null if unknown.
	 * 
	 * @return	Page|null
	 */
	public static function getActivePage() {
		if (self::getActiveRequest() === null) {
			return null;
		}
		
		if (self::getActiveRequest()->getClassName() === CmsPage::class) {
			$metaData = self::getActiveRequest()->getMetaData();
			if (isset($metaData['cms'])) {
				return PageCache::getInstance()->getPage($metaData['cms']['pageID']);
			}
			
			return null;
		}
		
		return PageCache::getInstance()->getPageByController(self::getActiveRequest()->getClassName());
	}
	
	/**
	 * Returns the currently active request.
	 * 
	 * @return Request
	 */
	public static function getActiveRequest() {
		return RequestHandler::getInstance()->getActiveRequest();
	}
	
	/**
	 * Returns the URI of the current page.
	 * 
	 * @return	string
	 */
	public static function getRequestURI() {
		return preg_replace('~^(https?://[^/]+)(?:/.*)?$~', '$1', self::getTPL()->get('baseHref')) . $_SERVER['REQUEST_URI'];
	}
	
	/**
	 * Resets Zend Opcache cache if installed and enabled.
	 * 
	 * @param	string		$script
	 */
	public static function resetZendOpcache($script = '') {
		if (self::$zendOpcacheEnabled === null) {
			self::$zendOpcacheEnabled = false;
			
			if (extension_loaded('Zend Opcache') && @ini_get('opcache.enable')) {
				self::$zendOpcacheEnabled = true;
			}
			
		}
		
		if (self::$zendOpcacheEnabled) {
			if (empty($script)) {
				opcache_reset();
			}
			else {
				opcache_invalidate($script, true);
			}
		}
	}
	
	/**
	 * Returns style handler.
	 * 
	 * @return	StyleHandler
	 */
	public function getStyleHandler() {
		return StyleHandler::getInstance();
	}
	
	/**
	 * Returns box handler.
	 *
	 * @return	BoxHandler
	 * @since	3.0
	 */
	public function getBoxHandler() {
		return BoxHandler::getInstance();
	}
	
	/**
	 * Returns number of available updates.
	 * 
	 * @return	integer
	 */
	public function getAvailableUpdates() {
		$data = PackageUpdateCacheBuilder::getInstance()->getData();
		return $data['updates'];
	}
	
	/**
	 * Returns a 8 character prefix for editor autosave.
	 * 
	 * @return	string
	 */
	public function getAutosavePrefix() {
		return substr(sha1(preg_replace('~^https~', 'http', self::getPath())), 0, 8);
	}
	
	/**
	 * Returns the favicon URL or a base64 encoded image.
	 * 
	 * @return	string
	 */
	public function getFavicon() {
		$activeApplication = ApplicationHandler::getInstance()->getActiveApplication();
		$wcf = ApplicationHandler::getInstance()->getWCF();
		$favicon = StyleHandler::getInstance()->getStyle()->getRelativeFavicon();
		
		if ($activeApplication->domainName !== $wcf->domainName) {
			if (file_exists(WCF_DIR.$favicon)) {
				$favicon = file_get_contents(WCF_DIR.$favicon);
				
				return 'data:image/x-icon;base64,' . base64_encode($favicon);
			}
		}
		
		return self::getPath() . $favicon;
	}
	
	/**
	 * Returns true if the desktop notifications should be enabled.
	 * 
	 * @return      boolean
	 */
	public function useDesktopNotifications() {
		if (!ENABLE_DESKTOP_NOTIFICATIONS) {
			return false;
		}
		else if (ApplicationHandler::getInstance()->isMultiDomainSetup()) {
			$application = ApplicationHandler::getInstance()->getApplicationByID(DESKTOP_NOTIFICATION_PACKAGE_ID);
			// mismatch, default to Core
			if ($application === null) $application = ApplicationHandler::getInstance()->getApplicationByID(1);
			
			$currentApplication = ApplicationHandler::getInstance()->getActiveApplication();
			if ($currentApplication->domainName != $application->domainName) {
				// different domain
				return false;
			}
		}
		
		return true;
	}
	
	/**
	 * Returns true if currently active request represents the landing page.
	 * 
	 * @return	boolean
	 */
	public static function isLandingPage() {
		if (self::getActiveRequest() === null) {
			return false;
		}
		
		return self::getActiveRequest()->isLandingPage();
	}
	
	/**
	 * Returns true if the given API version is currently supported.
	 * 
	 * @param       integer         $apiVersion
	 * @return      boolean
	 */
	public static function isSupportedApiVersion($apiVersion) {
		return ($apiVersion == WSC_API_VERSION) || in_array($apiVersion, self::$supportedLegacyApiVersions);
	}
	
	/**
	 * Returns the list of supported legacy API versions.
	 * 
	 * @return      integer[]
	 */
	public static function getSupportedLegacyApiVersions() {
		return self::$supportedLegacyApiVersions;
	}
	
	/**
	 * Initialises the cronjobs.
	 */
	protected function initCronjobs() {
		if (PACKAGE_ID) {
			self::getTPL()->assign('executeCronjobs', CronjobScheduler::getInstance()->getNextExec() < TIME_NOW && defined('OFFLINE') && !OFFLINE);
		}
	}
}<|MERGE_RESOLUTION|>--- conflicted
+++ resolved
@@ -48,14 +48,10 @@
 }
 
 // define current woltlab suite version
-<<<<<<< HEAD
-define('WCF_VERSION', '3.1.5');
+define('WCF_VERSION', '3.1.5 pl 1');
 
 // define current API version
 define('WSC_API_VERSION', 2018);
-=======
-define('WCF_VERSION', '3.0.17 pl 1');
->>>>>>> 13c9d716
 
 // define current unix timestamp
 define('TIME_NOW', time());
