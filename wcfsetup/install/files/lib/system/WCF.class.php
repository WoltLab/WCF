--- conflicted
+++ resolved
@@ -15,15 +15,10 @@
 use wcf\system\style\StyleHandler;
 use wcf\system\template\TemplateEngine;
 use wcf\system\user\storage\UserStorageHandler;
-<<<<<<< HEAD
-use wcf\system\exception;
 use wcf\util\ArrayUtil;
 use wcf\util\ClassUtil;
 use wcf\util\FileUtil;
 use wcf\util\StringUtil;
-=======
-use wcf\util;
->>>>>>> b8e1429f
 
 // try to disable execution time limit
 @set_time_limit(0);
@@ -398,33 +393,18 @@
 	 */
 	protected function initBlacklist() {
 		if (defined('BLACKLIST_IP_ADDRESSES') && BLACKLIST_IP_ADDRESSES != '') {
-<<<<<<< HEAD
 			if (!StringUtil::executeWordFilter(WCF::getSession()->ipAddress, BLACKLIST_IP_ADDRESSES)) {
-				throw new exception\PermissionDeniedException();
+				throw new PermissionDeniedException();
 			}
 		}
 		if (defined('BLACKLIST_USER_AGENTS') && BLACKLIST_USER_AGENTS != '') {
 			if (!StringUtil::executeWordFilter(WCF::getSession()->userAgent, BLACKLIST_USER_AGENTS)) {
-				throw new exception\PermissionDeniedException();
+				throw new PermissionDeniedException();
 			}
 		}
 		if (defined('BLACKLIST_HOSTNAMES') && BLACKLIST_HOSTNAMES != '') {
 			if (!StringUtil::executeWordFilter(@gethostbyaddr(WCF::getSession()->ipAddress), BLACKLIST_HOSTNAMES)) {
-				throw new exception\PermissionDeniedException();
-=======
-			if (!util\StringUtil::executeWordFilter(WCF::getSession()->ipAddress, BLACKLIST_IP_ADDRESSES)) {
 				throw new PermissionDeniedException();
-			}
-		}
-		if (defined('BLACKLIST_USER_AGENTS') && BLACKLIST_USER_AGENTS != '') {
-			if (!util\StringUtil::executeWordFilter(WCF::getSession()->userAgent, BLACKLIST_USER_AGENTS)) {
-				throw new PermissionDeniedException();
-			}
-		}
-		if (defined('BLACKLIST_HOSTNAMES') && BLACKLIST_HOSTNAMES != '') {
-			if (!util\StringUtil::executeWordFilter(@gethostbyaddr(WCF::getSession()->ipAddress), BLACKLIST_HOSTNAMES)) {
-				throw new PermissionDeniedException();
->>>>>>> b8e1429f
 			}
 		}
 	}
@@ -621,13 +601,8 @@
 		}
 		
 		if (class_exists($objectName)) {
-<<<<<<< HEAD
 			if (!(ClassUtil::isInstanceOf($objectName, 'wcf\system\SingletonFactory'))) {
-				throw new exception\SystemException("class '".$objectName."' does not implement the interface 'SingletonFactory'");
-=======
-			if (!(util\ClassUtil::isInstanceOf($objectName, 'wcf\system\SingletonFactory'))) {
 				throw new SystemException("class '".$objectName."' does not implement the interface 'SingletonFactory'");
->>>>>>> b8e1429f
 			}
 			
 			self::$coreObject[$className] = call_user_func(array($objectName, 'getInstance'));
