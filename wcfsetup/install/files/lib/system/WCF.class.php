--- conflicted
+++ resolved
@@ -541,18 +541,6 @@
      */
     protected function initStyle()
     {
-<<<<<<< HEAD
-        if (self::getSession()->getUser()->userID) {
-            $styleID = self::getSession()->getUser()->styleID ?: 0;
-        } else {
-            $styleID = self::getSession()->getVar('styleID') ?: 0;
-=======
-        /** @deprecated The 'styleID' parameter is deprecated. */
-        if (isset($_REQUEST['styleID'])) {
-            self::getSession()->setStyleID(\intval($_REQUEST['styleID']));
->>>>>>> f818287a
-        }
-
         $styleHandler = StyleHandler::getInstance();
         $styleHandler->changeStyle(self::getSession()->getStyleID());
     }
