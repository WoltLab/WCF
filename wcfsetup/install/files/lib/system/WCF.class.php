--- conflicted
+++ resolved
@@ -38,11 +38,7 @@
 }
 
 // define current wcf version
-<<<<<<< HEAD
 define('WCF_VERSION', '2.1.0 Beta 4 (Typhoon)');
-=======
-define('WCF_VERSION', '2.0.11 (Maelstrom)');
->>>>>>> dc0015ab
 
 // define current unix timestamp
 define('TIME_NOW', time());
