--- conflicted
+++ resolved
@@ -284,15 +284,9 @@
 			// Especially the `identity` value appears to be unrecognized by some of them, hence
 			// we'll just gzip the output of the exception to prevent them from tampering.
 			// This part is copied from `HeaderUtil` in order to isolate the exception handler!
-<<<<<<< HEAD
-			if (HTTP_ENABLE_GZIP && !defined('HTTP_DISABLE_GZIP')) {
+			if (defined('HTTP_ENABLE_GZIP') && HTTP_ENABLE_GZIP && !defined('HTTP_DISABLE_GZIP')) {
 				if (function_exists('gzcompress') && !@ini_get('zlib.output_compression') && !@ini_get('output_handler') && isset($_SERVER['HTTP_ACCEPT_ENCODING']) && strpos($_SERVER['HTTP_ACCEPT_ENCODING'], 'gzip') !== false) {
 					if (strpos($_SERVER['HTTP_ACCEPT_ENCODING'], 'x-gzip') !== false) {
-=======
-			if (defined('HTTP_ENABLE_GZIP') && HTTP_ENABLE_GZIP && !defined('HTTP_DISABLE_GZIP')) {
-				if (function_exists('gzcompress') && !@ini_get('zlib.output_compression') && !@ini_get('output_handler') && isset($_SERVER['HTTP_ACCEPT_ENCODING']) && strstr($_SERVER['HTTP_ACCEPT_ENCODING'], 'gzip')) {
-					if (strstr($_SERVER['HTTP_ACCEPT_ENCODING'], 'x-gzip')) {
->>>>>>> 4d7a0b73
 						@header('Content-Encoding: x-gzip');
 					}
 					else {
