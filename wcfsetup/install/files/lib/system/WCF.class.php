--- conflicted
+++ resolved
@@ -373,15 +373,13 @@
 		// The session timeout is fully managed since 5.4.
 		define('SESSION_TIMEOUT', 3600);
 		
-<<<<<<< HEAD
+		// gzip compression is removed in 5.4.
+		// https://github.com/WoltLab/WCF/issues/3634
+		define('HTTP_ENABLE_GZIP', 0);
+		
 		// Meta keywords are no longer used since 5.4.
 		// https://github.com/WoltLab/WCF/issues/3561
 		define('META_KEYWORDS', '');
-=======
-		// gzip compression is removed in 5.4.
-		// https://github.com/WoltLab/WCF/issues/3634
-		define('HTTP_ENABLE_GZIP', 0);
->>>>>>> 079b2fc2
 		
 		$filename = WCF_DIR.'options.inc.php';
 		
