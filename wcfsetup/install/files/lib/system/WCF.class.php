--- conflicted
+++ resolved
@@ -46,11 +46,7 @@
 }
 
 // define current woltlab suite version
-<<<<<<< HEAD
 define('WCF_VERSION', '3.1.0 Alpha 1');
-=======
-define('WCF_VERSION', '3.0.3');
->>>>>>> dd685828
 
 // define current unix timestamp
 define('TIME_NOW', time());
