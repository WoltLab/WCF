--- conflicted
+++ resolved
@@ -77,18 +77,12 @@
             "GuzzleHttp\\Tests\\Psr7\\": "tests/"
         }
     },
-<<<<<<< HEAD
     "extra": {
         "bamarni-bin": {
             "bin-links": true,
             "forward-command": false
-        },
-        "branch-alias": {
-            "dev-master": "2.4-dev"
         }
     },
-=======
->>>>>>> d16e59ec
     "config": {
         "allow-plugins": {
             "bamarni/composer-bin-plugin": true
