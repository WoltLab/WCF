--- conflicted
+++ resolved
@@ -79,11 +79,7 @@
     },
     "extra": {
         "branch-alias": {
-<<<<<<< HEAD
-            "dev-master": "2.3-dev"
-=======
-            "dev-master": "1.9-dev"
->>>>>>> 4c95b16e
+            "dev-master": "2.4-dev"
         }
     },
     "config": {
