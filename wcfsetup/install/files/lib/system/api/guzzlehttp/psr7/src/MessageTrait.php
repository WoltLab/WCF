--- conflicted
+++ resolved
@@ -199,16 +199,11 @@
                 ));
             }
 
-<<<<<<< HEAD
-            return trim((string) $value, " \t");
-        }, array_values($values));
-=======
             $trimmed = trim((string) $value, " \t");
             $this->assertValue($trimmed);
 
             return $trimmed;
-        }, $values);
->>>>>>> 44cff726
+        }, array_values($values));
     }
 
     /**
