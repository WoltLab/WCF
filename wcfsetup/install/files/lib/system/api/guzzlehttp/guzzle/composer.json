{
    "name": "guzzlehttp/guzzle",
    "description": "Guzzle is a PHP HTTP client library",
    "keywords": [
        "framework",
        "http",
        "rest",
        "web service",
        "curl",
        "client",
        "HTTP client",
        "PSR-7",
        "PSR-18"
    ],
    "license": "MIT",
    "authors": [
        {
            "name": "Graham Campbell",
            "email": "hello@gjcampbell.co.uk",
            "homepage": "https://github.com/GrahamCampbell"
        },
        {
            "name": "Michael Dowling",
            "email": "mtdowling@gmail.com",
            "homepage": "https://github.com/mtdowling"
        },
        {
            "name": "Jeremy Lindblom",
            "email": "jeremeamia@gmail.com",
            "homepage": "https://github.com/jeremeamia"
        },
        {
            "name": "George Mponos",
            "email": "gmponos@gmail.com",
            "homepage": "https://github.com/gmponos"
        },
        {
            "name": "Tobias Nyholm",
            "email": "tobias.nyholm@gmail.com",
            "homepage": "https://github.com/Nyholm"
        },
        {
            "name": "Márk Sági-Kazár",
            "email": "mark.sagikazar@gmail.com",
            "homepage": "https://github.com/sagikazarmark"
        },
        {
            "name": "Tobias Schultze",
            "email": "webmaster@tubo-world.de",
            "homepage": "https://github.com/Tobion"
        }
    ],
    "require": {
        "php": "^7.2.5 || ^8.0",
        "ext-json": "*",
<<<<<<< HEAD
        "guzzlehttp/promises": "^1.5",
        "guzzlehttp/psr7": "^1.8.3 || ^2.1",
        "psr/http-client": "^1.0",
        "symfony/deprecation-contracts": "^2.2 || ^3.0"
=======
        "guzzlehttp/promises": "^1.4",
        "guzzlehttp/psr7": "^1.9 || ^2.4",
        "psr/http-client": "^1.0"
>>>>>>> a7efa88a
    },
    "provide": {
        "psr/http-client-implementation": "1.0"
    },
    "require-dev": {
        "ext-curl": "*",
        "bamarni/composer-bin-plugin": "^1.4.1",
        "php-http/client-integration-tests": "^3.0",
        "phpunit/phpunit": "^8.5.5 || ^9.3.5",
        "psr/log": "^1.1 || ^2.0 || ^3.0"
    },
    "suggest": {
        "ext-curl": "Required for CURL handler support",
        "ext-intl": "Required for Internationalized Domain Name (IDN) support",
        "psr/log": "Required for using the Log middleware"
    },
    "config": {
        "allow-plugins": {
            "bamarni/composer-bin-plugin": true
        },
        "preferred-install": "dist",
        "sort-packages": true
    },
    "extra": {
        "branch-alias": {
            "dev-master": "7.4-dev"
        }
    },
    "autoload": {
        "psr-4": {
            "GuzzleHttp\\": "src/"
        },
        "files": [
            "src/functions_include.php"
        ]
    },
    "autoload-dev": {
        "psr-4": {
            "GuzzleHttp\\Tests\\": "tests/"
        }
    }
}<|MERGE_RESOLUTION|>--- conflicted
+++ resolved
@@ -53,16 +53,10 @@
     "require": {
         "php": "^7.2.5 || ^8.0",
         "ext-json": "*",
-<<<<<<< HEAD
         "guzzlehttp/promises": "^1.5",
-        "guzzlehttp/psr7": "^1.8.3 || ^2.1",
+        "guzzlehttp/psr7": "^1.9 || ^2.4",
         "psr/http-client": "^1.0",
         "symfony/deprecation-contracts": "^2.2 || ^3.0"
-=======
-        "guzzlehttp/promises": "^1.4",
-        "guzzlehttp/psr7": "^1.9 || ^2.4",
-        "psr/http-client": "^1.0"
->>>>>>> a7efa88a
     },
     "provide": {
         "psr/http-client-implementation": "1.0"
