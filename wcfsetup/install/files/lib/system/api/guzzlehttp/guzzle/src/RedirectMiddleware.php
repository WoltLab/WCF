--- conflicted
+++ resolved
@@ -88,15 +88,8 @@
         $this->guardMax($request, $response, $options);
         $nextRequest = $this->modifyRequest($request, $options, $response);
 
-<<<<<<< HEAD
-        // If authorization is handled by curl, unset it if host is different.
-        if ($request->getUri()->getHost() !== $nextRequest->getUri()->getHost()
-            && defined('\CURLOPT_HTTPAUTH')
-        ) {
-=======
         // If authorization is handled by curl, unset it if URI is cross-origin.
         if (Psr7\UriComparator::isCrossOrigin($request->getUri(), $nextRequest->getUri()) && defined('\CURLOPT_HTTPAUTH')) {
->>>>>>> a7efa88a
             unset(
                 $options['curl'][\CURLOPT_HTTPAUTH],
                 $options['curl'][\CURLOPT_USERPWD]
