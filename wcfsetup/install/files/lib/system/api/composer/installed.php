--- conflicted
+++ resolved
@@ -74,30 +74,18 @@
             'dev_requirement' => false,
         ),
         'guzzlehttp/psr7' => array(
-<<<<<<< HEAD
-            'pretty_version' => '2.4.4',
-            'version' => '2.4.4.0',
-            'reference' => '3cf1b6d4f0c820a2cf8bcaec39fc698f3443b5cf',
-=======
-            'pretty_version' => '2.4.5',
-            'version' => '2.4.5.0',
-            'reference' => '0454e12ef0cd597ccd2adb036f7bda4e7fface66',
->>>>>>> 05322f9e
+            'pretty_version' => '2.5.0',
+            'version' => '2.5.0.0',
+            'reference' => 'b635f279edd83fc275f822a1188157ffea568ff6',
             'type' => 'library',
             'install_path' => __DIR__ . '/../guzzlehttp/psr7',
             'aliases' => array(),
             'dev_requirement' => false,
         ),
         'laminas/laminas-diactoros' => array(
-<<<<<<< HEAD
-            'pretty_version' => '2.25.1',
-            'version' => '2.25.1.0',
-            'reference' => '13f45e5ba09c9b27752247d3be186fc49c2ca3a5',
-=======
-            'pretty_version' => 'dev-woltlab-2.4',
-            'version' => 'dev-woltlab-2.4',
-            'reference' => 'f74e310c766cf2bcab685a14353aacf2185e9384',
->>>>>>> 05322f9e
+            'pretty_version' => '2.25.2',
+            'version' => '2.25.2.0',
+            'reference' => '9f3f4bf5b99c9538b6f1dbcc20f6fec357914f9e',
             'type' => 'library',
             'install_path' => __DIR__ . '/../laminas/laminas-diactoros',
             'aliases' => array(),
