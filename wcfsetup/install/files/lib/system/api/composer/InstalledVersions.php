<?php

/*
 * This file is part of Composer.
 *
 * (c) Nils Adermann <naderman@naderman.de>
 *     Jordi Boggiano <j.boggiano@seld.be>
 *
 * For the full copyright and license information, please view the LICENSE
 * file that was distributed with this source code.
 */

namespace Composer;

use Composer\Autoload\ClassLoader;
use Composer\Semver\VersionParser;

/**
 * This class is copied in every Composer installed project and available to all
 *
 * See also https://getcomposer.org/doc/07-runtime.md#installed-versions
 *
 * To require its presence, you can require `composer-runtime-api ^2.0`
<<<<<<< HEAD
=======
 *
 * @final
>>>>>>> 52e81b37
 */
class InstalledVersions
{
    /**
     * @var mixed[]|null
     * @psalm-var array{root: array{name: string, version: string, reference: string, pretty_version: string, aliases: string[], dev: bool, install_path: string, type: string}, versions: array<string, array{dev_requirement: bool, pretty_version?: string, version?: string, aliases?: string[], reference?: string, replaced?: string[], provided?: string[], install_path?: string, type?: string}>}|array{}|null
     */
    private static $installed;

    /**
     * @var bool|null
     */
    private static $canGetVendors;

    /**
     * @var array[]
     * @psalm-var array<string, array{root: array{name: string, version: string, reference: string, pretty_version: string, aliases: string[], dev: bool, install_path: string, type: string}, versions: array<string, array{dev_requirement: bool, pretty_version?: string, version?: string, aliases?: string[], reference?: string, replaced?: string[], provided?: string[], install_path?: string, type?: string}>}>
     */
    private static $installedByVendor = array();

    /**
     * Returns a list of all package names which are present, either by being installed, replaced or provided
     *
     * @return string[]
     * @psalm-return list<string>
     */
    public static function getInstalledPackages()
    {
        $packages = array();
        foreach (self::getInstalled() as $installed) {
            $packages[] = array_keys($installed['versions']);
        }

        if (1 === \count($packages)) {
            return $packages[0];
        }

        return array_keys(array_flip(\call_user_func_array('array_merge', $packages)));
    }

    /**
     * Returns a list of all package names with a specific type e.g. 'library'
     *
     * @param  string   $type
     * @return string[]
     * @psalm-return list<string>
     */
    public static function getInstalledPackagesByType($type)
    {
        $packagesByType = array();

        foreach (self::getInstalled() as $installed) {
            foreach ($installed['versions'] as $name => $package) {
                if (isset($package['type']) && $package['type'] === $type) {
                    $packagesByType[] = $name;
                }
            }
        }

        return $packagesByType;
    }

    /**
     * Checks whether the given package is installed
     *
     * This also returns true if the package name is provided or replaced by another package
     *
     * @param  string $packageName
     * @param  bool   $includeDevRequirements
     * @return bool
     */
    public static function isInstalled($packageName, $includeDevRequirements = true)
    {
        foreach (self::getInstalled() as $installed) {
            if (isset($installed['versions'][$packageName])) {
                return $includeDevRequirements || empty($installed['versions'][$packageName]['dev_requirement']);
            }
        }

        return false;
    }

    /**
     * Checks whether the given package satisfies a version constraint
     *
     * e.g. If you want to know whether version 2.3+ of package foo/bar is installed, you would call:
     *
     *   Composer\InstalledVersions::satisfies(new VersionParser, 'foo/bar', '^2.3')
     *
     * @param  VersionParser $parser      Install composer/semver to have access to this class and functionality
     * @param  string        $packageName
     * @param  string|null   $constraint  A version constraint to check for, if you pass one you have to make sure composer/semver is required by your package
     * @return bool
     */
    public static function satisfies(VersionParser $parser, $packageName, $constraint)
    {
        $constraint = $parser->parseConstraints($constraint);
        $provided = $parser->parseConstraints(self::getVersionRanges($packageName));

        return $provided->matches($constraint);
    }

    /**
     * Returns a version constraint representing all the range(s) which are installed for a given package
     *
     * It is easier to use this via isInstalled() with the $constraint argument if you need to check
     * whether a given version of a package is installed, and not just whether it exists
     *
     * @param  string $packageName
     * @return string Version constraint usable with composer/semver
     */
    public static function getVersionRanges($packageName)
    {
        foreach (self::getInstalled() as $installed) {
            if (!isset($installed['versions'][$packageName])) {
                continue;
            }

            $ranges = array();
            if (isset($installed['versions'][$packageName]['pretty_version'])) {
                $ranges[] = $installed['versions'][$packageName]['pretty_version'];
            }
            if (array_key_exists('aliases', $installed['versions'][$packageName])) {
                $ranges = array_merge($ranges, $installed['versions'][$packageName]['aliases']);
            }
            if (array_key_exists('replaced', $installed['versions'][$packageName])) {
                $ranges = array_merge($ranges, $installed['versions'][$packageName]['replaced']);
            }
            if (array_key_exists('provided', $installed['versions'][$packageName])) {
                $ranges = array_merge($ranges, $installed['versions'][$packageName]['provided']);
            }

            return implode(' || ', $ranges);
        }

        throw new \OutOfBoundsException('Package "' . $packageName . '" is not installed');
    }

    /**
     * @param  string      $packageName
     * @return string|null If the package is being replaced or provided but is not really installed, null will be returned as version, use satisfies or getVersionRanges if you need to know if a given version is present
     */
    public static function getVersion($packageName)
    {
        foreach (self::getInstalled() as $installed) {
            if (!isset($installed['versions'][$packageName])) {
                continue;
            }

            if (!isset($installed['versions'][$packageName]['version'])) {
                return null;
            }

            return $installed['versions'][$packageName]['version'];
        }

        throw new \OutOfBoundsException('Package "' . $packageName . '" is not installed');
    }

    /**
     * @param  string      $packageName
     * @return string|null If the package is being replaced or provided but is not really installed, null will be returned as version, use satisfies or getVersionRanges if you need to know if a given version is present
     */
    public static function getPrettyVersion($packageName)
    {
        foreach (self::getInstalled() as $installed) {
            if (!isset($installed['versions'][$packageName])) {
                continue;
            }

            if (!isset($installed['versions'][$packageName]['pretty_version'])) {
                return null;
            }

            return $installed['versions'][$packageName]['pretty_version'];
        }

        throw new \OutOfBoundsException('Package "' . $packageName . '" is not installed');
    }

    /**
     * @param  string      $packageName
     * @return string|null If the package is being replaced or provided but is not really installed, null will be returned as reference
     */
    public static function getReference($packageName)
    {
        foreach (self::getInstalled() as $installed) {
            if (!isset($installed['versions'][$packageName])) {
                continue;
            }

            if (!isset($installed['versions'][$packageName]['reference'])) {
                return null;
            }

            return $installed['versions'][$packageName]['reference'];
        }

        throw new \OutOfBoundsException('Package "' . $packageName . '" is not installed');
    }

    /**
     * @param  string      $packageName
     * @return string|null If the package is being replaced or provided but is not really installed, null will be returned as install path. Packages of type metapackages also have a null install path.
     */
    public static function getInstallPath($packageName)
    {
        foreach (self::getInstalled() as $installed) {
            if (!isset($installed['versions'][$packageName])) {
                continue;
            }

            return isset($installed['versions'][$packageName]['install_path']) ? $installed['versions'][$packageName]['install_path'] : null;
        }

        throw new \OutOfBoundsException('Package "' . $packageName . '" is not installed');
    }

    /**
     * @return array
     * @psalm-return array{name: string, version: string, reference: string, pretty_version: string, aliases: string[], dev: bool, install_path: string, type: string}
     */
    public static function getRootPackage()
    {
        $installed = self::getInstalled();

        return $installed[0]['root'];
    }

    /**
     * Returns the raw installed.php data for custom implementations
     *
     * @deprecated Use getAllRawData() instead which returns all datasets for all autoloaders present in the process. getRawData only returns the first dataset loaded, which may not be what you expect.
     * @return array[]
     * @psalm-return array{root: array{name: string, version: string, reference: string, pretty_version: string, aliases: string[], dev: bool, install_path: string, type: string}, versions: array<string, array{dev_requirement: bool, pretty_version?: string, version?: string, aliases?: string[], reference?: string, replaced?: string[], provided?: string[], install_path?: string, type?: string}>}
     */
    public static function getRawData()
    {
        @trigger_error('getRawData only returns the first dataset loaded, which may not be what you expect. Use getAllRawData() instead which returns all datasets for all autoloaders present in the process.', E_USER_DEPRECATED);

        if (null === self::$installed) {
            // only require the installed.php file if this file is loaded from its dumped location,
            // and not from its source location in the composer/composer package, see https://github.com/composer/composer/issues/9937
            if (substr(__DIR__, -8, 1) !== 'C') {
                self::$installed = include __DIR__ . '/installed.php';
            } else {
                self::$installed = array();
            }
        }

        return self::$installed;
    }

    /**
     * Returns the raw data of all installed.php which are currently loaded for custom implementations
     *
     * @return array[]
     * @psalm-return list<array{root: array{name: string, version: string, reference: string, pretty_version: string, aliases: string[], dev: bool, install_path: string, type: string}, versions: array<string, array{dev_requirement: bool, pretty_version?: string, version?: string, aliases?: string[], reference?: string, replaced?: string[], provided?: string[], install_path?: string, type?: string}>}>
     */
    public static function getAllRawData()
    {
        return self::getInstalled();
    }

    /**
     * Lets you reload the static array from another file
     *
     * This is only useful for complex integrations in which a project needs to use
     * this class but then also needs to execute another project's autoloader in process,
     * and wants to ensure both projects have access to their version of installed.php.
     *
     * A typical case would be PHPUnit, where it would need to make sure it reads all
     * the data it needs from this class, then call reload() with
     * `require $CWD/vendor/composer/installed.php` (or similar) as input to make sure
     * the project in which it runs can then also use this class safely, without
     * interference between PHPUnit's dependencies and the project's dependencies.
     *
     * @param  array[] $data A vendor/composer/installed.php data set
     * @return void
     *
     * @psalm-param array{root: array{name: string, version: string, reference: string, pretty_version: string, aliases: string[], dev: bool, install_path: string, type: string}, versions: array<string, array{dev_requirement: bool, pretty_version?: string, version?: string, aliases?: string[], reference?: string, replaced?: string[], provided?: string[], install_path?: string, type?: string}>} $data
     */
    public static function reload($data)
    {
        self::$installed = $data;
        self::$installedByVendor = array();
    }

    /**
     * @return array[]
     * @psalm-return list<array{root: array{name: string, version: string, reference: string, pretty_version: string, aliases: string[], dev: bool, install_path: string, type: string}, versions: array<string, array{dev_requirement: bool, pretty_version?: string, version?: string, aliases?: string[], reference?: string, replaced?: string[], provided?: string[], install_path?: string, type?: string}>}>
     */
    private static function getInstalled()
    {
        if (null === self::$canGetVendors) {
            self::$canGetVendors = method_exists('Composer\Autoload\ClassLoader', 'getRegisteredLoaders');
        }

        $installed = array();

        if (self::$canGetVendors) {
            foreach (ClassLoader::getRegisteredLoaders() as $vendorDir => $loader) {
                if (isset(self::$installedByVendor[$vendorDir])) {
                    $installed[] = self::$installedByVendor[$vendorDir];
                } elseif (is_file($vendorDir.'/composer/installed.php')) {
                    $installed[] = self::$installedByVendor[$vendorDir] = require $vendorDir.'/composer/installed.php';
                    if (null === self::$installed && strtr($vendorDir.'/composer', '\\', '/') === strtr(__DIR__, '\\', '/')) {
                        self::$installed = $installed[count($installed) - 1];
                    }
                }
            }
        }

        if (null === self::$installed) {
            // only require the installed.php file if this file is loaded from its dumped location,
            // and not from its source location in the composer/composer package, see https://github.com/composer/composer/issues/9937
            if (substr(__DIR__, -8, 1) !== 'C') {
                self::$installed = require __DIR__ . '/installed.php';
            } else {
                self::$installed = array();
            }
        }
        $installed[] = self::$installed;

        return $installed;
    }
}<|MERGE_RESOLUTION|>--- conflicted
+++ resolved
@@ -21,11 +21,8 @@
  * See also https://getcomposer.org/doc/07-runtime.md#installed-versions
  *
  * To require its presence, you can require `composer-runtime-api ^2.0`
-<<<<<<< HEAD
-=======
  *
  * @final
->>>>>>> 52e81b37
  */
 class InstalledVersions
 {
