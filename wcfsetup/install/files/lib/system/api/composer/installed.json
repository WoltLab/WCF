--- conflicted
+++ resolved
@@ -314,31 +314,17 @@
         },
         {
             "name": "guzzlehttp/psr7",
-<<<<<<< HEAD
-            "version": "1.8.2",
-            "version_normalized": "1.8.2.0",
+            "version": "1.8.5",
+            "version_normalized": "1.8.5.0",
             "source": {
                 "type": "git",
                 "url": "https://github.com/guzzle/psr7.git",
-                "reference": "dc960a912984efb74d0a90222870c72c87f10c91"
-            },
-            "dist": {
-                "type": "zip",
-                "url": "https://api.github.com/repos/guzzle/psr7/zipball/dc960a912984efb74d0a90222870c72c87f10c91",
-                "reference": "dc960a912984efb74d0a90222870c72c87f10c91",
-=======
-            "version": "dev-woltlab-1.6.1",
-            "version_normalized": "dev-woltlab-1.6.1",
-            "source": {
-                "type": "git",
-                "url": "https://github.com/WoltLab/guzzle-psr7",
-                "reference": "986596de01529f6e837a5cadfef9ec714ace7914"
-            },
-            "dist": {
-                "type": "zip",
-                "url": "https://api.github.com/repos/WoltLab/guzzle-psr7/zipball/986596de01529f6e837a5cadfef9ec714ace7914",
-                "reference": "986596de01529f6e837a5cadfef9ec714ace7914",
->>>>>>> 44cff726
+                "reference": "337e3ad8e5716c15f9657bd214d16cc5e69df268"
+            },
+            "dist": {
+                "type": "zip",
+                "url": "https://api.github.com/repos/guzzle/psr7/zipball/337e3ad8e5716c15f9657bd214d16cc5e69df268",
+                "reference": "337e3ad8e5716c15f9657bd214d16cc5e69df268",
                 "shasum": ""
             },
             "require": {
@@ -356,11 +342,7 @@
             "suggest": {
                 "laminas/laminas-httphandlerrunner": "Emit PSR-7 responses"
             },
-<<<<<<< HEAD
-            "time": "2021-04-26T09:17:50+00:00",
-=======
             "time": "2022-03-20T21:51:18+00:00",
->>>>>>> 44cff726
             "type": "library",
             "extra": {
                 "branch-alias": {
@@ -369,29 +351,46 @@
             },
             "installation-source": "dist",
             "autoload": {
+                "files": [
+                    "src/functions_include.php"
+                ],
                 "psr-4": {
                     "GuzzleHttp\\Psr7\\": "src/"
-                },
-                "files": [
-                    "src/functions_include.php"
-                ]
-            },
-            "autoload-dev": {
-                "psr-4": {
-                    "GuzzleHttp\\Tests\\Psr7\\": "tests/"
-                }
-            },
-            "license": [
-                "MIT"
-            ],
-            "authors": [
+                }
+            },
+            "notification-url": "https://packagist.org/downloads/",
+            "license": [
+                "MIT"
+            ],
+            "authors": [
+                {
+                    "name": "Graham Campbell",
+                    "email": "hello@gjcampbell.co.uk",
+                    "homepage": "https://github.com/GrahamCampbell"
+                },
                 {
                     "name": "Michael Dowling",
                     "email": "mtdowling@gmail.com",
                     "homepage": "https://github.com/mtdowling"
                 },
                 {
+                    "name": "George Mponos",
+                    "email": "gmponos@gmail.com",
+                    "homepage": "https://github.com/gmponos"
+                },
+                {
+                    "name": "Tobias Nyholm",
+                    "email": "tobias.nyholm@gmail.com",
+                    "homepage": "https://github.com/Nyholm"
+                },
+                {
+                    "name": "Márk Sági-Kazár",
+                    "email": "mark.sagikazar@gmail.com",
+                    "homepage": "https://github.com/sagikazarmark"
+                },
+                {
                     "name": "Tobias Schultze",
+                    "email": "webmaster@tubo-world.de",
                     "homepage": "https://github.com/Tobion"
                 }
             ],
@@ -408,8 +407,22 @@
             ],
             "support": {
                 "issues": "https://github.com/guzzle/psr7/issues",
-                "source": "https://github.com/guzzle/psr7/tree/1.8.2"
-            },
+                "source": "https://github.com/guzzle/psr7/tree/1.8.5"
+            },
+            "funding": [
+                {
+                    "url": "https://github.com/GrahamCampbell",
+                    "type": "github"
+                },
+                {
+                    "url": "https://github.com/Nyholm",
+                    "type": "github"
+                },
+                {
+                    "url": "https://tidelift.com/funding/github/packagist/guzzlehttp/psr7",
+                    "type": "tidelift"
+                }
+            ],
             "install-path": "../guzzlehttp/psr7"
         },
         {
