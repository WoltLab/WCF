--- conflicted
+++ resolved
@@ -939,7 +939,6 @@
             "install-path": "../laminas/laminas-stdlib"
         },
         {
-<<<<<<< HEAD
             "name": "minishlink/web-push",
             "version": "v8.0.0",
             "version_normalized": "8.0.0.0",
@@ -981,7 +980,35 @@
             "autoload": {
                 "psr-4": {
                     "Minishlink\\WebPush\\": "src"
-=======
+                }
+            },
+            "notification-url": "https://packagist.org/downloads/",
+            "license": [
+                "MIT"
+            ],
+            "authors": [
+                {
+                    "name": "Louis Lagrange",
+                    "email": "lagrange.louis@gmail.com",
+                    "homepage": "https://github.com/Minishlink"
+                }
+            ],
+            "description": "Web Push library for PHP",
+            "homepage": "https://github.com/web-push-libs/web-push-php",
+            "keywords": [
+                "Push API",
+                "WebPush",
+                "notifications",
+                "push",
+                "web"
+            ],
+            "support": {
+                "issues": "https://github.com/web-push-libs/web-push-php/issues",
+                "source": "https://github.com/web-push-libs/web-push-php/tree/v8.0.0"
+            },
+            "install-path": "../minishlink/web-push"
+        },
+        {
             "name": "nikic/fast-route",
             "version": "2.0.0-beta1",
             "version_normalized": "2.0.0.0-beta1",
@@ -1024,36 +1051,10 @@
                 ],
                 "psr-4": {
                     "FastRoute\\": "src/"
->>>>>>> 72eb88d2
-                }
-            },
-            "notification-url": "https://packagist.org/downloads/",
-            "license": [
-<<<<<<< HEAD
-                "MIT"
-            ],
-            "authors": [
-                {
-                    "name": "Louis Lagrange",
-                    "email": "lagrange.louis@gmail.com",
-                    "homepage": "https://github.com/Minishlink"
-                }
-            ],
-            "description": "Web Push library for PHP",
-            "homepage": "https://github.com/web-push-libs/web-push-php",
-            "keywords": [
-                "Push API",
-                "WebPush",
-                "notifications",
-                "push",
-                "web"
-            ],
-            "support": {
-                "issues": "https://github.com/web-push-libs/web-push-php/issues",
-                "source": "https://github.com/web-push-libs/web-push-php/tree/v8.0.0"
-            },
-            "install-path": "../minishlink/web-push"
-=======
+                }
+            },
+            "notification-url": "https://packagist.org/downloads/",
+            "license": [
                 "BSD-3-Clause"
             ],
             "authors": [
@@ -1072,7 +1073,6 @@
                 "source": "https://github.com/nikic/FastRoute/tree/2.0.0-beta1"
             },
             "install-path": "../nikic/fast-route"
->>>>>>> 72eb88d2
         },
         {
             "name": "paragonie/constant_time_encoding",
