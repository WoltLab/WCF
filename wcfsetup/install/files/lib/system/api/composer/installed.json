{
    "packages": [
        {
            "name": "cuyz/valinor",
            "version": "1.4.0",
            "version_normalized": "1.4.0.0",
            "source": {
                "type": "git",
                "url": "https://github.com/CuyZ/Valinor.git",
                "reference": "229098184cf5877ec01305461cdcb8a73379bf5b"
            },
            "dist": {
                "type": "zip",
                "url": "https://api.github.com/repos/CuyZ/Valinor/zipball/229098184cf5877ec01305461cdcb8a73379bf5b",
                "reference": "229098184cf5877ec01305461cdcb8a73379bf5b",
                "shasum": ""
            },
            "require": {
                "composer-runtime-api": "^2.0",
                "php": "~8.0.0 || ~8.1.0 || ~8.2.0",
                "psr/simple-cache": "^1.0 || ^2.0 || ^3.0"
            },
            "require-dev": {
                "friendsofphp/php-cs-fixer": "^3.4",
                "infection/infection": "^0.26",
                "marcocesarato/php-conventional-changelog": "^1.12",
                "mikey179/vfsstream": "^1.6.10",
                "phpstan/phpstan": "^1.3",
                "phpstan/phpstan-phpunit": "^1.0",
                "phpstan/phpstan-strict-rules": "^1.0",
                "phpunit/phpunit": "^9.5",
                "rector/rector": "~0.15.0",
                "vimeo/psalm": "^5.0"
            },
            "time": "2023-04-17T11:25:01+00:00",
            "type": "library",
            "installation-source": "dist",
            "autoload": {
                "psr-4": {
                    "CuyZ\\Valinor\\": "src"
                }
            },
            "notification-url": "https://packagist.org/downloads/",
            "license": [
                "MIT"
            ],
            "authors": [
                {
                    "name": "Romain Canon",
                    "email": "romain.hydrocanon@gmail.com",
                    "homepage": "https://github.com/romm"
                }
            ],
            "description": "Library that helps to map any input into a strongly-typed value object structure.",
            "homepage": "https://github.com/CuyZ/Valinor",
            "keywords": [
                "array",
                "conversion",
                "hydrator",
                "json",
                "mapper",
                "mapping",
                "object",
                "tree",
                "yaml"
            ],
            "support": {
                "issues": "https://github.com/CuyZ/Valinor/issues",
                "source": "https://github.com/CuyZ/Valinor/tree/1.4.0"
            },
            "funding": [
                {
                    "url": "https://github.com/romm",
                    "type": "github"
                }
            ],
            "install-path": "../cuyz/valinor"
        },
        {
            "name": "dragonmantank/cron-expression",
            "version": "v3.3.2",
            "version_normalized": "3.3.2.0",
            "source": {
                "type": "git",
                "url": "https://github.com/dragonmantank/cron-expression.git",
                "reference": "782ca5968ab8b954773518e9e49a6f892a34b2a8"
            },
            "dist": {
                "type": "zip",
                "url": "https://api.github.com/repos/dragonmantank/cron-expression/zipball/782ca5968ab8b954773518e9e49a6f892a34b2a8",
                "reference": "782ca5968ab8b954773518e9e49a6f892a34b2a8",
                "shasum": ""
            },
            "require": {
                "php": "^7.2|^8.0",
                "webmozart/assert": "^1.0"
            },
            "replace": {
                "mtdowling/cron-expression": "^1.0"
            },
            "require-dev": {
                "phpstan/extension-installer": "^1.0",
                "phpstan/phpstan": "^1.0",
                "phpstan/phpstan-webmozart-assert": "^1.0",
                "phpunit/phpunit": "^7.0|^8.0|^9.0"
            },
            "time": "2022-09-10T18:51:20+00:00",
            "type": "library",
            "installation-source": "dist",
            "autoload": {
                "psr-4": {
                    "Cron\\": "src/Cron/"
                }
            },
            "notification-url": "https://packagist.org/downloads/",
            "license": [
                "MIT"
            ],
            "authors": [
                {
                    "name": "Chris Tankersley",
                    "email": "chris@ctankersley.com",
                    "homepage": "https://github.com/dragonmantank"
                }
            ],
            "description": "CRON for PHP: Calculate the next or previous run date and determine if a CRON expression is due",
            "keywords": [
                "cron",
                "schedule"
            ],
            "support": {
                "issues": "https://github.com/dragonmantank/cron-expression/issues",
                "source": "https://github.com/dragonmantank/cron-expression/tree/v3.3.2"
            },
            "funding": [
                {
                    "url": "https://github.com/dragonmantank",
                    "type": "github"
                }
            ],
            "install-path": "../dragonmantank/cron-expression"
        },
        {
            "name": "erusev/parsedown",
            "version": "1.7.4",
            "version_normalized": "1.7.4.0",
            "source": {
                "type": "git",
                "url": "https://github.com/erusev/parsedown.git",
                "reference": "cb17b6477dfff935958ba01325f2e8a2bfa6dab3"
            },
            "dist": {
                "type": "zip",
                "url": "https://api.github.com/repos/erusev/parsedown/zipball/cb17b6477dfff935958ba01325f2e8a2bfa6dab3",
                "reference": "cb17b6477dfff935958ba01325f2e8a2bfa6dab3",
                "shasum": ""
            },
            "require": {
                "ext-mbstring": "*",
                "php": ">=5.3.0"
            },
            "require-dev": {
                "phpunit/phpunit": "^4.8.35"
            },
            "time": "2019-12-30T22:54:17+00:00",
            "type": "library",
            "installation-source": "dist",
            "autoload": {
                "psr-0": {
                    "Parsedown": ""
                }
            },
            "notification-url": "https://packagist.org/downloads/",
            "license": [
                "MIT"
            ],
            "authors": [
                {
                    "name": "Emanuil Rusev",
                    "email": "hello@erusev.com",
                    "homepage": "http://erusev.com"
                }
            ],
            "description": "Parser for Markdown.",
            "homepage": "http://parsedown.org",
            "keywords": [
                "markdown",
                "parser"
            ],
            "support": {
                "issues": "https://github.com/erusev/parsedown/issues",
                "source": "https://github.com/erusev/parsedown/tree/1.7.x"
            },
            "install-path": "../erusev/parsedown"
        },
        {
            "name": "ezyang/htmlpurifier",
            "version": "v4.16.0",
            "version_normalized": "4.16.0.0",
            "source": {
                "type": "git",
                "url": "https://github.com/ezyang/htmlpurifier.git",
                "reference": "523407fb06eb9e5f3d59889b3978d5bfe94299c8"
            },
            "dist": {
                "type": "zip",
                "url": "https://api.github.com/repos/ezyang/htmlpurifier/zipball/523407fb06eb9e5f3d59889b3978d5bfe94299c8",
                "reference": "523407fb06eb9e5f3d59889b3978d5bfe94299c8",
                "shasum": ""
            },
            "require": {
                "php": "~5.6.0 || ~7.0.0 || ~7.1.0 || ~7.2.0 || ~7.3.0 || ~7.4.0 || ~8.0.0 || ~8.1.0 || ~8.2.0"
            },
            "require-dev": {
                "cerdic/css-tidy": "^1.7 || ^2.0",
                "simpletest/simpletest": "dev-master"
            },
            "suggest": {
                "cerdic/css-tidy": "If you want to use the filter 'Filter.ExtractStyleBlocks'.",
                "ext-bcmath": "Used for unit conversion and imagecrash protection",
                "ext-iconv": "Converts text to and from non-UTF-8 encodings",
                "ext-tidy": "Used for pretty-printing HTML"
            },
            "time": "2022-09-18T07:06:19+00:00",
            "type": "library",
            "installation-source": "dist",
            "autoload": {
                "files": [
                    "library/HTMLPurifier.composer.php"
                ],
                "psr-0": {
                    "HTMLPurifier": "library/"
                },
                "exclude-from-classmap": [
                    "/library/HTMLPurifier/Language/"
                ]
            },
            "notification-url": "https://packagist.org/downloads/",
            "license": [
                "LGPL-2.1-or-later"
            ],
            "authors": [
                {
                    "name": "Edward Z. Yang",
                    "email": "admin@htmlpurifier.org",
                    "homepage": "http://ezyang.com"
                }
            ],
            "description": "Standards compliant HTML filter written in PHP",
            "homepage": "http://htmlpurifier.org/",
            "keywords": [
                "html"
            ],
            "support": {
                "issues": "https://github.com/ezyang/htmlpurifier/issues",
                "source": "https://github.com/ezyang/htmlpurifier/tree/v4.16.0"
            },
            "install-path": "../ezyang/htmlpurifier"
        },
        {
            "name": "guzzlehttp/guzzle",
            "version": "7.5.0",
            "version_normalized": "7.5.0.0",
            "source": {
                "type": "git",
                "url": "https://github.com/guzzle/guzzle.git",
                "reference": "b50a2a1251152e43f6a37f0fa053e730a67d25ba"
            },
            "dist": {
                "type": "zip",
                "url": "https://api.github.com/repos/guzzle/guzzle/zipball/b50a2a1251152e43f6a37f0fa053e730a67d25ba",
                "reference": "b50a2a1251152e43f6a37f0fa053e730a67d25ba",
                "shasum": ""
            },
            "require": {
                "ext-json": "*",
                "guzzlehttp/promises": "^1.5",
                "guzzlehttp/psr7": "^1.9 || ^2.4",
                "php": "^7.2.5 || ^8.0",
                "psr/http-client": "^1.0",
                "symfony/deprecation-contracts": "^2.2 || ^3.0"
            },
            "provide": {
                "psr/http-client-implementation": "1.0"
            },
            "require-dev": {
                "bamarni/composer-bin-plugin": "^1.8.1",
                "ext-curl": "*",
                "php-http/client-integration-tests": "^3.0",
                "phpunit/phpunit": "^8.5.29 || ^9.5.23",
                "psr/log": "^1.1 || ^2.0 || ^3.0"
            },
            "suggest": {
                "ext-curl": "Required for CURL handler support",
                "ext-intl": "Required for Internationalized Domain Name (IDN) support",
                "psr/log": "Required for using the Log middleware"
            },
            "time": "2022-08-28T15:39:27+00:00",
            "type": "library",
            "extra": {
                "bamarni-bin": {
                    "bin-links": true,
                    "forward-command": false
                },
                "branch-alias": {
                    "dev-master": "7.5-dev"
                }
            },
            "installation-source": "dist",
            "autoload": {
                "files": [
                    "src/functions_include.php"
                ],
                "psr-4": {
                    "GuzzleHttp\\": "src/"
                }
            },
            "notification-url": "https://packagist.org/downloads/",
            "license": [
                "MIT"
            ],
            "authors": [
                {
                    "name": "Graham Campbell",
                    "email": "hello@gjcampbell.co.uk",
                    "homepage": "https://github.com/GrahamCampbell"
                },
                {
                    "name": "Michael Dowling",
                    "email": "mtdowling@gmail.com",
                    "homepage": "https://github.com/mtdowling"
                },
                {
                    "name": "Jeremy Lindblom",
                    "email": "jeremeamia@gmail.com",
                    "homepage": "https://github.com/jeremeamia"
                },
                {
                    "name": "George Mponos",
                    "email": "gmponos@gmail.com",
                    "homepage": "https://github.com/gmponos"
                },
                {
                    "name": "Tobias Nyholm",
                    "email": "tobias.nyholm@gmail.com",
                    "homepage": "https://github.com/Nyholm"
                },
                {
                    "name": "Márk Sági-Kazár",
                    "email": "mark.sagikazar@gmail.com",
                    "homepage": "https://github.com/sagikazarmark"
                },
                {
                    "name": "Tobias Schultze",
                    "email": "webmaster@tubo-world.de",
                    "homepage": "https://github.com/Tobion"
                }
            ],
            "description": "Guzzle is a PHP HTTP client library",
            "keywords": [
                "client",
                "curl",
                "framework",
                "http",
                "http client",
                "psr-18",
                "psr-7",
                "rest",
                "web service"
            ],
            "support": {
                "issues": "https://github.com/guzzle/guzzle/issues",
                "source": "https://github.com/guzzle/guzzle/tree/7.5.0"
            },
            "funding": [
                {
                    "url": "https://github.com/GrahamCampbell",
                    "type": "github"
                },
                {
                    "url": "https://github.com/Nyholm",
                    "type": "github"
                },
                {
                    "url": "https://tidelift.com/funding/github/packagist/guzzlehttp/guzzle",
                    "type": "tidelift"
                }
            ],
            "install-path": "../guzzlehttp/guzzle"
        },
        {
            "name": "guzzlehttp/promises",
            "version": "1.5.2",
            "version_normalized": "1.5.2.0",
            "source": {
                "type": "git",
                "url": "https://github.com/guzzle/promises.git",
                "reference": "b94b2807d85443f9719887892882d0329d1e2598"
            },
            "dist": {
                "type": "zip",
                "url": "https://api.github.com/repos/guzzle/promises/zipball/b94b2807d85443f9719887892882d0329d1e2598",
                "reference": "b94b2807d85443f9719887892882d0329d1e2598",
                "shasum": ""
            },
            "require": {
                "php": ">=5.5"
            },
            "require-dev": {
                "symfony/phpunit-bridge": "^4.4 || ^5.1"
            },
            "time": "2022-08-28T14:55:35+00:00",
            "type": "library",
            "extra": {
                "branch-alias": {
                    "dev-master": "1.5-dev"
                }
            },
            "installation-source": "dist",
            "autoload": {
                "files": [
                    "src/functions_include.php"
                ],
                "psr-4": {
                    "GuzzleHttp\\Promise\\": "src/"
                }
            },
            "notification-url": "https://packagist.org/downloads/",
            "license": [
                "MIT"
            ],
            "authors": [
                {
                    "name": "Graham Campbell",
                    "email": "hello@gjcampbell.co.uk",
                    "homepage": "https://github.com/GrahamCampbell"
                },
                {
                    "name": "Michael Dowling",
                    "email": "mtdowling@gmail.com",
                    "homepage": "https://github.com/mtdowling"
                },
                {
                    "name": "Tobias Nyholm",
                    "email": "tobias.nyholm@gmail.com",
                    "homepage": "https://github.com/Nyholm"
                },
                {
                    "name": "Tobias Schultze",
                    "email": "webmaster@tubo-world.de",
                    "homepage": "https://github.com/Tobion"
                }
            ],
            "description": "Guzzle promises library",
            "keywords": [
                "promise"
            ],
            "support": {
                "issues": "https://github.com/guzzle/promises/issues",
                "source": "https://github.com/guzzle/promises/tree/1.5.2"
            },
            "funding": [
                {
                    "url": "https://github.com/GrahamCampbell",
                    "type": "github"
                },
                {
                    "url": "https://github.com/Nyholm",
                    "type": "github"
                },
                {
                    "url": "https://tidelift.com/funding/github/packagist/guzzlehttp/promises",
                    "type": "tidelift"
                }
            ],
            "install-path": "../guzzlehttp/promises"
        },
        {
            "name": "guzzlehttp/psr7",
<<<<<<< HEAD
            "version": "2.4.4",
            "version_normalized": "2.4.4.0",
            "source": {
                "type": "git",
                "url": "https://github.com/guzzle/psr7.git",
                "reference": "3cf1b6d4f0c820a2cf8bcaec39fc698f3443b5cf"
            },
            "dist": {
                "type": "zip",
                "url": "https://api.github.com/repos/guzzle/psr7/zipball/3cf1b6d4f0c820a2cf8bcaec39fc698f3443b5cf",
                "reference": "3cf1b6d4f0c820a2cf8bcaec39fc698f3443b5cf",
=======
            "version": "2.4.5",
            "version_normalized": "2.4.5.0",
            "source": {
                "type": "git",
                "url": "https://github.com/guzzle/psr7.git",
                "reference": "0454e12ef0cd597ccd2adb036f7bda4e7fface66"
            },
            "dist": {
                "type": "zip",
                "url": "https://api.github.com/repos/guzzle/psr7/zipball/0454e12ef0cd597ccd2adb036f7bda4e7fface66",
                "reference": "0454e12ef0cd597ccd2adb036f7bda4e7fface66",
>>>>>>> 05322f9e
                "shasum": ""
            },
            "require": {
                "php": "^7.2.5 || ^8.0",
                "psr/http-factory": "^1.0",
                "psr/http-message": "^1.0",
                "ralouphie/getallheaders": "^3.0"
            },
            "provide": {
                "psr/http-factory-implementation": "1.0",
                "psr/http-message-implementation": "1.0"
            },
            "require-dev": {
                "bamarni/composer-bin-plugin": "^1.8.1",
                "http-interop/http-factory-tests": "^0.9",
                "phpunit/phpunit": "^8.5.29 || ^9.5.23"
            },
            "suggest": {
                "laminas/laminas-httphandlerrunner": "Emit PSR-7 responses"
            },
<<<<<<< HEAD
            "time": "2023-03-09T13:19:02+00:00",
=======
            "time": "2023-04-17T16:00:45+00:00",
>>>>>>> 05322f9e
            "type": "library",
            "extra": {
                "bamarni-bin": {
                    "bin-links": true,
                    "forward-command": false
                }
            },
            "installation-source": "dist",
            "autoload": {
                "psr-4": {
                    "GuzzleHttp\\Psr7\\": "src/"
                }
            },
            "notification-url": "https://packagist.org/downloads/",
            "license": [
                "MIT"
            ],
            "authors": [
                {
                    "name": "Graham Campbell",
                    "email": "hello@gjcampbell.co.uk",
                    "homepage": "https://github.com/GrahamCampbell"
                },
                {
                    "name": "Michael Dowling",
                    "email": "mtdowling@gmail.com",
                    "homepage": "https://github.com/mtdowling"
                },
                {
                    "name": "George Mponos",
                    "email": "gmponos@gmail.com",
                    "homepage": "https://github.com/gmponos"
                },
                {
                    "name": "Tobias Nyholm",
                    "email": "tobias.nyholm@gmail.com",
                    "homepage": "https://github.com/Nyholm"
                },
                {
                    "name": "Márk Sági-Kazár",
                    "email": "mark.sagikazar@gmail.com",
                    "homepage": "https://github.com/sagikazarmark"
                },
                {
                    "name": "Tobias Schultze",
                    "email": "webmaster@tubo-world.de",
                    "homepage": "https://github.com/Tobion"
                },
                {
                    "name": "Márk Sági-Kazár",
                    "email": "mark.sagikazar@gmail.com",
                    "homepage": "https://sagikazarmark.hu"
                }
            ],
            "description": "PSR-7 message implementation that also provides common utility methods",
            "keywords": [
                "http",
                "message",
                "psr-7",
                "request",
                "response",
                "stream",
                "uri",
                "url"
            ],
            "support": {
                "issues": "https://github.com/guzzle/psr7/issues",
<<<<<<< HEAD
                "source": "https://github.com/guzzle/psr7/tree/2.4.4"
=======
                "source": "https://github.com/guzzle/psr7/tree/2.4.5"
>>>>>>> 05322f9e
            },
            "funding": [
                {
                    "url": "https://github.com/GrahamCampbell",
                    "type": "github"
                },
                {
                    "url": "https://github.com/Nyholm",
                    "type": "github"
                },
                {
                    "url": "https://tidelift.com/funding/github/packagist/guzzlehttp/psr7",
                    "type": "tidelift"
                }
            ],
            "install-path": "../guzzlehttp/psr7"
        },
        {
            "name": "laminas/laminas-diactoros",
<<<<<<< HEAD
            "version": "2.25.1",
            "version_normalized": "2.25.1.0",
            "source": {
                "type": "git",
                "url": "https://github.com/laminas/laminas-diactoros.git",
                "reference": "13f45e5ba09c9b27752247d3be186fc49c2ca3a5"
            },
            "dist": {
                "type": "zip",
                "url": "https://api.github.com/repos/laminas/laminas-diactoros/zipball/13f45e5ba09c9b27752247d3be186fc49c2ca3a5",
                "reference": "13f45e5ba09c9b27752247d3be186fc49c2ca3a5",
=======
            "version": "dev-woltlab-2.4",
            "version_normalized": "dev-woltlab-2.4",
            "source": {
                "type": "git",
                "url": "https://github.com/WoltLab/laminas-diactoros",
                "reference": "f74e310c766cf2bcab685a14353aacf2185e9384"
            },
            "dist": {
                "type": "zip",
                "url": "https://api.github.com/repos/WoltLab/laminas-diactoros/zipball/f74e310c766cf2bcab685a14353aacf2185e9384",
                "reference": "f74e310c766cf2bcab685a14353aacf2185e9384",
>>>>>>> 05322f9e
                "shasum": ""
            },
            "require": {
                "php": "~8.0.0 || ~8.1.0 || ~8.2.0",
                "psr/http-factory": "^1.0",
                "psr/http-message": "^1.1"
            },
            "conflict": {
                "zendframework/zend-diactoros": "*"
            },
            "provide": {
                "psr/http-factory-implementation": "1.0",
                "psr/http-message-implementation": "1.0"
            },
            "require-dev": {
                "ext-curl": "*",
                "ext-dom": "*",
                "ext-gd": "*",
                "ext-libxml": "*",
<<<<<<< HEAD
                "http-interop/http-factory-tests": "^0.9.0",
                "laminas/laminas-coding-standard": "^2.5",
                "php-http/psr7-integration-tests": "^1.2",
                "phpunit/phpunit": "^9.5.28",
                "psalm/plugin-phpunit": "^0.18.4",
                "vimeo/psalm": "^5.6"
            },
            "time": "2023-04-08T00:31:34+00:00",
=======
                "http-interop/http-factory-tests": "^0.5.0",
                "laminas/laminas-coding-standard": "~1.0.0",
                "php-http/psr7-integration-tests": "^1.0",
                "phpunit/phpunit": "^7.5.18"
            },
            "time": "2023-04-13T15:12:36+00:00",
>>>>>>> 05322f9e
            "type": "library",
            "extra": {
                "laminas": {
                    "config-provider": "Laminas\\Diactoros\\ConfigProvider",
                    "module": "Laminas\\Diactoros"
                }
            },
            "installation-source": "dist",
            "autoload": {
                "files": [
                    "src/functions/create_uploaded_file.php",
                    "src/functions/marshal_headers_from_sapi.php",
                    "src/functions/marshal_method_from_sapi.php",
                    "src/functions/marshal_protocol_version_from_sapi.php",
                    "src/functions/marshal_uri_from_sapi.php",
                    "src/functions/normalize_server.php",
                    "src/functions/normalize_uploaded_files.php",
                    "src/functions/parse_cookie_header.php",
                    "src/functions/create_uploaded_file.legacy.php",
                    "src/functions/marshal_headers_from_sapi.legacy.php",
                    "src/functions/marshal_method_from_sapi.legacy.php",
                    "src/functions/marshal_protocol_version_from_sapi.legacy.php",
                    "src/functions/marshal_uri_from_sapi.legacy.php",
                    "src/functions/normalize_server.legacy.php",
                    "src/functions/normalize_uploaded_files.legacy.php",
                    "src/functions/parse_cookie_header.legacy.php"
                ],
                "psr-4": {
                    "Laminas\\Diactoros\\": "src/"
                }
            },
            "autoload-dev": {
                "psr-4": {
                    "LaminasTest\\Diactoros\\": "test/"
                }
            },
            "scripts": {
                "check": [
                    "@cs-check",
                    "@test"
                ],
                "cs-check": [
                    "phpcs"
                ],
                "cs-fix": [
                    "phpcbf"
                ],
                "test": [
                    "phpunit --colors=always"
                ],
                "test-coverage": [
                    "phpunit --colors=always --coverage-clover clover.xml"
                ]
            },
            "license": [
                "BSD-3-Clause"
            ],
            "description": "PSR HTTP Message implementations",
            "homepage": "https://laminas.dev",
            "keywords": [
                "http",
                "laminas",
                "psr",
                "psr-17",
                "psr-7"
            ],
            "support": {
                "docs": "https://docs.laminas.dev/laminas-diactoros/",
                "issues": "https://github.com/laminas/laminas-diactoros/issues",
                "source": "https://github.com/laminas/laminas-diactoros",
                "rss": "https://github.com/laminas/laminas-diactoros/releases.atom",
                "chat": "https://laminas.dev/chat",
                "forum": "https://discourse.laminas.dev"
            },
            "install-path": "../laminas/laminas-diactoros"
        },
        {
            "name": "laminas/laminas-httphandlerrunner",
            "version": "2.6.0",
            "version_normalized": "2.6.0.0",
            "source": {
                "type": "git",
                "url": "https://github.com/laminas/laminas-httphandlerrunner.git",
                "reference": "4845298215708c660f76a2d5d8b78e67979457c5"
            },
            "dist": {
                "type": "zip",
                "url": "https://api.github.com/repos/laminas/laminas-httphandlerrunner/zipball/4845298215708c660f76a2d5d8b78e67979457c5",
                "reference": "4845298215708c660f76a2d5d8b78e67979457c5",
                "shasum": ""
            },
            "require": {
                "php": "~8.1.0 || ~8.2.0",
                "psr/http-message": "^1.0 || ^2.0",
                "psr/http-message-implementation": "^1.0",
                "psr/http-server-handler": "^1.0"
            },
            "require-dev": {
                "laminas/laminas-coding-standard": "~2.5.0",
                "laminas/laminas-diactoros": "^2.25.1",
                "phpunit/phpunit": "^10.0.19",
                "psalm/plugin-phpunit": "^0.18.4",
                "vimeo/psalm": "^5.9"
            },
            "time": "2023-04-09T21:49:08+00:00",
            "type": "library",
            "extra": {
                "laminas": {
                    "config-provider": "Laminas\\HttpHandlerRunner\\ConfigProvider"
                }
            },
            "installation-source": "dist",
            "autoload": {
                "psr-4": {
                    "Laminas\\HttpHandlerRunner\\": "src/"
                }
            },
            "notification-url": "https://packagist.org/downloads/",
            "license": [
                "BSD-3-Clause"
            ],
            "description": "Execute PSR-15 RequestHandlerInterface instances and emit responses they generate.",
            "homepage": "https://laminas.dev",
            "keywords": [
                "components",
                "laminas",
                "mezzio",
                "psr-15",
                "psr-7"
            ],
            "support": {
                "chat": "https://laminas.dev/chat",
                "docs": "https://docs.laminas.dev/laminas-httphandlerrunner/",
                "forum": "https://discourse.laminas.dev",
                "issues": "https://github.com/laminas/laminas-httphandlerrunner/issues",
                "rss": "https://github.com/laminas/laminas-httphandlerrunner/releases.atom",
                "source": "https://github.com/laminas/laminas-httphandlerrunner"
            },
            "funding": [
                {
                    "url": "https://funding.communitybridge.org/projects/laminas-project",
                    "type": "community_bridge"
                }
            ],
            "install-path": "../laminas/laminas-httphandlerrunner"
        },
        {
            "name": "laminas/laminas-progressbar",
            "version": "2.11.0",
            "version_normalized": "2.11.0.0",
            "source": {
                "type": "git",
                "url": "https://github.com/laminas/laminas-progressbar.git",
                "reference": "f4ab187791a64370825e9012b756e49d568230ea"
            },
            "dist": {
                "type": "zip",
                "url": "https://api.github.com/repos/laminas/laminas-progressbar/zipball/f4ab187791a64370825e9012b756e49d568230ea",
                "reference": "f4ab187791a64370825e9012b756e49d568230ea",
                "shasum": ""
            },
            "require": {
                "laminas/laminas-stdlib": "^3.2.1",
                "php": "~8.0.0 || ~8.1.0 || ~8.2.0"
            },
            "conflict": {
                "zendframework/zend-progressbar": "*"
            },
            "require-dev": {
                "laminas/laminas-coding-standard": "~1.0.0",
                "laminas/laminas-session": "^2.13",
                "phpunit/phpunit": "^9.5.25"
            },
            "suggest": {
                "laminas/laminas-session": "To support progressbar persistent"
            },
            "time": "2022-10-25T14:08:59+00:00",
            "type": "library",
            "installation-source": "dist",
            "autoload": {
                "psr-4": {
                    "Laminas\\ProgressBar\\": "src/"
                }
            },
            "notification-url": "https://packagist.org/downloads/",
            "license": [
                "BSD-3-Clause"
            ],
            "description": "Create and update progress bars in different environments",
            "homepage": "https://laminas.dev",
            "keywords": [
                "laminas",
                "progressbar"
            ],
            "support": {
                "chat": "https://laminas.dev/chat",
                "docs": "https://docs.laminas.dev/laminas-progressbar/",
                "forum": "https://discourse.laminas.dev",
                "issues": "https://github.com/laminas/laminas-progressbar/issues",
                "rss": "https://github.com/laminas/laminas-progressbar/releases.atom",
                "source": "https://github.com/laminas/laminas-progressbar"
            },
            "funding": [
                {
                    "url": "https://funding.communitybridge.org/projects/laminas-project",
                    "type": "community_bridge"
                }
            ],
            "install-path": "../laminas/laminas-progressbar"
        },
        {
            "name": "laminas/laminas-stdlib",
            "version": "3.17.0",
            "version_normalized": "3.17.0.0",
            "source": {
                "type": "git",
                "url": "https://github.com/laminas/laminas-stdlib.git",
                "reference": "dd35c868075bad80b6718959740913e178eb4274"
            },
            "dist": {
                "type": "zip",
                "url": "https://api.github.com/repos/laminas/laminas-stdlib/zipball/dd35c868075bad80b6718959740913e178eb4274",
                "reference": "dd35c868075bad80b6718959740913e178eb4274",
                "shasum": ""
            },
            "require": {
                "php": "~8.1.0 || ~8.2.0"
            },
            "conflict": {
                "zendframework/zend-stdlib": "*"
            },
            "require-dev": {
                "laminas/laminas-coding-standard": "^2.5",
                "phpbench/phpbench": "^1.2.9",
                "phpunit/phpunit": "^10.0.16",
                "psalm/plugin-phpunit": "^0.18.4",
                "vimeo/psalm": "^5.8"
            },
            "time": "2023-03-20T13:51:37+00:00",
            "type": "library",
            "installation-source": "dist",
            "autoload": {
                "psr-4": {
                    "Laminas\\Stdlib\\": "src/"
                }
            },
            "notification-url": "https://packagist.org/downloads/",
            "license": [
                "BSD-3-Clause"
            ],
            "description": "SPL extensions, array utilities, error handlers, and more",
            "homepage": "https://laminas.dev",
            "keywords": [
                "laminas",
                "stdlib"
            ],
            "support": {
                "chat": "https://laminas.dev/chat",
                "docs": "https://docs.laminas.dev/laminas-stdlib/",
                "forum": "https://discourse.laminas.dev",
                "issues": "https://github.com/laminas/laminas-stdlib/issues",
                "rss": "https://github.com/laminas/laminas-stdlib/releases.atom",
                "source": "https://github.com/laminas/laminas-stdlib"
            },
            "funding": [
                {
                    "url": "https://funding.communitybridge.org/projects/laminas-project",
                    "type": "community_bridge"
                }
            ],
            "install-path": "../laminas/laminas-stdlib"
        },
        {
            "name": "paragonie/constant_time_encoding",
            "version": "v2.6.3",
            "version_normalized": "2.6.3.0",
            "source": {
                "type": "git",
                "url": "https://github.com/paragonie/constant_time_encoding.git",
                "reference": "58c3f47f650c94ec05a151692652a868995d2938"
            },
            "dist": {
                "type": "zip",
                "url": "https://api.github.com/repos/paragonie/constant_time_encoding/zipball/58c3f47f650c94ec05a151692652a868995d2938",
                "reference": "58c3f47f650c94ec05a151692652a868995d2938",
                "shasum": ""
            },
            "require": {
                "php": "^7|^8"
            },
            "require-dev": {
                "phpunit/phpunit": "^6|^7|^8|^9",
                "vimeo/psalm": "^1|^2|^3|^4"
            },
            "time": "2022-06-14T06:56:20+00:00",
            "type": "library",
            "installation-source": "dist",
            "autoload": {
                "psr-4": {
                    "ParagonIE\\ConstantTime\\": "src/"
                }
            },
            "notification-url": "https://packagist.org/downloads/",
            "license": [
                "MIT"
            ],
            "authors": [
                {
                    "name": "Paragon Initiative Enterprises",
                    "email": "security@paragonie.com",
                    "homepage": "https://paragonie.com",
                    "role": "Maintainer"
                },
                {
                    "name": "Steve 'Sc00bz' Thomas",
                    "email": "steve@tobtu.com",
                    "homepage": "https://www.tobtu.com",
                    "role": "Original Developer"
                }
            ],
            "description": "Constant-time Implementations of RFC 4648 Encoding (Base-64, Base-32, Base-16)",
            "keywords": [
                "base16",
                "base32",
                "base32_decode",
                "base32_encode",
                "base64",
                "base64_decode",
                "base64_encode",
                "bin2hex",
                "encoding",
                "hex",
                "hex2bin",
                "rfc4648"
            ],
            "support": {
                "email": "info@paragonie.com",
                "issues": "https://github.com/paragonie/constant_time_encoding/issues",
                "source": "https://github.com/paragonie/constant_time_encoding"
            },
            "install-path": "../paragonie/constant_time_encoding"
        },
        {
            "name": "pelago/emogrifier",
            "version": "v7.0.0",
            "version_normalized": "7.0.0.0",
            "source": {
                "type": "git",
                "url": "https://github.com/MyIntervals/emogrifier.git",
                "reference": "547b8c814794aec871e3c98b1c712f416755f4eb"
            },
            "dist": {
                "type": "zip",
                "url": "https://api.github.com/repos/MyIntervals/emogrifier/zipball/547b8c814794aec871e3c98b1c712f416755f4eb",
                "reference": "547b8c814794aec871e3c98b1c712f416755f4eb",
                "shasum": ""
            },
            "require": {
                "ext-dom": "*",
                "ext-libxml": "*",
                "php": "~7.3.0 || ~7.4.0 || ~8.0.0 || ~8.1.0 || ~8.2.0",
                "sabberworm/php-css-parser": "^8.4.0",
                "symfony/css-selector": "^4.4.23 || ^5.4.0 || ^6.0.0"
            },
            "require-dev": {
                "php-parallel-lint/php-parallel-lint": "^1.3.2",
                "phpunit/phpunit": "^9.5.25",
                "rawr/cross-data-providers": "^2.3.0"
            },
            "time": "2022-11-01T17:53:29+00:00",
            "type": "library",
            "extra": {
                "branch-alias": {
                    "dev-main": "8.0.x-dev"
                }
            },
            "installation-source": "dist",
            "autoload": {
                "psr-4": {
                    "Pelago\\Emogrifier\\": "src/"
                }
            },
            "notification-url": "https://packagist.org/downloads/",
            "license": [
                "MIT"
            ],
            "authors": [
                {
                    "name": "Oliver Klee",
                    "email": "github@oliverklee.de"
                },
                {
                    "name": "Zoli Szabó",
                    "email": "zoli.szabo+github@gmail.com"
                },
                {
                    "name": "John Reeve",
                    "email": "jreeve@pelagodesign.com"
                },
                {
                    "name": "Jake Hotson",
                    "email": "jake@qzdesign.co.uk"
                },
                {
                    "name": "Cameron Brooks"
                },
                {
                    "name": "Jaime Prado"
                }
            ],
            "description": "Converts CSS styles into inline style attributes in your HTML code",
            "homepage": "https://www.myintervals.com/emogrifier.php",
            "keywords": [
                "css",
                "email",
                "pre-processing"
            ],
            "support": {
                "issues": "https://github.com/MyIntervals/emogrifier/issues",
                "source": "https://github.com/MyIntervals/emogrifier"
            },
            "install-path": "../pelago/emogrifier"
        },
        {
            "name": "psr/clock",
            "version": "1.0.0",
            "version_normalized": "1.0.0.0",
            "source": {
                "type": "git",
                "url": "https://github.com/php-fig/clock.git",
                "reference": "e41a24703d4560fd0acb709162f73b8adfc3aa0d"
            },
            "dist": {
                "type": "zip",
                "url": "https://api.github.com/repos/php-fig/clock/zipball/e41a24703d4560fd0acb709162f73b8adfc3aa0d",
                "reference": "e41a24703d4560fd0acb709162f73b8adfc3aa0d",
                "shasum": ""
            },
            "require": {
                "php": "^7.0 || ^8.0"
            },
            "time": "2022-11-25T14:36:26+00:00",
            "type": "library",
            "installation-source": "dist",
            "autoload": {
                "psr-4": {
                    "Psr\\Clock\\": "src/"
                }
            },
            "notification-url": "https://packagist.org/downloads/",
            "license": [
                "MIT"
            ],
            "authors": [
                {
                    "name": "PHP-FIG",
                    "homepage": "https://www.php-fig.org/"
                }
            ],
            "description": "Common interface for reading the clock.",
            "homepage": "https://github.com/php-fig/clock",
            "keywords": [
                "clock",
                "now",
                "psr",
                "psr-20",
                "time"
            ],
            "support": {
                "issues": "https://github.com/php-fig/clock/issues",
                "source": "https://github.com/php-fig/clock/tree/1.0.0"
            },
            "install-path": "../psr/clock"
        },
        {
            "name": "psr/event-dispatcher",
            "version": "1.0.0",
            "version_normalized": "1.0.0.0",
            "source": {
                "type": "git",
                "url": "https://github.com/php-fig/event-dispatcher.git",
                "reference": "dbefd12671e8a14ec7f180cab83036ed26714bb0"
            },
            "dist": {
                "type": "zip",
                "url": "https://api.github.com/repos/php-fig/event-dispatcher/zipball/dbefd12671e8a14ec7f180cab83036ed26714bb0",
                "reference": "dbefd12671e8a14ec7f180cab83036ed26714bb0",
                "shasum": ""
            },
            "require": {
                "php": ">=7.2.0"
            },
            "time": "2019-01-08T18:20:26+00:00",
            "type": "library",
            "extra": {
                "branch-alias": {
                    "dev-master": "1.0.x-dev"
                }
            },
            "installation-source": "dist",
            "autoload": {
                "psr-4": {
                    "Psr\\EventDispatcher\\": "src/"
                }
            },
            "notification-url": "https://packagist.org/downloads/",
            "license": [
                "MIT"
            ],
            "authors": [
                {
                    "name": "PHP-FIG",
                    "homepage": "http://www.php-fig.org/"
                }
            ],
            "description": "Standard interfaces for event handling.",
            "keywords": [
                "events",
                "psr",
                "psr-14"
            ],
            "support": {
                "issues": "https://github.com/php-fig/event-dispatcher/issues",
                "source": "https://github.com/php-fig/event-dispatcher/tree/1.0.0"
            },
            "install-path": "../psr/event-dispatcher"
        },
        {
            "name": "psr/http-client",
            "version": "1.0.2",
            "version_normalized": "1.0.2.0",
            "source": {
                "type": "git",
                "url": "https://github.com/php-fig/http-client.git",
                "reference": "0955afe48220520692d2d09f7ab7e0f93ffd6a31"
            },
            "dist": {
                "type": "zip",
                "url": "https://api.github.com/repos/php-fig/http-client/zipball/0955afe48220520692d2d09f7ab7e0f93ffd6a31",
                "reference": "0955afe48220520692d2d09f7ab7e0f93ffd6a31",
                "shasum": ""
            },
            "require": {
                "php": "^7.0 || ^8.0",
                "psr/http-message": "^1.0 || ^2.0"
            },
            "time": "2023-04-10T20:12:12+00:00",
            "type": "library",
            "extra": {
                "branch-alias": {
                    "dev-master": "1.0.x-dev"
                }
            },
            "installation-source": "dist",
            "autoload": {
                "psr-4": {
                    "Psr\\Http\\Client\\": "src/"
                }
            },
            "notification-url": "https://packagist.org/downloads/",
            "license": [
                "MIT"
            ],
            "authors": [
                {
                    "name": "PHP-FIG",
                    "homepage": "https://www.php-fig.org/"
                }
            ],
            "description": "Common interface for HTTP clients",
            "homepage": "https://github.com/php-fig/http-client",
            "keywords": [
                "http",
                "http-client",
                "psr",
                "psr-18"
            ],
            "support": {
                "source": "https://github.com/php-fig/http-client/tree/1.0.2"
            },
            "install-path": "../psr/http-client"
        },
        {
            "name": "psr/http-factory",
            "version": "1.0.2",
            "version_normalized": "1.0.2.0",
            "source": {
                "type": "git",
                "url": "https://github.com/php-fig/http-factory.git",
                "reference": "e616d01114759c4c489f93b099585439f795fe35"
            },
            "dist": {
                "type": "zip",
                "url": "https://api.github.com/repos/php-fig/http-factory/zipball/e616d01114759c4c489f93b099585439f795fe35",
                "reference": "e616d01114759c4c489f93b099585439f795fe35",
                "shasum": ""
            },
            "require": {
                "php": ">=7.0.0",
                "psr/http-message": "^1.0 || ^2.0"
            },
            "time": "2023-04-10T20:10:41+00:00",
            "type": "library",
            "extra": {
                "branch-alias": {
                    "dev-master": "1.0.x-dev"
                }
            },
            "installation-source": "dist",
            "autoload": {
                "psr-4": {
                    "Psr\\Http\\Message\\": "src/"
                }
            },
            "notification-url": "https://packagist.org/downloads/",
            "license": [
                "MIT"
            ],
            "authors": [
                {
                    "name": "PHP-FIG",
                    "homepage": "https://www.php-fig.org/"
                }
            ],
            "description": "Common interfaces for PSR-7 HTTP message factories",
            "keywords": [
                "factory",
                "http",
                "message",
                "psr",
                "psr-17",
                "psr-7",
                "request",
                "response"
            ],
            "support": {
                "source": "https://github.com/php-fig/http-factory/tree/1.0.2"
            },
            "install-path": "../psr/http-factory"
        },
        {
            "name": "psr/http-message",
            "version": "1.1",
            "version_normalized": "1.1.0.0",
            "source": {
                "type": "git",
                "url": "https://github.com/php-fig/http-message.git",
                "reference": "cb6ce4845ce34a8ad9e68117c10ee90a29919eba"
            },
            "dist": {
                "type": "zip",
                "url": "https://api.github.com/repos/php-fig/http-message/zipball/cb6ce4845ce34a8ad9e68117c10ee90a29919eba",
                "reference": "cb6ce4845ce34a8ad9e68117c10ee90a29919eba",
                "shasum": ""
            },
            "require": {
                "php": "^7.2 || ^8.0"
            },
            "time": "2023-04-04T09:50:52+00:00",
            "type": "library",
            "extra": {
                "branch-alias": {
                    "dev-master": "1.1.x-dev"
                }
            },
            "installation-source": "dist",
            "autoload": {
                "psr-4": {
                    "Psr\\Http\\Message\\": "src/"
                }
            },
            "notification-url": "https://packagist.org/downloads/",
            "license": [
                "MIT"
            ],
            "authors": [
                {
                    "name": "PHP-FIG",
                    "homepage": "http://www.php-fig.org/"
                }
            ],
            "description": "Common interface for HTTP messages",
            "homepage": "https://github.com/php-fig/http-message",
            "keywords": [
                "http",
                "http-message",
                "psr",
                "psr-7",
                "request",
                "response"
            ],
            "support": {
                "source": "https://github.com/php-fig/http-message/tree/1.1"
            },
            "install-path": "../psr/http-message"
        },
        {
            "name": "psr/http-server-handler",
            "version": "1.0.2",
            "version_normalized": "1.0.2.0",
            "source": {
                "type": "git",
                "url": "https://github.com/php-fig/http-server-handler.git",
                "reference": "84c4fb66179be4caaf8e97bd239203245302e7d4"
            },
            "dist": {
                "type": "zip",
                "url": "https://api.github.com/repos/php-fig/http-server-handler/zipball/84c4fb66179be4caaf8e97bd239203245302e7d4",
                "reference": "84c4fb66179be4caaf8e97bd239203245302e7d4",
                "shasum": ""
            },
            "require": {
                "php": ">=7.0",
                "psr/http-message": "^1.0 || ^2.0"
            },
            "time": "2023-04-10T20:06:20+00:00",
            "type": "library",
            "extra": {
                "branch-alias": {
                    "dev-master": "1.0.x-dev"
                }
            },
            "installation-source": "dist",
            "autoload": {
                "psr-4": {
                    "Psr\\Http\\Server\\": "src/"
                }
            },
            "notification-url": "https://packagist.org/downloads/",
            "license": [
                "MIT"
            ],
            "authors": [
                {
                    "name": "PHP-FIG",
                    "homepage": "https://www.php-fig.org/"
                }
            ],
            "description": "Common interface for HTTP server-side request handler",
            "keywords": [
                "handler",
                "http",
                "http-interop",
                "psr",
                "psr-15",
                "psr-7",
                "request",
                "response",
                "server"
            ],
            "support": {
                "source": "https://github.com/php-fig/http-server-handler/tree/1.0.2"
            },
            "install-path": "../psr/http-server-handler"
        },
        {
            "name": "psr/http-server-middleware",
            "version": "1.0.2",
            "version_normalized": "1.0.2.0",
            "source": {
                "type": "git",
                "url": "https://github.com/php-fig/http-server-middleware.git",
                "reference": "c1481f747daaa6a0782775cd6a8c26a1bf4a3829"
            },
            "dist": {
                "type": "zip",
                "url": "https://api.github.com/repos/php-fig/http-server-middleware/zipball/c1481f747daaa6a0782775cd6a8c26a1bf4a3829",
                "reference": "c1481f747daaa6a0782775cd6a8c26a1bf4a3829",
                "shasum": ""
            },
            "require": {
                "php": ">=7.0",
                "psr/http-message": "^1.0 || ^2.0",
                "psr/http-server-handler": "^1.0"
            },
            "time": "2023-04-11T06:14:47+00:00",
            "type": "library",
            "extra": {
                "branch-alias": {
                    "dev-master": "1.0.x-dev"
                }
            },
            "installation-source": "dist",
            "autoload": {
                "psr-4": {
                    "Psr\\Http\\Server\\": "src/"
                }
            },
            "notification-url": "https://packagist.org/downloads/",
            "license": [
                "MIT"
            ],
            "authors": [
                {
                    "name": "PHP-FIG",
                    "homepage": "https://www.php-fig.org/"
                }
            ],
            "description": "Common interface for HTTP server-side middleware",
            "keywords": [
                "http",
                "http-interop",
                "middleware",
                "psr",
                "psr-15",
                "psr-7",
                "request",
                "response"
            ],
            "support": {
                "issues": "https://github.com/php-fig/http-server-middleware/issues",
                "source": "https://github.com/php-fig/http-server-middleware/tree/1.0.2"
            },
            "install-path": "../psr/http-server-middleware"
        },
        {
            "name": "psr/log",
            "version": "3.0.0",
            "version_normalized": "3.0.0.0",
            "source": {
                "type": "git",
                "url": "https://github.com/php-fig/log.git",
                "reference": "fe5ea303b0887d5caefd3d431c3e61ad47037001"
            },
            "dist": {
                "type": "zip",
                "url": "https://api.github.com/repos/php-fig/log/zipball/fe5ea303b0887d5caefd3d431c3e61ad47037001",
                "reference": "fe5ea303b0887d5caefd3d431c3e61ad47037001",
                "shasum": ""
            },
            "require": {
                "php": ">=8.0.0"
            },
            "time": "2021-07-14T16:46:02+00:00",
            "type": "library",
            "extra": {
                "branch-alias": {
                    "dev-master": "3.x-dev"
                }
            },
            "installation-source": "dist",
            "autoload": {
                "psr-4": {
                    "Psr\\Log\\": "src"
                }
            },
            "notification-url": "https://packagist.org/downloads/",
            "license": [
                "MIT"
            ],
            "authors": [
                {
                    "name": "PHP-FIG",
                    "homepage": "https://www.php-fig.org/"
                }
            ],
            "description": "Common interface for logging libraries",
            "homepage": "https://github.com/php-fig/log",
            "keywords": [
                "log",
                "psr",
                "psr-3"
            ],
            "support": {
                "source": "https://github.com/php-fig/log/tree/3.0.0"
            },
            "install-path": "../psr/log"
        },
        {
            "name": "psr/simple-cache",
            "version": "3.0.0",
            "version_normalized": "3.0.0.0",
            "source": {
                "type": "git",
                "url": "https://github.com/php-fig/simple-cache.git",
                "reference": "764e0b3939f5ca87cb904f570ef9be2d78a07865"
            },
            "dist": {
                "type": "zip",
                "url": "https://api.github.com/repos/php-fig/simple-cache/zipball/764e0b3939f5ca87cb904f570ef9be2d78a07865",
                "reference": "764e0b3939f5ca87cb904f570ef9be2d78a07865",
                "shasum": ""
            },
            "require": {
                "php": ">=8.0.0"
            },
            "time": "2021-10-29T13:26:27+00:00",
            "type": "library",
            "extra": {
                "branch-alias": {
                    "dev-master": "3.0.x-dev"
                }
            },
            "installation-source": "dist",
            "autoload": {
                "psr-4": {
                    "Psr\\SimpleCache\\": "src/"
                }
            },
            "notification-url": "https://packagist.org/downloads/",
            "license": [
                "MIT"
            ],
            "authors": [
                {
                    "name": "PHP-FIG",
                    "homepage": "https://www.php-fig.org/"
                }
            ],
            "description": "Common interfaces for simple caching",
            "keywords": [
                "cache",
                "caching",
                "psr",
                "psr-16",
                "simple-cache"
            ],
            "support": {
                "source": "https://github.com/php-fig/simple-cache/tree/3.0.0"
            },
            "install-path": "../psr/simple-cache"
        },
        {
            "name": "ralouphie/getallheaders",
            "version": "3.0.3",
            "version_normalized": "3.0.3.0",
            "source": {
                "type": "git",
                "url": "https://github.com/ralouphie/getallheaders.git",
                "reference": "120b605dfeb996808c31b6477290a714d356e822"
            },
            "dist": {
                "type": "zip",
                "url": "https://api.github.com/repos/ralouphie/getallheaders/zipball/120b605dfeb996808c31b6477290a714d356e822",
                "reference": "120b605dfeb996808c31b6477290a714d356e822",
                "shasum": ""
            },
            "require": {
                "php": ">=5.6"
            },
            "require-dev": {
                "php-coveralls/php-coveralls": "^2.1",
                "phpunit/phpunit": "^5 || ^6.5"
            },
            "time": "2019-03-08T08:55:37+00:00",
            "type": "library",
            "installation-source": "dist",
            "autoload": {
                "files": [
                    "src/getallheaders.php"
                ]
            },
            "notification-url": "https://packagist.org/downloads/",
            "license": [
                "MIT"
            ],
            "authors": [
                {
                    "name": "Ralph Khattar",
                    "email": "ralph.khattar@gmail.com"
                }
            ],
            "description": "A polyfill for getallheaders.",
            "support": {
                "issues": "https://github.com/ralouphie/getallheaders/issues",
                "source": "https://github.com/ralouphie/getallheaders/tree/develop"
            },
            "install-path": "../ralouphie/getallheaders"
        },
        {
            "name": "sabberworm/php-css-parser",
            "version": "8.4.0",
            "version_normalized": "8.4.0.0",
            "source": {
                "type": "git",
                "url": "https://github.com/sabberworm/PHP-CSS-Parser.git",
                "reference": "e41d2140031d533348b2192a83f02d8dd8a71d30"
            },
            "dist": {
                "type": "zip",
                "url": "https://api.github.com/repos/sabberworm/PHP-CSS-Parser/zipball/e41d2140031d533348b2192a83f02d8dd8a71d30",
                "reference": "e41d2140031d533348b2192a83f02d8dd8a71d30",
                "shasum": ""
            },
            "require": {
                "ext-iconv": "*",
                "php": ">=5.6.20"
            },
            "require-dev": {
                "codacy/coverage": "^1.4",
                "phpunit/phpunit": "^4.8.36"
            },
            "suggest": {
                "ext-mbstring": "for parsing UTF-8 CSS"
            },
            "time": "2021-12-11T13:40:54+00:00",
            "type": "library",
            "installation-source": "dist",
            "autoload": {
                "psr-4": {
                    "Sabberworm\\CSS\\": "src/"
                }
            },
            "notification-url": "https://packagist.org/downloads/",
            "license": [
                "MIT"
            ],
            "authors": [
                {
                    "name": "Raphael Schweikert"
                }
            ],
            "description": "Parser for CSS Files written in PHP",
            "homepage": "https://www.sabberworm.com/blog/2010/6/10/php-css-parser",
            "keywords": [
                "css",
                "parser",
                "stylesheet"
            ],
            "support": {
                "issues": "https://github.com/sabberworm/PHP-CSS-Parser/issues",
                "source": "https://github.com/sabberworm/PHP-CSS-Parser/tree/8.4.0"
            },
            "install-path": "../sabberworm/php-css-parser"
        },
        {
            "name": "scssphp/scssphp",
            "version": "v1.11.0",
            "version_normalized": "1.11.0.0",
            "source": {
                "type": "git",
                "url": "https://github.com/scssphp/scssphp.git",
                "reference": "33749d12c2569bb24071f94e9af828662dabb068"
            },
            "dist": {
                "type": "zip",
                "url": "https://api.github.com/repos/scssphp/scssphp/zipball/33749d12c2569bb24071f94e9af828662dabb068",
                "reference": "33749d12c2569bb24071f94e9af828662dabb068",
                "shasum": ""
            },
            "require": {
                "ext-ctype": "*",
                "ext-json": "*",
                "php": ">=5.6.0"
            },
            "require-dev": {
                "bamarni/composer-bin-plugin": "^1.4",
                "phpunit/phpunit": "^5.7 || ^6.5 || ^7.5 || ^8.3 || ^9.4",
                "sass/sass-spec": "*",
                "squizlabs/php_codesniffer": "~3.5",
                "symfony/phpunit-bridge": "^5.1",
                "thoughtbot/bourbon": "^7.0",
                "twbs/bootstrap": "~5.0",
                "twbs/bootstrap4": "4.6.1",
                "zurb/foundation": "~6.5"
            },
            "suggest": {
                "ext-iconv": "Can be used as fallback when ext-mbstring is not available",
                "ext-mbstring": "For best performance, mbstring should be installed as it is faster than ext-iconv"
            },
            "time": "2022-09-02T21:24:55+00:00",
            "bin": [
                "bin/pscss"
            ],
            "type": "library",
            "extra": {
                "bamarni-bin": {
                    "forward-command": false,
                    "bin-links": false
                }
            },
            "installation-source": "dist",
            "autoload": {
                "psr-4": {
                    "ScssPhp\\ScssPhp\\": "src/"
                }
            },
            "notification-url": "https://packagist.org/downloads/",
            "license": [
                "MIT"
            ],
            "authors": [
                {
                    "name": "Anthon Pang",
                    "email": "apang@softwaredevelopment.ca",
                    "homepage": "https://github.com/robocoder"
                },
                {
                    "name": "Cédric Morin",
                    "email": "cedric@yterium.com",
                    "homepage": "https://github.com/Cerdic"
                }
            ],
            "description": "scssphp is a compiler for SCSS written in PHP.",
            "homepage": "http://scssphp.github.io/scssphp/",
            "keywords": [
                "css",
                "less",
                "sass",
                "scss",
                "stylesheet"
            ],
            "support": {
                "issues": "https://github.com/scssphp/scssphp/issues",
                "source": "https://github.com/scssphp/scssphp/tree/v1.11.0"
            },
            "install-path": "../scssphp/scssphp"
        },
        {
            "name": "sebastian/diff",
            "version": "5.0.1",
            "version_normalized": "5.0.1.0",
            "source": {
                "type": "git",
                "url": "https://github.com/sebastianbergmann/diff.git",
                "reference": "aae9a0a43bff37bd5d8d0311426c87bf36153f02"
            },
            "dist": {
                "type": "zip",
                "url": "https://api.github.com/repos/sebastianbergmann/diff/zipball/aae9a0a43bff37bd5d8d0311426c87bf36153f02",
                "reference": "aae9a0a43bff37bd5d8d0311426c87bf36153f02",
                "shasum": ""
            },
            "require": {
                "php": ">=8.1"
            },
            "require-dev": {
                "phpunit/phpunit": "^10.0",
                "symfony/process": "^4.2 || ^5"
            },
            "time": "2023-03-23T05:12:41+00:00",
            "type": "library",
            "extra": {
                "branch-alias": {
                    "dev-main": "5.0-dev"
                }
            },
            "installation-source": "dist",
            "autoload": {
                "classmap": [
                    "src/"
                ]
            },
            "notification-url": "https://packagist.org/downloads/",
            "license": [
                "BSD-3-Clause"
            ],
            "authors": [
                {
                    "name": "Sebastian Bergmann",
                    "email": "sebastian@phpunit.de"
                },
                {
                    "name": "Kore Nordmann",
                    "email": "mail@kore-nordmann.de"
                }
            ],
            "description": "Diff implementation",
            "homepage": "https://github.com/sebastianbergmann/diff",
            "keywords": [
                "diff",
                "udiff",
                "unidiff",
                "unified diff"
            ],
            "support": {
                "issues": "https://github.com/sebastianbergmann/diff/issues",
                "security": "https://github.com/sebastianbergmann/diff/security/policy",
                "source": "https://github.com/sebastianbergmann/diff/tree/5.0.1"
            },
            "funding": [
                {
                    "url": "https://github.com/sebastianbergmann",
                    "type": "github"
                }
            ],
            "install-path": "../sebastian/diff"
        },
        {
            "name": "symfony/css-selector",
            "version": "v6.2.7",
            "version_normalized": "6.2.7.0",
            "source": {
                "type": "git",
                "url": "https://github.com/symfony/css-selector.git",
                "reference": "aedf3cb0f5b929ec255d96bbb4909e9932c769e0"
            },
            "dist": {
                "type": "zip",
                "url": "https://api.github.com/repos/symfony/css-selector/zipball/aedf3cb0f5b929ec255d96bbb4909e9932c769e0",
                "reference": "aedf3cb0f5b929ec255d96bbb4909e9932c769e0",
                "shasum": ""
            },
            "require": {
                "php": ">=8.1"
            },
            "time": "2023-02-14T08:44:56+00:00",
            "type": "library",
            "installation-source": "dist",
            "autoload": {
                "psr-4": {
                    "Symfony\\Component\\CssSelector\\": ""
                },
                "exclude-from-classmap": [
                    "/Tests/"
                ]
            },
            "notification-url": "https://packagist.org/downloads/",
            "license": [
                "MIT"
            ],
            "authors": [
                {
                    "name": "Fabien Potencier",
                    "email": "fabien@symfony.com"
                },
                {
                    "name": "Jean-François Simon",
                    "email": "jeanfrancois.simon@sensiolabs.com"
                },
                {
                    "name": "Symfony Community",
                    "homepage": "https://symfony.com/contributors"
                }
            ],
            "description": "Converts CSS selectors to XPath expressions",
            "homepage": "https://symfony.com",
            "support": {
                "source": "https://github.com/symfony/css-selector/tree/v6.2.7"
            },
            "funding": [
                {
                    "url": "https://symfony.com/sponsor",
                    "type": "custom"
                },
                {
                    "url": "https://github.com/fabpot",
                    "type": "github"
                },
                {
                    "url": "https://tidelift.com/funding/github/packagist/symfony/symfony",
                    "type": "tidelift"
                }
            ],
            "install-path": "../symfony/css-selector"
        },
        {
            "name": "symfony/deprecation-contracts",
            "version": "v3.2.1",
            "version_normalized": "3.2.1.0",
            "source": {
                "type": "git",
                "url": "https://github.com/symfony/deprecation-contracts.git",
                "reference": "e2d1534420bd723d0ef5aec58a22c5fe60ce6f5e"
            },
            "dist": {
                "type": "zip",
                "url": "https://api.github.com/repos/symfony/deprecation-contracts/zipball/e2d1534420bd723d0ef5aec58a22c5fe60ce6f5e",
                "reference": "e2d1534420bd723d0ef5aec58a22c5fe60ce6f5e",
                "shasum": ""
            },
            "require": {
                "php": ">=8.1"
            },
            "time": "2023-03-01T10:25:55+00:00",
            "type": "library",
            "extra": {
                "branch-alias": {
                    "dev-main": "3.3-dev"
                },
                "thanks": {
                    "name": "symfony/contracts",
                    "url": "https://github.com/symfony/contracts"
                }
            },
            "installation-source": "dist",
            "autoload": {
                "files": [
                    "function.php"
                ]
            },
            "notification-url": "https://packagist.org/downloads/",
            "license": [
                "MIT"
            ],
            "authors": [
                {
                    "name": "Nicolas Grekas",
                    "email": "p@tchwork.com"
                },
                {
                    "name": "Symfony Community",
                    "homepage": "https://symfony.com/contributors"
                }
            ],
            "description": "A generic function and convention to trigger deprecation notices",
            "homepage": "https://symfony.com",
            "support": {
                "source": "https://github.com/symfony/deprecation-contracts/tree/v3.2.1"
            },
            "funding": [
                {
                    "url": "https://symfony.com/sponsor",
                    "type": "custom"
                },
                {
                    "url": "https://github.com/fabpot",
                    "type": "github"
                },
                {
                    "url": "https://tidelift.com/funding/github/packagist/symfony/symfony",
                    "type": "tidelift"
                }
            ],
            "install-path": "../symfony/deprecation-contracts"
        },
        {
            "name": "symfony/polyfill-php82",
            "version": "v1.27.0",
            "version_normalized": "1.27.0.0",
            "source": {
                "type": "git",
                "url": "https://github.com/symfony/polyfill-php82.git",
                "reference": "80ddf7bfa17ef7b06db4e6d007a95bf584e07b44"
            },
            "dist": {
                "type": "zip",
                "url": "https://api.github.com/repos/symfony/polyfill-php82/zipball/80ddf7bfa17ef7b06db4e6d007a95bf584e07b44",
                "reference": "80ddf7bfa17ef7b06db4e6d007a95bf584e07b44",
                "shasum": ""
            },
            "require": {
                "php": ">=7.1"
            },
            "time": "2022-11-10T10:10:54+00:00",
            "type": "library",
            "extra": {
                "branch-alias": {
                    "dev-main": "1.27-dev"
                },
                "thanks": {
                    "name": "symfony/polyfill",
                    "url": "https://github.com/symfony/polyfill"
                }
            },
            "installation-source": "dist",
            "autoload": {
                "files": [
                    "bootstrap.php"
                ],
                "psr-4": {
                    "Symfony\\Polyfill\\Php82\\": ""
                },
                "classmap": [
                    "Resources/stubs"
                ]
            },
            "notification-url": "https://packagist.org/downloads/",
            "license": [
                "MIT"
            ],
            "authors": [
                {
                    "name": "Nicolas Grekas",
                    "email": "p@tchwork.com"
                },
                {
                    "name": "Symfony Community",
                    "homepage": "https://symfony.com/contributors"
                }
            ],
            "description": "Symfony polyfill backporting some PHP 8.2+ features to lower PHP versions",
            "homepage": "https://symfony.com",
            "keywords": [
                "compatibility",
                "polyfill",
                "portable",
                "shim"
            ],
            "support": {
                "source": "https://github.com/symfony/polyfill-php82/tree/v1.27.0"
            },
            "funding": [
                {
                    "url": "https://symfony.com/sponsor",
                    "type": "custom"
                },
                {
                    "url": "https://github.com/fabpot",
                    "type": "github"
                },
                {
                    "url": "https://tidelift.com/funding/github/packagist/symfony/symfony",
                    "type": "tidelift"
                }
            ],
            "install-path": "../symfony/polyfill-php82"
        },
        {
            "name": "webmozart/assert",
            "version": "1.11.0",
            "version_normalized": "1.11.0.0",
            "source": {
                "type": "git",
                "url": "https://github.com/webmozarts/assert.git",
                "reference": "11cb2199493b2f8a3b53e7f19068fc6aac760991"
            },
            "dist": {
                "type": "zip",
                "url": "https://api.github.com/repos/webmozarts/assert/zipball/11cb2199493b2f8a3b53e7f19068fc6aac760991",
                "reference": "11cb2199493b2f8a3b53e7f19068fc6aac760991",
                "shasum": ""
            },
            "require": {
                "ext-ctype": "*",
                "php": "^7.2 || ^8.0"
            },
            "conflict": {
                "phpstan/phpstan": "<0.12.20",
                "vimeo/psalm": "<4.6.1 || 4.6.2"
            },
            "require-dev": {
                "phpunit/phpunit": "^8.5.13"
            },
            "time": "2022-06-03T18:03:27+00:00",
            "type": "library",
            "extra": {
                "branch-alias": {
                    "dev-master": "1.10-dev"
                }
            },
            "installation-source": "dist",
            "autoload": {
                "psr-4": {
                    "Webmozart\\Assert\\": "src/"
                }
            },
            "notification-url": "https://packagist.org/downloads/",
            "license": [
                "MIT"
            ],
            "authors": [
                {
                    "name": "Bernhard Schussek",
                    "email": "bschussek@gmail.com"
                }
            ],
            "description": "Assertions to validate method input/output with nice error messages.",
            "keywords": [
                "assert",
                "check",
                "validate"
            ],
            "support": {
                "issues": "https://github.com/webmozarts/assert/issues",
                "source": "https://github.com/webmozarts/assert/tree/1.11.0"
            },
            "install-path": "../webmozart/assert"
        },
        {
            "name": "willdurand/negotiation",
            "version": "3.1.0",
            "version_normalized": "3.1.0.0",
            "source": {
                "type": "git",
                "url": "https://github.com/willdurand/Negotiation.git",
                "reference": "68e9ea0553ef6e2ee8db5c1d98829f111e623ec2"
            },
            "dist": {
                "type": "zip",
                "url": "https://api.github.com/repos/willdurand/Negotiation/zipball/68e9ea0553ef6e2ee8db5c1d98829f111e623ec2",
                "reference": "68e9ea0553ef6e2ee8db5c1d98829f111e623ec2",
                "shasum": ""
            },
            "require": {
                "php": ">=7.1.0"
            },
            "require-dev": {
                "symfony/phpunit-bridge": "^5.0"
            },
            "time": "2022-01-30T20:08:53+00:00",
            "type": "library",
            "extra": {
                "branch-alias": {
                    "dev-master": "3.0-dev"
                }
            },
            "installation-source": "dist",
            "autoload": {
                "psr-4": {
                    "Negotiation\\": "src/Negotiation"
                }
            },
            "notification-url": "https://packagist.org/downloads/",
            "license": [
                "MIT"
            ],
            "authors": [
                {
                    "name": "William Durand",
                    "email": "will+git@drnd.me"
                }
            ],
            "description": "Content Negotiation tools for PHP provided as a standalone library.",
            "homepage": "http://williamdurand.fr/Negotiation/",
            "keywords": [
                "accept",
                "content",
                "format",
                "header",
                "negotiation"
            ],
            "support": {
                "issues": "https://github.com/willdurand/Negotiation/issues",
                "source": "https://github.com/willdurand/Negotiation/tree/3.1.0"
            },
            "install-path": "../willdurand/negotiation"
        }
    ],
    "dev": false,
    "dev-package-names": []
}<|MERGE_RESOLUTION|>--- conflicted
+++ resolved
@@ -477,37 +477,23 @@
         },
         {
             "name": "guzzlehttp/psr7",
-<<<<<<< HEAD
-            "version": "2.4.4",
-            "version_normalized": "2.4.4.0",
+            "version": "2.5.0",
+            "version_normalized": "2.5.0.0",
             "source": {
                 "type": "git",
                 "url": "https://github.com/guzzle/psr7.git",
-                "reference": "3cf1b6d4f0c820a2cf8bcaec39fc698f3443b5cf"
-            },
-            "dist": {
-                "type": "zip",
-                "url": "https://api.github.com/repos/guzzle/psr7/zipball/3cf1b6d4f0c820a2cf8bcaec39fc698f3443b5cf",
-                "reference": "3cf1b6d4f0c820a2cf8bcaec39fc698f3443b5cf",
-=======
-            "version": "2.4.5",
-            "version_normalized": "2.4.5.0",
-            "source": {
-                "type": "git",
-                "url": "https://github.com/guzzle/psr7.git",
-                "reference": "0454e12ef0cd597ccd2adb036f7bda4e7fface66"
-            },
-            "dist": {
-                "type": "zip",
-                "url": "https://api.github.com/repos/guzzle/psr7/zipball/0454e12ef0cd597ccd2adb036f7bda4e7fface66",
-                "reference": "0454e12ef0cd597ccd2adb036f7bda4e7fface66",
->>>>>>> 05322f9e
+                "reference": "b635f279edd83fc275f822a1188157ffea568ff6"
+            },
+            "dist": {
+                "type": "zip",
+                "url": "https://api.github.com/repos/guzzle/psr7/zipball/b635f279edd83fc275f822a1188157ffea568ff6",
+                "reference": "b635f279edd83fc275f822a1188157ffea568ff6",
                 "shasum": ""
             },
             "require": {
                 "php": "^7.2.5 || ^8.0",
                 "psr/http-factory": "^1.0",
-                "psr/http-message": "^1.0",
+                "psr/http-message": "^1.1 || ^2.0",
                 "ralouphie/getallheaders": "^3.0"
             },
             "provide": {
@@ -522,11 +508,7 @@
             "suggest": {
                 "laminas/laminas-httphandlerrunner": "Emit PSR-7 responses"
             },
-<<<<<<< HEAD
-            "time": "2023-03-09T13:19:02+00:00",
-=======
-            "time": "2023-04-17T16:00:45+00:00",
->>>>>>> 05322f9e
+            "time": "2023-04-17T16:11:26+00:00",
             "type": "library",
             "extra": {
                 "bamarni-bin": {
@@ -594,11 +576,7 @@
             ],
             "support": {
                 "issues": "https://github.com/guzzle/psr7/issues",
-<<<<<<< HEAD
-                "source": "https://github.com/guzzle/psr7/tree/2.4.4"
-=======
-                "source": "https://github.com/guzzle/psr7/tree/2.4.5"
->>>>>>> 05322f9e
+                "source": "https://github.com/guzzle/psr7/tree/2.5.0"
             },
             "funding": [
                 {
@@ -618,31 +596,17 @@
         },
         {
             "name": "laminas/laminas-diactoros",
-<<<<<<< HEAD
-            "version": "2.25.1",
-            "version_normalized": "2.25.1.0",
+            "version": "2.25.2",
+            "version_normalized": "2.25.2.0",
             "source": {
                 "type": "git",
                 "url": "https://github.com/laminas/laminas-diactoros.git",
-                "reference": "13f45e5ba09c9b27752247d3be186fc49c2ca3a5"
-            },
-            "dist": {
-                "type": "zip",
-                "url": "https://api.github.com/repos/laminas/laminas-diactoros/zipball/13f45e5ba09c9b27752247d3be186fc49c2ca3a5",
-                "reference": "13f45e5ba09c9b27752247d3be186fc49c2ca3a5",
-=======
-            "version": "dev-woltlab-2.4",
-            "version_normalized": "dev-woltlab-2.4",
-            "source": {
-                "type": "git",
-                "url": "https://github.com/WoltLab/laminas-diactoros",
-                "reference": "f74e310c766cf2bcab685a14353aacf2185e9384"
-            },
-            "dist": {
-                "type": "zip",
-                "url": "https://api.github.com/repos/WoltLab/laminas-diactoros/zipball/f74e310c766cf2bcab685a14353aacf2185e9384",
-                "reference": "f74e310c766cf2bcab685a14353aacf2185e9384",
->>>>>>> 05322f9e
+                "reference": "9f3f4bf5b99c9538b6f1dbcc20f6fec357914f9e"
+            },
+            "dist": {
+                "type": "zip",
+                "url": "https://api.github.com/repos/laminas/laminas-diactoros/zipball/9f3f4bf5b99c9538b6f1dbcc20f6fec357914f9e",
+                "reference": "9f3f4bf5b99c9538b6f1dbcc20f6fec357914f9e",
                 "shasum": ""
             },
             "require": {
@@ -662,7 +626,6 @@
                 "ext-dom": "*",
                 "ext-gd": "*",
                 "ext-libxml": "*",
-<<<<<<< HEAD
                 "http-interop/http-factory-tests": "^0.9.0",
                 "laminas/laminas-coding-standard": "^2.5",
                 "php-http/psr7-integration-tests": "^1.2",
@@ -670,15 +633,7 @@
                 "psalm/plugin-phpunit": "^0.18.4",
                 "vimeo/psalm": "^5.6"
             },
-            "time": "2023-04-08T00:31:34+00:00",
-=======
-                "http-interop/http-factory-tests": "^0.5.0",
-                "laminas/laminas-coding-standard": "~1.0.0",
-                "php-http/psr7-integration-tests": "^1.0",
-                "phpunit/phpunit": "^7.5.18"
-            },
-            "time": "2023-04-13T15:12:36+00:00",
->>>>>>> 05322f9e
+            "time": "2023-04-17T15:44:17+00:00",
             "type": "library",
             "extra": {
                 "laminas": {
@@ -710,29 +665,7 @@
                     "Laminas\\Diactoros\\": "src/"
                 }
             },
-            "autoload-dev": {
-                "psr-4": {
-                    "LaminasTest\\Diactoros\\": "test/"
-                }
-            },
-            "scripts": {
-                "check": [
-                    "@cs-check",
-                    "@test"
-                ],
-                "cs-check": [
-                    "phpcs"
-                ],
-                "cs-fix": [
-                    "phpcbf"
-                ],
-                "test": [
-                    "phpunit --colors=always"
-                ],
-                "test-coverage": [
-                    "phpunit --colors=always --coverage-clover clover.xml"
-                ]
-            },
+            "notification-url": "https://packagist.org/downloads/",
             "license": [
                 "BSD-3-Clause"
             ],
@@ -746,13 +679,19 @@
                 "psr-7"
             ],
             "support": {
+                "chat": "https://laminas.dev/chat",
                 "docs": "https://docs.laminas.dev/laminas-diactoros/",
+                "forum": "https://discourse.laminas.dev",
                 "issues": "https://github.com/laminas/laminas-diactoros/issues",
-                "source": "https://github.com/laminas/laminas-diactoros",
                 "rss": "https://github.com/laminas/laminas-diactoros/releases.atom",
-                "chat": "https://laminas.dev/chat",
-                "forum": "https://discourse.laminas.dev"
-            },
+                "source": "https://github.com/laminas/laminas-diactoros"
+            },
+            "funding": [
+                {
+                    "url": "https://funding.communitybridge.org/projects/laminas-project",
+                    "type": "community_bridge"
+                }
+            ],
             "install-path": "../laminas/laminas-diactoros"
         },
         {
