--- conflicted
+++ resolved
@@ -155,39 +155,23 @@
             "source": {
                 "type": "git",
                 "url": "https://github.com/WoltLab/guzzle",
-<<<<<<< HEAD
-                "reference": "e1a9c5c21b467b2d477a8509deb793685be85270"
-            },
-            "dist": {
-                "type": "zip",
-                "url": "https://api.github.com/repos/WoltLab/guzzle/zipball/e1a9c5c21b467b2d477a8509deb793685be85270",
-                "reference": "e1a9c5c21b467b2d477a8509deb793685be85270",
-=======
-                "reference": "395fb910f2fadbf6eb2973aef46400cc28c5121a"
-            },
-            "dist": {
-                "type": "zip",
-                "url": "https://api.github.com/repos/WoltLab/guzzle/zipball/395fb910f2fadbf6eb2973aef46400cc28c5121a",
-                "reference": "395fb910f2fadbf6eb2973aef46400cc28c5121a",
->>>>>>> f4805785
+                "reference": "e18604e1114d6b279be2915d3d6a44152ae1c2c4"
+            },
+            "dist": {
+                "type": "zip",
+                "url": "https://api.github.com/repos/WoltLab/guzzle/zipball/e18604e1114d6b279be2915d3d6a44152ae1c2c4",
+                "reference": "e18604e1114d6b279be2915d3d6a44152ae1c2c4",
                 "shasum": ""
             },
             "require": {
                 "ext-json": "*",
-<<<<<<< HEAD
                 "guzzlehttp/promises": "^1.4",
-                "guzzlehttp/psr7": "^1.7 || ^2.0",
+                "guzzlehttp/psr7": "^1.9 || ^2.4",
                 "php": "^7.2.5 || ^8.0",
                 "psr/http-client": "^1.0"
             },
             "provide": {
                 "psr/http-client-implementation": "1.0"
-=======
-                "guzzlehttp/promises": "^1.0",
-                "guzzlehttp/psr7": "^1.6.1",
-                "php": ">=5.5",
-                "symfony/polyfill-intl-idn": "^1.17"
->>>>>>> f4805785
             },
             "require-dev": {
                 "bamarni/composer-bin-plugin": "^1.4.1",
@@ -201,11 +185,7 @@
                 "ext-intl": "Required for Internationalized Domain Name (IDN) support",
                 "psr/log": "Required for using the Log middleware"
             },
-<<<<<<< HEAD
-            "time": "2022-06-09T21:39:15+00:00",
-=======
-            "time": "2022-06-21T08:51:38+00:00",
->>>>>>> f4805785
+            "time": "2022-06-20T22:16:13+00:00",
             "type": "library",
             "extra": {
                 "branch-alias": {
