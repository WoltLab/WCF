{
    "packages": [
        {
            "name": "chrisjean/php-ico",
            "version": "1.0.4",
            "version_normalized": "1.0.4.0",
            "source": {
                "type": "git",
                "url": "https://github.com/chrisbliss18/php-ico.git",
                "reference": "ccd5c0d56554f3ddcd7a823e695be83e0d1e43b6"
            },
            "dist": {
                "type": "zip",
                "url": "https://api.github.com/repos/chrisbliss18/php-ico/zipball/ccd5c0d56554f3ddcd7a823e695be83e0d1e43b6",
                "reference": "ccd5c0d56554f3ddcd7a823e695be83e0d1e43b6",
                "shasum": ""
            },
            "require": {
                "ext-gd": "*",
                "php": ">=5.2.4"
            },
            "time": "2016-09-27T22:00:56+00:00",
            "type": "library",
            "installation-source": "dist",
            "autoload": {
                "classmap": [
                    "class-php-ico.php"
                ]
            },
            "notification-url": "https://packagist.org/downloads/",
            "license": [
                "GPL-2.0+"
            ],
            "authors": [
                {
                    "name": "Chris Jean",
                    "homepage": "https://chrisjean.com",
                    "role": "Developer"
                }
            ],
            "description": "An easy-to-use library to generate valid ICO files.",
            "homepage": "https://github.com/chrisbliss18/php-ico",
            "keywords": [
                "favicon",
                "ico"
            ],
            "install-path": "../chrisjean/php-ico"
        },
        {
            "name": "erusev/parsedown",
            "version": "1.7.4",
            "version_normalized": "1.7.4.0",
            "source": {
                "type": "git",
                "url": "https://github.com/erusev/parsedown.git",
                "reference": "cb17b6477dfff935958ba01325f2e8a2bfa6dab3"
            },
            "dist": {
                "type": "zip",
                "url": "https://api.github.com/repos/erusev/parsedown/zipball/cb17b6477dfff935958ba01325f2e8a2bfa6dab3",
                "reference": "cb17b6477dfff935958ba01325f2e8a2bfa6dab3",
                "shasum": ""
            },
            "require": {
                "ext-mbstring": "*",
                "php": ">=5.3.0"
            },
            "require-dev": {
                "phpunit/phpunit": "^4.8.35"
            },
            "time": "2019-12-30T22:54:17+00:00",
            "type": "library",
            "installation-source": "dist",
            "autoload": {
                "psr-0": {
                    "Parsedown": ""
                }
            },
            "notification-url": "https://packagist.org/downloads/",
            "license": [
                "MIT"
            ],
            "authors": [
                {
                    "name": "Emanuil Rusev",
                    "email": "hello@erusev.com",
                    "homepage": "http://erusev.com"
                }
            ],
            "description": "Parser for Markdown.",
            "homepage": "http://parsedown.org",
            "keywords": [
                "markdown",
                "parser"
            ],
            "install-path": "../erusev/parsedown"
        },
        {
            "name": "ezyang/htmlpurifier",
            "version": "v4.13.0",
            "version_normalized": "4.13.0.0",
            "source": {
                "type": "git",
                "url": "https://github.com/ezyang/htmlpurifier.git",
                "reference": "08e27c97e4c6ed02f37c5b2b20488046c8d90d75"
            },
            "dist": {
                "type": "zip",
                "url": "https://api.github.com/repos/ezyang/htmlpurifier/zipball/08e27c97e4c6ed02f37c5b2b20488046c8d90d75",
                "reference": "08e27c97e4c6ed02f37c5b2b20488046c8d90d75",
                "shasum": ""
            },
            "require": {
                "php": ">=5.2"
            },
            "require-dev": {
                "simpletest/simpletest": "dev-master#72de02a7b80c6bb8864ef9bf66d41d2f58f826bd"
            },
            "time": "2020-06-29T00:56:53+00:00",
            "type": "library",
            "installation-source": "dist",
            "autoload": {
                "psr-0": {
                    "HTMLPurifier": "library/"
                },
                "files": [
                    "library/HTMLPurifier.composer.php"
                ],
                "exclude-from-classmap": [
                    "/library/HTMLPurifier/Language/"
                ]
            },
            "notification-url": "https://packagist.org/downloads/",
            "license": [
                "LGPL-2.1-or-later"
            ],
            "authors": [
                {
                    "name": "Edward Z. Yang",
                    "email": "admin@htmlpurifier.org",
                    "homepage": "http://ezyang.com"
                }
            ],
            "description": "Standards compliant HTML filter written in PHP",
            "homepage": "http://htmlpurifier.org/",
            "keywords": [
                "html"
            ],
            "install-path": "../ezyang/htmlpurifier"
        },
        {
            "name": "guzzlehttp/guzzle",
            "version": "7.3.0",
            "version_normalized": "7.3.0.0",
            "source": {
                "type": "git",
<<<<<<< HEAD
                "url": "https://github.com/guzzle/guzzle.git",
                "reference": "7008573787b430c1c1f650e3722d9bba59967628"
            },
            "dist": {
                "type": "zip",
                "url": "https://api.github.com/repos/guzzle/guzzle/zipball/7008573787b430c1c1f650e3722d9bba59967628",
                "reference": "7008573787b430c1c1f650e3722d9bba59967628",
=======
                "url": "https://github.com/WoltLab/guzzle",
                "reference": "55f5df5ac12cbd2a57af9847f982e734e86c7647"
            },
            "dist": {
                "type": "zip",
                "url": "https://api.github.com/repos/WoltLab/guzzle/zipball/55f5df5ac12cbd2a57af9847f982e734e86c7647",
                "reference": "55f5df5ac12cbd2a57af9847f982e734e86c7647",
>>>>>>> 52e81b37
                "shasum": ""
            },
            "require": {
                "ext-json": "*",
                "guzzlehttp/promises": "^1.4",
                "guzzlehttp/psr7": "^1.7 || ^2.0",
                "php": "^7.2.5 || ^8.0",
                "psr/http-client": "^1.0"
            },
            "provide": {
                "psr/http-client-implementation": "1.0"
            },
            "require-dev": {
                "bamarni/composer-bin-plugin": "^1.4.1",
                "ext-curl": "*",
                "php-http/client-integration-tests": "^3.0",
                "phpunit/phpunit": "^8.5.5 || ^9.3.5",
                "psr/log": "^1.1"
            },
            "suggest": {
                "ext-curl": "Required for CURL handler support",
                "ext-intl": "Required for Internationalized Domain Name (IDN) support",
                "psr/log": "Required for using the Log middleware"
            },
<<<<<<< HEAD
            "time": "2021-03-23T11:33:13+00:00",
=======
            "time": "2022-05-25T13:29:19+00:00",
>>>>>>> 52e81b37
            "type": "library",
            "extra": {
                "branch-alias": {
                    "dev-master": "7.3-dev"
                }
            },
            "installation-source": "dist",
            "autoload": {
                "psr-4": {
                    "GuzzleHttp\\": "src/"
                },
                "files": [
                    "src/functions_include.php"
                ]
            },
            "notification-url": "https://packagist.org/downloads/",
            "license": [
                "MIT"
            ],
            "authors": [
                {
                    "name": "Graham Campbell",
                    "email": "hello@gjcampbell.co.uk",
                    "homepage": "https://github.com/GrahamCampbell"
                },
                {
                    "name": "Michael Dowling",
                    "email": "mtdowling@gmail.com",
                    "homepage": "https://github.com/mtdowling"
                },
                {
<<<<<<< HEAD
                    "name": "Márk Sági-Kazár",
                    "email": "mark.sagikazar@gmail.com",
                    "homepage": "https://sagikazarmark.hu"
=======
                    "name": "Jeremy Lindblom",
                    "email": "jeremeamia@gmail.com",
                    "homepage": "https://github.com/jeremeamia"
                },
                {
                    "name": "George Mponos",
                    "email": "gmponos@gmail.com",
                    "homepage": "https://github.com/gmponos"
                },
                {
                    "name": "Tobias Nyholm",
                    "email": "tobias.nyholm@gmail.com",
                    "homepage": "https://github.com/Nyholm"
                },
                {
                    "name": "Márk Sági-Kazár",
                    "email": "mark.sagikazar@gmail.com",
                    "homepage": "https://github.com/sagikazarmark"
                },
                {
                    "name": "Tobias Schultze",
                    "email": "webmaster@tubo-world.de",
                    "homepage": "https://github.com/Tobion"
>>>>>>> 52e81b37
                }
            ],
            "description": "Guzzle is a PHP HTTP client library",
            "homepage": "http://guzzlephp.org/",
            "keywords": [
                "client",
                "curl",
                "framework",
                "http",
                "http client",
                "psr-18",
                "psr-7",
                "rest",
                "web service"
            ],
            "support": {
                "issues": "https://github.com/guzzle/guzzle/issues",
                "source": "https://github.com/guzzle/guzzle/tree/7.3.0"
            },
            "funding": [
                {
                    "url": "https://github.com/GrahamCampbell",
                    "type": "github"
                },
                {
                    "url": "https://github.com/Nyholm",
                    "type": "github"
                },
                {
                    "url": "https://github.com/alexeyshockov",
                    "type": "github"
                },
                {
                    "url": "https://github.com/gmponos",
                    "type": "github"
                }
            ],
            "install-path": "../guzzlehttp/guzzle"
        },
        {
            "name": "guzzlehttp/promises",
            "version": "1.4.1",
            "version_normalized": "1.4.1.0",
            "source": {
                "type": "git",
                "url": "https://github.com/guzzle/promises.git",
                "reference": "8e7d04f1f6450fef59366c399cfad4b9383aa30d"
            },
            "dist": {
                "type": "zip",
                "url": "https://api.github.com/repos/guzzle/promises/zipball/8e7d04f1f6450fef59366c399cfad4b9383aa30d",
                "reference": "8e7d04f1f6450fef59366c399cfad4b9383aa30d",
                "shasum": ""
            },
            "require": {
                "php": ">=5.5"
            },
            "require-dev": {
                "symfony/phpunit-bridge": "^4.4 || ^5.1"
            },
            "time": "2021-03-07T09:25:29+00:00",
            "type": "library",
            "extra": {
                "branch-alias": {
                    "dev-master": "1.4-dev"
                }
            },
            "installation-source": "dist",
            "autoload": {
                "psr-4": {
                    "GuzzleHttp\\Promise\\": "src/"
                },
                "files": [
                    "src/functions_include.php"
                ]
            },
            "notification-url": "https://packagist.org/downloads/",
            "license": [
                "MIT"
            ],
            "authors": [
                {
                    "name": "Michael Dowling",
                    "email": "mtdowling@gmail.com",
                    "homepage": "https://github.com/mtdowling"
                }
            ],
            "description": "Guzzle promises library",
            "keywords": [
                "promise"
            ],
            "support": {
                "issues": "https://github.com/guzzle/promises/issues",
                "source": "https://github.com/guzzle/promises/tree/1.4.1"
            },
            "install-path": "../guzzlehttp/promises"
        },
        {
            "name": "guzzlehttp/psr7",
            "version": "1.8.5",
            "version_normalized": "1.8.5.0",
            "source": {
                "type": "git",
                "url": "https://github.com/guzzle/psr7.git",
                "reference": "337e3ad8e5716c15f9657bd214d16cc5e69df268"
            },
            "dist": {
                "type": "zip",
                "url": "https://api.github.com/repos/guzzle/psr7/zipball/337e3ad8e5716c15f9657bd214d16cc5e69df268",
                "reference": "337e3ad8e5716c15f9657bd214d16cc5e69df268",
                "shasum": ""
            },
            "require": {
                "php": ">=5.4.0",
                "psr/http-message": "~1.0",
                "ralouphie/getallheaders": "^2.0.5 || ^3.0.0"
            },
            "provide": {
                "psr/http-message-implementation": "1.0"
            },
            "require-dev": {
                "ext-zlib": "*",
                "phpunit/phpunit": "~4.8.36 || ^5.7.27 || ^6.5.14 || ^7.5.20 || ^8.5.8 || ^9.3.10"
            },
            "suggest": {
                "laminas/laminas-httphandlerrunner": "Emit PSR-7 responses"
            },
            "time": "2022-03-20T21:51:18+00:00",
            "type": "library",
            "extra": {
                "branch-alias": {
                    "dev-master": "1.7-dev"
                }
            },
            "installation-source": "dist",
            "autoload": {
                "files": [
                    "src/functions_include.php"
                ],
                "psr-4": {
                    "GuzzleHttp\\Psr7\\": "src/"
                }
            },
            "notification-url": "https://packagist.org/downloads/",
            "license": [
                "MIT"
            ],
            "authors": [
                {
                    "name": "Graham Campbell",
                    "email": "hello@gjcampbell.co.uk",
                    "homepage": "https://github.com/GrahamCampbell"
                },
                {
                    "name": "Michael Dowling",
                    "email": "mtdowling@gmail.com",
                    "homepage": "https://github.com/mtdowling"
                },
                {
                    "name": "George Mponos",
                    "email": "gmponos@gmail.com",
                    "homepage": "https://github.com/gmponos"
                },
                {
                    "name": "Tobias Nyholm",
                    "email": "tobias.nyholm@gmail.com",
                    "homepage": "https://github.com/Nyholm"
                },
                {
                    "name": "Márk Sági-Kazár",
                    "email": "mark.sagikazar@gmail.com",
                    "homepage": "https://github.com/sagikazarmark"
                },
                {
                    "name": "Tobias Schultze",
                    "email": "webmaster@tubo-world.de",
                    "homepage": "https://github.com/Tobion"
                }
            ],
            "description": "PSR-7 message implementation that also provides common utility methods",
            "keywords": [
                "http",
                "message",
                "psr-7",
                "request",
                "response",
                "stream",
                "uri",
                "url"
            ],
            "support": {
                "issues": "https://github.com/guzzle/psr7/issues",
                "source": "https://github.com/guzzle/psr7/tree/1.8.5"
            },
            "funding": [
                {
                    "url": "https://github.com/GrahamCampbell",
                    "type": "github"
                },
                {
                    "url": "https://github.com/Nyholm",
                    "type": "github"
                },
                {
                    "url": "https://tidelift.com/funding/github/packagist/guzzlehttp/psr7",
                    "type": "tidelift"
                }
            ],
            "install-path": "../guzzlehttp/psr7"
        },
        {
            "name": "paragonie/constant_time_encoding",
            "version": "v2.4.0",
            "version_normalized": "2.4.0.0",
            "source": {
                "type": "git",
                "url": "https://github.com/paragonie/constant_time_encoding.git",
                "reference": "f34c2b11eb9d2c9318e13540a1dbc2a3afbd939c"
            },
            "dist": {
                "type": "zip",
                "url": "https://api.github.com/repos/paragonie/constant_time_encoding/zipball/f34c2b11eb9d2c9318e13540a1dbc2a3afbd939c",
                "reference": "f34c2b11eb9d2c9318e13540a1dbc2a3afbd939c",
                "shasum": ""
            },
            "require": {
                "php": "^7|^8"
            },
            "require-dev": {
                "phpunit/phpunit": "^6|^7|^8|^9",
                "vimeo/psalm": "^1|^2|^3|^4"
            },
            "time": "2020-12-06T15:14:20+00:00",
            "type": "library",
            "installation-source": "dist",
            "autoload": {
                "psr-4": {
                    "ParagonIE\\ConstantTime\\": "src/"
                }
            },
            "notification-url": "https://packagist.org/downloads/",
            "license": [
                "MIT"
            ],
            "authors": [
                {
                    "name": "Paragon Initiative Enterprises",
                    "email": "security@paragonie.com",
                    "homepage": "https://paragonie.com",
                    "role": "Maintainer"
                },
                {
                    "name": "Steve 'Sc00bz' Thomas",
                    "email": "steve@tobtu.com",
                    "homepage": "https://www.tobtu.com",
                    "role": "Original Developer"
                }
            ],
            "description": "Constant-time Implementations of RFC 4648 Encoding (Base-64, Base-32, Base-16)",
            "keywords": [
                "base16",
                "base32",
                "base32_decode",
                "base32_encode",
                "base64",
                "base64_decode",
                "base64_encode",
                "bin2hex",
                "encoding",
                "hex",
                "hex2bin",
                "rfc4648"
            ],
            "support": {
                "email": "info@paragonie.com",
                "issues": "https://github.com/paragonie/constant_time_encoding/issues",
                "source": "https://github.com/paragonie/constant_time_encoding"
            },
            "install-path": "../paragonie/constant_time_encoding"
        },
        {
            "name": "pear/net_idna2",
            "version": "v0.2.0",
            "version_normalized": "0.2.0.0",
            "source": {
                "type": "git",
                "url": "https://github.com/pear/Net_IDNA2.git",
                "reference": "51734eaf8be2df58e8aad5835b9966459b2fb37c"
            },
            "dist": {
                "type": "zip",
                "url": "https://api.github.com/repos/pear/Net_IDNA2/zipball/51734eaf8be2df58e8aad5835b9966459b2fb37c",
                "reference": "51734eaf8be2df58e8aad5835b9966459b2fb37c",
                "shasum": ""
            },
            "require": {
                "pear/pear_exception": "@stable"
            },
            "require-dev": {
                "phpunit/phpunit": "^4"
            },
            "time": "2017-03-06T20:46:41+00:00",
            "type": "library",
            "installation-source": "dist",
            "autoload": {
                "psr-0": {
                    "Net": "./"
                }
            },
            "notification-url": "https://packagist.org/downloads/",
            "include-path": [
                "./"
            ],
            "license": [
                "LGPL"
            ],
            "authors": [
                {
                    "name": "Stefan Neufeind",
                    "email": "pear.neufeind@speedpartner.de",
                    "role": "Lead"
                },
                {
                    "name": "Daniel O'Connor",
                    "email": "daniel.oconnor@gmail.com",
                    "role": "Lead"
                }
            ],
            "description": "More info available on: https://pear.php.net/package/Net_IDNA2",
            "install-path": "../pear/net_idna2"
        },
        {
            "name": "pear/pear_exception",
            "version": "v1.0.2",
            "version_normalized": "1.0.2.0",
            "source": {
                "type": "git",
                "url": "https://github.com/pear/PEAR_Exception.git",
                "reference": "b14fbe2ddb0b9f94f5b24cf08783d599f776fff0"
            },
            "dist": {
                "type": "zip",
                "url": "https://api.github.com/repos/pear/PEAR_Exception/zipball/b14fbe2ddb0b9f94f5b24cf08783d599f776fff0",
                "reference": "b14fbe2ddb0b9f94f5b24cf08783d599f776fff0",
                "shasum": ""
            },
            "require": {
                "php": ">=5.2.0"
            },
            "require-dev": {
                "phpunit/phpunit": "<9"
            },
            "time": "2021-03-21T15:43:46+00:00",
            "type": "class",
            "extra": {
                "branch-alias": {
                    "dev-master": "1.0.x-dev"
                }
            },
            "installation-source": "dist",
            "autoload": {
                "classmap": [
                    "PEAR/"
                ]
            },
            "notification-url": "https://packagist.org/downloads/",
            "include-path": [
                "."
            ],
            "license": [
                "BSD-2-Clause"
            ],
            "authors": [
                {
                    "name": "Helgi Thormar",
                    "email": "dufuz@php.net"
                },
                {
                    "name": "Greg Beaver",
                    "email": "cellog@php.net"
                }
            ],
            "description": "The PEAR Exception base class.",
            "homepage": "https://github.com/pear/PEAR_Exception",
            "keywords": [
                "exception"
            ],
            "support": {
                "issues": "http://pear.php.net/bugs/search.php?cmd=display&package_name[]=PEAR_Exception",
                "source": "https://github.com/pear/PEAR_Exception"
            },
            "install-path": "../pear/pear_exception"
        },
        {
            "name": "pelago/emogrifier",
            "version": "v5.0.1",
            "version_normalized": "5.0.1.0",
            "source": {
                "type": "git",
                "url": "https://github.com/MyIntervals/emogrifier.git",
                "reference": "37595a9bb62c3c25969bdd9e8d7dd24c3ac62bc9"
            },
            "dist": {
                "type": "zip",
                "url": "https://api.github.com/repos/MyIntervals/emogrifier/zipball/37595a9bb62c3c25969bdd9e8d7dd24c3ac62bc9",
                "reference": "37595a9bb62c3c25969bdd9e8d7dd24c3ac62bc9",
                "shasum": ""
            },
            "require": {
                "ext-dom": "*",
                "ext-libxml": "*",
                "php": "~7.1.0 || ~7.2.0 || ~7.3.0 || ~7.4.0 || ~8.0.0",
                "symfony/css-selector": "^3.4.32 || ^4.4 || ^5.1"
            },
            "require-dev": {
                "php-parallel-lint/php-parallel-lint": "^1.2.0",
                "rawr/cross-data-providers": "^2.3.0",
                "slevomat/coding-standard": "^6.4.1",
                "squizlabs/php_codesniffer": "^3.5.8"
            },
            "time": "2021-04-06T08:18:22+00:00",
            "type": "library",
            "extra": {
                "branch-alias": {
                    "dev-main": "6.0.x-dev"
                }
            },
            "installation-source": "dist",
            "autoload": {
                "psr-4": {
                    "Pelago\\Emogrifier\\": "src/"
                }
            },
            "notification-url": "https://packagist.org/downloads/",
            "license": [
                "MIT"
            ],
            "authors": [
                {
                    "name": "Oliver Klee",
                    "email": "github@oliverklee.de"
                },
                {
                    "name": "Zoli Szabó",
                    "email": "zoli.szabo+github@gmail.com"
                },
                {
                    "name": "John Reeve",
                    "email": "jreeve@pelagodesign.com"
                },
                {
                    "name": "Jake Hotson",
                    "email": "jake@qzdesign.co.uk"
                },
                {
                    "name": "Cameron Brooks"
                },
                {
                    "name": "Jaime Prado"
                }
            ],
            "description": "Converts CSS styles into inline style attributes in your HTML code",
            "homepage": "https://www.myintervals.com/emogrifier.php",
            "keywords": [
                "css",
                "email",
                "pre-processing"
            ],
            "support": {
                "issues": "https://github.com/MyIntervals/emogrifier/issues",
                "source": "https://github.com/MyIntervals/emogrifier"
            },
            "install-path": "../pelago/emogrifier"
        },
        {
            "name": "psr/http-client",
            "version": "1.0.1",
            "version_normalized": "1.0.1.0",
            "source": {
                "type": "git",
                "url": "https://github.com/php-fig/http-client.git",
                "reference": "2dfb5f6c5eff0e91e20e913f8c5452ed95b86621"
            },
            "dist": {
                "type": "zip",
                "url": "https://api.github.com/repos/php-fig/http-client/zipball/2dfb5f6c5eff0e91e20e913f8c5452ed95b86621",
                "reference": "2dfb5f6c5eff0e91e20e913f8c5452ed95b86621",
                "shasum": ""
            },
            "require": {
                "php": "^7.0 || ^8.0",
                "psr/http-message": "^1.0"
            },
            "time": "2020-06-29T06:28:15+00:00",
            "type": "library",
            "extra": {
                "branch-alias": {
                    "dev-master": "1.0.x-dev"
                }
            },
            "installation-source": "dist",
            "autoload": {
                "psr-4": {
                    "Psr\\Http\\Client\\": "src/"
                }
            },
            "notification-url": "https://packagist.org/downloads/",
            "license": [
                "MIT"
            ],
            "authors": [
                {
                    "name": "PHP-FIG",
                    "homepage": "http://www.php-fig.org/"
                }
            ],
            "description": "Common interface for HTTP clients",
            "homepage": "https://github.com/php-fig/http-client",
            "keywords": [
                "http",
                "http-client",
                "psr",
                "psr-18"
            ],
            "install-path": "../psr/http-client"
        },
        {
            "name": "psr/http-message",
            "version": "1.0.1",
            "version_normalized": "1.0.1.0",
            "source": {
                "type": "git",
                "url": "https://github.com/php-fig/http-message.git",
                "reference": "f6561bf28d520154e4b0ec72be95418abe6d9363"
            },
            "dist": {
                "type": "zip",
                "url": "https://api.github.com/repos/php-fig/http-message/zipball/f6561bf28d520154e4b0ec72be95418abe6d9363",
                "reference": "f6561bf28d520154e4b0ec72be95418abe6d9363",
                "shasum": ""
            },
            "require": {
                "php": ">=5.3.0"
            },
            "time": "2016-08-06T14:39:51+00:00",
            "type": "library",
            "extra": {
                "branch-alias": {
                    "dev-master": "1.0.x-dev"
                }
            },
            "installation-source": "dist",
            "autoload": {
                "psr-4": {
                    "Psr\\Http\\Message\\": "src/"
                }
            },
            "notification-url": "https://packagist.org/downloads/",
            "license": [
                "MIT"
            ],
            "authors": [
                {
                    "name": "PHP-FIG",
                    "homepage": "http://www.php-fig.org/"
                }
            ],
            "description": "Common interface for HTTP messages",
            "homepage": "https://github.com/php-fig/http-message",
            "keywords": [
                "http",
                "http-message",
                "psr",
                "psr-7",
                "request",
                "response"
            ],
            "install-path": "../psr/http-message"
        },
        {
            "name": "ralouphie/getallheaders",
            "version": "3.0.3",
            "version_normalized": "3.0.3.0",
            "source": {
                "type": "git",
                "url": "https://github.com/ralouphie/getallheaders.git",
                "reference": "120b605dfeb996808c31b6477290a714d356e822"
            },
            "dist": {
                "type": "zip",
                "url": "https://api.github.com/repos/ralouphie/getallheaders/zipball/120b605dfeb996808c31b6477290a714d356e822",
                "reference": "120b605dfeb996808c31b6477290a714d356e822",
                "shasum": ""
            },
            "require": {
                "php": ">=5.6"
            },
            "require-dev": {
                "php-coveralls/php-coveralls": "^2.1",
                "phpunit/phpunit": "^5 || ^6.5"
            },
            "time": "2019-03-08T08:55:37+00:00",
            "type": "library",
            "installation-source": "dist",
            "autoload": {
                "files": [
                    "src/getallheaders.php"
                ]
            },
            "notification-url": "https://packagist.org/downloads/",
            "license": [
                "MIT"
            ],
            "authors": [
                {
                    "name": "Ralph Khattar",
                    "email": "ralph.khattar@gmail.com"
                }
            ],
            "description": "A polyfill for getallheaders.",
            "install-path": "../ralouphie/getallheaders"
        },
        {
            "name": "scssphp/scssphp",
            "version": "dev-woltlab-1.4",
            "version_normalized": "dev-woltlab-1.4",
            "source": {
                "type": "git",
                "url": "https://github.com/WoltLab/scssphp",
                "reference": "a4cb0d7758a48c71ae04f448d2ad3c5d97d73fc4"
            },
            "dist": {
                "type": "zip",
                "url": "https://api.github.com/repos/WoltLab/scssphp/zipball/a4cb0d7758a48c71ae04f448d2ad3c5d97d73fc4",
                "reference": "a4cb0d7758a48c71ae04f448d2ad3c5d97d73fc4",
                "shasum": ""
            },
            "require": {
                "ext-ctype": "*",
                "ext-json": "*",
                "php": ">=5.6.0"
            },
            "require-dev": {
                "phpunit/phpunit": "^5.7 || ^6.5 || ^7.5 || ^8.3 || ^9.4",
                "sass/sass-spec": "2020.12.29",
                "squizlabs/php_codesniffer": "~3.5",
                "symfony/phpunit-bridge": "^5.1",
                "twbs/bootstrap": "~4.3",
                "zurb/foundation": "~6.5"
            },
            "time": "2021-03-09T10:58:36+00:00",
            "bin": [
                "bin/pscss"
            ],
            "type": "library",
            "installation-source": "dist",
            "autoload": {
                "psr-4": {
                    "ScssPhp\\ScssPhp\\": "src/"
                }
            },
            "autoload-dev": {
                "psr-4": {
                    "ScssPhp\\ScssPhp\\Tests\\": "tests/"
                }
            },
            "license": [
                "MIT"
            ],
            "authors": [
                {
                    "name": "Anthon Pang",
                    "email": "apang@softwaredevelopment.ca",
                    "homepage": "https://github.com/robocoder"
                },
                {
                    "name": "Cédric Morin",
                    "email": "cedric@yterium.com",
                    "homepage": "https://github.com/Cerdic"
                }
            ],
            "description": "scssphp is a compiler for SCSS written in PHP.",
            "homepage": "http://scssphp.github.io/scssphp/",
            "keywords": [
                "css",
                "less",
                "sass",
                "scss",
                "stylesheet"
            ],
            "install-path": "../scssphp/scssphp"
        },
        {
            "name": "symfony/css-selector",
            "version": "v5.2.7",
            "version_normalized": "5.2.7.0",
            "source": {
                "type": "git",
                "url": "https://github.com/symfony/css-selector.git",
                "reference": "59a684f5ac454f066ecbe6daecce6719aed283fb"
            },
            "dist": {
                "type": "zip",
                "url": "https://api.github.com/repos/symfony/css-selector/zipball/59a684f5ac454f066ecbe6daecce6719aed283fb",
                "reference": "59a684f5ac454f066ecbe6daecce6719aed283fb",
                "shasum": ""
            },
            "require": {
                "php": ">=7.2.5"
            },
            "time": "2021-04-07T16:07:52+00:00",
            "type": "library",
            "installation-source": "dist",
            "autoload": {
                "psr-4": {
                    "Symfony\\Component\\CssSelector\\": ""
                },
                "exclude-from-classmap": [
                    "/Tests/"
                ]
            },
            "notification-url": "https://packagist.org/downloads/",
            "license": [
                "MIT"
            ],
            "authors": [
                {
                    "name": "Fabien Potencier",
                    "email": "fabien@symfony.com"
                },
                {
                    "name": "Jean-François Simon",
                    "email": "jeanfrancois.simon@sensiolabs.com"
                },
                {
                    "name": "Symfony Community",
                    "homepage": "https://symfony.com/contributors"
                }
            ],
            "description": "Converts CSS selectors to XPath expressions",
            "homepage": "https://symfony.com",
            "support": {
                "source": "https://github.com/symfony/css-selector/tree/v5.3.0-BETA1"
            },
            "funding": [
                {
                    "url": "https://symfony.com/sponsor",
                    "type": "custom"
                },
                {
                    "url": "https://github.com/fabpot",
                    "type": "github"
                },
                {
                    "url": "https://tidelift.com/funding/github/packagist/symfony/symfony",
                    "type": "tidelift"
                }
            ],
            "install-path": "../symfony/css-selector"
        },
        {
            "name": "symfony/polyfill-mbstring",
            "version": "v1.22.1",
            "version_normalized": "1.22.1.0",
            "source": {
                "type": "git",
                "url": "https://github.com/symfony/polyfill-mbstring.git",
                "reference": "5232de97ee3b75b0360528dae24e73db49566ab1"
            },
            "dist": {
                "type": "zip",
                "url": "https://api.github.com/repos/symfony/polyfill-mbstring/zipball/5232de97ee3b75b0360528dae24e73db49566ab1",
                "reference": "5232de97ee3b75b0360528dae24e73db49566ab1",
                "shasum": ""
            },
            "require": {
                "php": ">=7.1"
            },
            "suggest": {
                "ext-mbstring": "For best performance"
            },
            "time": "2021-01-22T09:19:47+00:00",
            "type": "library",
            "extra": {
                "branch-alias": {
                    "dev-main": "1.22-dev"
                },
                "thanks": {
                    "name": "symfony/polyfill",
                    "url": "https://github.com/symfony/polyfill"
                }
            },
            "installation-source": "dist",
            "autoload": {
                "psr-4": {
                    "Symfony\\Polyfill\\Mbstring\\": ""
                },
                "files": [
                    "bootstrap.php"
                ]
            },
            "notification-url": "https://packagist.org/downloads/",
            "license": [
                "MIT"
            ],
            "authors": [
                {
                    "name": "Nicolas Grekas",
                    "email": "p@tchwork.com"
                },
                {
                    "name": "Symfony Community",
                    "homepage": "https://symfony.com/contributors"
                }
            ],
            "description": "Symfony polyfill for the Mbstring extension",
            "homepage": "https://symfony.com",
            "keywords": [
                "compatibility",
                "mbstring",
                "polyfill",
                "portable",
                "shim"
            ],
            "support": {
                "source": "https://github.com/symfony/polyfill-mbstring/tree/v1.22.1"
            },
            "funding": [
                {
                    "url": "https://symfony.com/sponsor",
                    "type": "custom"
                },
                {
                    "url": "https://github.com/fabpot",
                    "type": "github"
                },
                {
                    "url": "https://tidelift.com/funding/github/packagist/symfony/symfony",
                    "type": "tidelift"
                }
            ],
            "install-path": "../symfony/polyfill-mbstring"
        },
        {
            "name": "true/punycode",
            "version": "v2.1.1",
            "version_normalized": "2.1.1.0",
            "source": {
                "type": "git",
                "url": "https://github.com/true/php-punycode.git",
                "reference": "a4d0c11a36dd7f4e7cd7096076cab6d3378a071e"
            },
            "dist": {
                "type": "zip",
                "url": "https://api.github.com/repos/true/php-punycode/zipball/a4d0c11a36dd7f4e7cd7096076cab6d3378a071e",
                "reference": "a4d0c11a36dd7f4e7cd7096076cab6d3378a071e",
                "shasum": ""
            },
            "require": {
                "php": ">=5.3.0",
                "symfony/polyfill-mbstring": "^1.3"
            },
            "require-dev": {
                "phpunit/phpunit": "~4.7",
                "squizlabs/php_codesniffer": "~2.0"
            },
            "time": "2016-11-16T10:37:54+00:00",
            "type": "library",
            "installation-source": "dist",
            "autoload": {
                "psr-4": {
                    "TrueBV\\": "src/"
                }
            },
            "notification-url": "https://packagist.org/downloads/",
            "license": [
                "MIT"
            ],
            "authors": [
                {
                    "name": "Renan Gonçalves",
                    "email": "renan.saddam@gmail.com"
                }
            ],
            "description": "A Bootstring encoding of Unicode for Internationalized Domain Names in Applications (IDNA)",
            "homepage": "https://github.com/true/php-punycode",
            "keywords": [
                "idna",
                "punycode"
            ],
            "install-path": "../true/punycode"
        }
    ],
    "dev": false,
    "dev-package-names": []
}<|MERGE_RESOLUTION|>--- conflicted
+++ resolved
@@ -150,27 +150,17 @@
         },
         {
             "name": "guzzlehttp/guzzle",
-            "version": "7.3.0",
-            "version_normalized": "7.3.0.0",
-            "source": {
-                "type": "git",
-<<<<<<< HEAD
-                "url": "https://github.com/guzzle/guzzle.git",
-                "reference": "7008573787b430c1c1f650e3722d9bba59967628"
-            },
-            "dist": {
-                "type": "zip",
-                "url": "https://api.github.com/repos/guzzle/guzzle/zipball/7008573787b430c1c1f650e3722d9bba59967628",
-                "reference": "7008573787b430c1c1f650e3722d9bba59967628",
-=======
+            "version": "dev-7.3.0-woltlab",
+            "version_normalized": "dev-7.3.0-woltlab",
+            "source": {
+                "type": "git",
                 "url": "https://github.com/WoltLab/guzzle",
-                "reference": "55f5df5ac12cbd2a57af9847f982e734e86c7647"
-            },
-            "dist": {
-                "type": "zip",
-                "url": "https://api.github.com/repos/WoltLab/guzzle/zipball/55f5df5ac12cbd2a57af9847f982e734e86c7647",
-                "reference": "55f5df5ac12cbd2a57af9847f982e734e86c7647",
->>>>>>> 52e81b37
+                "reference": "8d6f25546061237fb3fcf41df57f8a1c854af519"
+            },
+            "dist": {
+                "type": "zip",
+                "url": "https://api.github.com/repos/WoltLab/guzzle/zipball/8d6f25546061237fb3fcf41df57f8a1c854af519",
+                "reference": "8d6f25546061237fb3fcf41df57f8a1c854af519",
                 "shasum": ""
             },
             "require": {
@@ -195,11 +185,7 @@
                 "ext-intl": "Required for Internationalized Domain Name (IDN) support",
                 "psr/log": "Required for using the Log middleware"
             },
-<<<<<<< HEAD
-            "time": "2021-03-23T11:33:13+00:00",
-=======
-            "time": "2022-05-25T13:29:19+00:00",
->>>>>>> 52e81b37
+            "time": "2022-05-25T13:24:33+00:00",
             "type": "library",
             "extra": {
                 "branch-alias": {
@@ -215,87 +201,38 @@
                     "src/functions_include.php"
                 ]
             },
-            "notification-url": "https://packagist.org/downloads/",
-            "license": [
-                "MIT"
-            ],
-            "authors": [
-                {
-                    "name": "Graham Campbell",
-                    "email": "hello@gjcampbell.co.uk",
-                    "homepage": "https://github.com/GrahamCampbell"
-                },
+            "autoload-dev": {
+                "psr-4": {
+                    "GuzzleHttp\\Tests\\": "tests/"
+                }
+            },
+            "license": [
+                "MIT"
+            ],
+            "authors": [
                 {
                     "name": "Michael Dowling",
                     "email": "mtdowling@gmail.com",
                     "homepage": "https://github.com/mtdowling"
                 },
                 {
-<<<<<<< HEAD
                     "name": "Márk Sági-Kazár",
                     "email": "mark.sagikazar@gmail.com",
                     "homepage": "https://sagikazarmark.hu"
-=======
-                    "name": "Jeremy Lindblom",
-                    "email": "jeremeamia@gmail.com",
-                    "homepage": "https://github.com/jeremeamia"
-                },
-                {
-                    "name": "George Mponos",
-                    "email": "gmponos@gmail.com",
-                    "homepage": "https://github.com/gmponos"
-                },
-                {
-                    "name": "Tobias Nyholm",
-                    "email": "tobias.nyholm@gmail.com",
-                    "homepage": "https://github.com/Nyholm"
-                },
-                {
-                    "name": "Márk Sági-Kazár",
-                    "email": "mark.sagikazar@gmail.com",
-                    "homepage": "https://github.com/sagikazarmark"
-                },
-                {
-                    "name": "Tobias Schultze",
-                    "email": "webmaster@tubo-world.de",
-                    "homepage": "https://github.com/Tobion"
->>>>>>> 52e81b37
                 }
             ],
             "description": "Guzzle is a PHP HTTP client library",
             "homepage": "http://guzzlephp.org/",
             "keywords": [
+                "HTTP client",
+                "PSR-18",
+                "PSR-7",
                 "client",
                 "curl",
                 "framework",
                 "http",
-                "http client",
-                "psr-18",
-                "psr-7",
                 "rest",
                 "web service"
-            ],
-            "support": {
-                "issues": "https://github.com/guzzle/guzzle/issues",
-                "source": "https://github.com/guzzle/guzzle/tree/7.3.0"
-            },
-            "funding": [
-                {
-                    "url": "https://github.com/GrahamCampbell",
-                    "type": "github"
-                },
-                {
-                    "url": "https://github.com/Nyholm",
-                    "type": "github"
-                },
-                {
-                    "url": "https://github.com/alexeyshockov",
-                    "type": "github"
-                },
-                {
-                    "url": "https://github.com/gmponos",
-                    "type": "github"
-                }
             ],
             "install-path": "../guzzlehttp/guzzle"
         },
