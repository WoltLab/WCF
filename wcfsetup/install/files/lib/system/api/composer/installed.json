{
    "packages": [
        {
            "name": "chrisjean/php-ico",
            "version": "1.0.4",
            "version_normalized": "1.0.4.0",
            "source": {
                "type": "git",
                "url": "https://github.com/chrisbliss18/php-ico.git",
                "reference": "ccd5c0d56554f3ddcd7a823e695be83e0d1e43b6"
            },
            "dist": {
                "type": "zip",
                "url": "https://api.github.com/repos/chrisbliss18/php-ico/zipball/ccd5c0d56554f3ddcd7a823e695be83e0d1e43b6",
                "reference": "ccd5c0d56554f3ddcd7a823e695be83e0d1e43b6",
                "shasum": ""
            },
            "require": {
                "ext-gd": "*",
                "php": ">=5.2.4"
            },
            "time": "2016-09-27T22:00:56+00:00",
            "type": "library",
            "installation-source": "dist",
            "autoload": {
                "classmap": [
                    "class-php-ico.php"
                ]
            },
            "notification-url": "https://packagist.org/downloads/",
            "license": [
                "GPL-2.0+"
            ],
            "authors": [
                {
                    "name": "Chris Jean",
                    "homepage": "https://chrisjean.com",
                    "role": "Developer"
                }
            ],
            "description": "An easy-to-use library to generate valid ICO files.",
            "homepage": "https://github.com/chrisbliss18/php-ico",
            "keywords": [
                "favicon",
                "ico"
            ],
            "install-path": "../chrisjean/php-ico"
        },
        {
            "name": "erusev/parsedown",
            "version": "1.7.4",
            "version_normalized": "1.7.4.0",
            "source": {
                "type": "git",
                "url": "https://github.com/erusev/parsedown.git",
                "reference": "cb17b6477dfff935958ba01325f2e8a2bfa6dab3"
            },
            "dist": {
                "type": "zip",
                "url": "https://api.github.com/repos/erusev/parsedown/zipball/cb17b6477dfff935958ba01325f2e8a2bfa6dab3",
                "reference": "cb17b6477dfff935958ba01325f2e8a2bfa6dab3",
                "shasum": ""
            },
            "require": {
                "ext-mbstring": "*",
                "php": ">=5.3.0"
            },
            "require-dev": {
                "phpunit/phpunit": "^4.8.35"
            },
            "time": "2019-12-30T22:54:17+00:00",
            "type": "library",
            "installation-source": "dist",
            "autoload": {
                "psr-0": {
                    "Parsedown": ""
                }
            },
            "notification-url": "https://packagist.org/downloads/",
            "license": [
                "MIT"
            ],
            "authors": [
                {
                    "name": "Emanuil Rusev",
                    "email": "hello@erusev.com",
                    "homepage": "http://erusev.com"
                }
            ],
            "description": "Parser for Markdown.",
            "homepage": "http://parsedown.org",
            "keywords": [
                "markdown",
                "parser"
            ],
            "install-path": "../erusev/parsedown"
        },
        {
            "name": "ezyang/htmlpurifier",
            "version": "v4.14.0",
            "version_normalized": "4.14.0.0",
            "source": {
                "type": "git",
                "url": "https://github.com/ezyang/htmlpurifier.git",
                "reference": "12ab42bd6e742c70c0a52f7b82477fcd44e64b75"
            },
            "dist": {
                "type": "zip",
                "url": "https://api.github.com/repos/ezyang/htmlpurifier/zipball/12ab42bd6e742c70c0a52f7b82477fcd44e64b75",
                "reference": "12ab42bd6e742c70c0a52f7b82477fcd44e64b75",
                "shasum": ""
            },
            "require": {
                "php": ">=5.2"
            },
            "time": "2021-12-25T01:21:49+00:00",
            "type": "library",
            "installation-source": "dist",
            "autoload": {
                "files": [
                    "library/HTMLPurifier.composer.php"
                ],
                "psr-0": {
                    "HTMLPurifier": "library/"
                },
                "exclude-from-classmap": [
                    "/library/HTMLPurifier/Language/"
                ]
            },
            "notification-url": "https://packagist.org/downloads/",
            "license": [
                "LGPL-2.1-or-later"
            ],
            "authors": [
                {
                    "name": "Edward Z. Yang",
                    "email": "admin@htmlpurifier.org",
                    "homepage": "http://ezyang.com"
                }
            ],
            "description": "Standards compliant HTML filter written in PHP",
            "homepage": "http://htmlpurifier.org/",
            "keywords": [
                "html"
            ],
            "support": {
                "issues": "https://github.com/ezyang/htmlpurifier/issues",
                "source": "https://github.com/ezyang/htmlpurifier/tree/v4.14.0"
            },
            "install-path": "../ezyang/htmlpurifier"
        },
        {
            "name": "guzzlehttp/guzzle",
<<<<<<< HEAD
            "version": "7.4.2",
            "version_normalized": "7.4.2.0",
            "source": {
                "type": "git",
                "url": "https://github.com/guzzle/guzzle.git",
                "reference": "ac1ec1cd9b5624694c3a40be801d94137afb12b4"
            },
            "dist": {
                "type": "zip",
                "url": "https://api.github.com/repos/guzzle/guzzle/zipball/ac1ec1cd9b5624694c3a40be801d94137afb12b4",
                "reference": "ac1ec1cd9b5624694c3a40be801d94137afb12b4",
=======
            "version": "dev-7.3.0-woltlab",
            "version_normalized": "dev-7.3.0-woltlab",
            "source": {
                "type": "git",
                "url": "https://github.com/WoltLab/guzzle",
                "reference": "8d6f25546061237fb3fcf41df57f8a1c854af519"
            },
            "dist": {
                "type": "zip",
                "url": "https://api.github.com/repos/WoltLab/guzzle/zipball/8d6f25546061237fb3fcf41df57f8a1c854af519",
                "reference": "8d6f25546061237fb3fcf41df57f8a1c854af519",
>>>>>>> 77b9370e
                "shasum": ""
            },
            "require": {
                "ext-json": "*",
                "guzzlehttp/promises": "^1.5",
                "guzzlehttp/psr7": "^1.8.3 || ^2.1",
                "php": "^7.2.5 || ^8.0",
                "psr/http-client": "^1.0",
                "symfony/deprecation-contracts": "^2.2 || ^3.0"
            },
            "provide": {
                "psr/http-client-implementation": "1.0"
            },
            "require-dev": {
                "bamarni/composer-bin-plugin": "^1.4.1",
                "ext-curl": "*",
                "php-http/client-integration-tests": "^3.0",
                "phpunit/phpunit": "^8.5.5 || ^9.3.5",
                "psr/log": "^1.1 || ^2.0 || ^3.0"
            },
            "suggest": {
                "ext-curl": "Required for CURL handler support",
                "ext-intl": "Required for Internationalized Domain Name (IDN) support",
                "psr/log": "Required for using the Log middleware"
            },
<<<<<<< HEAD
            "time": "2022-03-20T14:16:28+00:00",
=======
            "time": "2022-05-25T13:24:33+00:00",
>>>>>>> 77b9370e
            "type": "library",
            "extra": {
                "branch-alias": {
                    "dev-master": "7.4-dev"
                }
            },
            "installation-source": "dist",
            "autoload": {
                "files": [
                    "src/functions_include.php"
                ],
                "psr-4": {
                    "GuzzleHttp\\": "src/"
                }
            },
            "autoload-dev": {
                "psr-4": {
                    "GuzzleHttp\\Tests\\": "tests/"
                }
            },
            "license": [
                "MIT"
            ],
            "authors": [
                {
                    "name": "Graham Campbell",
                    "email": "hello@gjcampbell.co.uk",
                    "homepage": "https://github.com/GrahamCampbell"
                },
                {
                    "name": "Michael Dowling",
                    "email": "mtdowling@gmail.com",
                    "homepage": "https://github.com/mtdowling"
                },
                {
                    "name": "Jeremy Lindblom",
                    "email": "jeremeamia@gmail.com",
                    "homepage": "https://github.com/jeremeamia"
                },
                {
                    "name": "George Mponos",
                    "email": "gmponos@gmail.com",
                    "homepage": "https://github.com/gmponos"
                },
                {
                    "name": "Tobias Nyholm",
                    "email": "tobias.nyholm@gmail.com",
                    "homepage": "https://github.com/Nyholm"
                },
                {
                    "name": "Márk Sági-Kazár",
                    "email": "mark.sagikazar@gmail.com",
                    "homepage": "https://github.com/sagikazarmark"
                },
                {
                    "name": "Tobias Schultze",
                    "email": "webmaster@tubo-world.de",
                    "homepage": "https://github.com/Tobion"
                }
            ],
            "description": "Guzzle is a PHP HTTP client library",
            "keywords": [
                "HTTP client",
                "PSR-18",
                "PSR-7",
                "client",
                "curl",
                "framework",
                "http",
                "rest",
                "web service"
            ],
<<<<<<< HEAD
            "support": {
                "issues": "https://github.com/guzzle/guzzle/issues",
                "source": "https://github.com/guzzle/guzzle/tree/7.4.2"
            },
            "funding": [
                {
                    "url": "https://github.com/GrahamCampbell",
                    "type": "github"
                },
                {
                    "url": "https://github.com/Nyholm",
                    "type": "github"
                },
                {
                    "url": "https://tidelift.com/funding/github/packagist/guzzlehttp/guzzle",
                    "type": "tidelift"
                }
            ],
=======
>>>>>>> 77b9370e
            "install-path": "../guzzlehttp/guzzle"
        },
        {
            "name": "guzzlehttp/promises",
            "version": "1.5.1",
            "version_normalized": "1.5.1.0",
            "source": {
                "type": "git",
                "url": "https://github.com/guzzle/promises.git",
                "reference": "fe752aedc9fd8fcca3fe7ad05d419d32998a06da"
            },
            "dist": {
                "type": "zip",
                "url": "https://api.github.com/repos/guzzle/promises/zipball/fe752aedc9fd8fcca3fe7ad05d419d32998a06da",
                "reference": "fe752aedc9fd8fcca3fe7ad05d419d32998a06da",
                "shasum": ""
            },
            "require": {
                "php": ">=5.5"
            },
            "require-dev": {
                "symfony/phpunit-bridge": "^4.4 || ^5.1"
            },
            "time": "2021-10-22T20:56:57+00:00",
            "type": "library",
            "extra": {
                "branch-alias": {
                    "dev-master": "1.5-dev"
                }
            },
            "installation-source": "dist",
            "autoload": {
                "psr-4": {
                    "GuzzleHttp\\Promise\\": "src/"
                },
                "files": [
                    "src/functions_include.php"
                ]
            },
            "notification-url": "https://packagist.org/downloads/",
            "license": [
                "MIT"
            ],
            "authors": [
                {
                    "name": "Graham Campbell",
                    "email": "hello@gjcampbell.co.uk",
                    "homepage": "https://github.com/GrahamCampbell"
                },
                {
                    "name": "Michael Dowling",
                    "email": "mtdowling@gmail.com",
                    "homepage": "https://github.com/mtdowling"
                },
                {
                    "name": "Tobias Nyholm",
                    "email": "tobias.nyholm@gmail.com",
                    "homepage": "https://github.com/Nyholm"
                },
                {
                    "name": "Tobias Schultze",
                    "email": "webmaster@tubo-world.de",
                    "homepage": "https://github.com/Tobion"
                }
            ],
            "description": "Guzzle promises library",
            "keywords": [
                "promise"
            ],
            "support": {
                "issues": "https://github.com/guzzle/promises/issues",
                "source": "https://github.com/guzzle/promises/tree/1.5.1"
            },
            "funding": [
                {
                    "url": "https://github.com/GrahamCampbell",
                    "type": "github"
                },
                {
                    "url": "https://github.com/Nyholm",
                    "type": "github"
                },
                {
                    "url": "https://tidelift.com/funding/github/packagist/guzzlehttp/promises",
                    "type": "tidelift"
                }
            ],
            "install-path": "../guzzlehttp/promises"
        },
        {
            "name": "guzzlehttp/psr7",
            "version": "2.2.1",
            "version_normalized": "2.2.1.0",
            "source": {
                "type": "git",
                "url": "https://github.com/guzzle/psr7.git",
                "reference": "c94a94f120803a18554c1805ef2e539f8285f9a2"
            },
            "dist": {
                "type": "zip",
                "url": "https://api.github.com/repos/guzzle/psr7/zipball/c94a94f120803a18554c1805ef2e539f8285f9a2",
                "reference": "c94a94f120803a18554c1805ef2e539f8285f9a2",
                "shasum": ""
            },
            "require": {
                "php": "^7.2.5 || ^8.0",
                "psr/http-factory": "^1.0",
                "psr/http-message": "^1.0",
                "ralouphie/getallheaders": "^3.0"
            },
            "provide": {
                "psr/http-factory-implementation": "1.0",
                "psr/http-message-implementation": "1.0"
            },
            "require-dev": {
                "bamarni/composer-bin-plugin": "^1.4.1",
                "http-interop/http-factory-tests": "^0.9",
                "phpunit/phpunit": "^8.5.8 || ^9.3.10"
            },
            "suggest": {
                "laminas/laminas-httphandlerrunner": "Emit PSR-7 responses"
            },
            "time": "2022-03-20T21:55:58+00:00",
            "type": "library",
            "extra": {
                "branch-alias": {
                    "dev-master": "2.2-dev"
                }
            },
            "installation-source": "dist",
            "autoload": {
                "psr-4": {
                    "GuzzleHttp\\Psr7\\": "src/"
                }
            },
            "notification-url": "https://packagist.org/downloads/",
            "license": [
                "MIT"
            ],
            "authors": [
                {
                    "name": "Graham Campbell",
                    "email": "hello@gjcampbell.co.uk",
                    "homepage": "https://github.com/GrahamCampbell"
                },
                {
                    "name": "Michael Dowling",
                    "email": "mtdowling@gmail.com",
                    "homepage": "https://github.com/mtdowling"
                },
                {
                    "name": "George Mponos",
                    "email": "gmponos@gmail.com",
                    "homepage": "https://github.com/gmponos"
                },
                {
                    "name": "Tobias Nyholm",
                    "email": "tobias.nyholm@gmail.com",
                    "homepage": "https://github.com/Nyholm"
                },
                {
                    "name": "Márk Sági-Kazár",
                    "email": "mark.sagikazar@gmail.com",
                    "homepage": "https://github.com/sagikazarmark"
                },
                {
                    "name": "Tobias Schultze",
                    "email": "webmaster@tubo-world.de",
                    "homepage": "https://github.com/Tobion"
                },
                {
                    "name": "Márk Sági-Kazár",
                    "email": "mark.sagikazar@gmail.com",
                    "homepage": "https://sagikazarmark.hu"
                }
            ],
            "description": "PSR-7 message implementation that also provides common utility methods",
            "keywords": [
                "http",
                "message",
                "psr-7",
                "request",
                "response",
                "stream",
                "uri",
                "url"
            ],
            "support": {
                "issues": "https://github.com/guzzle/psr7/issues",
                "source": "https://github.com/guzzle/psr7/tree/2.2.1"
            },
            "funding": [
                {
                    "url": "https://github.com/GrahamCampbell",
                    "type": "github"
                },
                {
                    "url": "https://github.com/Nyholm",
                    "type": "github"
                },
                {
                    "url": "https://tidelift.com/funding/github/packagist/guzzlehttp/psr7",
                    "type": "tidelift"
                }
            ],
            "install-path": "../guzzlehttp/psr7"
        },
        {
            "name": "laminas/laminas-diactoros",
            "version": "2.4.1",
            "version_normalized": "2.4.1.0",
            "source": {
                "type": "git",
                "url": "https://github.com/laminas/laminas-diactoros.git",
                "reference": "36ef09b73e884135d2059cc498c938e90821bb57"
            },
            "dist": {
                "type": "zip",
                "url": "https://api.github.com/repos/laminas/laminas-diactoros/zipball/36ef09b73e884135d2059cc498c938e90821bb57",
                "reference": "36ef09b73e884135d2059cc498c938e90821bb57",
                "shasum": ""
            },
            "require": {
                "laminas/laminas-zendframework-bridge": "^1.0",
                "php": "^7.1",
                "psr/http-factory": "^1.0",
                "psr/http-message": "^1.0"
            },
            "conflict": {
                "phpspec/prophecy": "<1.9.0"
            },
            "provide": {
                "psr/http-factory-implementation": "1.0",
                "psr/http-message-implementation": "1.0"
            },
            "replace": {
                "zendframework/zend-diactoros": "^2.2.1"
            },
            "require-dev": {
                "ext-curl": "*",
                "ext-dom": "*",
                "ext-gd": "*",
                "ext-libxml": "*",
                "http-interop/http-factory-tests": "^0.5.0",
                "laminas/laminas-coding-standard": "~1.0.0",
                "php-http/psr7-integration-tests": "^1.0",
                "phpunit/phpunit": "^7.5.18"
            },
            "time": "2020-09-03T14:29:41+00:00",
            "type": "library",
            "extra": {
                "laminas": {
                    "config-provider": "Laminas\\Diactoros\\ConfigProvider",
                    "module": "Laminas\\Diactoros"
                }
            },
            "installation-source": "dist",
            "autoload": {
                "files": [
                    "src/functions/create_uploaded_file.php",
                    "src/functions/marshal_headers_from_sapi.php",
                    "src/functions/marshal_method_from_sapi.php",
                    "src/functions/marshal_protocol_version_from_sapi.php",
                    "src/functions/marshal_uri_from_sapi.php",
                    "src/functions/normalize_server.php",
                    "src/functions/normalize_uploaded_files.php",
                    "src/functions/parse_cookie_header.php",
                    "src/functions/create_uploaded_file.legacy.php",
                    "src/functions/marshal_headers_from_sapi.legacy.php",
                    "src/functions/marshal_method_from_sapi.legacy.php",
                    "src/functions/marshal_protocol_version_from_sapi.legacy.php",
                    "src/functions/marshal_uri_from_sapi.legacy.php",
                    "src/functions/normalize_server.legacy.php",
                    "src/functions/normalize_uploaded_files.legacy.php",
                    "src/functions/parse_cookie_header.legacy.php"
                ],
                "psr-4": {
                    "Laminas\\Diactoros\\": "src/"
                }
            },
            "notification-url": "https://packagist.org/downloads/",
            "license": [
                "BSD-3-Clause"
            ],
            "description": "PSR HTTP Message implementations",
            "homepage": "https://laminas.dev",
            "keywords": [
                "http",
                "laminas",
                "psr",
                "psr-17",
                "psr-7"
            ],
            "support": {
                "chat": "https://laminas.dev/chat",
                "docs": "https://docs.laminas.dev/laminas-diactoros/",
                "forum": "https://discourse.laminas.dev",
                "issues": "https://github.com/laminas/laminas-diactoros/issues",
                "rss": "https://github.com/laminas/laminas-diactoros/releases.atom",
                "source": "https://github.com/laminas/laminas-diactoros"
            },
            "funding": [
                {
                    "url": "https://funding.communitybridge.org/projects/laminas-project",
                    "type": "community_bridge"
                }
            ],
            "install-path": "../laminas/laminas-diactoros"
        },
        {
            "name": "laminas/laminas-httphandlerrunner",
            "version": "1.2.0",
            "version_normalized": "1.2.0.0",
            "source": {
                "type": "git",
                "url": "https://github.com/laminas/laminas-httphandlerrunner.git",
                "reference": "e1a5dad040e0043135e8095ee27d1fbf6fb640e1"
            },
            "dist": {
                "type": "zip",
                "url": "https://api.github.com/repos/laminas/laminas-httphandlerrunner/zipball/e1a5dad040e0043135e8095ee27d1fbf6fb640e1",
                "reference": "e1a5dad040e0043135e8095ee27d1fbf6fb640e1",
                "shasum": ""
            },
            "require": {
                "laminas/laminas-zendframework-bridge": "^1.0",
                "php": "^7.1",
                "psr/http-message": "^1.0",
                "psr/http-message-implementation": "^1.0",
                "psr/http-server-handler": "^1.0"
            },
            "replace": {
                "zendframework/zend-httphandlerrunner": "^1.1.0"
            },
            "require-dev": {
                "laminas/laminas-coding-standard": "~1.0.0",
                "laminas/laminas-diactoros": "^1.7 || ^2.1.1",
                "phpunit/phpunit": "^7.0.2"
            },
            "time": "2020-06-03T15:52:17+00:00",
            "type": "library",
            "extra": {
                "branch-alias": {
                    "dev-master": "1.2.x-dev",
                    "dev-develop": "1.3.x-dev"
                },
                "laminas": {
                    "config-provider": "Laminas\\HttpHandlerRunner\\ConfigProvider"
                }
            },
            "installation-source": "dist",
            "autoload": {
                "psr-4": {
                    "Laminas\\HttpHandlerRunner\\": "src/"
                }
            },
            "notification-url": "https://packagist.org/downloads/",
            "license": [
                "BSD-3-Clause"
            ],
            "description": "Execute PSR-15 RequestHandlerInterface instances and emit responses they generate.",
            "homepage": "https://laminas.dev",
            "keywords": [
                "components",
                "laminas",
                "mezzio",
                "psr-15",
                "psr-7"
            ],
            "support": {
                "chat": "https://laminas.dev/chat",
                "docs": "https://docs.laminas.dev/laminas-httphandlerrunner/",
                "forum": "https://discourse.laminas.dev",
                "issues": "https://github.com/laminas/laminas-httphandlerrunner/issues",
                "rss": "https://github.com/laminas/laminas-httphandlerrunner/releases.atom",
                "source": "https://github.com/laminas/laminas-httphandlerrunner"
            },
            "funding": [
                {
                    "url": "https://funding.communitybridge.org/projects/laminas-project",
                    "type": "community_bridge"
                }
            ],
            "install-path": "../laminas/laminas-httphandlerrunner"
        },
        {
            "name": "laminas/laminas-progressbar",
            "version": "2.7.0",
            "version_normalized": "2.7.0.0",
            "source": {
                "type": "git",
                "url": "https://github.com/laminas/laminas-progressbar.git",
                "reference": "15f9e983276462f30d7d38660dc7488c6e3df34b"
            },
            "dist": {
                "type": "zip",
                "url": "https://api.github.com/repos/laminas/laminas-progressbar/zipball/15f9e983276462f30d7d38660dc7488c6e3df34b",
                "reference": "15f9e983276462f30d7d38660dc7488c6e3df34b",
                "shasum": ""
            },
            "require": {
                "laminas/laminas-stdlib": "^3.2.1",
                "laminas/laminas-zendframework-bridge": "^1.0",
                "php": "^5.6 || ^7.0"
            },
            "replace": {
                "zendframework/zend-progressbar": "self.version"
            },
            "require-dev": {
                "laminas/laminas-coding-standard": "~1.0.0",
                "laminas/laminas-json": "^2.6.1",
                "laminas/laminas-session": "^2.8.5",
                "phpunit/phpunit": "^5.7.27 || ^6.5.8 || ^7.1.4"
            },
            "suggest": {
                "laminas/laminas-json": "Laminas\\Json component",
                "laminas/laminas-session": "To support progressbar persistent"
            },
            "time": "2019-12-31T17:38:44+00:00",
            "type": "library",
            "extra": {
                "branch-alias": {
                    "dev-master": "2.7.x-dev",
                    "dev-develop": "2.8.x-dev"
                }
            },
            "installation-source": "dist",
            "autoload": {
                "psr-4": {
                    "Laminas\\ProgressBar\\": "src/"
                }
            },
            "notification-url": "https://packagist.org/downloads/",
            "license": [
                "BSD-3-Clause"
            ],
            "description": "Create and update progress bars in different environments",
            "homepage": "https://laminas.dev",
            "keywords": [
                "laminas",
                "progressbar"
            ],
            "support": {
                "chat": "https://laminas.dev/chat",
                "docs": "https://docs.laminas.dev/laminas-progressbar/",
                "forum": "https://discourse.laminas.dev",
                "issues": "https://github.com/laminas/laminas-progressbar/issues",
                "rss": "https://github.com/laminas/laminas-progressbar/releases.atom",
                "source": "https://github.com/laminas/laminas-progressbar"
            },
            "install-path": "../laminas/laminas-progressbar"
        },
        {
            "name": "laminas/laminas-stdlib",
            "version": "3.2.1",
            "version_normalized": "3.2.1.0",
            "source": {
                "type": "git",
                "url": "https://github.com/laminas/laminas-stdlib.git",
                "reference": "2b18347625a2f06a1a485acfbc870f699dbe51c6"
            },
            "dist": {
                "type": "zip",
                "url": "https://api.github.com/repos/laminas/laminas-stdlib/zipball/2b18347625a2f06a1a485acfbc870f699dbe51c6",
                "reference": "2b18347625a2f06a1a485acfbc870f699dbe51c6",
                "shasum": ""
            },
            "require": {
                "laminas/laminas-zendframework-bridge": "^1.0",
                "php": "^5.6 || ^7.0"
            },
            "replace": {
                "zendframework/zend-stdlib": "self.version"
            },
            "require-dev": {
                "laminas/laminas-coding-standard": "~1.0.0",
                "phpbench/phpbench": "^0.13",
                "phpunit/phpunit": "^5.7.27 || ^6.5.8 || ^7.1.2"
            },
            "time": "2019-12-31T17:51:15+00:00",
            "type": "library",
            "extra": {
                "branch-alias": {
                    "dev-master": "3.2.x-dev",
                    "dev-develop": "3.3.x-dev"
                }
            },
            "installation-source": "dist",
            "autoload": {
                "psr-4": {
                    "Laminas\\Stdlib\\": "src/"
                }
            },
            "notification-url": "https://packagist.org/downloads/",
            "license": [
                "BSD-3-Clause"
            ],
            "description": "SPL extensions, array utilities, error handlers, and more",
            "homepage": "https://laminas.dev",
            "keywords": [
                "laminas",
                "stdlib"
            ],
            "support": {
                "chat": "https://laminas.dev/chat",
                "docs": "https://docs.laminas.dev/laminas-stdlib/",
                "forum": "https://discourse.laminas.dev",
                "issues": "https://github.com/laminas/laminas-stdlib/issues",
                "rss": "https://github.com/laminas/laminas-stdlib/releases.atom",
                "source": "https://github.com/laminas/laminas-stdlib"
            },
            "install-path": "../laminas/laminas-stdlib"
        },
        {
            "name": "laminas/laminas-zendframework-bridge",
            "version": "1.1.1",
            "version_normalized": "1.1.1.0",
            "source": {
                "type": "git",
                "url": "https://github.com/laminas/laminas-zendframework-bridge.git",
                "reference": "6ede70583e101030bcace4dcddd648f760ddf642"
            },
            "dist": {
                "type": "zip",
                "url": "https://api.github.com/repos/laminas/laminas-zendframework-bridge/zipball/6ede70583e101030bcace4dcddd648f760ddf642",
                "reference": "6ede70583e101030bcace4dcddd648f760ddf642",
                "shasum": ""
            },
            "require": {
                "php": "^5.6 || ^7.0 || ^8.0"
            },
            "require-dev": {
                "phpunit/phpunit": "^5.7 || ^6.5 || ^7.5 || ^8.1 || ^9.3",
                "squizlabs/php_codesniffer": "^3.5"
            },
            "time": "2020-09-14T14:23:00+00:00",
            "type": "library",
            "extra": {
                "laminas": {
                    "module": "Laminas\\ZendFrameworkBridge"
                }
            },
            "installation-source": "dist",
            "autoload": {
                "files": [
                    "src/autoload.php"
                ],
                "psr-4": {
                    "Laminas\\ZendFrameworkBridge\\": "src//"
                }
            },
            "notification-url": "https://packagist.org/downloads/",
            "license": [
                "BSD-3-Clause"
            ],
            "description": "Alias legacy ZF class names to Laminas Project equivalents.",
            "keywords": [
                "ZendFramework",
                "autoloading",
                "laminas",
                "zf"
            ],
            "support": {
                "forum": "https://discourse.laminas.dev/",
                "issues": "https://github.com/laminas/laminas-zendframework-bridge/issues",
                "rss": "https://github.com/laminas/laminas-zendframework-bridge/releases.atom",
                "source": "https://github.com/laminas/laminas-zendframework-bridge"
            },
            "funding": [
                {
                    "url": "https://funding.communitybridge.org/projects/laminas-project",
                    "type": "community_bridge"
                }
            ],
            "install-path": "../laminas/laminas-zendframework-bridge"
        },
        {
            "name": "paragonie/constant_time_encoding",
            "version": "v2.5.0",
            "version_normalized": "2.5.0.0",
            "source": {
                "type": "git",
                "url": "https://github.com/paragonie/constant_time_encoding.git",
                "reference": "9229e15f2e6ba772f0c55dd6986c563b937170a8"
            },
            "dist": {
                "type": "zip",
                "url": "https://api.github.com/repos/paragonie/constant_time_encoding/zipball/9229e15f2e6ba772f0c55dd6986c563b937170a8",
                "reference": "9229e15f2e6ba772f0c55dd6986c563b937170a8",
                "shasum": ""
            },
            "require": {
                "php": "^7|^8"
            },
            "require-dev": {
                "phpunit/phpunit": "^6|^7|^8|^9",
                "vimeo/psalm": "^1|^2|^3|^4"
            },
            "time": "2022-01-17T05:32:27+00:00",
            "type": "library",
            "installation-source": "dist",
            "autoload": {
                "psr-4": {
                    "ParagonIE\\ConstantTime\\": "src/"
                }
            },
            "notification-url": "https://packagist.org/downloads/",
            "license": [
                "MIT"
            ],
            "authors": [
                {
                    "name": "Paragon Initiative Enterprises",
                    "email": "security@paragonie.com",
                    "homepage": "https://paragonie.com",
                    "role": "Maintainer"
                },
                {
                    "name": "Steve 'Sc00bz' Thomas",
                    "email": "steve@tobtu.com",
                    "homepage": "https://www.tobtu.com",
                    "role": "Original Developer"
                }
            ],
            "description": "Constant-time Implementations of RFC 4648 Encoding (Base-64, Base-32, Base-16)",
            "keywords": [
                "base16",
                "base32",
                "base32_decode",
                "base32_encode",
                "base64",
                "base64_decode",
                "base64_encode",
                "bin2hex",
                "encoding",
                "hex",
                "hex2bin",
                "rfc4648"
            ],
            "support": {
                "email": "info@paragonie.com",
                "issues": "https://github.com/paragonie/constant_time_encoding/issues",
                "source": "https://github.com/paragonie/constant_time_encoding"
            },
            "install-path": "../paragonie/constant_time_encoding"
        },
        {
            "name": "pear/net_idna2",
            "version": "v0.2.0",
            "version_normalized": "0.2.0.0",
            "source": {
                "type": "git",
                "url": "https://github.com/pear/Net_IDNA2.git",
                "reference": "51734eaf8be2df58e8aad5835b9966459b2fb37c"
            },
            "dist": {
                "type": "zip",
                "url": "https://api.github.com/repos/pear/Net_IDNA2/zipball/51734eaf8be2df58e8aad5835b9966459b2fb37c",
                "reference": "51734eaf8be2df58e8aad5835b9966459b2fb37c",
                "shasum": ""
            },
            "require": {
                "pear/pear_exception": "@stable"
            },
            "require-dev": {
                "phpunit/phpunit": "^4"
            },
            "time": "2017-03-06T20:46:41+00:00",
            "type": "library",
            "installation-source": "dist",
            "autoload": {
                "psr-0": {
                    "Net": "./"
                }
            },
            "notification-url": "https://packagist.org/downloads/",
            "include-path": [
                "./"
            ],
            "license": [
                "LGPL"
            ],
            "authors": [
                {
                    "name": "Stefan Neufeind",
                    "email": "pear.neufeind@speedpartner.de",
                    "role": "Lead"
                },
                {
                    "name": "Daniel O'Connor",
                    "email": "daniel.oconnor@gmail.com",
                    "role": "Lead"
                }
            ],
            "description": "More info available on: https://pear.php.net/package/Net_IDNA2",
            "install-path": "../pear/net_idna2"
        },
        {
            "name": "pear/pear_exception",
            "version": "v1.0.2",
            "version_normalized": "1.0.2.0",
            "source": {
                "type": "git",
                "url": "https://github.com/pear/PEAR_Exception.git",
                "reference": "b14fbe2ddb0b9f94f5b24cf08783d599f776fff0"
            },
            "dist": {
                "type": "zip",
                "url": "https://api.github.com/repos/pear/PEAR_Exception/zipball/b14fbe2ddb0b9f94f5b24cf08783d599f776fff0",
                "reference": "b14fbe2ddb0b9f94f5b24cf08783d599f776fff0",
                "shasum": ""
            },
            "require": {
                "php": ">=5.2.0"
            },
            "require-dev": {
                "phpunit/phpunit": "<9"
            },
            "time": "2021-03-21T15:43:46+00:00",
            "type": "class",
            "extra": {
                "branch-alias": {
                    "dev-master": "1.0.x-dev"
                }
            },
            "installation-source": "dist",
            "autoload": {
                "classmap": [
                    "PEAR/"
                ]
            },
            "notification-url": "https://packagist.org/downloads/",
            "include-path": [
                "."
            ],
            "license": [
                "BSD-2-Clause"
            ],
            "authors": [
                {
                    "name": "Helgi Thormar",
                    "email": "dufuz@php.net"
                },
                {
                    "name": "Greg Beaver",
                    "email": "cellog@php.net"
                }
            ],
            "description": "The PEAR Exception base class.",
            "homepage": "https://github.com/pear/PEAR_Exception",
            "keywords": [
                "exception"
            ],
            "support": {
                "issues": "http://pear.php.net/bugs/search.php?cmd=display&package_name[]=PEAR_Exception",
                "source": "https://github.com/pear/PEAR_Exception"
            },
            "install-path": "../pear/pear_exception"
        },
        {
            "name": "pelago/emogrifier",
            "version": "v6.0.0",
            "version_normalized": "6.0.0.0",
            "source": {
                "type": "git",
                "url": "https://github.com/MyIntervals/emogrifier.git",
                "reference": "aa72d5407efac118f3896bcb995a2cba793df0ae"
            },
            "dist": {
                "type": "zip",
                "url": "https://api.github.com/repos/MyIntervals/emogrifier/zipball/aa72d5407efac118f3896bcb995a2cba793df0ae",
                "reference": "aa72d5407efac118f3896bcb995a2cba793df0ae",
                "shasum": ""
            },
            "require": {
                "ext-dom": "*",
                "ext-libxml": "*",
                "php": "~7.2.0 || ~7.3.0 || ~7.4.0 || ~8.0.0 || ~8.1.0",
                "sabberworm/php-css-parser": "^8.3.1",
                "symfony/css-selector": "^3.4.32 || ^4.4 || ^5.3 || ^6.0"
            },
            "require-dev": {
                "php-parallel-lint/php-parallel-lint": "^1.3.0",
                "phpunit/phpunit": "^8.5.16",
                "rawr/cross-data-providers": "^2.3.0"
            },
            "time": "2021-09-16T16:22:04+00:00",
            "type": "library",
            "extra": {
                "branch-alias": {
                    "dev-main": "7.0.x-dev"
                }
            },
            "installation-source": "dist",
            "autoload": {
                "psr-4": {
                    "Pelago\\Emogrifier\\": "src/"
                }
            },
            "notification-url": "https://packagist.org/downloads/",
            "license": [
                "MIT"
            ],
            "authors": [
                {
                    "name": "Oliver Klee",
                    "email": "github@oliverklee.de"
                },
                {
                    "name": "Zoli Szabó",
                    "email": "zoli.szabo+github@gmail.com"
                },
                {
                    "name": "John Reeve",
                    "email": "jreeve@pelagodesign.com"
                },
                {
                    "name": "Jake Hotson",
                    "email": "jake@qzdesign.co.uk"
                },
                {
                    "name": "Cameron Brooks"
                },
                {
                    "name": "Jaime Prado"
                }
            ],
            "description": "Converts CSS styles into inline style attributes in your HTML code",
            "homepage": "https://www.myintervals.com/emogrifier.php",
            "keywords": [
                "css",
                "email",
                "pre-processing"
            ],
            "support": {
                "issues": "https://github.com/MyIntervals/emogrifier/issues",
                "source": "https://github.com/MyIntervals/emogrifier"
            },
            "install-path": "../pelago/emogrifier"
        },
        {
            "name": "psr/http-client",
            "version": "1.0.1",
            "version_normalized": "1.0.1.0",
            "source": {
                "type": "git",
                "url": "https://github.com/php-fig/http-client.git",
                "reference": "2dfb5f6c5eff0e91e20e913f8c5452ed95b86621"
            },
            "dist": {
                "type": "zip",
                "url": "https://api.github.com/repos/php-fig/http-client/zipball/2dfb5f6c5eff0e91e20e913f8c5452ed95b86621",
                "reference": "2dfb5f6c5eff0e91e20e913f8c5452ed95b86621",
                "shasum": ""
            },
            "require": {
                "php": "^7.0 || ^8.0",
                "psr/http-message": "^1.0"
            },
            "time": "2020-06-29T06:28:15+00:00",
            "type": "library",
            "extra": {
                "branch-alias": {
                    "dev-master": "1.0.x-dev"
                }
            },
            "installation-source": "dist",
            "autoload": {
                "psr-4": {
                    "Psr\\Http\\Client\\": "src/"
                }
            },
            "notification-url": "https://packagist.org/downloads/",
            "license": [
                "MIT"
            ],
            "authors": [
                {
                    "name": "PHP-FIG",
                    "homepage": "http://www.php-fig.org/"
                }
            ],
            "description": "Common interface for HTTP clients",
            "homepage": "https://github.com/php-fig/http-client",
            "keywords": [
                "http",
                "http-client",
                "psr",
                "psr-18"
            ],
            "install-path": "../psr/http-client"
        },
        {
            "name": "psr/http-factory",
            "version": "1.0.1",
            "version_normalized": "1.0.1.0",
            "source": {
                "type": "git",
                "url": "https://github.com/php-fig/http-factory.git",
                "reference": "12ac7fcd07e5b077433f5f2bee95b3a771bf61be"
            },
            "dist": {
                "type": "zip",
                "url": "https://api.github.com/repos/php-fig/http-factory/zipball/12ac7fcd07e5b077433f5f2bee95b3a771bf61be",
                "reference": "12ac7fcd07e5b077433f5f2bee95b3a771bf61be",
                "shasum": ""
            },
            "require": {
                "php": ">=7.0.0",
                "psr/http-message": "^1.0"
            },
            "time": "2019-04-30T12:38:16+00:00",
            "type": "library",
            "extra": {
                "branch-alias": {
                    "dev-master": "1.0.x-dev"
                }
            },
            "installation-source": "dist",
            "autoload": {
                "psr-4": {
                    "Psr\\Http\\Message\\": "src/"
                }
            },
            "notification-url": "https://packagist.org/downloads/",
            "license": [
                "MIT"
            ],
            "authors": [
                {
                    "name": "PHP-FIG",
                    "homepage": "http://www.php-fig.org/"
                }
            ],
            "description": "Common interfaces for PSR-7 HTTP message factories",
            "keywords": [
                "factory",
                "http",
                "message",
                "psr",
                "psr-17",
                "psr-7",
                "request",
                "response"
            ],
            "support": {
                "source": "https://github.com/php-fig/http-factory/tree/master"
            },
            "install-path": "../psr/http-factory"
        },
        {
            "name": "psr/http-message",
            "version": "1.0.1",
            "version_normalized": "1.0.1.0",
            "source": {
                "type": "git",
                "url": "https://github.com/php-fig/http-message.git",
                "reference": "f6561bf28d520154e4b0ec72be95418abe6d9363"
            },
            "dist": {
                "type": "zip",
                "url": "https://api.github.com/repos/php-fig/http-message/zipball/f6561bf28d520154e4b0ec72be95418abe6d9363",
                "reference": "f6561bf28d520154e4b0ec72be95418abe6d9363",
                "shasum": ""
            },
            "require": {
                "php": ">=5.3.0"
            },
            "time": "2016-08-06T14:39:51+00:00",
            "type": "library",
            "extra": {
                "branch-alias": {
                    "dev-master": "1.0.x-dev"
                }
            },
            "installation-source": "dist",
            "autoload": {
                "psr-4": {
                    "Psr\\Http\\Message\\": "src/"
                }
            },
            "notification-url": "https://packagist.org/downloads/",
            "license": [
                "MIT"
            ],
            "authors": [
                {
                    "name": "PHP-FIG",
                    "homepage": "http://www.php-fig.org/"
                }
            ],
            "description": "Common interface for HTTP messages",
            "homepage": "https://github.com/php-fig/http-message",
            "keywords": [
                "http",
                "http-message",
                "psr",
                "psr-7",
                "request",
                "response"
            ],
            "install-path": "../psr/http-message"
        },
        {
            "name": "psr/http-server-handler",
            "version": "1.0.1",
            "version_normalized": "1.0.1.0",
            "source": {
                "type": "git",
                "url": "https://github.com/php-fig/http-server-handler.git",
                "reference": "aff2f80e33b7f026ec96bb42f63242dc50ffcae7"
            },
            "dist": {
                "type": "zip",
                "url": "https://api.github.com/repos/php-fig/http-server-handler/zipball/aff2f80e33b7f026ec96bb42f63242dc50ffcae7",
                "reference": "aff2f80e33b7f026ec96bb42f63242dc50ffcae7",
                "shasum": ""
            },
            "require": {
                "php": ">=7.0",
                "psr/http-message": "^1.0"
            },
            "time": "2018-10-30T16:46:14+00:00",
            "type": "library",
            "extra": {
                "branch-alias": {
                    "dev-master": "1.0.x-dev"
                }
            },
            "installation-source": "dist",
            "autoload": {
                "psr-4": {
                    "Psr\\Http\\Server\\": "src/"
                }
            },
            "notification-url": "https://packagist.org/downloads/",
            "license": [
                "MIT"
            ],
            "authors": [
                {
                    "name": "PHP-FIG",
                    "homepage": "http://www.php-fig.org/"
                }
            ],
            "description": "Common interface for HTTP server-side request handler",
            "keywords": [
                "handler",
                "http",
                "http-interop",
                "psr",
                "psr-15",
                "psr-7",
                "request",
                "response",
                "server"
            ],
            "support": {
                "issues": "https://github.com/php-fig/http-server-handler/issues",
                "source": "https://github.com/php-fig/http-server-handler/tree/master"
            },
            "install-path": "../psr/http-server-handler"
        },
        {
            "name": "ralouphie/getallheaders",
            "version": "3.0.3",
            "version_normalized": "3.0.3.0",
            "source": {
                "type": "git",
                "url": "https://github.com/ralouphie/getallheaders.git",
                "reference": "120b605dfeb996808c31b6477290a714d356e822"
            },
            "dist": {
                "type": "zip",
                "url": "https://api.github.com/repos/ralouphie/getallheaders/zipball/120b605dfeb996808c31b6477290a714d356e822",
                "reference": "120b605dfeb996808c31b6477290a714d356e822",
                "shasum": ""
            },
            "require": {
                "php": ">=5.6"
            },
            "require-dev": {
                "php-coveralls/php-coveralls": "^2.1",
                "phpunit/phpunit": "^5 || ^6.5"
            },
            "time": "2019-03-08T08:55:37+00:00",
            "type": "library",
            "installation-source": "dist",
            "autoload": {
                "files": [
                    "src/getallheaders.php"
                ]
            },
            "notification-url": "https://packagist.org/downloads/",
            "license": [
                "MIT"
            ],
            "authors": [
                {
                    "name": "Ralph Khattar",
                    "email": "ralph.khattar@gmail.com"
                }
            ],
            "description": "A polyfill for getallheaders.",
            "install-path": "../ralouphie/getallheaders"
        },
        {
            "name": "sabberworm/php-css-parser",
            "version": "8.4.0",
            "version_normalized": "8.4.0.0",
            "source": {
                "type": "git",
                "url": "https://github.com/sabberworm/PHP-CSS-Parser.git",
                "reference": "e41d2140031d533348b2192a83f02d8dd8a71d30"
            },
            "dist": {
                "type": "zip",
                "url": "https://api.github.com/repos/sabberworm/PHP-CSS-Parser/zipball/e41d2140031d533348b2192a83f02d8dd8a71d30",
                "reference": "e41d2140031d533348b2192a83f02d8dd8a71d30",
                "shasum": ""
            },
            "require": {
                "ext-iconv": "*",
                "php": ">=5.6.20"
            },
            "require-dev": {
                "codacy/coverage": "^1.4",
                "phpunit/phpunit": "^4.8.36"
            },
            "suggest": {
                "ext-mbstring": "for parsing UTF-8 CSS"
            },
            "time": "2021-12-11T13:40:54+00:00",
            "type": "library",
            "installation-source": "dist",
            "autoload": {
                "psr-4": {
                    "Sabberworm\\CSS\\": "src/"
                }
            },
            "notification-url": "https://packagist.org/downloads/",
            "license": [
                "MIT"
            ],
            "authors": [
                {
                    "name": "Raphael Schweikert"
                }
            ],
            "description": "Parser for CSS Files written in PHP",
            "homepage": "https://www.sabberworm.com/blog/2010/6/10/php-css-parser",
            "keywords": [
                "css",
                "parser",
                "stylesheet"
            ],
            "support": {
                "issues": "https://github.com/sabberworm/PHP-CSS-Parser/issues",
                "source": "https://github.com/sabberworm/PHP-CSS-Parser/tree/8.4.0"
            },
            "install-path": "../sabberworm/php-css-parser"
        },
        {
            "name": "scssphp/scssphp",
            "version": "v1.10.2",
            "version_normalized": "1.10.2.0",
            "source": {
                "type": "git",
                "url": "https://github.com/scssphp/scssphp.git",
                "reference": "387f4f4abf5d99f16be16314c5ab856f81c82f46"
            },
            "dist": {
                "type": "zip",
                "url": "https://api.github.com/repos/scssphp/scssphp/zipball/387f4f4abf5d99f16be16314c5ab856f81c82f46",
                "reference": "387f4f4abf5d99f16be16314c5ab856f81c82f46",
                "shasum": ""
            },
            "require": {
                "ext-ctype": "*",
                "ext-json": "*",
                "php": ">=5.6.0"
            },
            "require-dev": {
                "bamarni/composer-bin-plugin": "^1.4",
                "phpunit/phpunit": "^5.7 || ^6.5 || ^7.5 || ^8.3 || ^9.4",
                "sass/sass-spec": "*",
                "squizlabs/php_codesniffer": "~3.5",
                "symfony/phpunit-bridge": "^5.1",
                "thoughtbot/bourbon": "^7.0",
                "twbs/bootstrap": "~5.0",
                "twbs/bootstrap4": "4.6.1",
                "zurb/foundation": "~6.5"
            },
            "suggest": {
                "ext-iconv": "Can be used as fallback when ext-mbstring is not available",
                "ext-mbstring": "For best performance, mbstring should be installed as it is faster than ext-iconv"
            },
            "time": "2022-03-02T21:15:09+00:00",
            "bin": [
                "bin/pscss"
            ],
            "type": "library",
            "installation-source": "dist",
            "autoload": {
                "psr-4": {
                    "ScssPhp\\ScssPhp\\": "src/"
                }
            },
            "notification-url": "https://packagist.org/downloads/",
            "license": [
                "MIT"
            ],
            "authors": [
                {
                    "name": "Anthon Pang",
                    "email": "apang@softwaredevelopment.ca",
                    "homepage": "https://github.com/robocoder"
                },
                {
                    "name": "Cédric Morin",
                    "email": "cedric@yterium.com",
                    "homepage": "https://github.com/Cerdic"
                }
            ],
            "description": "scssphp is a compiler for SCSS written in PHP.",
            "homepage": "http://scssphp.github.io/scssphp/",
            "keywords": [
                "css",
                "less",
                "sass",
                "scss",
                "stylesheet"
            ],
            "support": {
                "issues": "https://github.com/scssphp/scssphp/issues",
                "source": "https://github.com/scssphp/scssphp/tree/v1.10.2"
            },
            "install-path": "../scssphp/scssphp"
        },
        {
            "name": "symfony/css-selector",
            "version": "v5.4.3",
            "version_normalized": "5.4.3.0",
            "source": {
                "type": "git",
                "url": "https://github.com/symfony/css-selector.git",
                "reference": "b0a190285cd95cb019237851205b8140ef6e368e"
            },
            "dist": {
                "type": "zip",
                "url": "https://api.github.com/repos/symfony/css-selector/zipball/b0a190285cd95cb019237851205b8140ef6e368e",
                "reference": "b0a190285cd95cb019237851205b8140ef6e368e",
                "shasum": ""
            },
            "require": {
                "php": ">=7.2.5",
                "symfony/polyfill-php80": "^1.16"
            },
            "time": "2022-01-02T09:53:40+00:00",
            "type": "library",
            "installation-source": "dist",
            "autoload": {
                "psr-4": {
                    "Symfony\\Component\\CssSelector\\": ""
                },
                "exclude-from-classmap": [
                    "/Tests/"
                ]
            },
            "notification-url": "https://packagist.org/downloads/",
            "license": [
                "MIT"
            ],
            "authors": [
                {
                    "name": "Fabien Potencier",
                    "email": "fabien@symfony.com"
                },
                {
                    "name": "Jean-François Simon",
                    "email": "jeanfrancois.simon@sensiolabs.com"
                },
                {
                    "name": "Symfony Community",
                    "homepage": "https://symfony.com/contributors"
                }
            ],
            "description": "Converts CSS selectors to XPath expressions",
            "homepage": "https://symfony.com",
            "support": {
                "source": "https://github.com/symfony/css-selector/tree/v5.4.3"
            },
            "funding": [
                {
                    "url": "https://symfony.com/sponsor",
                    "type": "custom"
                },
                {
                    "url": "https://github.com/fabpot",
                    "type": "github"
                },
                {
                    "url": "https://tidelift.com/funding/github/packagist/symfony/symfony",
                    "type": "tidelift"
                }
            ],
            "install-path": "../symfony/css-selector"
        },
        {
            "name": "symfony/deprecation-contracts",
            "version": "v2.5.1",
            "version_normalized": "2.5.1.0",
            "source": {
                "type": "git",
                "url": "https://github.com/symfony/deprecation-contracts.git",
                "reference": "e8b495ea28c1d97b5e0c121748d6f9b53d075c66"
            },
            "dist": {
                "type": "zip",
                "url": "https://api.github.com/repos/symfony/deprecation-contracts/zipball/e8b495ea28c1d97b5e0c121748d6f9b53d075c66",
                "reference": "e8b495ea28c1d97b5e0c121748d6f9b53d075c66",
                "shasum": ""
            },
            "require": {
                "php": ">=7.1"
            },
            "time": "2022-01-02T09:53:40+00:00",
            "type": "library",
            "extra": {
                "branch-alias": {
                    "dev-main": "2.5-dev"
                },
                "thanks": {
                    "name": "symfony/contracts",
                    "url": "https://github.com/symfony/contracts"
                }
            },
            "installation-source": "dist",
            "autoload": {
                "files": [
                    "function.php"
                ]
            },
            "notification-url": "https://packagist.org/downloads/",
            "license": [
                "MIT"
            ],
            "authors": [
                {
                    "name": "Nicolas Grekas",
                    "email": "p@tchwork.com"
                },
                {
                    "name": "Symfony Community",
                    "homepage": "https://symfony.com/contributors"
                }
            ],
            "description": "A generic function and convention to trigger deprecation notices",
            "homepage": "https://symfony.com",
            "support": {
                "source": "https://github.com/symfony/deprecation-contracts/tree/v2.5.1"
            },
            "funding": [
                {
                    "url": "https://symfony.com/sponsor",
                    "type": "custom"
                },
                {
                    "url": "https://github.com/fabpot",
                    "type": "github"
                },
                {
                    "url": "https://tidelift.com/funding/github/packagist/symfony/symfony",
                    "type": "tidelift"
                }
            ],
            "install-path": "../symfony/deprecation-contracts"
        },
        {
            "name": "symfony/polyfill-mbstring",
            "version": "v1.25.0",
            "version_normalized": "1.25.0.0",
            "source": {
                "type": "git",
                "url": "https://github.com/symfony/polyfill-mbstring.git",
                "reference": "0abb51d2f102e00a4eefcf46ba7fec406d245825"
            },
            "dist": {
                "type": "zip",
                "url": "https://api.github.com/repos/symfony/polyfill-mbstring/zipball/0abb51d2f102e00a4eefcf46ba7fec406d245825",
                "reference": "0abb51d2f102e00a4eefcf46ba7fec406d245825",
                "shasum": ""
            },
            "require": {
                "php": ">=7.1"
            },
            "provide": {
                "ext-mbstring": "*"
            },
            "suggest": {
                "ext-mbstring": "For best performance"
            },
            "time": "2021-11-30T18:21:41+00:00",
            "type": "library",
            "extra": {
                "branch-alias": {
                    "dev-main": "1.23-dev"
                },
                "thanks": {
                    "name": "symfony/polyfill",
                    "url": "https://github.com/symfony/polyfill"
                }
            },
            "installation-source": "dist",
            "autoload": {
                "files": [
                    "bootstrap.php"
                ],
                "psr-4": {
                    "Symfony\\Polyfill\\Mbstring\\": ""
                }
            },
            "notification-url": "https://packagist.org/downloads/",
            "license": [
                "MIT"
            ],
            "authors": [
                {
                    "name": "Nicolas Grekas",
                    "email": "p@tchwork.com"
                },
                {
                    "name": "Symfony Community",
                    "homepage": "https://symfony.com/contributors"
                }
            ],
            "description": "Symfony polyfill for the Mbstring extension",
            "homepage": "https://symfony.com",
            "keywords": [
                "compatibility",
                "mbstring",
                "polyfill",
                "portable",
                "shim"
            ],
            "support": {
                "source": "https://github.com/symfony/polyfill-mbstring/tree/v1.25.0"
            },
            "funding": [
                {
                    "url": "https://symfony.com/sponsor",
                    "type": "custom"
                },
                {
                    "url": "https://github.com/fabpot",
                    "type": "github"
                },
                {
                    "url": "https://tidelift.com/funding/github/packagist/symfony/symfony",
                    "type": "tidelift"
                }
            ],
            "install-path": "../symfony/polyfill-mbstring"
        },
        {
            "name": "symfony/polyfill-php73",
            "version": "v1.25.0",
            "version_normalized": "1.25.0.0",
            "source": {
                "type": "git",
                "url": "https://github.com/symfony/polyfill-php73.git",
                "reference": "cc5db0e22b3cb4111010e48785a97f670b350ca5"
            },
            "dist": {
                "type": "zip",
                "url": "https://api.github.com/repos/symfony/polyfill-php73/zipball/cc5db0e22b3cb4111010e48785a97f670b350ca5",
                "reference": "cc5db0e22b3cb4111010e48785a97f670b350ca5",
                "shasum": ""
            },
            "require": {
                "php": ">=7.1"
            },
            "time": "2021-06-05T21:20:04+00:00",
            "type": "library",
            "extra": {
                "branch-alias": {
                    "dev-main": "1.23-dev"
                },
                "thanks": {
                    "name": "symfony/polyfill",
                    "url": "https://github.com/symfony/polyfill"
                }
            },
            "installation-source": "dist",
            "autoload": {
                "files": [
                    "bootstrap.php"
                ],
                "psr-4": {
                    "Symfony\\Polyfill\\Php73\\": ""
                },
                "classmap": [
                    "Resources/stubs"
                ]
            },
            "notification-url": "https://packagist.org/downloads/",
            "license": [
                "MIT"
            ],
            "authors": [
                {
                    "name": "Nicolas Grekas",
                    "email": "p@tchwork.com"
                },
                {
                    "name": "Symfony Community",
                    "homepage": "https://symfony.com/contributors"
                }
            ],
            "description": "Symfony polyfill backporting some PHP 7.3+ features to lower PHP versions",
            "homepage": "https://symfony.com",
            "keywords": [
                "compatibility",
                "polyfill",
                "portable",
                "shim"
            ],
            "support": {
                "source": "https://github.com/symfony/polyfill-php73/tree/v1.25.0"
            },
            "funding": [
                {
                    "url": "https://symfony.com/sponsor",
                    "type": "custom"
                },
                {
                    "url": "https://github.com/fabpot",
                    "type": "github"
                },
                {
                    "url": "https://tidelift.com/funding/github/packagist/symfony/symfony",
                    "type": "tidelift"
                }
            ],
            "install-path": "../symfony/polyfill-php73"
        },
        {
            "name": "symfony/polyfill-php74",
            "version": "v1.25.0",
            "version_normalized": "1.25.0.0",
            "source": {
                "type": "git",
                "url": "https://github.com/symfony/polyfill-php74.git",
                "reference": "a5d80cdf049bd3b0af6da91184a2cd37533c0fd8"
            },
            "dist": {
                "type": "zip",
                "url": "https://api.github.com/repos/symfony/polyfill-php74/zipball/a5d80cdf049bd3b0af6da91184a2cd37533c0fd8",
                "reference": "a5d80cdf049bd3b0af6da91184a2cd37533c0fd8",
                "shasum": ""
            },
            "require": {
                "php": ">=7.1"
            },
            "time": "2021-02-19T12:13:01+00:00",
            "type": "library",
            "extra": {
                "branch-alias": {
                    "dev-main": "1.23-dev"
                },
                "thanks": {
                    "name": "symfony/polyfill",
                    "url": "https://github.com/symfony/polyfill"
                }
            },
            "installation-source": "dist",
            "autoload": {
                "files": [
                    "bootstrap.php"
                ],
                "psr-4": {
                    "Symfony\\Polyfill\\Php74\\": ""
                }
            },
            "notification-url": "https://packagist.org/downloads/",
            "license": [
                "MIT"
            ],
            "authors": [
                {
                    "name": "Ion Bazan",
                    "email": "ion.bazan@gmail.com"
                },
                {
                    "name": "Nicolas Grekas",
                    "email": "p@tchwork.com"
                },
                {
                    "name": "Symfony Community",
                    "homepage": "https://symfony.com/contributors"
                }
            ],
            "description": "Symfony polyfill backporting some PHP 7.4+ features to lower PHP versions",
            "homepage": "https://symfony.com",
            "keywords": [
                "compatibility",
                "polyfill",
                "portable",
                "shim"
            ],
            "support": {
                "source": "https://github.com/symfony/polyfill-php74/tree/v1.25.0"
            },
            "funding": [
                {
                    "url": "https://symfony.com/sponsor",
                    "type": "custom"
                },
                {
                    "url": "https://github.com/fabpot",
                    "type": "github"
                },
                {
                    "url": "https://tidelift.com/funding/github/packagist/symfony/symfony",
                    "type": "tidelift"
                }
            ],
            "install-path": "../symfony/polyfill-php74"
        },
        {
            "name": "symfony/polyfill-php80",
            "version": "v1.25.0",
            "version_normalized": "1.25.0.0",
            "source": {
                "type": "git",
                "url": "https://github.com/symfony/polyfill-php80.git",
                "reference": "4407588e0d3f1f52efb65fbe92babe41f37fe50c"
            },
            "dist": {
                "type": "zip",
                "url": "https://api.github.com/repos/symfony/polyfill-php80/zipball/4407588e0d3f1f52efb65fbe92babe41f37fe50c",
                "reference": "4407588e0d3f1f52efb65fbe92babe41f37fe50c",
                "shasum": ""
            },
            "require": {
                "php": ">=7.1"
            },
            "time": "2022-03-04T08:16:47+00:00",
            "type": "library",
            "extra": {
                "branch-alias": {
                    "dev-main": "1.23-dev"
                },
                "thanks": {
                    "name": "symfony/polyfill",
                    "url": "https://github.com/symfony/polyfill"
                }
            },
            "installation-source": "dist",
            "autoload": {
                "files": [
                    "bootstrap.php"
                ],
                "psr-4": {
                    "Symfony\\Polyfill\\Php80\\": ""
                },
                "classmap": [
                    "Resources/stubs"
                ]
            },
            "notification-url": "https://packagist.org/downloads/",
            "license": [
                "MIT"
            ],
            "authors": [
                {
                    "name": "Ion Bazan",
                    "email": "ion.bazan@gmail.com"
                },
                {
                    "name": "Nicolas Grekas",
                    "email": "p@tchwork.com"
                },
                {
                    "name": "Symfony Community",
                    "homepage": "https://symfony.com/contributors"
                }
            ],
            "description": "Symfony polyfill backporting some PHP 8.0+ features to lower PHP versions",
            "homepage": "https://symfony.com",
            "keywords": [
                "compatibility",
                "polyfill",
                "portable",
                "shim"
            ],
            "support": {
                "source": "https://github.com/symfony/polyfill-php80/tree/v1.25.0"
            },
            "funding": [
                {
                    "url": "https://symfony.com/sponsor",
                    "type": "custom"
                },
                {
                    "url": "https://github.com/fabpot",
                    "type": "github"
                },
                {
                    "url": "https://tidelift.com/funding/github/packagist/symfony/symfony",
                    "type": "tidelift"
                }
            ],
            "install-path": "../symfony/polyfill-php80"
        },
        {
            "name": "true/punycode",
            "version": "v2.1.1",
            "version_normalized": "2.1.1.0",
            "source": {
                "type": "git",
                "url": "https://github.com/true/php-punycode.git",
                "reference": "a4d0c11a36dd7f4e7cd7096076cab6d3378a071e"
            },
            "dist": {
                "type": "zip",
                "url": "https://api.github.com/repos/true/php-punycode/zipball/a4d0c11a36dd7f4e7cd7096076cab6d3378a071e",
                "reference": "a4d0c11a36dd7f4e7cd7096076cab6d3378a071e",
                "shasum": ""
            },
            "require": {
                "php": ">=5.3.0",
                "symfony/polyfill-mbstring": "^1.3"
            },
            "require-dev": {
                "phpunit/phpunit": "~4.7",
                "squizlabs/php_codesniffer": "~2.0"
            },
            "time": "2016-11-16T10:37:54+00:00",
            "type": "library",
            "installation-source": "dist",
            "autoload": {
                "psr-4": {
                    "TrueBV\\": "src/"
                }
            },
            "notification-url": "https://packagist.org/downloads/",
            "license": [
                "MIT"
            ],
            "authors": [
                {
                    "name": "Renan Gonçalves",
                    "email": "renan.saddam@gmail.com"
                }
            ],
            "description": "A Bootstring encoding of Unicode for Internationalized Domain Names in Applications (IDNA)",
            "homepage": "https://github.com/true/php-punycode",
            "keywords": [
                "idna",
                "punycode"
            ],
            "install-path": "../true/punycode"
        }
    ],
    "dev": false,
    "dev-package-names": []
}<|MERGE_RESOLUTION|>--- conflicted
+++ resolved
@@ -151,31 +151,17 @@
         },
         {
             "name": "guzzlehttp/guzzle",
-<<<<<<< HEAD
-            "version": "7.4.2",
-            "version_normalized": "7.4.2.0",
+            "version": "7.4.3",
+            "version_normalized": "7.4.3.0",
             "source": {
                 "type": "git",
                 "url": "https://github.com/guzzle/guzzle.git",
-                "reference": "ac1ec1cd9b5624694c3a40be801d94137afb12b4"
-            },
-            "dist": {
-                "type": "zip",
-                "url": "https://api.github.com/repos/guzzle/guzzle/zipball/ac1ec1cd9b5624694c3a40be801d94137afb12b4",
-                "reference": "ac1ec1cd9b5624694c3a40be801d94137afb12b4",
-=======
-            "version": "dev-7.3.0-woltlab",
-            "version_normalized": "dev-7.3.0-woltlab",
-            "source": {
-                "type": "git",
-                "url": "https://github.com/WoltLab/guzzle",
-                "reference": "8d6f25546061237fb3fcf41df57f8a1c854af519"
-            },
-            "dist": {
-                "type": "zip",
-                "url": "https://api.github.com/repos/WoltLab/guzzle/zipball/8d6f25546061237fb3fcf41df57f8a1c854af519",
-                "reference": "8d6f25546061237fb3fcf41df57f8a1c854af519",
->>>>>>> 77b9370e
+                "reference": "74a8602c6faec9ef74b7a9391ac82c5e65b1cdab"
+            },
+            "dist": {
+                "type": "zip",
+                "url": "https://api.github.com/repos/guzzle/guzzle/zipball/74a8602c6faec9ef74b7a9391ac82c5e65b1cdab",
+                "reference": "74a8602c6faec9ef74b7a9391ac82c5e65b1cdab",
                 "shasum": ""
             },
             "require": {
@@ -201,11 +187,7 @@
                 "ext-intl": "Required for Internationalized Domain Name (IDN) support",
                 "psr/log": "Required for using the Log middleware"
             },
-<<<<<<< HEAD
-            "time": "2022-03-20T14:16:28+00:00",
-=======
             "time": "2022-05-25T13:24:33+00:00",
->>>>>>> 77b9370e
             "type": "library",
             "extra": {
                 "branch-alias": {
@@ -221,11 +203,7 @@
                     "GuzzleHttp\\": "src/"
                 }
             },
-            "autoload-dev": {
-                "psr-4": {
-                    "GuzzleHttp\\Tests\\": "tests/"
-                }
-            },
+            "notification-url": "https://packagist.org/downloads/",
             "license": [
                 "MIT"
             ],
@@ -268,20 +246,19 @@
             ],
             "description": "Guzzle is a PHP HTTP client library",
             "keywords": [
-                "HTTP client",
-                "PSR-18",
-                "PSR-7",
                 "client",
                 "curl",
                 "framework",
                 "http",
+                "http client",
+                "psr-18",
+                "psr-7",
                 "rest",
                 "web service"
             ],
-<<<<<<< HEAD
             "support": {
                 "issues": "https://github.com/guzzle/guzzle/issues",
-                "source": "https://github.com/guzzle/guzzle/tree/7.4.2"
+                "source": "https://github.com/guzzle/guzzle/tree/7.4.3"
             },
             "funding": [
                 {
@@ -297,8 +274,6 @@
                     "type": "tidelift"
                 }
             ],
-=======
->>>>>>> 77b9370e
             "install-path": "../guzzlehttp/guzzle"
         },
         {
