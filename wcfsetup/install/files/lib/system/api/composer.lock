{
    "_readme": [
        "This file locks the dependencies of your project to a known state",
        "Read more about it at https://getcomposer.org/doc/01-basic-usage.md#installing-dependencies",
        "This file is @generated automatically"
    ],
<<<<<<< HEAD
    "content-hash": "5bfe3a3e87123035f9549110cdc90342",
=======
    "content-hash": "5e23900fad771d83a15367b1a311eb92",
>>>>>>> 88d3410c
    "packages": [
        {
            "name": "chrisjean/php-ico",
            "version": "1.0.4",
            "source": {
                "type": "git",
                "url": "https://github.com/chrisbliss18/php-ico.git",
                "reference": "ccd5c0d56554f3ddcd7a823e695be83e0d1e43b6"
            },
            "dist": {
                "type": "zip",
                "url": "https://api.github.com/repos/chrisbliss18/php-ico/zipball/ccd5c0d56554f3ddcd7a823e695be83e0d1e43b6",
                "reference": "ccd5c0d56554f3ddcd7a823e695be83e0d1e43b6",
                "shasum": ""
            },
            "require": {
                "ext-gd": "*",
                "php": ">=5.2.4"
            },
            "type": "library",
            "autoload": {
                "classmap": [
                    "class-php-ico.php"
                ]
            },
            "notification-url": "https://packagist.org/downloads/",
            "license": [
                "GPL-2.0+"
            ],
            "authors": [
                {
                    "name": "Chris Jean",
                    "homepage": "https://chrisjean.com",
                    "role": "Developer"
                }
            ],
            "description": "An easy-to-use library to generate valid ICO files.",
            "homepage": "https://github.com/chrisbliss18/php-ico",
            "keywords": [
                "favicon",
                "ico"
            ],
            "time": "2016-09-27T22:00:56+00:00"
        },
        {
            "name": "erusev/parsedown",
            "version": "v1.7.2",
            "source": {
                "type": "git",
                "url": "https://github.com/erusev/parsedown.git",
                "reference": "d60bcdc46978357759ecb13cb4b078da783f8faf"
            },
            "dist": {
                "type": "zip",
                "url": "https://api.github.com/repos/erusev/parsedown/zipball/d60bcdc46978357759ecb13cb4b078da783f8faf",
                "reference": "d60bcdc46978357759ecb13cb4b078da783f8faf",
                "shasum": ""
            },
            "require": {
                "ext-mbstring": "*",
                "php": ">=5.3.0"
            },
            "require-dev": {
                "phpunit/phpunit": "^4.8.35"
            },
            "type": "library",
            "autoload": {
                "psr-0": {
                    "Parsedown": ""
                }
            },
            "notification-url": "https://packagist.org/downloads/",
            "license": [
                "MIT"
            ],
            "authors": [
                {
                    "name": "Emanuil Rusev",
                    "email": "hello@erusev.com",
                    "homepage": "http://erusev.com"
                }
            ],
            "description": "Parser for Markdown.",
            "homepage": "http://parsedown.org",
            "keywords": [
                "markdown",
                "parser"
            ],
            "time": "2019-03-17T17:19:46+00:00"
        },
        {
            "name": "ezyang/htmlpurifier",
            "version": "v4.12.0",
            "source": {
                "type": "git",
                "url": "https://github.com/ezyang/htmlpurifier.git",
                "reference": "a617e55bc62a87eec73bd456d146d134ad716f03"
            },
            "dist": {
                "type": "zip",
                "url": "https://api.github.com/repos/ezyang/htmlpurifier/zipball/a617e55bc62a87eec73bd456d146d134ad716f03",
                "reference": "a617e55bc62a87eec73bd456d146d134ad716f03",
                "shasum": ""
            },
            "require": {
                "php": ">=5.2"
            },
            "require-dev": {
                "simpletest/simpletest": "dev-master#72de02a7b80c6bb8864ef9bf66d41d2f58f826bd"
            },
            "type": "library",
            "autoload": {
                "psr-0": {
                    "HTMLPurifier": "library/"
                },
                "files": [
                    "library/HTMLPurifier.composer.php"
                ]
            },
            "notification-url": "https://packagist.org/downloads/",
            "license": [
                "LGPL-2.1-or-later"
            ],
            "authors": [
                {
                    "name": "Edward Z. Yang",
                    "email": "admin@htmlpurifier.org",
                    "homepage": "http://ezyang.com"
                }
            ],
            "description": "Standards compliant HTML filter written in PHP",
            "homepage": "http://htmlpurifier.org/",
            "keywords": [
                "html"
            ],
            "time": "2019-10-28T03:44:26+00:00"
        },
        {
            "name": "pear/net_idna2",
            "version": "v0.2.0",
            "source": {
                "type": "git",
                "url": "https://github.com/pear/Net_IDNA2.git",
                "reference": "51734eaf8be2df58e8aad5835b9966459b2fb37c"
            },
            "dist": {
                "type": "zip",
                "url": "https://api.github.com/repos/pear/Net_IDNA2/zipball/51734eaf8be2df58e8aad5835b9966459b2fb37c",
                "reference": "51734eaf8be2df58e8aad5835b9966459b2fb37c",
                "shasum": ""
            },
            "require": {
                "pear/pear_exception": "@stable"
            },
            "require-dev": {
                "phpunit/phpunit": "^4"
            },
            "type": "library",
            "autoload": {
                "psr-0": {
                    "Net": "./"
                }
            },
            "notification-url": "https://packagist.org/downloads/",
            "include-path": [
                "./"
            ],
            "license": [
                "LGPL"
            ],
            "authors": [
                {
                    "name": "Stefan Neufeind",
                    "email": "pear.neufeind@speedpartner.de",
                    "role": "Lead"
                },
                {
                    "name": "Daniel O'Connor",
                    "email": "daniel.oconnor@gmail.com",
                    "role": "Lead"
                }
            ],
            "description": "More info available on: https://pear.php.net/package/Net_IDNA2",
            "time": "2017-03-06T20:46:41+00:00"
        },
        {
            "name": "pear/pear_exception",
            "version": "v1.0.0",
            "source": {
                "type": "git",
                "url": "https://github.com/pear/PEAR_Exception.git",
                "reference": "8c18719fdae000b690e3912be401c76e406dd13b"
            },
            "dist": {
                "type": "zip",
                "url": "https://api.github.com/repos/pear/PEAR_Exception/zipball/8c18719fdae000b690e3912be401c76e406dd13b",
                "reference": "8c18719fdae000b690e3912be401c76e406dd13b",
                "shasum": ""
            },
            "require": {
                "php": ">=4.4.0"
            },
            "require-dev": {
                "phpunit/phpunit": "*"
            },
            "type": "class",
            "extra": {
                "branch-alias": {
                    "dev-master": "1.0.x-dev"
                }
            },
            "autoload": {
                "psr-0": {
                    "PEAR": ""
                }
            },
            "notification-url": "https://packagist.org/downloads/",
            "include-path": [
                "."
            ],
            "license": [
                "BSD-2-Clause"
            ],
            "authors": [
                {
                    "name": "Helgi Thormar",
                    "email": "dufuz@php.net"
                },
                {
                    "name": "Greg Beaver",
                    "email": "cellog@php.net"
                }
            ],
            "description": "The PEAR Exception base class.",
            "homepage": "https://github.com/pear/PEAR_Exception",
            "keywords": [
                "exception"
            ],
            "time": "2015-02-10T20:07:52+00:00"
        },
        {
            "name": "pelago/emogrifier",
            "version": "v1.2.2",
            "source": {
                "type": "git",
                "url": "https://github.com/MyIntervals/emogrifier.git",
                "reference": "fef6a4d3a6cefb2fdc8e749a3f3a100ab43f883a"
            },
            "dist": {
                "type": "zip",
                "url": "https://api.github.com/repos/MyIntervals/emogrifier/zipball/fef6a4d3a6cefb2fdc8e749a3f3a100ab43f883a",
                "reference": "fef6a4d3a6cefb2fdc8e749a3f3a100ab43f883a",
                "shasum": ""
            },
            "require": {
                "php": ">=5.4.0,<=7.3.99"
            },
            "require-dev": {
                "phpunit/phpunit": "4.8.27",
                "squizlabs/php_codesniffer": "^3.3.0"
            },
            "type": "library",
            "extra": {
                "branch-alias": {
                    "dev-master": "2.1.x-dev"
                }
            },
            "autoload": {
                "psr-4": {
                    "Pelago\\": "Classes/"
                }
            },
            "notification-url": "https://packagist.org/downloads/",
            "license": [
                "MIT"
            ],
            "authors": [
                {
                    "name": "John Reeve",
                    "email": "jreeve@pelagodesign.com"
                },
                {
                    "name": "Cameron Brooks"
                },
                {
                    "name": "Jaime Prado"
                },
                {
                    "name": "Oliver Klee",
                    "email": "github@oliverklee.de"
                },
                {
                    "name": "Zoli Szabó",
                    "email": "zoli.szabo+github@gmail.com"
                },
                {
                    "name": "Jake Hotson",
                    "email": "jake@qzdesign.co.uk"
                }
            ],
            "description": "Converts CSS styles into inline style attributes in your HTML code",
            "homepage": "https://www.myintervals.com/emogrifier.php",
            "keywords": [
                "css",
                "email",
                "pre-processing"
            ],
            "time": "2018-12-10T08:26:52+00:00"
        },
        {
            "name": "symfony/polyfill-mbstring",
            "version": "v1.11.0",
            "source": {
                "type": "git",
                "url": "https://github.com/symfony/polyfill-mbstring.git",
                "reference": "fe5e94c604826c35a32fa832f35bd036b6799609"
            },
            "dist": {
                "type": "zip",
                "url": "https://api.github.com/repos/symfony/polyfill-mbstring/zipball/fe5e94c604826c35a32fa832f35bd036b6799609",
                "reference": "fe5e94c604826c35a32fa832f35bd036b6799609",
                "shasum": ""
            },
            "require": {
                "php": ">=5.3.3"
            },
            "suggest": {
                "ext-mbstring": "For best performance"
            },
            "type": "library",
            "extra": {
                "branch-alias": {
                    "dev-master": "1.11-dev"
                }
            },
            "autoload": {
                "psr-4": {
                    "Symfony\\Polyfill\\Mbstring\\": ""
                },
                "files": [
                    "bootstrap.php"
                ]
            },
            "notification-url": "https://packagist.org/downloads/",
            "license": [
                "MIT"
            ],
            "authors": [
                {
                    "name": "Nicolas Grekas",
                    "email": "p@tchwork.com"
                },
                {
                    "name": "Symfony Community",
                    "homepage": "https://symfony.com/contributors"
                }
            ],
            "description": "Symfony polyfill for the Mbstring extension",
            "homepage": "https://symfony.com",
            "keywords": [
                "compatibility",
                "mbstring",
                "polyfill",
                "portable",
                "shim"
            ],
            "time": "2019-02-06T07:57:58+00:00"
        },
        {
            "name": "true/punycode",
            "version": "v2.1.1",
            "source": {
                "type": "git",
                "url": "https://github.com/true/php-punycode.git",
                "reference": "a4d0c11a36dd7f4e7cd7096076cab6d3378a071e"
            },
            "dist": {
                "type": "zip",
                "url": "https://api.github.com/repos/true/php-punycode/zipball/a4d0c11a36dd7f4e7cd7096076cab6d3378a071e",
                "reference": "a4d0c11a36dd7f4e7cd7096076cab6d3378a071e",
                "shasum": ""
            },
            "require": {
                "php": ">=5.3.0",
                "symfony/polyfill-mbstring": "^1.3"
            },
            "require-dev": {
                "phpunit/phpunit": "~4.7",
                "squizlabs/php_codesniffer": "~2.0"
            },
            "type": "library",
            "autoload": {
                "psr-4": {
                    "TrueBV\\": "src/"
                }
            },
            "notification-url": "https://packagist.org/downloads/",
            "license": [
                "MIT"
            ],
            "authors": [
                {
                    "name": "Renan Gonçalves",
                    "email": "renan.saddam@gmail.com"
                }
            ],
            "description": "A Bootstring encoding of Unicode for Internationalized Domain Names in Applications (IDNA)",
            "homepage": "https://github.com/true/php-punycode",
            "keywords": [
                "idna",
                "punycode"
            ],
            "time": "2016-11-16T10:37:54+00:00"
        }
    ],
    "packages-dev": [],
    "aliases": [],
    "minimum-stability": "stable",
    "stability-flags": [],
    "prefer-stable": false,
    "prefer-lowest": false,
    "platform": [],
    "platform-dev": []
}<|MERGE_RESOLUTION|>--- conflicted
+++ resolved
@@ -4,11 +4,7 @@
         "Read more about it at https://getcomposer.org/doc/01-basic-usage.md#installing-dependencies",
         "This file is @generated automatically"
     ],
-<<<<<<< HEAD
     "content-hash": "5bfe3a3e87123035f9549110cdc90342",
-=======
-    "content-hash": "5e23900fad771d83a15367b1a311eb92",
->>>>>>> 88d3410c
     "packages": [
         {
             "name": "chrisjean/php-ico",
