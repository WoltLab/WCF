--- conflicted
+++ resolved
@@ -4,11 +4,7 @@
         "Read more about it at https://getcomposer.org/doc/01-basic-usage.md#installing-dependencies",
         "This file is @generated automatically"
     ],
-<<<<<<< HEAD
-    "content-hash": "d15476515df676541aa6c2209e7c7e19",
-=======
-    "content-hash": "f9f648abba679f3c275169956bbbe0b2",
->>>>>>> 03972786
+    "content-hash": "05ab6363db8e4e4638e461241ccc250b",
     "packages": [
         {
             "name": "chrisjean/php-ico",
