{
    "_readme": [
        "This file locks the dependencies of your project to a known state",
        "Read more about it at https://getcomposer.org/doc/01-basic-usage.md#composer-lock-the-lock-file",
        "This file is @generated automatically"
    ],
<<<<<<< HEAD
    "content-hash": "b2123a507a60e526212cae41945af20d",
=======
    "content-hash": "8bc8633e7343336a57dc7a67827cecf7",
>>>>>>> 318f5c93
    "packages": [
        {
            "name": "chrisjean/php-ico",
            "version": "1.0.4",
            "source": {
                "type": "git",
                "url": "https://github.com/chrisbliss18/php-ico.git",
                "reference": "ccd5c0d56554f3ddcd7a823e695be83e0d1e43b6"
            },
            "dist": {
                "type": "zip",
                "url": "https://api.github.com/repos/chrisbliss18/php-ico/zipball/ccd5c0d56554f3ddcd7a823e695be83e0d1e43b6",
                "reference": "ccd5c0d56554f3ddcd7a823e695be83e0d1e43b6",
                "shasum": ""
            },
            "require": {
                "ext-gd": "*",
                "php": ">=5.2.4"
            },
            "type": "library",
            "autoload": {
                "classmap": [
                    "class-php-ico.php"
                ]
            },
            "notification-url": "https://packagist.org/downloads/",
            "license": [
                "GPL-2.0+"
            ],
            "authors": [
                {
                    "name": "Chris Jean",
                    "homepage": "https://chrisjean.com",
                    "role": "Developer"
                }
            ],
            "description": "An easy-to-use library to generate valid ICO files.",
            "homepage": "https://github.com/chrisbliss18/php-ico",
            "keywords": [
                "favicon",
                "ico"
            ],
            "time": "2016-09-27T22:00:56+00:00"
        },
        {
            "name": "erusev/parsedown",
            "version": "1.6.2",
            "source": {
                "type": "git",
                "url": "https://github.com/erusev/parsedown.git",
                "reference": "1bf24f7334fe16c88bf9d467863309ceaf285b01"
            },
            "dist": {
                "type": "zip",
                "url": "https://api.github.com/repos/erusev/parsedown/zipball/1bf24f7334fe16c88bf9d467863309ceaf285b01",
                "reference": "1bf24f7334fe16c88bf9d467863309ceaf285b01",
                "shasum": ""
            },
            "require": {
                "php": ">=5.3.0"
            },
            "type": "library",
            "autoload": {
                "psr-0": {
                    "Parsedown": ""
                }
            },
            "notification-url": "https://packagist.org/downloads/",
            "license": [
                "MIT"
            ],
            "authors": [
                {
                    "name": "Emanuil Rusev",
                    "email": "hello@erusev.com",
                    "homepage": "http://erusev.com"
                }
            ],
            "description": "Parser for Markdown.",
            "homepage": "http://parsedown.org",
            "keywords": [
                "markdown",
                "parser"
            ],
            "time": "2017-03-29T16:04:15+00:00"
        },
        {
            "name": "ezyang/htmlpurifier",
            "version": "v4.9.3",
            "source": {
                "type": "git",
                "url": "https://github.com/ezyang/htmlpurifier.git",
                "reference": "95e1bae3182efc0f3422896a3236e991049dac69"
            },
            "dist": {
                "type": "zip",
                "url": "https://api.github.com/repos/ezyang/htmlpurifier/zipball/95e1bae3182efc0f3422896a3236e991049dac69",
                "reference": "95e1bae3182efc0f3422896a3236e991049dac69",
                "shasum": ""
            },
            "require": {
                "php": ">=5.2"
            },
            "require-dev": {
                "simpletest/simpletest": "^1.1"
            },
            "type": "library",
            "autoload": {
                "psr-0": {
                    "HTMLPurifier": "library/"
                },
                "files": [
                    "library/HTMLPurifier.composer.php"
                ]
            },
            "notification-url": "https://packagist.org/downloads/",
            "license": [
                "LGPL"
            ],
            "authors": [
                {
                    "name": "Edward Z. Yang",
                    "email": "admin@htmlpurifier.org",
                    "homepage": "http://ezyang.com"
                }
            ],
            "description": "Standards compliant HTML filter written in PHP",
            "homepage": "http://htmlpurifier.org/",
            "keywords": [
                "html"
            ],
            "time": "2017-06-03T02:28:16+00:00"
        },
        {
            "name": "pear/net_idna2",
            "version": "v0.2.0",
            "source": {
                "type": "git",
                "url": "https://github.com/pear/Net_IDNA2.git",
                "reference": "51734eaf8be2df58e8aad5835b9966459b2fb37c"
            },
            "dist": {
                "type": "zip",
                "url": "https://api.github.com/repos/pear/Net_IDNA2/zipball/51734eaf8be2df58e8aad5835b9966459b2fb37c",
                "reference": "51734eaf8be2df58e8aad5835b9966459b2fb37c",
                "shasum": ""
            },
            "require": {
                "pear/pear_exception": "@stable"
            },
            "require-dev": {
                "phpunit/phpunit": "^4"
            },
            "type": "library",
            "autoload": {
                "psr-0": {
                    "Net": "./"
                }
            },
            "notification-url": "https://packagist.org/downloads/",
            "include-path": [
                "./"
            ],
            "license": [
                "LGPL"
            ],
            "authors": [
                {
                    "name": "Stefan Neufeind",
                    "email": "pear.neufeind@speedpartner.de",
                    "role": "Lead"
                },
                {
                    "name": "Daniel O'Connor",
                    "email": "daniel.oconnor@gmail.com",
                    "role": "Lead"
                }
            ],
            "description": "More info available on: https://pear.php.net/package/Net_IDNA2",
            "time": "2017-03-06T20:46:41+00:00"
        },
        {
            "name": "pear/pear_exception",
            "version": "v1.0.0",
            "source": {
                "type": "git",
                "url": "https://github.com/pear/PEAR_Exception.git",
                "reference": "8c18719fdae000b690e3912be401c76e406dd13b"
            },
            "dist": {
                "type": "zip",
                "url": "https://api.github.com/repos/pear/PEAR_Exception/zipball/8c18719fdae000b690e3912be401c76e406dd13b",
                "reference": "8c18719fdae000b690e3912be401c76e406dd13b",
                "shasum": ""
            },
            "require": {
                "php": ">=4.4.0"
            },
            "require-dev": {
                "phpunit/phpunit": "*"
            },
            "type": "class",
            "extra": {
                "branch-alias": {
                    "dev-master": "1.0.x-dev"
                }
            },
            "autoload": {
                "psr-0": {
                    "PEAR": ""
                }
            },
            "notification-url": "https://packagist.org/downloads/",
            "include-path": [
                "."
            ],
            "license": [
                "BSD-2-Clause"
            ],
            "authors": [
                {
                    "name": "Helgi Thormar",
                    "email": "dufuz@php.net"
                },
                {
                    "name": "Greg Beaver",
                    "email": "cellog@php.net"
                }
            ],
            "description": "The PEAR Exception base class.",
            "homepage": "https://github.com/pear/PEAR_Exception",
            "keywords": [
                "exception"
            ],
            "time": "2015-02-10T20:07:52+00:00"
        },
        {
            "name": "pelago/emogrifier",
            "version": "V1.1.0",
            "source": {
                "type": "git",
                "url": "https://github.com/jjriv/emogrifier.git",
                "reference": "dd9442740e044a11968bf6a5d94460a5426a2419"
            },
            "dist": {
                "type": "zip",
                "url": "https://api.github.com/repos/jjriv/emogrifier/zipball/dd9442740e044a11968bf6a5d94460a5426a2419",
                "reference": "dd9442740e044a11968bf6a5d94460a5426a2419",
                "shasum": ""
            },
            "require": {
                "php": ">=5.4.0,<=7.1.99"
            },
            "require-dev": {
                "phpunit/phpunit": "4.8.27",
                "squizlabs/php_codesniffer": "2.6.0"
            },
            "type": "library",
            "extra": {
                "branch-alias": {
                    "dev-master": "1.2.x-dev"
                }
            },
            "autoload": {
                "psr-4": {
                    "Pelago\\": "Classes/"
                }
            },
            "notification-url": "https://packagist.org/downloads/",
            "license": [
                "MIT"
            ],
            "authors": [
                {
                    "name": "John Reeve",
                    "email": "jreeve@pelagodesign.com"
                },
                {
                    "name": "Cameron Brooks"
                },
                {
                    "name": "Jaime Prado"
                },
                {
                    "name": "Oliver Klee",
                    "email": "typo3-coding@oliverklee.de"
                },
                {
                    "name": "Roman Ožana",
                    "email": "ozana@omdesign.cz"
                }
            ],
            "description": "Converts CSS styles into inline style attributes in your HTML code",
            "homepage": "http://www.pelagodesign.com/sidecar/emogrifier/",
            "time": "2016-09-20T15:15:23+00:00"
        },
        {
            "name": "symfony/polyfill-mbstring",
            "version": "v1.5.0",
            "source": {
                "type": "git",
                "url": "https://github.com/symfony/polyfill-mbstring.git",
                "reference": "7c8fae0ac1d216eb54349e6a8baa57d515fe8803"
            },
            "dist": {
                "type": "zip",
                "url": "https://api.github.com/repos/symfony/polyfill-mbstring/zipball/7c8fae0ac1d216eb54349e6a8baa57d515fe8803",
                "reference": "7c8fae0ac1d216eb54349e6a8baa57d515fe8803",
                "shasum": ""
            },
            "require": {
                "php": ">=5.3.3"
            },
            "suggest": {
                "ext-mbstring": "For best performance"
            },
            "type": "library",
            "extra": {
                "branch-alias": {
                    "dev-master": "1.5-dev"
                }
            },
            "autoload": {
                "psr-4": {
                    "Symfony\\Polyfill\\Mbstring\\": ""
                },
                "files": [
                    "bootstrap.php"
                ]
            },
            "notification-url": "https://packagist.org/downloads/",
            "license": [
                "MIT"
            ],
            "authors": [
                {
                    "name": "Nicolas Grekas",
                    "email": "p@tchwork.com"
                },
                {
                    "name": "Symfony Community",
                    "homepage": "https://symfony.com/contributors"
                }
            ],
            "description": "Symfony polyfill for the Mbstring extension",
            "homepage": "https://symfony.com",
            "keywords": [
                "compatibility",
                "mbstring",
                "polyfill",
                "portable",
                "shim"
            ],
            "time": "2017-06-14T15:44:48+00:00"
        },
        {
            "name": "true/punycode",
            "version": "v2.1.1",
            "source": {
                "type": "git",
                "url": "https://github.com/true/php-punycode.git",
                "reference": "a4d0c11a36dd7f4e7cd7096076cab6d3378a071e"
            },
            "dist": {
                "type": "zip",
                "url": "https://api.github.com/repos/true/php-punycode/zipball/a4d0c11a36dd7f4e7cd7096076cab6d3378a071e",
                "reference": "a4d0c11a36dd7f4e7cd7096076cab6d3378a071e",
                "shasum": ""
            },
            "require": {
                "php": ">=5.3.0",
                "symfony/polyfill-mbstring": "^1.3"
            },
            "require-dev": {
                "phpunit/phpunit": "~4.7",
                "squizlabs/php_codesniffer": "~2.0"
            },
            "type": "library",
            "autoload": {
                "psr-4": {
                    "TrueBV\\": "src/"
                }
            },
            "notification-url": "https://packagist.org/downloads/",
            "license": [
                "MIT"
            ],
            "authors": [
                {
                    "name": "Renan Gonçalves",
                    "email": "renan.saddam@gmail.com"
                }
            ],
            "description": "A Bootstring encoding of Unicode for Internationalized Domain Names in Applications (IDNA)",
            "homepage": "https://github.com/true/php-punycode",
            "keywords": [
                "idna",
                "punycode"
            ],
            "time": "2016-11-16T10:37:54+00:00"
        }
    ],
    "packages-dev": [],
    "aliases": [],
    "minimum-stability": "stable",
    "stability-flags": [],
    "prefer-stable": false,
    "prefer-lowest": false,
    "platform": [],
    "platform-dev": []
}<|MERGE_RESOLUTION|>--- conflicted
+++ resolved
@@ -4,11 +4,7 @@
         "Read more about it at https://getcomposer.org/doc/01-basic-usage.md#composer-lock-the-lock-file",
         "This file is @generated automatically"
     ],
-<<<<<<< HEAD
-    "content-hash": "b2123a507a60e526212cae41945af20d",
-=======
-    "content-hash": "8bc8633e7343336a57dc7a67827cecf7",
->>>>>>> 318f5c93
+    "content-hash": "ccaef432f53b4921bd2ae308cf9e3fda",
     "packages": [
         {
             "name": "chrisjean/php-ico",
