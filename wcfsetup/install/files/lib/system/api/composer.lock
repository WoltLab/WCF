{
    "_readme": [
        "This file locks the dependencies of your project to a known state",
        "Read more about it at https://getcomposer.org/doc/01-basic-usage.md#installing-dependencies",
        "This file is @generated automatically"
    ],
    "content-hash": "1a6b4a2f6ca794c5f28b6434753e00e4",
    "packages": [
        {
            "name": "chrisjean/php-ico",
            "version": "1.0.4",
            "source": {
                "type": "git",
                "url": "https://github.com/chrisbliss18/php-ico.git",
                "reference": "ccd5c0d56554f3ddcd7a823e695be83e0d1e43b6"
            },
            "dist": {
                "type": "zip",
                "url": "https://api.github.com/repos/chrisbliss18/php-ico/zipball/ccd5c0d56554f3ddcd7a823e695be83e0d1e43b6",
                "reference": "ccd5c0d56554f3ddcd7a823e695be83e0d1e43b6",
                "shasum": ""
            },
            "require": {
                "ext-gd": "*",
                "php": ">=5.2.4"
            },
            "type": "library",
            "autoload": {
                "classmap": [
                    "class-php-ico.php"
                ]
            },
            "notification-url": "https://packagist.org/downloads/",
            "license": [
                "GPL-2.0+"
            ],
            "authors": [
                {
                    "name": "Chris Jean",
                    "homepage": "https://chrisjean.com",
                    "role": "Developer"
                }
            ],
            "description": "An easy-to-use library to generate valid ICO files.",
            "homepage": "https://github.com/chrisbliss18/php-ico",
            "keywords": [
                "favicon",
                "ico"
            ],
            "support": {
                "issues": "https://github.com/chrisbliss18/php-ico/issues",
                "source": "https://github.com/chrisbliss18/php-ico"
            },
            "time": "2016-09-27T22:00:56+00:00"
        },
        {
            "name": "erusev/parsedown",
            "version": "1.7.4",
            "source": {
                "type": "git",
                "url": "https://github.com/erusev/parsedown.git",
                "reference": "cb17b6477dfff935958ba01325f2e8a2bfa6dab3"
            },
            "dist": {
                "type": "zip",
                "url": "https://api.github.com/repos/erusev/parsedown/zipball/cb17b6477dfff935958ba01325f2e8a2bfa6dab3",
                "reference": "cb17b6477dfff935958ba01325f2e8a2bfa6dab3",
                "shasum": ""
            },
            "require": {
                "ext-mbstring": "*",
                "php": ">=5.3.0"
            },
            "require-dev": {
                "phpunit/phpunit": "^4.8.35"
            },
            "type": "library",
            "autoload": {
                "psr-0": {
                    "Parsedown": ""
                }
            },
            "notification-url": "https://packagist.org/downloads/",
            "license": [
                "MIT"
            ],
            "authors": [
                {
                    "name": "Emanuil Rusev",
                    "email": "hello@erusev.com",
                    "homepage": "http://erusev.com"
                }
            ],
            "description": "Parser for Markdown.",
            "homepage": "http://parsedown.org",
            "keywords": [
                "markdown",
                "parser"
            ],
            "support": {
                "issues": "https://github.com/erusev/parsedown/issues",
                "source": "https://github.com/erusev/parsedown/tree/1.7.x"
            },
            "time": "2019-12-30T22:54:17+00:00"
        },
        {
            "name": "ezyang/htmlpurifier",
            "version": "v4.13.0",
            "source": {
                "type": "git",
                "url": "https://github.com/ezyang/htmlpurifier.git",
                "reference": "08e27c97e4c6ed02f37c5b2b20488046c8d90d75"
            },
            "dist": {
                "type": "zip",
                "url": "https://api.github.com/repos/ezyang/htmlpurifier/zipball/08e27c97e4c6ed02f37c5b2b20488046c8d90d75",
                "reference": "08e27c97e4c6ed02f37c5b2b20488046c8d90d75",
                "shasum": ""
            },
            "require": {
                "php": ">=5.2"
            },
            "require-dev": {
                "simpletest/simpletest": "dev-master#72de02a7b80c6bb8864ef9bf66d41d2f58f826bd"
            },
            "type": "library",
            "autoload": {
                "psr-0": {
                    "HTMLPurifier": "library/"
                },
                "files": [
                    "library/HTMLPurifier.composer.php"
                ],
                "exclude-from-classmap": [
                    "/library/HTMLPurifier/Language/"
                ]
            },
            "notification-url": "https://packagist.org/downloads/",
            "license": [
                "LGPL-2.1-or-later"
            ],
            "authors": [
                {
                    "name": "Edward Z. Yang",
                    "email": "admin@htmlpurifier.org",
                    "homepage": "http://ezyang.com"
                }
            ],
            "description": "Standards compliant HTML filter written in PHP",
            "homepage": "http://htmlpurifier.org/",
            "keywords": [
                "html"
            ],
            "support": {
                "issues": "https://github.com/ezyang/htmlpurifier/issues",
                "source": "https://github.com/ezyang/htmlpurifier/tree/master"
            },
            "time": "2020-06-29T00:56:53+00:00"
        },
        {
            "name": "guzzlehttp/guzzle",
            "version": "dev-7.3.0-woltlab",
            "source": {
                "type": "git",
                "url": "https://github.com/WoltLab/guzzle",
                "reference": "e1a9c5c21b467b2d477a8509deb793685be85270"
            },
            "dist": {
                "type": "zip",
                "url": "https://api.github.com/repos/WoltLab/guzzle/zipball/e1a9c5c21b467b2d477a8509deb793685be85270",
                "reference": "e1a9c5c21b467b2d477a8509deb793685be85270",
                "shasum": ""
            },
            "require": {
                "ext-json": "*",
                "guzzlehttp/promises": "^1.4",
                "guzzlehttp/psr7": "^1.7 || ^2.0",
                "php": "^7.2.5 || ^8.0",
                "psr/http-client": "^1.0"
            },
            "provide": {
                "psr/http-client-implementation": "1.0"
            },
            "require-dev": {
                "bamarni/composer-bin-plugin": "^1.4.1",
                "ext-curl": "*",
                "php-http/client-integration-tests": "^3.0",
                "phpunit/phpunit": "^8.5.5 || ^9.3.5",
                "psr/log": "^1.1"
            },
            "suggest": {
                "ext-curl": "Required for CURL handler support",
                "ext-intl": "Required for Internationalized Domain Name (IDN) support",
                "psr/log": "Required for using the Log middleware"
            },
            "type": "library",
            "extra": {
                "branch-alias": {
                    "dev-master": "7.3-dev"
                }
            },
            "autoload": {
                "psr-4": {
                    "GuzzleHttp\\": "src/"
                },
                "files": [
                    "src/functions_include.php"
                ]
            },
            "autoload-dev": {
                "psr-4": {
                    "GuzzleHttp\\Tests\\": "tests/"
                }
            },
            "license": [
                "MIT"
            ],
            "authors": [
                {
                    "name": "Michael Dowling",
                    "email": "mtdowling@gmail.com",
                    "homepage": "https://github.com/mtdowling"
                },
                {
                    "name": "Márk Sági-Kazár",
                    "email": "mark.sagikazar@gmail.com",
                    "homepage": "https://sagikazarmark.hu"
                }
            ],
            "description": "Guzzle is a PHP HTTP client library",
            "homepage": "http://guzzlephp.org/",
            "keywords": [
                "HTTP client",
                "PSR-18",
                "PSR-7",
                "client",
                "curl",
                "framework",
                "http",
                "rest",
                "web service"
            ],
            "time": "2022-06-09T21:39:15+00:00"
        },
        {
            "name": "guzzlehttp/promises",
            "version": "1.4.1",
            "source": {
                "type": "git",
                "url": "https://github.com/guzzle/promises.git",
                "reference": "8e7d04f1f6450fef59366c399cfad4b9383aa30d"
            },
            "dist": {
                "type": "zip",
                "url": "https://api.github.com/repos/guzzle/promises/zipball/8e7d04f1f6450fef59366c399cfad4b9383aa30d",
                "reference": "8e7d04f1f6450fef59366c399cfad4b9383aa30d",
                "shasum": ""
            },
            "require": {
                "php": ">=5.5"
            },
            "require-dev": {
                "symfony/phpunit-bridge": "^4.4 || ^5.1"
            },
            "type": "library",
            "extra": {
                "branch-alias": {
                    "dev-master": "1.4-dev"
                }
            },
            "autoload": {
                "psr-4": {
                    "GuzzleHttp\\Promise\\": "src/"
                },
                "files": [
                    "src/functions_include.php"
                ]
            },
            "notification-url": "https://packagist.org/downloads/",
            "license": [
                "MIT"
            ],
            "authors": [
                {
                    "name": "Michael Dowling",
                    "email": "mtdowling@gmail.com",
                    "homepage": "https://github.com/mtdowling"
                }
            ],
            "description": "Guzzle promises library",
            "keywords": [
                "promise"
            ],
            "support": {
                "issues": "https://github.com/guzzle/promises/issues",
                "source": "https://github.com/guzzle/promises/tree/1.4.1"
            },
            "time": "2021-03-07T09:25:29+00:00"
        },
        {
            "name": "guzzlehttp/psr7",
            "version": "1.8.5",
            "source": {
                "type": "git",
<<<<<<< HEAD
                "url": "https://github.com/guzzle/psr7.git",
                "reference": "337e3ad8e5716c15f9657bd214d16cc5e69df268"
            },
            "dist": {
                "type": "zip",
                "url": "https://api.github.com/repos/guzzle/psr7/zipball/337e3ad8e5716c15f9657bd214d16cc5e69df268",
                "reference": "337e3ad8e5716c15f9657bd214d16cc5e69df268",
=======
                "url": "https://github.com/WoltLab/guzzle-psr7",
                "reference": "3dffed9d5f5a762bcc843155a2f85c36614a299e"
            },
            "dist": {
                "type": "zip",
                "url": "https://api.github.com/repos/WoltLab/guzzle-psr7/zipball/3dffed9d5f5a762bcc843155a2f85c36614a299e",
                "reference": "3dffed9d5f5a762bcc843155a2f85c36614a299e",
>>>>>>> ebeb25ce
                "shasum": ""
            },
            "require": {
                "php": ">=5.4.0",
                "psr/http-message": "~1.0",
                "ralouphie/getallheaders": "^2.0.5 || ^3.0.0"
            },
            "provide": {
                "psr/http-message-implementation": "1.0"
            },
            "require-dev": {
                "ext-zlib": "*",
                "phpunit/phpunit": "~4.8.36 || ^5.7.27 || ^6.5.14 || ^7.5.20 || ^8.5.8 || ^9.3.10"
            },
            "suggest": {
                "laminas/laminas-httphandlerrunner": "Emit PSR-7 responses"
            },
            "type": "library",
            "extra": {
                "branch-alias": {
                    "dev-master": "1.7-dev"
                }
            },
            "autoload": {
                "files": [
                    "src/functions_include.php"
                ],
                "psr-4": {
                    "GuzzleHttp\\Psr7\\": "src/"
                }
            },
            "notification-url": "https://packagist.org/downloads/",
            "license": [
                "MIT"
            ],
            "authors": [
                {
                    "name": "Graham Campbell",
                    "email": "hello@gjcampbell.co.uk",
                    "homepage": "https://github.com/GrahamCampbell"
                },
                {
                    "name": "Michael Dowling",
                    "email": "mtdowling@gmail.com",
                    "homepage": "https://github.com/mtdowling"
                },
                {
                    "name": "George Mponos",
                    "email": "gmponos@gmail.com",
                    "homepage": "https://github.com/gmponos"
                },
                {
                    "name": "Tobias Nyholm",
                    "email": "tobias.nyholm@gmail.com",
                    "homepage": "https://github.com/Nyholm"
                },
                {
                    "name": "Márk Sági-Kazár",
                    "email": "mark.sagikazar@gmail.com",
                    "homepage": "https://github.com/sagikazarmark"
                },
                {
                    "name": "Tobias Schultze",
                    "email": "webmaster@tubo-world.de",
                    "homepage": "https://github.com/Tobion"
                }
            ],
            "description": "PSR-7 message implementation that also provides common utility methods",
            "keywords": [
                "http",
                "message",
                "psr-7",
                "request",
                "response",
                "stream",
                "uri",
                "url"
            ],
<<<<<<< HEAD
            "support": {
                "issues": "https://github.com/guzzle/psr7/issues",
                "source": "https://github.com/guzzle/psr7/tree/1.8.5"
            },
            "funding": [
                {
                    "url": "https://github.com/GrahamCampbell",
                    "type": "github"
                },
                {
                    "url": "https://github.com/Nyholm",
                    "type": "github"
                },
                {
                    "url": "https://tidelift.com/funding/github/packagist/guzzlehttp/psr7",
                    "type": "tidelift"
                }
            ],
            "time": "2022-03-20T21:51:18+00:00"
=======
            "time": "2022-06-20T21:43:03+00:00"
>>>>>>> ebeb25ce
        },
        {
            "name": "paragonie/constant_time_encoding",
            "version": "v2.4.0",
            "source": {
                "type": "git",
                "url": "https://github.com/paragonie/constant_time_encoding.git",
                "reference": "f34c2b11eb9d2c9318e13540a1dbc2a3afbd939c"
            },
            "dist": {
                "type": "zip",
                "url": "https://api.github.com/repos/paragonie/constant_time_encoding/zipball/f34c2b11eb9d2c9318e13540a1dbc2a3afbd939c",
                "reference": "f34c2b11eb9d2c9318e13540a1dbc2a3afbd939c",
                "shasum": ""
            },
            "require": {
                "php": "^7|^8"
            },
            "require-dev": {
                "phpunit/phpunit": "^6|^7|^8|^9",
                "vimeo/psalm": "^1|^2|^3|^4"
            },
            "type": "library",
            "autoload": {
                "psr-4": {
                    "ParagonIE\\ConstantTime\\": "src/"
                }
            },
            "notification-url": "https://packagist.org/downloads/",
            "license": [
                "MIT"
            ],
            "authors": [
                {
                    "name": "Paragon Initiative Enterprises",
                    "email": "security@paragonie.com",
                    "homepage": "https://paragonie.com",
                    "role": "Maintainer"
                },
                {
                    "name": "Steve 'Sc00bz' Thomas",
                    "email": "steve@tobtu.com",
                    "homepage": "https://www.tobtu.com",
                    "role": "Original Developer"
                }
            ],
            "description": "Constant-time Implementations of RFC 4648 Encoding (Base-64, Base-32, Base-16)",
            "keywords": [
                "base16",
                "base32",
                "base32_decode",
                "base32_encode",
                "base64",
                "base64_decode",
                "base64_encode",
                "bin2hex",
                "encoding",
                "hex",
                "hex2bin",
                "rfc4648"
            ],
            "support": {
                "email": "info@paragonie.com",
                "issues": "https://github.com/paragonie/constant_time_encoding/issues",
                "source": "https://github.com/paragonie/constant_time_encoding"
            },
            "time": "2020-12-06T15:14:20+00:00"
        },
        {
            "name": "pear/net_idna2",
            "version": "v0.2.0",
            "source": {
                "type": "git",
                "url": "https://github.com/pear/Net_IDNA2.git",
                "reference": "51734eaf8be2df58e8aad5835b9966459b2fb37c"
            },
            "dist": {
                "type": "zip",
                "url": "https://api.github.com/repos/pear/Net_IDNA2/zipball/51734eaf8be2df58e8aad5835b9966459b2fb37c",
                "reference": "51734eaf8be2df58e8aad5835b9966459b2fb37c",
                "shasum": ""
            },
            "require": {
                "pear/pear_exception": "@stable"
            },
            "require-dev": {
                "phpunit/phpunit": "^4"
            },
            "type": "library",
            "autoload": {
                "psr-0": {
                    "Net": "./"
                }
            },
            "notification-url": "https://packagist.org/downloads/",
            "include-path": [
                "./"
            ],
            "license": [
                "LGPL"
            ],
            "authors": [
                {
                    "name": "Stefan Neufeind",
                    "email": "pear.neufeind@speedpartner.de",
                    "role": "Lead"
                },
                {
                    "name": "Daniel O'Connor",
                    "email": "daniel.oconnor@gmail.com",
                    "role": "Lead"
                }
            ],
            "description": "More info available on: https://pear.php.net/package/Net_IDNA2",
            "support": {
                "issues": "https://pear.php.net/bugs/search.php?cmd=display&package_name[]=Net_IDNA2",
                "source": "https://github.com/pear/Net_IDNA2"
            },
            "time": "2017-03-06T20:46:41+00:00"
        },
        {
            "name": "pear/pear_exception",
            "version": "v1.0.2",
            "source": {
                "type": "git",
                "url": "https://github.com/pear/PEAR_Exception.git",
                "reference": "b14fbe2ddb0b9f94f5b24cf08783d599f776fff0"
            },
            "dist": {
                "type": "zip",
                "url": "https://api.github.com/repos/pear/PEAR_Exception/zipball/b14fbe2ddb0b9f94f5b24cf08783d599f776fff0",
                "reference": "b14fbe2ddb0b9f94f5b24cf08783d599f776fff0",
                "shasum": ""
            },
            "require": {
                "php": ">=5.2.0"
            },
            "require-dev": {
                "phpunit/phpunit": "<9"
            },
            "type": "class",
            "extra": {
                "branch-alias": {
                    "dev-master": "1.0.x-dev"
                }
            },
            "autoload": {
                "classmap": [
                    "PEAR/"
                ]
            },
            "notification-url": "https://packagist.org/downloads/",
            "include-path": [
                "."
            ],
            "license": [
                "BSD-2-Clause"
            ],
            "authors": [
                {
                    "name": "Helgi Thormar",
                    "email": "dufuz@php.net"
                },
                {
                    "name": "Greg Beaver",
                    "email": "cellog@php.net"
                }
            ],
            "description": "The PEAR Exception base class.",
            "homepage": "https://github.com/pear/PEAR_Exception",
            "keywords": [
                "exception"
            ],
            "support": {
                "issues": "http://pear.php.net/bugs/search.php?cmd=display&package_name[]=PEAR_Exception",
                "source": "https://github.com/pear/PEAR_Exception"
            },
            "time": "2021-03-21T15:43:46+00:00"
        },
        {
            "name": "pelago/emogrifier",
            "version": "v5.0.1",
            "source": {
                "type": "git",
                "url": "https://github.com/MyIntervals/emogrifier.git",
                "reference": "37595a9bb62c3c25969bdd9e8d7dd24c3ac62bc9"
            },
            "dist": {
                "type": "zip",
                "url": "https://api.github.com/repos/MyIntervals/emogrifier/zipball/37595a9bb62c3c25969bdd9e8d7dd24c3ac62bc9",
                "reference": "37595a9bb62c3c25969bdd9e8d7dd24c3ac62bc9",
                "shasum": ""
            },
            "require": {
                "ext-dom": "*",
                "ext-libxml": "*",
                "php": "~7.1.0 || ~7.2.0 || ~7.3.0 || ~7.4.0 || ~8.0.0",
                "symfony/css-selector": "^3.4.32 || ^4.4 || ^5.1"
            },
            "require-dev": {
                "php-parallel-lint/php-parallel-lint": "^1.2.0",
                "rawr/cross-data-providers": "^2.3.0",
                "slevomat/coding-standard": "^6.4.1",
                "squizlabs/php_codesniffer": "^3.5.8"
            },
            "type": "library",
            "extra": {
                "branch-alias": {
                    "dev-main": "6.0.x-dev"
                }
            },
            "autoload": {
                "psr-4": {
                    "Pelago\\Emogrifier\\": "src/"
                }
            },
            "notification-url": "https://packagist.org/downloads/",
            "license": [
                "MIT"
            ],
            "authors": [
                {
                    "name": "Oliver Klee",
                    "email": "github@oliverklee.de"
                },
                {
                    "name": "Zoli Szabó",
                    "email": "zoli.szabo+github@gmail.com"
                },
                {
                    "name": "John Reeve",
                    "email": "jreeve@pelagodesign.com"
                },
                {
                    "name": "Jake Hotson",
                    "email": "jake@qzdesign.co.uk"
                },
                {
                    "name": "Cameron Brooks"
                },
                {
                    "name": "Jaime Prado"
                }
            ],
            "description": "Converts CSS styles into inline style attributes in your HTML code",
            "homepage": "https://www.myintervals.com/emogrifier.php",
            "keywords": [
                "css",
                "email",
                "pre-processing"
            ],
            "support": {
                "issues": "https://github.com/MyIntervals/emogrifier/issues",
                "source": "https://github.com/MyIntervals/emogrifier"
            },
            "time": "2021-04-06T08:18:22+00:00"
        },
        {
            "name": "psr/http-client",
            "version": "1.0.1",
            "source": {
                "type": "git",
                "url": "https://github.com/php-fig/http-client.git",
                "reference": "2dfb5f6c5eff0e91e20e913f8c5452ed95b86621"
            },
            "dist": {
                "type": "zip",
                "url": "https://api.github.com/repos/php-fig/http-client/zipball/2dfb5f6c5eff0e91e20e913f8c5452ed95b86621",
                "reference": "2dfb5f6c5eff0e91e20e913f8c5452ed95b86621",
                "shasum": ""
            },
            "require": {
                "php": "^7.0 || ^8.0",
                "psr/http-message": "^1.0"
            },
            "type": "library",
            "extra": {
                "branch-alias": {
                    "dev-master": "1.0.x-dev"
                }
            },
            "autoload": {
                "psr-4": {
                    "Psr\\Http\\Client\\": "src/"
                }
            },
            "notification-url": "https://packagist.org/downloads/",
            "license": [
                "MIT"
            ],
            "authors": [
                {
                    "name": "PHP-FIG",
                    "homepage": "http://www.php-fig.org/"
                }
            ],
            "description": "Common interface for HTTP clients",
            "homepage": "https://github.com/php-fig/http-client",
            "keywords": [
                "http",
                "http-client",
                "psr",
                "psr-18"
            ],
            "support": {
                "source": "https://github.com/php-fig/http-client/tree/master"
            },
            "time": "2020-06-29T06:28:15+00:00"
        },
        {
            "name": "psr/http-message",
            "version": "1.0.1",
            "source": {
                "type": "git",
                "url": "https://github.com/php-fig/http-message.git",
                "reference": "f6561bf28d520154e4b0ec72be95418abe6d9363"
            },
            "dist": {
                "type": "zip",
                "url": "https://api.github.com/repos/php-fig/http-message/zipball/f6561bf28d520154e4b0ec72be95418abe6d9363",
                "reference": "f6561bf28d520154e4b0ec72be95418abe6d9363",
                "shasum": ""
            },
            "require": {
                "php": ">=5.3.0"
            },
            "type": "library",
            "extra": {
                "branch-alias": {
                    "dev-master": "1.0.x-dev"
                }
            },
            "autoload": {
                "psr-4": {
                    "Psr\\Http\\Message\\": "src/"
                }
            },
            "notification-url": "https://packagist.org/downloads/",
            "license": [
                "MIT"
            ],
            "authors": [
                {
                    "name": "PHP-FIG",
                    "homepage": "http://www.php-fig.org/"
                }
            ],
            "description": "Common interface for HTTP messages",
            "homepage": "https://github.com/php-fig/http-message",
            "keywords": [
                "http",
                "http-message",
                "psr",
                "psr-7",
                "request",
                "response"
            ],
            "support": {
                "source": "https://github.com/php-fig/http-message/tree/master"
            },
            "time": "2016-08-06T14:39:51+00:00"
        },
        {
            "name": "ralouphie/getallheaders",
            "version": "3.0.3",
            "source": {
                "type": "git",
                "url": "https://github.com/ralouphie/getallheaders.git",
                "reference": "120b605dfeb996808c31b6477290a714d356e822"
            },
            "dist": {
                "type": "zip",
                "url": "https://api.github.com/repos/ralouphie/getallheaders/zipball/120b605dfeb996808c31b6477290a714d356e822",
                "reference": "120b605dfeb996808c31b6477290a714d356e822",
                "shasum": ""
            },
            "require": {
                "php": ">=5.6"
            },
            "require-dev": {
                "php-coveralls/php-coveralls": "^2.1",
                "phpunit/phpunit": "^5 || ^6.5"
            },
            "type": "library",
            "autoload": {
                "files": [
                    "src/getallheaders.php"
                ]
            },
            "notification-url": "https://packagist.org/downloads/",
            "license": [
                "MIT"
            ],
            "authors": [
                {
                    "name": "Ralph Khattar",
                    "email": "ralph.khattar@gmail.com"
                }
            ],
            "description": "A polyfill for getallheaders.",
            "support": {
                "issues": "https://github.com/ralouphie/getallheaders/issues",
                "source": "https://github.com/ralouphie/getallheaders/tree/develop"
            },
            "time": "2019-03-08T08:55:37+00:00"
        },
        {
            "name": "scssphp/scssphp",
            "version": "dev-woltlab-1.4",
            "source": {
                "type": "git",
                "url": "https://github.com/WoltLab/scssphp",
                "reference": "a4cb0d7758a48c71ae04f448d2ad3c5d97d73fc4"
            },
            "dist": {
                "type": "zip",
                "url": "https://api.github.com/repos/WoltLab/scssphp/zipball/a4cb0d7758a48c71ae04f448d2ad3c5d97d73fc4",
                "reference": "a4cb0d7758a48c71ae04f448d2ad3c5d97d73fc4",
                "shasum": ""
            },
            "require": {
                "ext-ctype": "*",
                "ext-json": "*",
                "php": ">=5.6.0"
            },
            "require-dev": {
                "phpunit/phpunit": "^5.7 || ^6.5 || ^7.5 || ^8.3 || ^9.4",
                "sass/sass-spec": "2020.12.29",
                "squizlabs/php_codesniffer": "~3.5",
                "symfony/phpunit-bridge": "^5.1",
                "twbs/bootstrap": "~4.3",
                "zurb/foundation": "~6.5"
            },
            "bin": [
                "bin/pscss"
            ],
            "type": "library",
            "autoload": {
                "psr-4": {
                    "ScssPhp\\ScssPhp\\": "src/"
                }
            },
            "autoload-dev": {
                "psr-4": {
                    "ScssPhp\\ScssPhp\\Tests\\": "tests/"
                }
            },
            "license": [
                "MIT"
            ],
            "authors": [
                {
                    "name": "Anthon Pang",
                    "email": "apang@softwaredevelopment.ca",
                    "homepage": "https://github.com/robocoder"
                },
                {
                    "name": "Cédric Morin",
                    "email": "cedric@yterium.com",
                    "homepage": "https://github.com/Cerdic"
                }
            ],
            "description": "scssphp is a compiler for SCSS written in PHP.",
            "homepage": "http://scssphp.github.io/scssphp/",
            "keywords": [
                "css",
                "less",
                "sass",
                "scss",
                "stylesheet"
            ],
            "time": "2021-03-09T10:58:36+00:00"
        },
        {
            "name": "symfony/css-selector",
            "version": "v5.2.7",
            "source": {
                "type": "git",
                "url": "https://github.com/symfony/css-selector.git",
                "reference": "59a684f5ac454f066ecbe6daecce6719aed283fb"
            },
            "dist": {
                "type": "zip",
                "url": "https://api.github.com/repos/symfony/css-selector/zipball/59a684f5ac454f066ecbe6daecce6719aed283fb",
                "reference": "59a684f5ac454f066ecbe6daecce6719aed283fb",
                "shasum": ""
            },
            "require": {
                "php": ">=7.2.5"
            },
            "type": "library",
            "autoload": {
                "psr-4": {
                    "Symfony\\Component\\CssSelector\\": ""
                },
                "exclude-from-classmap": [
                    "/Tests/"
                ]
            },
            "notification-url": "https://packagist.org/downloads/",
            "license": [
                "MIT"
            ],
            "authors": [
                {
                    "name": "Fabien Potencier",
                    "email": "fabien@symfony.com"
                },
                {
                    "name": "Jean-François Simon",
                    "email": "jeanfrancois.simon@sensiolabs.com"
                },
                {
                    "name": "Symfony Community",
                    "homepage": "https://symfony.com/contributors"
                }
            ],
            "description": "Converts CSS selectors to XPath expressions",
            "homepage": "https://symfony.com",
            "support": {
                "source": "https://github.com/symfony/css-selector/tree/v5.3.0-BETA1"
            },
            "funding": [
                {
                    "url": "https://symfony.com/sponsor",
                    "type": "custom"
                },
                {
                    "url": "https://github.com/fabpot",
                    "type": "github"
                },
                {
                    "url": "https://tidelift.com/funding/github/packagist/symfony/symfony",
                    "type": "tidelift"
                }
            ],
            "time": "2021-04-07T16:07:52+00:00"
        },
        {
            "name": "symfony/polyfill-mbstring",
            "version": "v1.22.1",
            "source": {
                "type": "git",
                "url": "https://github.com/symfony/polyfill-mbstring.git",
                "reference": "5232de97ee3b75b0360528dae24e73db49566ab1"
            },
            "dist": {
                "type": "zip",
                "url": "https://api.github.com/repos/symfony/polyfill-mbstring/zipball/5232de97ee3b75b0360528dae24e73db49566ab1",
                "reference": "5232de97ee3b75b0360528dae24e73db49566ab1",
                "shasum": ""
            },
            "require": {
                "php": ">=7.1"
            },
            "suggest": {
                "ext-mbstring": "For best performance"
            },
            "type": "library",
            "extra": {
                "branch-alias": {
                    "dev-main": "1.22-dev"
                },
                "thanks": {
                    "name": "symfony/polyfill",
                    "url": "https://github.com/symfony/polyfill"
                }
            },
            "autoload": {
                "psr-4": {
                    "Symfony\\Polyfill\\Mbstring\\": ""
                },
                "files": [
                    "bootstrap.php"
                ]
            },
            "notification-url": "https://packagist.org/downloads/",
            "license": [
                "MIT"
            ],
            "authors": [
                {
                    "name": "Nicolas Grekas",
                    "email": "p@tchwork.com"
                },
                {
                    "name": "Symfony Community",
                    "homepage": "https://symfony.com/contributors"
                }
            ],
            "description": "Symfony polyfill for the Mbstring extension",
            "homepage": "https://symfony.com",
            "keywords": [
                "compatibility",
                "mbstring",
                "polyfill",
                "portable",
                "shim"
            ],
            "support": {
                "source": "https://github.com/symfony/polyfill-mbstring/tree/v1.22.1"
            },
            "funding": [
                {
                    "url": "https://symfony.com/sponsor",
                    "type": "custom"
                },
                {
                    "url": "https://github.com/fabpot",
                    "type": "github"
                },
                {
                    "url": "https://tidelift.com/funding/github/packagist/symfony/symfony",
                    "type": "tidelift"
                }
            ],
            "time": "2021-01-22T09:19:47+00:00"
        },
        {
            "name": "true/punycode",
            "version": "v2.1.1",
            "source": {
                "type": "git",
                "url": "https://github.com/true/php-punycode.git",
                "reference": "a4d0c11a36dd7f4e7cd7096076cab6d3378a071e"
            },
            "dist": {
                "type": "zip",
                "url": "https://api.github.com/repos/true/php-punycode/zipball/a4d0c11a36dd7f4e7cd7096076cab6d3378a071e",
                "reference": "a4d0c11a36dd7f4e7cd7096076cab6d3378a071e",
                "shasum": ""
            },
            "require": {
                "php": ">=5.3.0",
                "symfony/polyfill-mbstring": "^1.3"
            },
            "require-dev": {
                "phpunit/phpunit": "~4.7",
                "squizlabs/php_codesniffer": "~2.0"
            },
            "type": "library",
            "autoload": {
                "psr-4": {
                    "TrueBV\\": "src/"
                }
            },
            "notification-url": "https://packagist.org/downloads/",
            "license": [
                "MIT"
            ],
            "authors": [
                {
                    "name": "Renan Gonçalves",
                    "email": "renan.saddam@gmail.com"
                }
            ],
            "description": "A Bootstring encoding of Unicode for Internationalized Domain Names in Applications (IDNA)",
            "homepage": "https://github.com/true/php-punycode",
            "keywords": [
                "idna",
                "punycode"
            ],
            "support": {
                "issues": "https://github.com/true/php-punycode/issues",
                "source": "https://github.com/true/php-punycode/tree/master"
            },
            "time": "2016-11-16T10:37:54+00:00"
        }
    ],
    "packages-dev": [],
    "aliases": [
        {
            "package": "guzzlehttp/guzzle",
            "version": "dev-7.3.0-woltlab",
            "alias": "7.3.0",
            "alias_normalized": "7.3.0.0"
        }
    ],
    "minimum-stability": "stable",
    "stability-flags": {
        "scssphp/scssphp": 20,
        "guzzlehttp/guzzle": 20
    },
    "prefer-stable": false,
    "prefer-lowest": false,
    "platform": [],
    "platform-dev": [],
    "platform-overrides": {
        "php": "7.2.24",
        "ext-gd": "0"
    },
    "plugin-api-version": "2.3.0"
}<|MERGE_RESOLUTION|>--- conflicted
+++ resolved
@@ -4,7 +4,7 @@
         "Read more about it at https://getcomposer.org/doc/01-basic-usage.md#installing-dependencies",
         "This file is @generated automatically"
     ],
-    "content-hash": "1a6b4a2f6ca794c5f28b6434753e00e4",
+    "content-hash": "f5fe9f8a33abba6955c7e0e58e52e8b6",
     "packages": [
         {
             "name": "chrisjean/php-ico",
@@ -299,26 +299,16 @@
         },
         {
             "name": "guzzlehttp/psr7",
-            "version": "1.8.5",
-            "source": {
-                "type": "git",
-<<<<<<< HEAD
+            "version": "1.9.0",
+            "source": {
+                "type": "git",
                 "url": "https://github.com/guzzle/psr7.git",
-                "reference": "337e3ad8e5716c15f9657bd214d16cc5e69df268"
-            },
-            "dist": {
-                "type": "zip",
-                "url": "https://api.github.com/repos/guzzle/psr7/zipball/337e3ad8e5716c15f9657bd214d16cc5e69df268",
-                "reference": "337e3ad8e5716c15f9657bd214d16cc5e69df268",
-=======
-                "url": "https://github.com/WoltLab/guzzle-psr7",
-                "reference": "3dffed9d5f5a762bcc843155a2f85c36614a299e"
-            },
-            "dist": {
-                "type": "zip",
-                "url": "https://api.github.com/repos/WoltLab/guzzle-psr7/zipball/3dffed9d5f5a762bcc843155a2f85c36614a299e",
-                "reference": "3dffed9d5f5a762bcc843155a2f85c36614a299e",
->>>>>>> ebeb25ce
+                "reference": "e98e3e6d4f86621a9b75f623996e6bbdeb4b9318"
+            },
+            "dist": {
+                "type": "zip",
+                "url": "https://api.github.com/repos/guzzle/psr7/zipball/e98e3e6d4f86621a9b75f623996e6bbdeb4b9318",
+                "reference": "e98e3e6d4f86621a9b75f623996e6bbdeb4b9318",
                 "shasum": ""
             },
             "require": {
@@ -339,7 +329,7 @@
             "type": "library",
             "extra": {
                 "branch-alias": {
-                    "dev-master": "1.7-dev"
+                    "dev-master": "1.9-dev"
                 }
             },
             "autoload": {
@@ -397,10 +387,9 @@
                 "uri",
                 "url"
             ],
-<<<<<<< HEAD
             "support": {
                 "issues": "https://github.com/guzzle/psr7/issues",
-                "source": "https://github.com/guzzle/psr7/tree/1.8.5"
+                "source": "https://github.com/guzzle/psr7/tree/1.9.0"
             },
             "funding": [
                 {
@@ -416,10 +405,7 @@
                     "type": "tidelift"
                 }
             ],
-            "time": "2022-03-20T21:51:18+00:00"
-=======
             "time": "2022-06-20T21:43:03+00:00"
->>>>>>> ebeb25ce
         },
         {
             "name": "paragonie/constant_time_encoding",
