{
    "_readme": [
        "This file locks the dependencies of your project to a known state",
        "Read more about it at https://getcomposer.org/doc/01-basic-usage.md#installing-dependencies",
        "This file is @generated automatically"
    ],
<<<<<<< HEAD
    "content-hash": "ccaef432f53b4921bd2ae308cf9e3fda",
=======
    "content-hash": "c87c40007dae2340aa143c2132d5a6da",
>>>>>>> 38195def
    "packages": [
        {
            "name": "chrisjean/php-ico",
            "version": "1.0.4",
            "source": {
                "type": "git",
                "url": "https://github.com/chrisbliss18/php-ico.git",
                "reference": "ccd5c0d56554f3ddcd7a823e695be83e0d1e43b6"
            },
            "dist": {
                "type": "zip",
                "url": "https://api.github.com/repos/chrisbliss18/php-ico/zipball/ccd5c0d56554f3ddcd7a823e695be83e0d1e43b6",
                "reference": "ccd5c0d56554f3ddcd7a823e695be83e0d1e43b6",
                "shasum": ""
            },
            "require": {
                "ext-gd": "*",
                "php": ">=5.2.4"
            },
            "type": "library",
            "autoload": {
                "classmap": [
                    "class-php-ico.php"
                ]
            },
            "notification-url": "https://packagist.org/downloads/",
            "license": [
                "GPL-2.0+"
            ],
            "authors": [
                {
                    "name": "Chris Jean",
                    "homepage": "https://chrisjean.com",
                    "role": "Developer"
                }
            ],
            "description": "An easy-to-use library to generate valid ICO files.",
            "homepage": "https://github.com/chrisbliss18/php-ico",
            "keywords": [
                "favicon",
                "ico"
            ],
            "time": "2016-09-27T22:00:56+00:00"
        },
        {
            "name": "erusev/parsedown",
            "version": "1.6.4",
            "source": {
                "type": "git",
                "url": "https://github.com/erusev/parsedown.git",
                "reference": "fbe3fe878f4fe69048bb8a52783a09802004f548"
            },
            "dist": {
                "type": "zip",
                "url": "https://api.github.com/repos/erusev/parsedown/zipball/fbe3fe878f4fe69048bb8a52783a09802004f548",
                "reference": "fbe3fe878f4fe69048bb8a52783a09802004f548",
                "shasum": ""
            },
            "require": {
                "php": ">=5.3.0"
            },
            "require-dev": {
                "phpunit/phpunit": "^4.8.35"
            },
            "type": "library",
            "autoload": {
                "psr-0": {
                    "Parsedown": ""
                }
            },
            "notification-url": "https://packagist.org/downloads/",
            "license": [
                "MIT"
            ],
            "authors": [
                {
                    "name": "Emanuil Rusev",
                    "email": "hello@erusev.com",
                    "homepage": "http://erusev.com"
                }
            ],
            "description": "Parser for Markdown.",
            "homepage": "http://parsedown.org",
            "keywords": [
                "markdown",
                "parser"
            ],
            "time": "2017-11-14T20:44:03+00:00"
        },
        {
            "name": "ezyang/htmlpurifier",
            "version": "v4.9.3",
            "source": {
                "type": "git",
                "url": "https://github.com/ezyang/htmlpurifier.git",
                "reference": "95e1bae3182efc0f3422896a3236e991049dac69"
            },
            "dist": {
                "type": "zip",
                "url": "https://api.github.com/repos/ezyang/htmlpurifier/zipball/95e1bae3182efc0f3422896a3236e991049dac69",
                "reference": "95e1bae3182efc0f3422896a3236e991049dac69",
                "shasum": ""
            },
            "require": {
                "php": ">=5.2"
            },
            "require-dev": {
                "simpletest/simpletest": "^1.1"
            },
            "type": "library",
            "autoload": {
                "psr-0": {
                    "HTMLPurifier": "library/"
                },
                "files": [
                    "library/HTMLPurifier.composer.php"
                ]
            },
            "notification-url": "https://packagist.org/downloads/",
            "license": [
                "LGPL"
            ],
            "authors": [
                {
                    "name": "Edward Z. Yang",
                    "email": "admin@htmlpurifier.org",
                    "homepage": "http://ezyang.com"
                }
            ],
            "description": "Standards compliant HTML filter written in PHP",
            "homepage": "http://htmlpurifier.org/",
            "keywords": [
                "html"
            ],
            "time": "2017-06-03T02:28:16+00:00"
        },
        {
            "name": "pear/net_idna2",
            "version": "v0.2.0",
            "source": {
                "type": "git",
                "url": "https://github.com/pear/Net_IDNA2.git",
                "reference": "51734eaf8be2df58e8aad5835b9966459b2fb37c"
            },
            "dist": {
                "type": "zip",
                "url": "https://api.github.com/repos/pear/Net_IDNA2/zipball/51734eaf8be2df58e8aad5835b9966459b2fb37c",
                "reference": "51734eaf8be2df58e8aad5835b9966459b2fb37c",
                "shasum": ""
            },
            "require": {
                "pear/pear_exception": "@stable"
            },
            "require-dev": {
                "phpunit/phpunit": "^4"
            },
            "type": "library",
            "autoload": {
                "psr-0": {
                    "Net": "./"
                }
            },
            "notification-url": "https://packagist.org/downloads/",
            "include-path": [
                "./"
            ],
            "license": [
                "LGPL"
            ],
            "authors": [
                {
                    "name": "Stefan Neufeind",
                    "email": "pear.neufeind@speedpartner.de",
                    "role": "Lead"
                },
                {
                    "name": "Daniel O'Connor",
                    "email": "daniel.oconnor@gmail.com",
                    "role": "Lead"
                }
            ],
            "description": "More info available on: https://pear.php.net/package/Net_IDNA2",
            "time": "2017-03-06T20:46:41+00:00"
        },
        {
            "name": "pear/pear_exception",
            "version": "v1.0.0",
            "source": {
                "type": "git",
                "url": "https://github.com/pear/PEAR_Exception.git",
                "reference": "8c18719fdae000b690e3912be401c76e406dd13b"
            },
            "dist": {
                "type": "zip",
                "url": "https://api.github.com/repos/pear/PEAR_Exception/zipball/8c18719fdae000b690e3912be401c76e406dd13b",
                "reference": "8c18719fdae000b690e3912be401c76e406dd13b",
                "shasum": ""
            },
            "require": {
                "php": ">=4.4.0"
            },
            "require-dev": {
                "phpunit/phpunit": "*"
            },
            "type": "class",
            "extra": {
                "branch-alias": {
                    "dev-master": "1.0.x-dev"
                }
            },
            "autoload": {
                "psr-0": {
                    "PEAR": ""
                }
            },
            "notification-url": "https://packagist.org/downloads/",
            "include-path": [
                "."
            ],
            "license": [
                "BSD-2-Clause"
            ],
            "authors": [
                {
                    "name": "Helgi Thormar",
                    "email": "dufuz@php.net"
                },
                {
                    "name": "Greg Beaver",
                    "email": "cellog@php.net"
                }
            ],
            "description": "The PEAR Exception base class.",
            "homepage": "https://github.com/pear/PEAR_Exception",
            "keywords": [
                "exception"
            ],
            "time": "2015-02-10T20:07:52+00:00"
        },
        {
            "name": "pelago/emogrifier",
            "version": "v1.2.2",
            "source": {
                "type": "git",
                "url": "https://github.com/MyIntervals/emogrifier.git",
<<<<<<< HEAD
                "reference": "dd9442740e044a11968bf6a5d94460a5426a2419"
            },
            "dist": {
                "type": "zip",
                "url": "https://api.github.com/repos/MyIntervals/emogrifier/zipball/dd9442740e044a11968bf6a5d94460a5426a2419",
                "reference": "dd9442740e044a11968bf6a5d94460a5426a2419",
=======
                "reference": "fef6a4d3a6cefb2fdc8e749a3f3a100ab43f883a"
            },
            "dist": {
                "type": "zip",
                "url": "https://api.github.com/repos/MyIntervals/emogrifier/zipball/fef6a4d3a6cefb2fdc8e749a3f3a100ab43f883a",
                "reference": "fef6a4d3a6cefb2fdc8e749a3f3a100ab43f883a",
>>>>>>> 38195def
                "shasum": ""
            },
            "require": {
                "php": ">=5.4.0,<=7.3.99"
            },
            "require-dev": {
                "phpunit/phpunit": "4.8.27",
                "squizlabs/php_codesniffer": "^3.3.0"
            },
            "type": "library",
            "extra": {
                "branch-alias": {
                    "dev-master": "2.1.x-dev"
                }
            },
            "autoload": {
                "psr-4": {
                    "Pelago\\": "Classes/"
                }
            },
            "notification-url": "https://packagist.org/downloads/",
            "license": [
                "MIT"
            ],
            "authors": [
                {
                    "name": "John Reeve",
                    "email": "jreeve@pelagodesign.com"
                },
                {
                    "name": "Cameron Brooks"
                },
                {
                    "name": "Jaime Prado"
                },
                {
                    "name": "Oliver Klee",
                    "email": "github@oliverklee.de"
                },
                {
                    "name": "Zoli Szabó",
                    "email": "zoli.szabo+github@gmail.com"
                },
                {
                    "name": "Jake Hotson",
                    "email": "jake@qzdesign.co.uk"
                }
            ],
            "description": "Converts CSS styles into inline style attributes in your HTML code",
<<<<<<< HEAD
            "homepage": "http://www.pelagodesign.com/sidecar/emogrifier/",
            "time": "2016-09-20T15:15:23+00:00"
        },
        {
            "name": "symfony/polyfill-mbstring",
            "version": "v1.10.0",
            "source": {
                "type": "git",
                "url": "https://github.com/symfony/polyfill-mbstring.git",
                "reference": "c79c051f5b3a46be09205c73b80b346e4153e494"
            },
            "dist": {
                "type": "zip",
                "url": "https://api.github.com/repos/symfony/polyfill-mbstring/zipball/c79c051f5b3a46be09205c73b80b346e4153e494",
                "reference": "c79c051f5b3a46be09205c73b80b346e4153e494",
                "shasum": ""
            },
            "require": {
                "php": ">=5.3.3"
            },
            "suggest": {
                "ext-mbstring": "For best performance"
            },
            "type": "library",
            "extra": {
                "branch-alias": {
                    "dev-master": "1.9-dev"
                }
            },
            "autoload": {
                "psr-4": {
                    "Symfony\\Polyfill\\Mbstring\\": ""
                },
                "files": [
                    "bootstrap.php"
                ]
            },
            "notification-url": "https://packagist.org/downloads/",
            "license": [
                "MIT"
            ],
            "authors": [
                {
                    "name": "Nicolas Grekas",
                    "email": "p@tchwork.com"
                },
                {
                    "name": "Symfony Community",
                    "homepage": "https://symfony.com/contributors"
                }
            ],
            "description": "Symfony polyfill for the Mbstring extension",
            "homepage": "https://symfony.com",
            "keywords": [
                "compatibility",
                "mbstring",
                "polyfill",
                "portable",
                "shim"
            ],
            "time": "2018-09-21T13:07:52+00:00"
        },
        {
            "name": "true/punycode",
            "version": "v2.1.1",
            "source": {
                "type": "git",
                "url": "https://github.com/true/php-punycode.git",
                "reference": "a4d0c11a36dd7f4e7cd7096076cab6d3378a071e"
            },
            "dist": {
                "type": "zip",
                "url": "https://api.github.com/repos/true/php-punycode/zipball/a4d0c11a36dd7f4e7cd7096076cab6d3378a071e",
                "reference": "a4d0c11a36dd7f4e7cd7096076cab6d3378a071e",
                "shasum": ""
            },
            "require": {
                "php": ">=5.3.0",
                "symfony/polyfill-mbstring": "^1.3"
            },
            "require-dev": {
                "phpunit/phpunit": "~4.7",
                "squizlabs/php_codesniffer": "~2.0"
            },
            "type": "library",
            "autoload": {
                "psr-4": {
                    "TrueBV\\": "src/"
                }
            },
            "notification-url": "https://packagist.org/downloads/",
            "license": [
                "MIT"
            ],
            "authors": [
                {
                    "name": "Renan Gonçalves",
                    "email": "renan.saddam@gmail.com"
                }
            ],
            "description": "A Bootstring encoding of Unicode for Internationalized Domain Names in Applications (IDNA)",
            "homepage": "https://github.com/true/php-punycode",
            "keywords": [
                "idna",
                "punycode"
            ],
            "time": "2016-11-16T10:37:54+00:00"
=======
            "homepage": "https://www.myintervals.com/emogrifier.php",
            "keywords": [
                "css",
                "email",
                "pre-processing"
            ],
            "time": "2018-12-10T08:26:52+00:00"
>>>>>>> 38195def
        }
    ],
    "packages-dev": [],
    "aliases": [],
    "minimum-stability": "stable",
    "stability-flags": [],
    "prefer-stable": false,
    "prefer-lowest": false,
    "platform": [],
    "platform-dev": []
}<|MERGE_RESOLUTION|>--- conflicted
+++ resolved
@@ -4,11 +4,7 @@
         "Read more about it at https://getcomposer.org/doc/01-basic-usage.md#installing-dependencies",
         "This file is @generated automatically"
     ],
-<<<<<<< HEAD
-    "content-hash": "ccaef432f53b4921bd2ae308cf9e3fda",
-=======
-    "content-hash": "c87c40007dae2340aa143c2132d5a6da",
->>>>>>> 38195def
+    "content-hash": "31e86ed529e8ffb1ad5f5525e39fc2f5",
     "packages": [
         {
             "name": "chrisjean/php-ico",
@@ -254,21 +250,12 @@
             "source": {
                 "type": "git",
                 "url": "https://github.com/MyIntervals/emogrifier.git",
-<<<<<<< HEAD
-                "reference": "dd9442740e044a11968bf6a5d94460a5426a2419"
-            },
-            "dist": {
-                "type": "zip",
-                "url": "https://api.github.com/repos/MyIntervals/emogrifier/zipball/dd9442740e044a11968bf6a5d94460a5426a2419",
-                "reference": "dd9442740e044a11968bf6a5d94460a5426a2419",
-=======
                 "reference": "fef6a4d3a6cefb2fdc8e749a3f3a100ab43f883a"
             },
             "dist": {
                 "type": "zip",
                 "url": "https://api.github.com/repos/MyIntervals/emogrifier/zipball/fef6a4d3a6cefb2fdc8e749a3f3a100ab43f883a",
                 "reference": "fef6a4d3a6cefb2fdc8e749a3f3a100ab43f883a",
->>>>>>> 38195def
                 "shasum": ""
             },
             "require": {
@@ -318,9 +305,13 @@
                 }
             ],
             "description": "Converts CSS styles into inline style attributes in your HTML code",
-<<<<<<< HEAD
-            "homepage": "http://www.pelagodesign.com/sidecar/emogrifier/",
-            "time": "2016-09-20T15:15:23+00:00"
+            "homepage": "https://www.myintervals.com/emogrifier.php",
+            "keywords": [
+                "css",
+                "email",
+                "pre-processing"
+            ],
+            "time": "2018-12-10T08:26:52+00:00"
         },
         {
             "name": "symfony/polyfill-mbstring",
@@ -426,15 +417,6 @@
                 "punycode"
             ],
             "time": "2016-11-16T10:37:54+00:00"
-=======
-            "homepage": "https://www.myintervals.com/emogrifier.php",
-            "keywords": [
-                "css",
-                "email",
-                "pre-processing"
-            ],
-            "time": "2018-12-10T08:26:52+00:00"
->>>>>>> 38195def
         }
     ],
     "packages-dev": [],
