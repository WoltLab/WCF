{
    "config": {
        "vendor-dir": "./",
        "prepend-autoloader": false,
        "optimize-autoloader": true,
        "sort-packages": true,
        "platform": {
            "php": "8.1.2",
            "ext-gd": "0"
        }
    },
    "require": {
        "cuyz/valinor": "^1.8.2",
        "dragonmantank/cron-expression": "^3.3.3",
        "erusev/parsedown": "^1.7.4",
        "ezyang/htmlpurifier": "^4.17",
        "guzzlehttp/guzzle": "^7.8.1",
        "guzzlehttp/psr7": "^2.6.2",
        "laminas/laminas-diactoros": "^3.3.0",
        "laminas/laminas-httphandlerrunner": "^2.10.0",
        "laminas/laminas-progressbar": "^2.13",
<<<<<<< HEAD
        "minishlink/web-push": "^8.0",
=======
        "nikic/fast-route": "2.0.0-beta1",
>>>>>>> 72eb88d2
        "paragonie/constant_time_encoding": "^2.6.3",
        "pelago/emogrifier": "^7.2.0",
        "psr/clock": "^1.0",
        "psr/event-dispatcher": "^1.0",
        "psr/http-message": "^2.0",
        "psr/http-server-handler": "^1.0.2",
        "psr/http-server-middleware": "^1.0.2",
        "psr/log": "^3.0",
        "scssphp/scssphp": "^1.12.1",
        "sebastian/diff": "^5.1.0",
        "symfony/polyfill-php82": "^1.28.0",
        "symfony/polyfill-php83": "^1.28",
        "web-token/jwt-library": "^3.3",
        "willdurand/negotiation": "^3.1"
    },
    "replace": {
        "paragonie/random_compat": "*",
        "symfony/polyfill-mbstring": "*",
        "symfony/polyfill-php80": "*",
        "symfony/console": "*",
        "symfony/http-client": "*",
        "web-token/jwt-key-mgmt": "*",
        "web-token/jwt-signature": "*",
        "web-token/jwt-signature-algorithm-ecdsa": "*",
        "web-token/jwt-util-ecc": "*"
    },
    "type": "project"
}<|MERGE_RESOLUTION|>--- conflicted
+++ resolved
@@ -19,11 +19,8 @@
         "laminas/laminas-diactoros": "^3.3.0",
         "laminas/laminas-httphandlerrunner": "^2.10.0",
         "laminas/laminas-progressbar": "^2.13",
-<<<<<<< HEAD
         "minishlink/web-push": "^8.0",
-=======
         "nikic/fast-route": "2.0.0-beta1",
->>>>>>> 72eb88d2
         "paragonie/constant_time_encoding": "^2.6.3",
         "pelago/emogrifier": "^7.2.0",
         "psr/clock": "^1.0",
