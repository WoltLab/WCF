--- conflicted
+++ resolved
@@ -15,7 +15,6 @@
  * @package WoltLabSuite\Core\System\Devtools\Package
  * @since   5.2
  */
-<<<<<<< HEAD
 class DevtoolsPackageXmlWriter
 {
     /**
@@ -240,7 +239,7 @@
             );
 
             foreach ($this->packageXmlData[$information . '_i18n'] as $languageID => $informationValue) {
-                if ($languageID !== $defaultLanguageID) {
+                if ($languageID !== $defaultLanguageID && $informationValue !== "") {
                     $this->xmlWriter->writeElement(
                         $elementName,
                         $informationValue,
@@ -249,7 +248,10 @@
                     );
                 }
             }
-        } else {
+        } else if (
+            isset($this->packageXmlData[$information])
+            && $this->packageXmlData[$information] !== ""
+        ) {
             $this->xmlWriter->writeElement(
                 $elementName,
                 $this->packageXmlData[$information],
@@ -340,323 +342,4 @@
             $this->xmlWriter->endElement();
         }
     }
-=======
-class DevtoolsPackageXmlWriter {
-	/**
-	 * data used to write the `package.xml` file
-	 * @var	array
-	 */
-	protected $packageXmlData;
-	
-	/**
-	 * devtools project whose `package.xml` file will be written
-	 * @var	DevtoolsProject
-	 */
-	protected $project;
-	
-	/**
-	 * xml writer object
-	 * @var	XMLWriter
-	 */
-	protected $xmlWriter;
-	
-	/**
-	 * Creates a new `DevtoolsPackageXmlWriter` object.
-	 *
-	 * @param	DevtoolsProject		$project
-	 * @param	array			$packageXmlData
-	 */
-	public function __construct(DevtoolsProject $project, array $packageXmlData) {
-		$this->project = $project;
-		$this->packageXmlData = $packageXmlData;
-	}
-	
-	/**
-	 * Returns `true` if the given string needs to be placed in a CDATA
-	 * section or `false`, otherwise.
-	 * 
-	 * @param	string		$string
-	 * @return	boolean
-	 */
-	protected function requiresCdata($string) {
-		return strpos($string, '<') !== false ||
-			strpos($string, '>') !== false ||
-			strpos($string, '&') !== false;
-	}
-	
-	/**
-	 * Writes the `package.xml` file.
-	 */
-	public function write() {
-		$this->xmlWriter = new XMLWriter();
-		$this->xmlWriter->beginDocument(
-			'package',
-			'http://www.woltlab.com',
-			'http://www.woltlab.com/XSD/' . WSC_API_VERSION . '/package.xsd',
-			['name' => $this->packageXmlData['packageIdentifier']]
-		);
-		
-		$this->writePackageInformation();
-		$this->writeAuthorInformation();
-		$this->writeRequiredPackages();
-		$this->writeOptionalPackages();
-		$this->writeExcludedPackages();
-		$this->writeCompatibility();
-		$this->writeInstructions();
-		
-		$this->xmlWriter->endDocument($this->project->getPackageXmlPath());
-	}
-	
-	/**
-	 * Writes the `authorinformation` element.
-	 */
-	protected function writeAuthorInformation() {
-		$this->xmlWriter->startElement('authorinformation');
-		
-		$this->xmlWriter->writeElement(
-			'author',
-			$this->packageXmlData['author'],
-			[],
-			$this->requiresCdata($this->packageXmlData['author'])
-		);
-		if (isset($this->packageXmlData['authorUrl']) && $this->packageXmlData['authorUrl'] !== '') {
-			$this->xmlWriter->writeElement(
-				'authorurl',
-				$this->packageXmlData['authorUrl'],
-				[],
-				$this->requiresCdata($this->packageXmlData['authorUrl'])
-			);
-		}
-		
-		$this->xmlWriter->endElement();
-	}
-	
-	/**
-	 * Writes the `compatibility` element.
-	 */
-	protected function writeCompatibility() {
-		if (empty($this->packageXmlData['apiVersions'])) {
-			return;
-		}
-		
-		$this->xmlWriter->startElement('compatibility');
-		
-		foreach ($this->packageXmlData['apiVersions'] as $apiVersion) {
-			$this->xmlWriter->writeElement('api', '', ['version' => $apiVersion]);
-		}
-		
-		$this->xmlWriter->endElement();
-	}
-	
-	/**
-	 * Writes the `optionalpackages` element.
-	 */
-	protected function writeExcludedPackages() {
-		if (!empty($this->packageXmlData['excludedPackages'])) {
-			$this->xmlWriter->startElement('excludedpackages');
-			
-			foreach ($this->packageXmlData['excludedPackages'] as $excludedPackage) {
-				$attributes = [];
-				if (!empty($excludedPackage['version'])) {
-					$attributes['version'] = $excludedPackage['version'];
-				}
-				
-				$this->xmlWriter->writeElement(
-					'excludedpackage',
-					$excludedPackage['packageIdentifier'],
-					$attributes,
-					false
-				);
-			}
-			
-			$this->xmlWriter->endElement();
-		}
-	}
-	
-	/**
-	 * Writes the `instructions` elements.
-	 */
-	protected function writeInstructions() {
-		if (empty($this->packageXmlData['instructions'])) {
-			return;
-		}
-		
-		foreach ($this->packageXmlData['instructions'] as $instructions) {
-			$attributes = ['type' => $instructions['type']];
-			if ($instructions['type'] === 'update') {
-				$attributes['fromversion'] = $instructions['fromVersion'];
-			}
-			
-			$this->xmlWriter->startElement('instructions', $attributes);
-			
-			foreach ($instructions['instructions'] as $instruction) {
-				$attributes = ['type' => $instruction['pip']];
-				if (!empty($instruction['runStandalone'])) {
-					$attributes['run'] = 'standalone';
-				}
-				if (!empty($instruction['application'])) {
-					$attributes['application'] = $instruction['application'];
-				}
-				
-				$this->xmlWriter->writeElement('instruction', $instruction['value'], $attributes, false);
-			}
-			
-			$this->xmlWriter->endElement();
-		}
-	}
-	
-	/**
-	 * Writes the `optionalpackages` element.
-	 */
-	protected function writeOptionalPackages() {
-		if (!empty($this->packageXmlData['optionalPackages'])) {
-			$this->xmlWriter->startElement('optionalpackages');
-			
-			foreach ($this->packageXmlData['optionalPackages'] as $optionalPackage) {
-				$this->xmlWriter->writeElement(
-					'optionalpackage',
-					$optionalPackage['packageIdentifier'],
-					['file' => "optionals/{$optionalPackage['packageIdentifier']}.tar"],
-					false
-				);
-			}
-			
-			$this->xmlWriter->endElement();
-		}
-	}
-	
-	/**
-	 * Writes a child of the `packageinformation` element with i18n data.
-	 * 
-	 * @param	string		$information
-	 * @param	null|string	$elementName	is set to lowercase version of `$information` if missing
-	 */
-	protected function writeI18nPackageInformation($information, $elementName = null) {
-		if ($elementName === null) {
-			$elementName = strtolower($information);
-		}
-		
-		$english = LanguageFactory::getInstance()->getLanguageByCode('en');
-		
-		if (isset($this->packageXmlData[$information . '_i18n'])) {
-			$defaultLanguageID = null;
-			if ($english !== null && isset($this->packageXmlData[$information . '_i18n'][$english->languageID])) {
-				$defaultLanguageID = $english->languageID;
-			}
-			else {
-				reset($this->packageXmlData[$information . '_i18n']);
-				$defaultLanguageID = key($this->packageXmlData[$information . '_i18n']);
-			}
-			
-			$this->xmlWriter->writeElement(
-				$elementName,
-				$this->packageXmlData[$information . '_i18n'][$defaultLanguageID],
-				[],
-				$this->requiresCdata($this->packageXmlData[$information . '_i18n'][$defaultLanguageID])
-			);
-			
-			foreach ($this->packageXmlData[$information . '_i18n'] as $languageID => $informationValue) {
-				if ($languageID !== $defaultLanguageID && $informationValue !== "") {
-					$this->xmlWriter->writeElement(
-						$elementName,
-						$informationValue,
-						['language' => LanguageFactory::getInstance()->getLanguage($languageID)->languageCode],
-						$this->requiresCdata($informationValue)
-					);
-				}
-			}
-		}
-		else if (
-			isset($this->packageXmlData[$information])
-			&& $this->packageXmlData[$information] !== ""
-		) {
-			$this->xmlWriter->writeElement(
-				$elementName,
-				$this->packageXmlData[$information],
-				[],
-				$this->requiresCdata($this->packageXmlData[$information])
-			);
-		}
-	}
-	
-	/**
-	 * Writes the `packageinformation` element.
-	 */
-	protected function writePackageInformation() {
-		$this->xmlWriter->startElement('packageinformation');
-		
-		$this->xmlWriter->writeComment(" {$this->packageXmlData['packageIdentifier']} ");
-		
-		$this->writeI18nPackageInformation('packageName');
-		$this->writeI18nPackageInformation('packageDescription');
-		
-		if (!empty($this->packageXmlData['isApplication'])) {
-			$this->xmlWriter->writeElement(
-				'isapplication',
-				intval($this->packageXmlData['isApplication']),
-				[],
-				false
-			);
-		}
-		if (!empty($this->packageXmlData['applicationDirectory'])) {
-			$this->xmlWriter->writeElement(
-				'applicationdirectory',
-				$this->packageXmlData['applicationDirectory'],
-				[],
-				false
-			);
-		}
-		$this->xmlWriter->writeElement(
-			'version',
-			$this->packageXmlData['version'],
-			[],
-			false
-		);
-		$this->xmlWriter->writeElement(
-			'date',
-			$this->packageXmlData['date'],
-			[],
-			false
-		);
-		if (!empty($this->packageXmlData['packageUrl'])) {
-			$this->xmlWriter->writeElement(
-				'packageurl',
-				$this->packageXmlData['packageUrl'],
-				[],
-				$this->requiresCdata($this->packageXmlData['packageUrl'])
-			);
-		}
-		$this->writeI18nPackageInformation('license');
-		
-		$this->xmlWriter->endElement();
-	}
-	
-	/**
-	 * Writes the `optionalpackages` element.
-	 */
-	protected function writeRequiredPackages() {
-		if (!empty($this->packageXmlData['requiredPackages'])) {
-			$this->xmlWriter->startElement('requiredpackages');
-			
-			foreach ($this->packageXmlData['requiredPackages'] as $requiredPackage) {
-				$attributes = [];
-				if (!empty($requiredPackage['minVersion'])) {
-					$attributes['minversion'] = $requiredPackage['minVersion'];
-				}
-				if (!empty($requiredPackage['file'])) {
-					$attributes['file'] = "requirements/{$requiredPackage['packageIdentifier']}.tar";
-				}
-				
-				$this->xmlWriter->writeElement(
-					'requiredpackage',
-					$requiredPackage['packageIdentifier'],
-					$attributes,
-					false
-				);
-			}
-			
-			$this->xmlWriter->endElement();
-		}
-	}
->>>>>>> 2f159eb6
 }