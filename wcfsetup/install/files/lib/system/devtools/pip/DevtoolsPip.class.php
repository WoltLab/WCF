--- conflicted
+++ resolved
@@ -25,22 +25,14 @@
 	/**
 	 * project the pip object belongs to
 	 * @var	DevtoolsProject
-<<<<<<< HEAD
-	 * @since	3.2
-=======
-	 * @since	5.2
->>>>>>> 9ea32398
+	 * @since	5.2
 	 */
 	protected $project;
 	
 	/**
 	 * package installation plugin object
 	 * @var	IPackageInstallationPlugin
-<<<<<<< HEAD
-	 * @since	3.2
-=======
-	 * @since	5.2
->>>>>>> 9ea32398
+	 * @since	5.2
 	 */
 	protected $pip;
 	
@@ -93,11 +85,7 @@
 	 * Returns `true` if this pip supports adding and editing entries via a gui.
 	 * 
 	 * @return	boolean
-<<<<<<< HEAD
-	 * @since	3.2
-=======
-	 * @since	5.2
->>>>>>> 9ea32398
+	 * @since	5.2
 	 */
 	public function supportsGui() {
 		return $this->isSupported() && is_subclass_of($this->getDecoratedObject()->className, IGuiPackageInstallationPlugin::class);
@@ -113,11 +101,7 @@
 	 * Returns the project this object belongs to.
 	 * 
 	 * @return	DevtoolsProject
-<<<<<<< HEAD
-	 * @since	3.2
-=======
-	 * @since	5.2
->>>>>>> 9ea32398
+	 * @since	5.2
 	 */
 	public function getProject() {
 		return $this->project;
@@ -127,11 +111,7 @@
 	 * Sets the project this object belongs to.
 	 * 
 	 * @param	DevtoolsProject		$project
-<<<<<<< HEAD
-	 * @since	3.2
-=======
-	 * @since	5.2
->>>>>>> 9ea32398
+	 * @since	5.2
 	 */
 	public function setProject(DevtoolsProject $project) {
 		$this->project = $project;
@@ -143,11 +123,7 @@
 	 * Note: No target will be set for the package installation plugin object.
 	 * 
 	 * @return	IPackageInstallationPlugin|IGuiPackageInstallationPlugin
-<<<<<<< HEAD
-	 * @since	3.2
-=======
-	 * @since	5.2
->>>>>>> 9ea32398
+	 * @since	5.2
 	 */
 	public function getPip() {
 		if ($this->pip === null) {
