<?php
namespace wcf\system\acl;
use wcf\data\acl\option\category\ACLOptionCategory;
use wcf\data\acl\option\category\ACLOptionCategoryList;
use wcf\data\acl\option\ACLOption;
use wcf\data\acl\option\ACLOptionList;
use wcf\data\object\type\ObjectTypeCache;
use wcf\data\user\group\UserGroup;
use wcf\data\user\User;
use wcf\system\cache\builder\ACLOptionCategoryCacheBuilder;
use wcf\system\database\util\PreparedStatementConditionBuilder;
use wcf\system\exception\SystemException;
use wcf\system\SingletonFactory;
use wcf\system\WCF;
use wcf\util\StringUtil;

/**
 * Handles ACL permissions.
 * 
 * @author	Alexander Ebert
 * @copyright	2001-2018 WoltLab GmbH
 * @license	GNU Lesser General Public License <http://opensource.org/licenses/lgpl-license.php>
 * @package	WoltLabSuite\Core\System\Acl
 */
class ACLHandler extends SingletonFactory {
	/**
	 * indicates if assignment of variables is disabled
	 * @var	integer
	 */
	protected $assignVariablesDisabled = false;
	
	/**
	 * list of available object types
	 * @var	array
	 */
	protected $availableObjectTypes = [];
	
	/**
	 * list of acl option categories sorted by their object type id and name
	 * @var	ACLOptionCategory[][]
	 */
	protected $categories = [];
	
	/**
	 * explicitly read acl values grouped by object type id
	 * @var		array
	 * @see		ACLHandler::readValues()
<<<<<<< HEAD
	 * @since	3.2
=======
	 * @since	5.2
>>>>>>> 9ea32398
	 */
	protected $__readValues = [];
	
	/**
	 * Assigns the acl values to the template.
	 * 
	 * @param	integer		$objectTypeID
	 */
	public function assignVariables($objectTypeID) {
		if (WCF::getTPL()->get('aclValues') === null) {
			WCF::getTPL()->assign('aclValues', []);
		}
		
		$values = null;
		if (array_key_exists($objectTypeID, $this->__readValues)) {
			$values = $this->__readValues[$objectTypeID];
		}
		else if (isset($_POST['aclValues'])) {
			$values = $_POST['aclValues'];
		}
		
		if (!$this->assignVariablesDisabled && $values !== null) {
			$data = $this->getPermissions($objectTypeID, [], null, true);
			
			$users = [];
			foreach ($values as $type => $optionData) {
				if ($type === 'user') {
					$users = User::getUsers(array_keys($optionData));
				}
				
				$values[$type] = [
					'label' => [],
					'option' => []
				];
				
				foreach ($optionData as $typeID => $optionValues) {
					foreach ($optionValues as $optionID => $optionValue) {
						if (!isset($data['options'][$optionID])) {
							unset($optionValues[$optionID]);
						}
					}
					
					if (empty($optionValues)) {
						continue;
					}
					
					$values[$type]['option'][$typeID] = $optionValues;
					
					if ($type === 'group') {
						$values[$type]['label'][$typeID] = UserGroup::getGroupByID($typeID)->getName();
					}
					else {
						$values[$type]['label'][$typeID] = $users[$typeID]->username;
					}
				}
			}
			
			$values['options'] = $data['options'];
			$values['categories'] = $data['categories'];
			
			WCF::getTPL()->append('aclValues', [
				$objectTypeID => $values
			]);
		}
	}
	
	/**
	 * Disables assignment of variables to template.
	 */
	public function disableAssignVariables() {
		$this->assignVariablesDisabled = true;
	}
	
	/**
	 * Enables assignment of variables to template.
	 */
	public function enableAssignVariables() {
		$this->assignVariablesDisabled = false;
	}
	
	/**
	 * Reads the values for the given object type id.
	 * 
	 * Note: This method primarily only exists for form builder. If you are not
	 * using form builder, you do not need this method.
	 * 
	 * @param	integer		$objectTypeID
<<<<<<< HEAD
	 * @since	3.2
=======
	 * @since	5.2
>>>>>>> 9ea32398
	 */
	public function readValues($objectTypeID) {
		$this->__readValues[$objectTypeID] = [];
		
		if (isset($_POST['aclValues'])) {
			$options = ACLOption::getOptions($objectTypeID)->getObjects();
			
			foreach (['group', 'user'] as $type) {
				if (isset($_POST['aclValues'][$type])) {
					$this->__readValues[$objectTypeID][$type] = [];
					
					foreach ($_POST['aclValues'][$type] as $typeID => $optionData) {
						$this->__readValues[$objectTypeID][$type][$typeID] = [];
						
						foreach ($optionData as $optionID => $optionValue) {
							if (isset($options[$optionID])) {
								$this->__readValues[$objectTypeID][$type][$typeID][$optionID] = $optionValue;
							}
						}
					}
				}
			}
		}
	}
	
	/**
	 * Resets the acl values read by `readValues()` for the given object type id.
	 * 
	 * Note: This method primarily only exists for form builder. If you are not
	 * using form builder, you do not need this method.
	 * 
	 * @param	integer		$objectTypeID
<<<<<<< HEAD
	 * @since	3.2
=======
	 * @since	5.2
>>>>>>> 9ea32398
	 */
	public function resetValues($objectTypeID) {
		$this->__readValues[$objectTypeID] = null;
	}
	
	/**
	 * @inheritDoc
	 */
	protected function init() {
		$this->availableObjectTypes = ObjectTypeCache::getInstance()->getObjectTypes('com.woltlab.wcf.acl');
		$this->categories = ACLOptionCategoryCacheBuilder::getInstance()->getData();
	}
	
	/**
	 * Returns the id of the given acl object type.
	 * 
	 * @param	string		$objectType
	 * @return	integer
	 * @throws	SystemException
	 */
	public function getObjectTypeID($objectType) {
		if (!isset($this->availableObjectTypes[$objectType])) {
			throw new SystemException("unknown object type '".$objectType."'");
		}
		
		return $this->availableObjectTypes[$objectType]->objectTypeID;
	}
	
	/**
	 * Returns the acl option category with the given object type id and name
	 * or `null` if no such category exists.
	 * 
	 * @param	integer		$objectTypeID
	 * @param	string		$categoryName
	 * @return	ACLOptionCategory|null
	 */
	public function getCategory($objectTypeID, $categoryName) {
		if (isset($this->categories[$objectTypeID][$categoryName])) {
			return $this->categories[$objectTypeID][$categoryName];
		}
		
		return null;
	}
	
	/**
	 * Saves acl for a given object.
	 * 
	 * @param	integer		$objectID
	 * @param	integer		$objectTypeID
	 */
	public function save($objectID, $objectTypeID) {
		// get options
		$optionList = ACLOption::getOptions($objectTypeID);
		
		$this->replaceValues($optionList, 'group', $objectID);
		$this->replaceValues($optionList, 'user', $objectID);
	}
	
	/**
	 * Replaces values for given type and object.
	 * 
	 * @param	ACLOptionList	$optionList
	 * @param	string		$type
	 * @param	integer		$objectID
	 */
	protected function replaceValues(ACLOptionList $optionList, $type, $objectID) {
		$options = $optionList->getObjects();
		
		// remove previous values
		$conditions = new PreparedStatementConditionBuilder();
		$conditions->add("optionID IN (?)", [array_keys($options)]);
		$conditions->add("objectID = ?", [$objectID]);
		
		$sql = "DELETE FROM	wcf".WCF_N."_acl_option_to_".$type."
			".$conditions;
		$statement = WCF::getDB()->prepareStatement($sql);
		$statement->execute($conditions->getParameters());
		
		// add new values if given
		if (!isset($_POST['aclValues']) || !isset($_POST['aclValues'][$type])) {
			return;
		}
		
		$sql = "INSERT INTO	wcf".WCF_N."_acl_option_to_".$type."
					(optionID, objectID, ".$type."ID, optionValue)
			VALUES		(?, ?, ?, ?)";
		$statement = WCF::getDB()->prepareStatement($sql);
		$values =& $_POST['aclValues'][$type];
		
		WCF::getDB()->beginTransaction();
		foreach ($values as $typeID => $optionData) {
			foreach ($optionData as $optionID => $optionValue) {
				// ignore invalid option ids
				if (!isset($options[$optionID])) {
					continue;
				}
				
				$statement->execute([
					$optionID,
					$objectID,
					$typeID,
					$optionValue
				]);
			}
		}
		WCF::getDB()->commitTransaction();
	}
	
	/**
	 * Returns a list of permissions by object type id.
	 * 
	 * @param	integer		$objectTypeID
	 * @param	array		$objectIDs
	 * @param	string		$categoryName
	 * @param	boolean		$settingsView
	 * @return	array
	 */
	public function getPermissions($objectTypeID, array $objectIDs, $categoryName = '', $settingsView = false) {
		$optionList = $this->getOptions($objectTypeID, $categoryName);
		
		$data = [
			'options' => $optionList,
			'group' => [],
			'user' => []
		];
		
		if (!empty($objectIDs)) {
			$this->getValues($optionList, 'group', $objectIDs, $data, $settingsView);
			$this->getValues($optionList, 'user', $objectIDs, $data, $settingsView);
		}
		
		// use alternative data structure for settings
		if ($settingsView) {
			$objectType = ObjectTypeCache::getInstance()->getObjectType($objectTypeID);
			
			$data['options'] = [];
			$data['categories'] = [];
			
			if (count($optionList)) {
				$categoryNames = [];
				foreach ($optionList as $option) {
					$data['options'][$option->optionID] = [
						'categoryName' => $option->categoryName,
						'label' => WCF::getLanguage()->getDynamicVariable('wcf.acl.option.'.$objectType->objectType.'.'.$option->optionName),
						'optionName' => $option->optionName
					];
					
					if (!in_array($option->categoryName, $categoryNames)) {
						$categoryNames[] = $option->categoryName;
					}
				}
				
				// load categories
				$categoryList = new ACLOptionCategoryList();
				$categoryList->getConditionBuilder()->add("acl_option_category.categoryName IN (?)", [$categoryNames]);
				$categoryList->getConditionBuilder()->add("acl_option_category.objectTypeID = ?", [$objectTypeID]);
				$categoryList->readObjects();
				
				foreach ($categoryList as $category) {
					$data['categories'][$category->categoryName] = WCF::getLanguage()->get('wcf.acl.option.category.'.$objectType->objectType.'.'.$category->categoryName);
				}
			}
		}
		
		return $data;
	}
	
	/**
	 * Fetches ACL option values by type.
	 * 
	 * @param	ACLOptionList	$optionList
	 * @param	string		$type
	 * @param	array		$objectIDs
	 * @param	array		$data
	 * @param	boolean		$settingsView
	 */
	protected function getValues(ACLOptionList $optionList, $type, array $objectIDs, array &$data, $settingsView) {
		$data[$type] = [];
		$optionsIDs = [];
		foreach ($optionList as $option) {
			$optionsIDs[] = $option->optionID;
		}
		
		// category matched no options
		if (empty($optionsIDs)) {
			return;
		}
		
		$columnID = $type.'ID';
		$conditions = new PreparedStatementConditionBuilder();
		$conditions->add("optionID IN (?)", [$optionsIDs]);
		$conditions->add("objectID IN (?)", [$objectIDs]);
		$sql = "SELECT	*
			FROM	wcf".WCF_N."_acl_option_to_".$type."
			".$conditions;
		$statement = WCF::getDB()->prepareStatement($sql);
		$statement->execute($conditions->getParameters());
		while ($row = $statement->fetchArray()) {
			if (!isset($data[$type][$row['objectID']])) {
				$data[$type][$row['objectID']] = [];
			}
			
			if (!isset($data[$type][$row['objectID']][$row[$columnID]])) {
				$data[$type][$row['objectID']][$row[$columnID]] = [];
			}
			
			$data[$type][$row['objectID']][$row[$columnID]][$row['optionID']] = $row['optionValue'];
		}
		
		// use alternative data structure for settings
		if ($settingsView) {
			$objectID = current($objectIDs);
			if (!isset($data[$type][$objectID])) {
				$data[$type][$objectID] = [];
			}
			
			// build JS-compliant structure
			$data[$type] = [
				'label' => [],
				'option' => $data[$type][$objectID]
			];
			
			// load labels
			if (!empty($data[$type]['option'])) {
				$conditions = new PreparedStatementConditionBuilder();
				
				if ($type == 'group') {
					$conditions->add("groupID IN (?)", [array_keys($data[$type]['option'])]);
					$sql = "SELECT	groupID, groupName
						FROM	wcf".WCF_N."_user_group
						".$conditions;
					$statement = WCF::getDB()->prepareStatement($sql);
					$statement->execute($conditions->getParameters());
					
					while ($row = $statement->fetchArray()) {
						$data['group']['label'][$row['groupID']] = WCF::getLanguage()->get($row['groupName']);
					}
				}
				else {
					$conditions->add("userID IN (?)", [array_keys($data[$type]['option'])]);
					$sql = "SELECT	userID, username
						FROM	wcf".WCF_N."_user
						".$conditions;
					$statement = WCF::getDB()->prepareStatement($sql);
					$statement->execute($conditions->getParameters());
					$data['user']['label'] = $statement->fetchMap('userID', 'username');
				}
			}
		}
	}
	
	/**
	 * Returns a list of options by object type id.
	 * 
	 * @param	integer		$objectTypeID
	 * @param	string		$categoryName
	 * @return	ACLOptionList
	 */
	public function getOptions($objectTypeID, $categoryName = '') {
		$optionList = new ACLOptionList();
		if (!empty($categoryName)) {
			if (StringUtil::endsWith($categoryName, '.*')) {
				$categoryName = mb_substr($categoryName, 0, -1) . '%';
				$optionList->getConditionBuilder()->add("acl_option.categoryName LIKE ?", [$categoryName]);
			}
			else {
				$optionList->getConditionBuilder()->add("acl_option.categoryName = ?", [$categoryName]);
			}
		}
		$optionList->getConditionBuilder()->add("acl_option.objectTypeID = ?", [$objectTypeID]);
		$optionList->readObjects();
		
		return $optionList;
	}
	
	/**
	 * Removes ACL values from database.
	 * 
	 * @param	integer			$objectTypeID
	 * @param	integer[]		$objectIDs
	 * @param	ACLOptionCategory	$category
	 */
	public function removeValues($objectTypeID, array $objectIDs, ACLOptionCategory $category = null) {
		$optionList = $this->getOptions($objectTypeID, $category);
		$options = $optionList->getObjects();
		
		$conditions = new PreparedStatementConditionBuilder();
		$conditions->add("optionID IN (?)", [array_keys($options)]);
		$conditions->add("objectID IN (?)", [$objectIDs]);
		
		WCF::getDB()->beginTransaction();
		foreach (['group', 'user'] as $type) {
			$sql = "DELETE FROM	wcf".WCF_N."_acl_option_to_".$type."
				".$conditions;
			$statement = WCF::getDB()->prepareStatement($sql);
			$statement->execute($conditions->getParameters());
		}
		WCF::getDB()->commitTransaction();
	}
}<|MERGE_RESOLUTION|>--- conflicted
+++ resolved
@@ -45,11 +45,7 @@
 	 * explicitly read acl values grouped by object type id
 	 * @var		array
 	 * @see		ACLHandler::readValues()
-<<<<<<< HEAD
-	 * @since	3.2
-=======
 	 * @since	5.2
->>>>>>> 9ea32398
 	 */
 	protected $__readValues = [];
 	
@@ -137,11 +133,7 @@
 	 * using form builder, you do not need this method.
 	 * 
 	 * @param	integer		$objectTypeID
-<<<<<<< HEAD
-	 * @since	3.2
-=======
 	 * @since	5.2
->>>>>>> 9ea32398
 	 */
 	public function readValues($objectTypeID) {
 		$this->__readValues[$objectTypeID] = [];
@@ -174,11 +166,7 @@
 	 * using form builder, you do not need this method.
 	 * 
 	 * @param	integer		$objectTypeID
-<<<<<<< HEAD
-	 * @since	3.2
-=======
 	 * @since	5.2
->>>>>>> 9ea32398
 	 */
 	public function resetValues($objectTypeID) {
 		$this->__readValues[$objectTypeID] = null;
