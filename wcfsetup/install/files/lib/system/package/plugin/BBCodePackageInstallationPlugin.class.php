--- conflicted
+++ resolved
@@ -255,8 +255,6 @@
 			if ($child !== null) {
 				$data[$arrayKey] = $child->nodeValue;
 			}
-<<<<<<< HEAD
-=======
 			else if ($saveData) {
 				if (substr($arrayKey, 0, 2) === 'is') {
 					$data[$arrayKey] = 0;
@@ -265,46 +263,27 @@
 					$data[$arrayKey] = '';
 				}
 			}
->>>>>>> 32f9c5d9
 		}
 		
 		if (!empty($data['wysiwygicon']) && !empty($data['buttonLabel'])) {
 			$data['showButton'] = 1;
 		}
-<<<<<<< HEAD
-=======
 		else if ($saveData) {
 			$data['showButton'] = 0;
 		}
->>>>>>> 32f9c5d9
 		
 		// attributes
 		$attributes = $element->getElementsByTagName('attributes')->item(0);
 		if ($attributes !== null) {
 			$optionalAttributeElements = [
-<<<<<<< HEAD
-				'attributeHtml' => 'html',
-				'required' => 'required',
-				'useText' => 'usetext',
-				'validationPattern' => 'validationpattern',
-=======
 				'html' => 'attributeHtml',
 				'required' => 'required',
 				'usetext' => $saveData ? 'usetext' : 'useText',
 				'validationpattern' => $saveData ? 'validationpattern' : 'validationPattern'
->>>>>>> 32f9c5d9
 			];
 			
 			/** @var \DOMElement $attribute */
 			foreach ($attributes->childNodes as $attribute) {
-<<<<<<< HEAD
-				$attributeData = ['name' => $attribute->nodeValue];
-				
-				foreach ($optionalAttributeElements as $arrayKey => $elementName) {
-					$child = $attribute->getElementsByTagName($elementName)->item(0);
-					if ($child !== null) {
-						$attributeData[$arrayKey] = $child->nodeValue;
-=======
 				$attributeData = [];
 				
 				foreach ($optionalAttributeElements as $elementName => $arrayIndex) {
@@ -319,7 +298,6 @@
 						else {
 							$attributeData[$arrayIndex] = '';
 						}
->>>>>>> 32f9c5d9
 					}
 				}
 				
@@ -547,19 +525,11 @@
 			$bbcode,
 			[
 				'classname' => '',
-<<<<<<< HEAD
-				'htmlclose' => [
-					'cdata' => true,
-					'defaultValue' => ''
-				],
-				'htmlopen' => [
-=======
 				'htmlopen' => [
 					'cdata' => true,
 					'defaultValue' => ''
 				],
 				'htmlclose' => [
->>>>>>> 32f9c5d9
 					'cdata' => true,
 					'defaultValue' => ''
 				],
@@ -585,13 +555,9 @@
 					$attribute->appendChild($html);
 				}
 				if (!empty($attributeData['validationPattern'])) {
-<<<<<<< HEAD
-					$attribute->appendChild($document->createElement('validationpattern', $attributeData['validationPattern']));
-=======
 					$validationpattern = $document->createElement('validationpattern');
 					$validationpattern->appendChild($document->createCDATASection($attributeData['validationPattern']));
 					$attribute->appendChild($validationpattern);
->>>>>>> 32f9c5d9
 				}
 				if (!empty($attributeData['required'])) {
 					$attribute->appendChild($document->createElement('required', $attributeData['required']));
