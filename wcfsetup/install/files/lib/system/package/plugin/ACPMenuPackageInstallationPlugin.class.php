--- conflicted
+++ resolved
@@ -135,12 +135,9 @@
 		if ($icon !== null) {
 			$data['icon'] = $icon->nodeValue;
 		}
-<<<<<<< HEAD
-=======
 		else {
 			$data['icon'] = '';
 		}
->>>>>>> 32f9c5d9
 		
 		return $data;
 	}
