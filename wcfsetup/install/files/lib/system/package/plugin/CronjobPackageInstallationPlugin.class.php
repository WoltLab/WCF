--- conflicted
+++ resolved
@@ -220,11 +220,7 @@
 				->value(true)
 		]);
 		
-<<<<<<< HEAD
-		foreach (['startDom', 'startDow', 'startHour', 'startMinute', 'startMonth'] as $timeProperty) {
-=======
 		foreach (['startMinute', 'startHour', 'startDom', 'startMonth', 'startDow'] as $timeProperty) {
->>>>>>> 32f9c5d9
 			$dataContainer->insertBefore(
 				TextFormField::create($timeProperty)
 					->objectProperty(strtolower($timeProperty))
@@ -304,9 +300,6 @@
 		
 		$canBeEdited = $element->getElementsByTagName('canbeedited')->item(0);
 		if ($canBeEdited !== null) {
-<<<<<<< HEAD
-			$data['canBeDisabled'] = $canBeEdited->nodeValue;
-=======
 			$data['canBeEdited'] = $canBeEdited->nodeValue;
 		}
 		else if ($saveData) {
@@ -319,14 +312,10 @@
 		}
 		else if ($saveData) {
 			$data['canBeDisabled'] = 1;
->>>>>>> 32f9c5d9
 		}
 		
 		$isDisabled = $element->getElementsByTagName('isdisabled')->item(0);
 		if ($isDisabled !== null) {
-<<<<<<< HEAD
-			$data['canBeDisabled'] = $isDisabled->nodeValue;
-=======
 			$data['isDisabled'] = $isDisabled->nodeValue;
 		}
 		else if ($saveData) {
@@ -349,7 +338,6 @@
 			foreach ($descriptions as $languageID => $description) {
 				$data['description'][LanguageFactory::getInstance()->getLanguage($languageID)->languageCode] = $description;
 			}
->>>>>>> 32f9c5d9
 		}
 		
 		return $data;
@@ -420,19 +408,11 @@
 		$this->appendElementChildren(
 			$cronjob,
 			[
-<<<<<<< HEAD
-				'startmonth',
-				'startdom',
-				'startdow',
-				'starthour',
-				'startminute',
-=======
 				'startminute',
 				'starthour',
 				'startdom',
 				'startmonth',
 				'startdow',
->>>>>>> 32f9c5d9
 				'options' => '',
 				'canbeedited' => 1,
 				'canbedisabled' => 1,
