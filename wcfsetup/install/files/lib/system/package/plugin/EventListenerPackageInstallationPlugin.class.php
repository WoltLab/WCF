<?php
namespace wcf\system\package\plugin;
use wcf\data\event\listener\EventListener;
use wcf\data\event\listener\EventListenerEditor;
use wcf\data\event\listener\EventListenerList;
use wcf\system\cache\builder\EventListenerCacheBuilder;
use wcf\system\devtools\pip\IDevtoolsPipEntryList;
use wcf\system\devtools\pip\IGuiPackageInstallationPlugin;
use wcf\system\devtools\pip\TXmlGuiPackageInstallationPlugin;
use wcf\system\event\listener\IParameterizedEventListener;
use wcf\system\form\builder\container\FormContainer;
use wcf\system\form\builder\field\BooleanFormField;
use wcf\system\form\builder\field\ClassNameFormField;
use wcf\system\form\builder\field\IntegerFormField;
use wcf\system\form\builder\field\option\OptionFormField;
use wcf\system\form\builder\field\SingleSelectionFormField;
use wcf\system\form\builder\field\TextFormField;
use wcf\system\form\builder\field\user\group\option\UserGroupOptionFormField;
use wcf\system\form\builder\field\validation\FormFieldValidationError;
use wcf\system\form\builder\field\validation\FormFieldValidator;
use wcf\system\form\builder\IFormDocument;
use wcf\system\WCF;
use wcf\util\StringUtil;

/**
 * Installs, updates and deletes event listeners.
 * 
 * @author	Matthias Schmidt, Marcel Werk
 * @copyright	2001-2018 WoltLab GmbH
 * @license	GNU Lesser General Public License <http://opensource.org/licenses/lgpl-license.php>
 * @package	WoltLabSuite\Core\System\Package\Plugin
 */
class EventListenerPackageInstallationPlugin extends AbstractXMLPackageInstallationPlugin implements IGuiPackageInstallationPlugin {
	use TXmlGuiPackageInstallationPlugin;
	
	/**
	 * @inheritDoc
	 */
	public $className = EventListenerEditor::class;
	
	/**
	 * @inheritDoc
	 */
	public $tagName = 'eventlistener';
	
	/**
	 * @inheritDoc
	 */
	protected function handleDelete(array $items) {
		$sql = "DELETE FROM	wcf".WCF_N."_".$this->tableName."
			WHERE		packageID = ?
					AND environment = ?
					AND eventClassName = ?
					AND eventName = ?
					AND inherit = ?
					AND listenerClassName = ?";
		$legacyStatement = WCF::getDB()->prepareStatement($sql);
		
		$sql = "DELETE FROM	wcf".WCF_N."_".$this->tableName."
			WHERE		packageID = ?
					AND listenerName = ?";
		$statement = WCF::getDB()->prepareStatement($sql);
		
		foreach ($items as $item) {
			if (!isset($item['attributes']['name'])) {
				$legacyStatement->execute([
					$this->installation->getPackageID(),
					isset($item['elements']['environment']) ? $item['elements']['environment'] : 'user',
					$item['elements']['eventclassname'],
					$item['elements']['eventname'],
					isset($item['elements']['inherit']) ? $item['elements']['inherit'] : 0,
					$item['elements']['listenerclassname']
				]);
			}
			else {
				$statement->execute([
					$this->installation->getPackageID(),
					$item['attributes']['name']
				]);
			}
		}
	}
	
	/**
	 * @inheritDoc
	 */
	protected function prepareImport(array $data) {
		$nice = isset($data['elements']['nice']) ? intval($data['elements']['nice']) : 0;
		if ($nice < -128) $nice = -128;
		else if ($nice > 127) $nice = 127;
		
		return [
			'environment' => isset($data['elements']['environment']) ? $data['elements']['environment'] : 'user',
			'eventClassName' => $data['elements']['eventclassname'],
			'eventName' => StringUtil::normalizeCsv($data['elements']['eventname']),
			'inherit' => isset($data['elements']['inherit']) ? intval($data['elements']['inherit']) : 0,
			'listenerClassName' => $data['elements']['listenerclassname'],
			'listenerName' => isset($data['attributes']['name']) ? $data['attributes']['name'] : '',
			'niceValue' => $nice,
			'options' => isset($data['elements']['options']) ? StringUtil::normalizeCsv($data['elements']['options']) : '',
			'permissions' => isset($data['elements']['permissions']) ? StringUtil::normalizeCsv($data['elements']['permissions']) : ''
		];
	}
	
	/**
	 * @inheritDoc
	 */
	protected function import(array $row, array $data) {
		// if an event listener is updated without a name given, keep the
		// old automatically assigned name
		if (!empty($row) && !$data['listenerName']) {
			unset($data['listenerName']);
		}
		
		/** @var EventListener $eventListener */
		$eventListener = parent::import($row, $data);
		
		// update event listener name
		if (!$eventListener->listenerName) {
			$eventListenerEditor = new EventListenerEditor($eventListener);
			$eventListenerEditor->update([
				'listenerName' => EventListener::AUTOMATIC_NAME_PREFIX.$eventListener->listenerID
			]);
			
			$eventListener = new EventListener($eventListener->listenerID);
		}
		
		return $eventListener;
	}
	
	/**
	 * @inheritDoc
	 */
	protected function findExistingItem(array $data) {
		if (!$data['listenerName']) {
			$sql = "SELECT	*
				FROM	wcf".WCF_N."_".$this->tableName."
				WHERE	packageID = ?
					AND environment = ?
					AND eventClassName = ?
					AND eventName = ?
					AND listenerClassName = ?";
			$parameters = [
				$this->installation->getPackageID(),
				$data['environment'],
				$data['eventClassName'],
				$data['eventName'],
				$data['listenerClassName']
			];
		}
		else {
			$sql = "SELECT	*
				FROM	wcf".WCF_N."_".$this->tableName."
				WHERE	packageID = ?
					AND listenerName = ?";
			$parameters = [
				$this->installation->getPackageID(),
				$data['listenerName']
			];
		}
		
		return [
			'sql' => $sql,
			'parameters' => $parameters
		];
	}
	
	/**
	 * @inheritDoc
	 */
	public function uninstall() {
		parent::uninstall();
		
		// clear cache immediately
		EventListenerCacheBuilder::getInstance()->reset();
	}
	
	/**
	 * @inheritDoc
	 * @since	3.1
	 */
	public static function getSyncDependencies() {
		return [];
	}
	
	/**
	 * @inheritDoc
<<<<<<< HEAD
	 * @since	3.2
=======
	 * @since	5.2
>>>>>>> 9ea32398
	 */
	protected function addFormFields(IFormDocument $form) {
		/** @var FormContainer $dataContainer */
		$dataContainer = $form->getNodeById('data');
		
		$dataContainer->appendChildren([
			TextFormField::create('listenerName')
				->label('wcf.acp.pip.eventListener.listenerName')
				->description('wcf.acp.pip.eventListener.listenerName.description')
				->required()
				->addValidator(new FormFieldValidator('format', function(TextFormField $formField) {
					if (preg_match('~^[a-z][A-z0-9]*$~', $formField->getSaveValue()) !== 1) {
						$formField->addValidationError(
							new FormFieldValidationError(
								'format',
								'wcf.acp.pip.eventListener.listenerName.error.format'
							)
						);
					}
				}))
				->addValidator(new FormFieldValidator('uniqueness', function(TextFormField $formField) {
					if (
						$formField->getDocument()->getFormMode() === IFormDocument::FORM_MODE_CREATE ||
						$this->editedEntry->getAttribute('name') !== $formField->getValue()
					) {
						$eventListenerList = new EventListenerList();
						$eventListenerList->getConditionBuilder()->add('listenerName = ?', [$formField->getValue()]);
						
						if ($eventListenerList->countObjects() > 0) {
							$formField->addValidationError(
								new FormFieldValidationError(
									'notUnique',
									'wcf.acp.pip.eventListener.listenerName.error.notUnique'
								)
							);
						}
					}
				})),
			
			ClassNameFormField::create('eventClassName')
				->objectProperty('eventclassname')
				->label('wcf.acp.pip.eventListener.eventClassName')
				->description('wcf.acp.pip.eventListener.eventClassName.description')
				->required()
				->instantiable(false),
			
			TextFormField::create('eventName')
				->objectProperty('eventname')
				->label('wcf.acp.pip.eventListener.eventName')
				->description('wcf.acp.pip.eventListener.eventName.description')
				->required(),
			
			ClassNameFormField::create('listenerClassName')
				->objectProperty('listenerclassname')
				->label('wcf.acp.pip.eventListener.listenerClassName')
				->required()
				->implementedInterface(IParameterizedEventListener::class),
			
			SingleSelectionFormField::create('environment')
				->label('wcf.acp.pip.eventListener.environment')
				->description('wcf.acp.pip.eventListener.environment.description')
				->options([
					'admin' => 'admin',
					'user' => 'user'
				])
				->value('user'),
			
			BooleanFormField::create('inherit')
				->label('wcf.acp.pip.eventListener.inherit')
				->description('wcf.acp.pip.eventListener.inherit.description'),
			
			IntegerFormField::create('niceValue')
				->objectProperty('nice')
				->label('wcf.acp.pip.eventListener.niceValue')
				->description('wcf.acp.pip.eventListener.niceValue.description')
				->nullable()
				->minimum(-128)
				->maximum(127),
			
			OptionFormField::create()
				->description('wcf.acp.pip.eventListener.options.description')
				->packageIDs(array_merge(
					[$this->installation->getPackage()->packageID],
					array_keys($this->installation->getPackage()->getAllRequiredPackages())
				)),
			
			UserGroupOptionFormField::create()
				->description('wcf.acp.pip.eventListener.permissions.description')
				->packageIDs(array_merge(
					[$this->installation->getPackage()->packageID],
					array_keys($this->installation->getPackage()->getAllRequiredPackages())
				))
		]);
	}
	
	/**
	 * @inheritDoc
<<<<<<< HEAD
	 * @since	3.2
=======
	 * @since	5.2
>>>>>>> 9ea32398
	 */
	protected function fetchElementData(\DOMElement $element, $saveData) {
		$data = [
			'eventClassName' => $element->getElementsByTagName('eventclassname')->item(0)->nodeValue,
			'eventName' => StringUtil::normalizeCsv($element->getElementsByTagName('eventname')->item(0)->nodeValue),
			'listenerClassName' => $element->getElementsByTagName('listenerclassname')->item(0)->nodeValue,
			'listenerName' => $element->getAttribute('name'),
			'packageID' => $this->installation->getPackage()->packageID
		];
		
		foreach (['environment', 'inherit', 'options', 'permissions'] as $optionalElementProperty) {
			$optionalElement = $element->getElementsByTagName($optionalElementProperty)->item(0);
			if ($optionalElement !== null) {
				$data[$optionalElementProperty] = $optionalElement->nodeValue;
			}
			else if ($saveData) {
				switch ($optionalElementProperty) {
					case 'environment':
						$data[$optionalElementProperty] = 'user';
						break;
						
					case 'inherit':
						$data[$optionalElementProperty] = 0;
						break;
					
					case 'options':
					case 'permissions':
						$data[$optionalElementProperty] = '';
						break;
				}
			}
		}
		
		$niceValue = $element->getElementsByTagName('nice')->item(0);
		if ($niceValue !== null) {
			$data['niceValue'] = $niceValue->nodeValue;
		}
		else if ($saveData) {
			$data['niceValue'] = 0;
		}
		
		return $data;
	}
	
	/**
	 * @inheritDoc
<<<<<<< HEAD
	 * @since	3.2
=======
	 * @since	5.2
>>>>>>> 9ea32398
	 */
	public function getElementIdentifier(\DOMElement $element) {
		return $element->getAttribute('name');
	}
	
	/**
	 * @inheritDoc
<<<<<<< HEAD
	 * @since	3.2
=======
	 * @since	5.2
>>>>>>> 9ea32398
	 */
	protected function setEntryListKeys(IDevtoolsPipEntryList $entryList) {
		$entryList->setKeys([
			'listenerName' => 'wcf.acp.pip.eventListener.listenerName',
			'eventClassName' => 'wcf.acp.pip.eventListener.eventClassName',
			'eventName' => 'wcf.acp.pip.eventListener.eventName'
		]);
	}
	
	/**
	 * @inheritDoc
<<<<<<< HEAD
	 * @since	3.2
=======
	 * @since	5.2
>>>>>>> 9ea32398
	 */
	protected function prepareXmlElement(\DOMDocument $document, IFormDocument $form) {
		$data = $form->getData()['data'];
		
		$eventListener = $document->createElement($this->tagName);
		$eventListener->setAttribute('name', $data['listenerName']);
		
		$this->appendElementChildren(
			$eventListener,
			[
				'eventclassname',
				'eventname',
				'listenerclassname',
				'environment' => 'user',
				'inherit' => 0,
				'nice' => null,
				'options' => '',
				'permissions' => ''
			],
			$form
		);
		
		return $eventListener;
	}
}<|MERGE_RESOLUTION|>--- conflicted
+++ resolved
@@ -185,11 +185,7 @@
 	
 	/**
 	 * @inheritDoc
-<<<<<<< HEAD
-	 * @since	3.2
-=======
-	 * @since	5.2
->>>>>>> 9ea32398
+	 * @since	5.2
 	 */
 	protected function addFormFields(IFormDocument $form) {
 		/** @var FormContainer $dataContainer */
@@ -287,11 +283,7 @@
 	
 	/**
 	 * @inheritDoc
-<<<<<<< HEAD
-	 * @since	3.2
-=======
-	 * @since	5.2
->>>>>>> 9ea32398
+	 * @since	5.2
 	 */
 	protected function fetchElementData(\DOMElement $element, $saveData) {
 		$data = [
@@ -338,11 +330,7 @@
 	
 	/**
 	 * @inheritDoc
-<<<<<<< HEAD
-	 * @since	3.2
-=======
-	 * @since	5.2
->>>>>>> 9ea32398
+	 * @since	5.2
 	 */
 	public function getElementIdentifier(\DOMElement $element) {
 		return $element->getAttribute('name');
@@ -350,11 +338,7 @@
 	
 	/**
 	 * @inheritDoc
-<<<<<<< HEAD
-	 * @since	3.2
-=======
-	 * @since	5.2
->>>>>>> 9ea32398
+	 * @since	5.2
 	 */
 	protected function setEntryListKeys(IDevtoolsPipEntryList $entryList) {
 		$entryList->setKeys([
@@ -366,11 +350,7 @@
 	
 	/**
 	 * @inheritDoc
-<<<<<<< HEAD
-	 * @since	3.2
-=======
-	 * @since	5.2
->>>>>>> 9ea32398
+	 * @since	5.2
 	 */
 	protected function prepareXmlElement(\DOMDocument $document, IFormDocument $form) {
 		$data = $form->getData()['data'];
