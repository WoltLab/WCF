--- conflicted
+++ resolved
@@ -294,17 +294,11 @@
 			'packageID' => $this->installation->getPackage()->packageID
 		];
 		
-<<<<<<< HEAD
-		foreach (['environment', 'inherit', 'nice', 'options', 'permissions'] as $optionalElementProperty) {
-=======
 		foreach (['environment', 'inherit', 'options', 'permissions'] as $optionalElementProperty) {
->>>>>>> 32f9c5d9
 			$optionalElement = $element->getElementsByTagName($optionalElementProperty)->item(0);
 			if ($optionalElement !== null) {
 				$data[$optionalElementProperty] = $optionalElement->nodeValue;
 			}
-<<<<<<< HEAD
-=======
 			else if ($saveData) {
 				switch ($optionalElementProperty) {
 					case 'environment':
@@ -329,7 +323,6 @@
 		}
 		else if ($saveData) {
 			$data['niceValue'] = 0;
->>>>>>> 32f9c5d9
 		}
 		
 		return $data;
