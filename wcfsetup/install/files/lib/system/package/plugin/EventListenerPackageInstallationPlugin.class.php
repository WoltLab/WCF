--- conflicted
+++ resolved
@@ -29,11 +29,7 @@
  * Installs, updates and deletes event listeners.
  *
  * @author  Matthias Schmidt, Marcel Werk
-<<<<<<< HEAD
- * @copyright   2001-2019 WoltLab GmbH
-=======
  * @copyright   2001-2021 WoltLab GmbH
->>>>>>> f845bef9
  * @license GNU Lesser General Public License <http://opensource.org/licenses/lgpl-license.php>
  * @package WoltLabSuite\Core\System\Package\Plugin
  */
@@ -271,10 +267,7 @@
                 ->options([
                     'admin' => 'admin',
                     'user' => 'user',
-<<<<<<< HEAD
-=======
                     'all' => 'all',
->>>>>>> f845bef9
                 ])
                 ->value('user'),
 
