--- conflicted
+++ resolved
@@ -291,11 +291,7 @@
 	 * @inheritDoc
 	 */
 	protected function findExistingItem(array $data) {
-<<<<<<< HEAD
-		wcfDebug($data);
-=======
 		// does nothing
->>>>>>> 32f9c5d9
 	}
 	
 	/**
@@ -533,20 +529,13 @@
 				}
 			}
 			else {
-<<<<<<< HEAD
-				$data['languageCategory'] = $languageCategory;
-=======
 				$data['languageCategoryID'] = LanguageFactory::getInstance()->getCategory($languageCategory)->languageCategoryID;
->>>>>>> 32f9c5d9
 			}
 		}
 		
 		if (!$saveData) {
 			$data[$element->ownerDocument->documentElement->getAttribute('languagecode')] = $element->nodeValue;
-<<<<<<< HEAD
-=======
 			$data['languageCategoryIDMode'] = 'selection';
->>>>>>> 32f9c5d9
 		}
 		
 		return $data;
