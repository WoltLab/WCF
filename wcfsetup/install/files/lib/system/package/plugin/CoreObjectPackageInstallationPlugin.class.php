<?php
namespace wcf\system\package\plugin;
use wcf\data\core\object\CoreObjectEditor;
use wcf\data\core\object\CoreObjectList;
use wcf\system\cache\builder\CoreObjectCacheBuilder;
use wcf\system\devtools\pip\IDevtoolsPipEntryList;
use wcf\system\devtools\pip\IGuiPackageInstallationPlugin;
use wcf\system\devtools\pip\TXmlGuiPackageInstallationPlugin;
use wcf\system\form\builder\container\FormContainer;
use wcf\system\form\builder\field\ClassNameFormField;
use wcf\system\form\builder\field\validation\FormFieldValidationError;
use wcf\system\form\builder\field\validation\FormFieldValidator;
use wcf\system\form\builder\IFormDocument;
use wcf\system\SingletonFactory;
use wcf\system\WCF;

/**
 * Installs, updates and deletes core objects.
 * 
 * @author	Alexander Ebert
 * @copyright	2001-2018 WoltLab GmbH
 * @license	GNU Lesser General Public License <http://opensource.org/licenses/lgpl-license.php>
 * @package	WoltLabSuite\Core\System\Package\Plugin
 */
class CoreObjectPackageInstallationPlugin extends AbstractXMLPackageInstallationPlugin implements IGuiPackageInstallationPlugin {
	use TXmlGuiPackageInstallationPlugin;
	
	/**
	 * @inheritDoc
	 */
	public $className = CoreObjectEditor::class;
	
	/**
	 * @inheritDoc
	 */
	protected function handleDelete(array $items) {
		$sql = "DELETE FROM	wcf".WCF_N."_".$this->tableName."
			WHERE		objectName = ?
					AND packageID = ?";
		$statement = WCF::getDB()->prepareStatement($sql);
		foreach ($items as $item) {
			$statement->execute([
				$item['attributes']['name'],
				$this->installation->getPackageID()
			]);
		}
	}
	
	/**
	 * @inheritDoc
	 */
	protected function prepareImport(array $data) {
		return [
			'objectName' => $data['elements']['objectname']
		];
	}
	
	/**
	 * @inheritDoc
	 */
	protected function findExistingItem(array $data) {
		$sql = "SELECT	*
			FROM	wcf".WCF_N."_".$this->tableName."
			WHERE	objectName = ?
				AND packageID = ?";
		$parameters = [
			$data['objectName'],
			$this->installation->getPackageID()
		];
		
		return [
			'sql' => $sql,
			'parameters' => $parameters
		];
	}
	
	/**
	 * @inheritDoc
	 */
	protected function cleanup() {
		CoreObjectCacheBuilder::getInstance()->reset();
	}
	
	/**
	 * @inheritDoc
	 * @since	3.1
	 */
	public static function getSyncDependencies() {
		return [];
	}
	
	/**
	 * @inheritDoc
<<<<<<< HEAD
	 * @since	3.2
=======
	 * @since	5.2
>>>>>>> 9ea32398
	 */
	protected function addFormFields(IFormDocument $form) {
		/** @var FormContainer $dataContainer */
		$dataContainer = $form->getNodeById('data');
		
		$dataContainer->appendChild(
			ClassNameFormField::create('objectName')
				->objectProperty('objectname')
				->parentClass(SingletonFactory::class)
				->addValidator(new FormFieldValidator('uniqueness', function(ClassNameFormField $formField) {
					if (
						$formField->getDocument()->getFormMode() === IFormDocument::FORM_MODE_CREATE ||
						$this->editedEntry->getElementsByTagName('objectname')->item(0)->nodeValue !== $formField->getValue()
					) {
						$coreObjectList = new CoreObjectList();
						$coreObjectList->getConditionBuilder()->add('objectName = ?', [$formField->getValue()]);
						$coreObjectList->getConditionBuilder()->add('packageID IN (?)', [
							array_merge(
								[$this->installation->getPackage()->packageID],
								array_keys($this->installation->getPackage()->getAllRequiredPackages())
							)
						]);
						
						if ($coreObjectList->countObjects() > 0) {
							$formField->addValidationError(
								new FormFieldValidationError(
									'notUnique',
									'wcf.acp.pip.coreObject.objectName.error.notUnique'
								)
							);
						}
					}
				}))
		);
	}
	
	/**
	 * @inheritDoc
<<<<<<< HEAD
	 * @since	3.2
=======
	 * @since	5.2
>>>>>>> 9ea32398
	 */
	protected function fetchElementData(\DOMElement $element, $saveData) {
		return [
			'objectName' => $element->getElementsByTagName('objectname')->item(0)->nodeValue,
			'packageID' => $this->installation->getPackage()->packageID
		];
	}
	
	/**
	 * @inheritDoc
<<<<<<< HEAD
	 * @since	3.2
=======
	 * @since	5.2
>>>>>>> 9ea32398
	 */
	public function getElementIdentifier(\DOMElement $element) {
		return sha1($element->getElementsByTagName('objectname')->item(0)->nodeValue);
	}
	
	/**
	 * @inheritDoc
<<<<<<< HEAD
	 * @since	3.2
=======
	 * @since	5.2
>>>>>>> 9ea32398
	 */
	protected function setEntryListKeys(IDevtoolsPipEntryList $entryList) {
		$entryList->setKeys([
			'objectName' => 'wcf.form.field.className'
		]);
	}
	
	/**
	 * @inheritDoc
<<<<<<< HEAD
	 * @since	3.2
=======
	 * @since	5.2
>>>>>>> 9ea32398
	 */
	protected function prepareXmlElement(\DOMDocument $document, IFormDocument $form) {
		$coreObject = $document->createElement($this->tagName);
		
		$this->appendElementChildren($coreObject, ['objectname'], $form);
		
		return $coreObject;
	}
	
	/**
	 * @inheritDoc
<<<<<<< HEAD
	 * @since	3.2
=======
	 * @since	5.2
>>>>>>> 9ea32398
	 */
	protected function prepareDeleteXmlElement(\DOMElement $element) {
		$coreObject = $element->ownerDocument->createElement($this->tagName);
		$coreObject->setAttribute(
			'name',
			$element->getElementsByTagName('objectname')->item(0)->nodeValue
		);
		
		return $coreObject;
	}
	
	/**
	 * @inheritDoc
<<<<<<< HEAD
	 * @since	3.2
=======
	 * @since	5.2
>>>>>>> 9ea32398
	 */
	protected function deleteObject(\DOMElement $element) {
		$name = $element->getElementsByTagName('objectname')->item(0)->nodeValue;
		
		$this->handleDelete([['attributes' => ['name' => $name]]]);
	}
}<|MERGE_RESOLUTION|>--- conflicted
+++ resolved
@@ -91,11 +91,7 @@
 	
 	/**
 	 * @inheritDoc
-<<<<<<< HEAD
-	 * @since	3.2
-=======
 	 * @since	5.2
->>>>>>> 9ea32398
 	 */
 	protected function addFormFields(IFormDocument $form) {
 		/** @var FormContainer $dataContainer */
@@ -134,11 +130,7 @@
 	
 	/**
 	 * @inheritDoc
-<<<<<<< HEAD
-	 * @since	3.2
-=======
 	 * @since	5.2
->>>>>>> 9ea32398
 	 */
 	protected function fetchElementData(\DOMElement $element, $saveData) {
 		return [
@@ -149,11 +141,7 @@
 	
 	/**
 	 * @inheritDoc
-<<<<<<< HEAD
-	 * @since	3.2
-=======
 	 * @since	5.2
->>>>>>> 9ea32398
 	 */
 	public function getElementIdentifier(\DOMElement $element) {
 		return sha1($element->getElementsByTagName('objectname')->item(0)->nodeValue);
@@ -161,11 +149,7 @@
 	
 	/**
 	 * @inheritDoc
-<<<<<<< HEAD
-	 * @since	3.2
-=======
 	 * @since	5.2
->>>>>>> 9ea32398
 	 */
 	protected function setEntryListKeys(IDevtoolsPipEntryList $entryList) {
 		$entryList->setKeys([
@@ -175,11 +159,7 @@
 	
 	/**
 	 * @inheritDoc
-<<<<<<< HEAD
-	 * @since	3.2
-=======
 	 * @since	5.2
->>>>>>> 9ea32398
 	 */
 	protected function prepareXmlElement(\DOMDocument $document, IFormDocument $form) {
 		$coreObject = $document->createElement($this->tagName);
@@ -191,11 +171,7 @@
 	
 	/**
 	 * @inheritDoc
-<<<<<<< HEAD
-	 * @since	3.2
-=======
 	 * @since	5.2
->>>>>>> 9ea32398
 	 */
 	protected function prepareDeleteXmlElement(\DOMElement $element) {
 		$coreObject = $element->ownerDocument->createElement($this->tagName);
@@ -209,11 +185,7 @@
 	
 	/**
 	 * @inheritDoc
-<<<<<<< HEAD
-	 * @since	3.2
-=======
 	 * @since	5.2
->>>>>>> 9ea32398
 	 */
 	protected function deleteObject(\DOMElement $element) {
 		$name = $element->getElementsByTagName('objectname')->item(0)->nodeValue;
