<?php
namespace wcf\system\package\plugin;
use wcf\data\smiley\SmileyEditor;
use wcf\data\smiley\SmileyList;
use wcf\system\devtools\pip\IDevtoolsPipEntryList;
use wcf\system\devtools\pip\IGuiPackageInstallationPlugin;
use wcf\system\devtools\pip\TXmlGuiPackageInstallationPlugin;
use wcf\system\form\builder\container\FormContainer;
use wcf\system\form\builder\field\data\processor\CustomFormFieldDataProcessor;
use wcf\system\form\builder\field\IntegerFormField;
use wcf\system\form\builder\field\ItemListFormField;
use wcf\system\form\builder\field\TextFormField;
use wcf\system\form\builder\field\TitleFormField;
use wcf\system\form\builder\field\validation\FormFieldValidationError;
use wcf\system\form\builder\field\validation\FormFieldValidator;
use wcf\system\form\builder\IFormDocument;
use wcf\system\WCF;
use wcf\util\StringUtil;

/**
 * Installs, updates and deletes smilies.
 * 
 * @author	Matthias Schmidt, Marcel Werk
 * @copyright	2001-2018 WoltLab GmbH
 * @license	GNU Lesser General Public License <http://opensource.org/licenses/lgpl-license.php>
 * @package	WoltLabSuite\Core\Acp\Package\Plugin
 */
class SmileyPackageInstallationPlugin extends AbstractXMLPackageInstallationPlugin implements IGuiPackageInstallationPlugin {
	use TXmlGuiPackageInstallationPlugin;
	
	/**
	 * @inheritDoc
	 */
	public $className = SmileyEditor::class;
	
	/**
	 * @inheritDoc
	 */
	public $tableName = 'smiley';
	
	/**
	 * @inheritDoc
	 */
	public $tagName = 'smiley';
	
	/**
	 * @inheritDoc
	 */
	protected function handleDelete(array $items) {
		$sql = "DELETE FROM	wcf".WCF_N."_".$this->tableName."
			WHERE		smileyCode = ?
					AND packageID = ?";
		$statement = WCF::getDB()->prepareStatement($sql);
		foreach ($items as $item) {
			$statement->execute([
				$item['attributes']['name'],
				$this->installation->getPackageID()
			]);
		}
	}
	
	/**
	 * @inheritDoc
	 */
	protected function prepareImport(array $data) {
		$showOrder = $this->getShowOrder(isset($data['elements']['showorder']) ? $data['elements']['showorder'] : null);
		
		return [
			'smileyCode' => $data['attributes']['name'],
			'smileyTitle' => $data['elements']['title'],
			'smileyPath' => $data['elements']['path'],
			'smileyPath2x' => isset($data['elements']['path2x']) ? $data['elements']['path2x'] : '',
			'aliases' => isset($data['elements']['aliases']) ? $data['elements']['aliases'] : '',
			'showOrder' => $showOrder
		];
	}
	
	/**
	 * @inheritDoc
	 */
	protected function findExistingItem(array $data) {
		$sql = "SELECT	*
			FROM	wcf".WCF_N."_".$this->tableName."
			WHERE	smileyCode = ?
				AND packageID = ?";
		$parameters = [
			$data['smileyCode'],
			$this->installation->getPackageID()
		];
		
		return [
			'sql' => $sql,
			'parameters' => $parameters
		];
	}
	
	/**
	 * @inheritDoc
	 * @since	3.1
	 */
	public static function getSyncDependencies() {
		return [];
	}
	
	/**
	 * @inheritDoc
<<<<<<< HEAD
	 * @since	3.2
=======
	 * @since	5.2
>>>>>>> 9ea32398
	 */
	protected function addFormFields(IFormDocument $form) {
		/** @var FormContainer $dataContainer */
		$dataContainer = $form->getNodeById('data');
		
		$fileValidator = new FormFieldValidator('fileExists', function(TextFormField $formField) {
			if (!file_exists(WCF_DIR . $formField->getValue())) {
				$formField->addValidationError(
					new FormFieldValidationError(
						'fileDoesNotExist',
						'wcf.acp.pip.smiley.smileyPath.error.fileDoesNotExist'
					)
				);
			}
		});
		
		$smileyList = new SmileyList();
		$smileyList->readObjects();
		
		$smileyCodes = [];
		foreach ($smileyList as $smiley) {
			$smileyCodes[] = $smiley->smileyCode;
			$smileyCodes = array_merge($smileyCodes, $smiley->getAliases());
		}
		
		// add fields
		$dataContainer->appendChildren([
			TextFormField::create('smileyCode')
				->objectProperty('name')
				->label('wcf.acp.pip.smiley.smileyCode')
				->description('wcf.acp.pip.smiley.smileyCode.description')
				->required()
				->maximumLength(255)
				->addValidator(new FormFieldValidator('uniqueness', function(TextFormField $formField) use ($smileyCodes) {
					if (
						$formField->getDocument()->getFormMode() === IFormDocument::FORM_MODE_CREATE ||
						$this->editedEntry->getAttribute('name') !== $formField->getSaveValue()
					) {
						if (in_array($formField->getValue(), $smileyCodes)) {
							$formField->addValidationError(
								new FormFieldValidationError(
									'notUnique',
									'wcf.acp.pip.smiley.smileyCode.error.notUnique'
								)
							);
						}
					}
				})),
			
			TitleFormField::create('smileyTitle')
				->objectProperty('title')
				->required()
				->maximumLength(255),
			
			ItemListFormField::create('aliases')
				->label('wcf.acp.pip.smiley.aliases')
				->description('wcf.acp.pip.smiley.aliases.description')
				->saveValueType(ItemListFormField::SAVE_VALUE_TYPE_NSV)
				->addValidator(new FormFieldValidator('uniqueness', function(ItemListFormField $formField) use ($smileyCodes) {
					if (empty($formField->getValue())) {
						return;
					}
					
					$aliases = $this->editedEntry ? $this->editedEntry->getElementsByTagName('aliases')->item(0) : null;
					if (
						$formField->getDocument()->getFormMode() === IFormDocument::FORM_MODE_CREATE ||
						$aliases === null ||
						$aliases->nodeValue !== $formField->getSaveValue()
					) {
						$notUniqueCodes = [];
						foreach ($formField->getValue() as $alias) {
							if (in_array($alias, $smileyCodes)) {
								$notUniqueCodes[] = $alias;
							}
						}
						
						if (!empty($notUniqueCodes)) {
							$formField->addValidationError(
								new FormFieldValidationError(
									'notUnique',
									'wcf.acp.pip.smiley.aliases.error.notUnique',
									['notUniqueCodes' => $notUniqueCodes]
								)
							);
						}
					}
				})),
			
			IntegerFormField::create('showOrder')
				->objectProperty('showorder')
				->label('wcf.form.field.showOrder')
				->description('wcf.acp.pip.smiley.showOrder.description')
				->nullable(),
			
			TextFormField::create('smileyPath')
				->objectProperty('path')
				->label('wcf.acp.pip.smiley.smileyPath')
				->description('wcf.acp.pip.smiley.smileyPath.description')
				->required()
				->maximumLength(255)
				->addValidator($fileValidator),
			
			TextFormField::create('smileyPath2x')
				->objectProperty('path2x')
				->label('wcf.acp.pip.smiley.smileyPath2x')
				->description('wcf.acp.pip.smiley.smileyPath2x.description')
				->maximumLength(255)
				->addValidator($fileValidator)
		]);
		
		// ensure proper normalization of template code
		$form->getDataHandler()->add(new CustomFormFieldDataProcessor('templateCode', function(IFormDocument $document, array $parameters) {
			$parameters['data']['aliases'] = StringUtil::unifyNewlines(StringUtil::escapeCDATA($parameters['data']['aliases']));
			
			return $parameters;
		}));
	}
	
	/**
	 * @inheritDoc
<<<<<<< HEAD
	 * @since	3.2
=======
	 * @since	5.2
>>>>>>> 9ea32398
	 */
	protected function fetchElementData(\DOMElement $element, $saveData) {
		$data = [
			'packageID' => $this->installation->getPackage()->packageID,
			'smileyCode' => $element->getAttribute('name'),
			'smileyPath' => $element->getElementsByTagName('path')->item(0)->nodeValue,
			'smileyTitle' => $element->getElementsByTagName('title')->item(0)->nodeValue
		];
		
		$optionalElements = [
			'aliases' => 'aliases',
			'smileyPath2x' => 'path2x',
		];
		foreach ($optionalElements as $arrayKey => $elementName) {
			$child = $element->getElementsByTagName($elementName)->item(0);
			if ($child !== null) {
				$data[$arrayKey] = $child->nodeValue;
			}
			else {
				$data[$arrayKey] = '';
			}
		}
		
		$showOrder = $element->getElementsByTagName('showorder')->item(0);
		if ($showOrder !== null) {
			$data['showOrder'] = $showOrder->nodeValue;
		}
		if ($saveData && $this->editedEntry === null) {
			// only set explicit showOrder when adding new menu item
			$data['showOrder'] = $this->getShowOrder(
				$data['showOrder'] ?? null
			);
		}
		
		return $data;
	}
	
	/**
	 * @inheritDoc
<<<<<<< HEAD
	 * @since	3.2
=======
	 * @since	5.2
>>>>>>> 9ea32398
	 */
	public function getElementIdentifier(\DOMElement $element) {
		return $element->getAttribute('name');
	}
	
	/**
	 * @inheritDoc
<<<<<<< HEAD
	 * @since	3.2
=======
	 * @since	5.2
>>>>>>> 9ea32398
	 */
	protected function setEntryListKeys(IDevtoolsPipEntryList $entryList) {
		$entryList->setKeys([
			'smileyCode' => 'wcf.acp.pip.smiley.smileyCode',
			'smileyTitle' => 'wcf.global.title'
		]);
	}
	
	/**
	 * @inheritDoc
<<<<<<< HEAD
	 * @since	3.2
=======
	 * @since	5.2
>>>>>>> 9ea32398
	 */
	protected function prepareXmlElement(\DOMDocument $document, IFormDocument $form) {
		$data = $form->getData()['data'];
		
		$smiley = $document->createElement($this->tagName);
		$smiley->setAttribute('name', $data['name']);
		
		$this->appendElementChildren(
			$smiley,
			[
				'title',
				'path',
				'path2x' => '',
				'aliases' => [
					'cdata' => true,
					'defaultValue' => ''
				],
				'showOrder' => null
			],
			$form
		);
		
		return $smiley;
	}
}<|MERGE_RESOLUTION|>--- conflicted
+++ resolved
@@ -104,11 +104,7 @@
 	
 	/**
 	 * @inheritDoc
-<<<<<<< HEAD
-	 * @since	3.2
-=======
-	 * @since	5.2
->>>>>>> 9ea32398
+	 * @since	5.2
 	 */
 	protected function addFormFields(IFormDocument $form) {
 		/** @var FormContainer $dataContainer */
@@ -229,11 +225,7 @@
 	
 	/**
 	 * @inheritDoc
-<<<<<<< HEAD
-	 * @since	3.2
-=======
-	 * @since	5.2
->>>>>>> 9ea32398
+	 * @since	5.2
 	 */
 	protected function fetchElementData(\DOMElement $element, $saveData) {
 		$data = [
@@ -273,11 +265,7 @@
 	
 	/**
 	 * @inheritDoc
-<<<<<<< HEAD
-	 * @since	3.2
-=======
-	 * @since	5.2
->>>>>>> 9ea32398
+	 * @since	5.2
 	 */
 	public function getElementIdentifier(\DOMElement $element) {
 		return $element->getAttribute('name');
@@ -285,11 +273,7 @@
 	
 	/**
 	 * @inheritDoc
-<<<<<<< HEAD
-	 * @since	3.2
-=======
-	 * @since	5.2
->>>>>>> 9ea32398
+	 * @since	5.2
 	 */
 	protected function setEntryListKeys(IDevtoolsPipEntryList $entryList) {
 		$entryList->setKeys([
@@ -300,11 +284,7 @@
 	
 	/**
 	 * @inheritDoc
-<<<<<<< HEAD
-	 * @since	3.2
-=======
-	 * @since	5.2
->>>>>>> 9ea32398
+	 * @since	5.2
 	 */
 	protected function prepareXmlElement(\DOMDocument $document, IFormDocument $form) {
 		$data = $form->getData()['data'];
