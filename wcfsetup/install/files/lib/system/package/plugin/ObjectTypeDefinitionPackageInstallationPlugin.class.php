<?php
namespace wcf\system\package\plugin;
use wcf\data\object\type\definition\ObjectTypeDefinitionEditor;
use wcf\data\object\type\ObjectTypeCache;
use wcf\system\devtools\pip\IDevtoolsPipEntryList;
use wcf\system\devtools\pip\IGuiPackageInstallationPlugin;
use wcf\system\devtools\pip\TXmlGuiPackageInstallationPlugin;
use wcf\system\form\builder\container\FormContainer;
use wcf\system\form\builder\field\validation\FormFieldValidationError;
use wcf\system\form\builder\field\validation\FormFieldValidator;
use wcf\system\form\builder\field\TextFormField;
use wcf\system\form\builder\field\validation\FormFieldValidatorUtil;
use wcf\system\form\builder\IFormDocument;
use wcf\system\WCF;

/**
 * Installs, updates and deletes object type definitions.
 * 
 * @author	Alexander Ebert
 * @copyright	2001-2018 WoltLab GmbH
 * @license	GNU Lesser General Public License <http://opensource.org/licenses/lgpl-license.php>
 * @package	WoltLabSuite\Core\Acp\Package\Plugin
 */
class ObjectTypeDefinitionPackageInstallationPlugin extends AbstractXMLPackageInstallationPlugin implements IGuiPackageInstallationPlugin {
	use TXmlGuiPackageInstallationPlugin;
	
	/**
	 * @inheritDoc
	 */
	public $className = ObjectTypeDefinitionEditor::class;
	
	/**
	 * @inheritDoc
	 */
	public $tagName = 'definition';
	
	/**
	 * @inheritDoc
	 */
	protected function handleDelete(array $items) {
		$sql = "DELETE FROM	wcf".WCF_N."_".$this->tableName."
			WHERE		definitionName = ?
					AND packageID = ?";
		$statement = WCF::getDB()->prepareStatement($sql);
		foreach ($items as $item) {
			$statement->execute([
				$item['attributes']['name'],
				$this->installation->getPackageID()
			]);
		}
	}
	
	/**
	 * @inheritDoc
	 */
	protected function prepareImport(array $data) {
		return [
			'interfaceName' => isset($data['elements']['interfacename']) ? $data['elements']['interfacename'] : '',
			'definitionName' => $data['elements']['name'],
			'categoryName' => isset($data['elements']['categoryname']) ? $data['elements']['categoryname'] : ''
		];
	}
	
	/**
	 * @inheritDoc
	 */
	protected function findExistingItem(array $data) {
		$sql = "SELECT	*
			FROM	wcf".WCF_N."_".$this->tableName."
			WHERE	definitionName = ?";
		$parameters = [$data['definitionName']];
		
		return [
			'sql' => $sql,
			'parameters' => $parameters
		];
	}
	
	/**
	 * @inheritDoc
	 * @since	3.1
	 */
	public static function getSyncDependencies() {
		return [];
	}
	
	/**
	 * @inheritDoc
<<<<<<< HEAD
	 * @since	3.2
=======
	 * @since	5.2
>>>>>>> 9ea32398
	 */
	protected function addFormFields(IFormDocument $form) {
		/** @var FormContainer $dataContainer */
		$dataContainer = $form->getNodeById('data');
		
		$dataContainer->appendChildren([
			TextFormField::create('definitionName')
				->objectProperty('name')
				->label('wcf.acp.pip.objectTypeDefinition.definitionName')
				->description('wcf.acp.pip.objectTypeDefinition.definitionName.description', ['project' => $this->installation->getProject()])
				->required()
				->addValidator(FormFieldValidatorUtil::getDotSeparatedStringValidator(
					'wcf.acp.pip.objectTypeDefinition.definitionName',
					4
				))
				->addValidator(new FormFieldValidator('uniqueness', function(TextFormField $formField) {
					if ($formField->getValue()) {
						$objectTypeDefinition = ObjectTypeCache::getInstance()->getDefinitionByName($formField->getValue());
						
						// the definition name is not unique if such an object type definition
						// already exists and (a) a new definition is added or (b) an existing
						// definition is edited but the new definition name is not the old definition
						// name so that the existing definition is not the definition currently edited
						if ($objectTypeDefinition !== null && (
							$formField->getDocument()->getFormMode() === IFormDocument::FORM_MODE_CREATE ||
							$this->editedEntry->getElementsByTagName('name')->item(0)->nodeValue !== $formField->getValue()
						)) {
							$formField->addValidationError(
								new FormFieldValidationError(
									'notUnique',
									'wcf.acp.pip.objectTypeDefinition.definitionName.error.notUnique'
								)
							);
						}
					}
				})),
			
			TextFormField::create('interfaceName')
				->objectProperty('interfacename')
				->label('wcf.acp.pip.objectTypeDefinition.interfaceName')
				->description('wcf.acp.pip.objectTypeDefinition.interfaceName.description')
				->addValidator(new FormFieldValidator('interfaceExists', function(TextFormField $formField) {
					if ($formField->getValue() && !interface_exists($formField->getValue())) {
						$formField->addValidationError(
							new FormFieldValidationError(
								'nonExistent',
								'wcf.acp.pip.objectTypeDefinition.interfaceName.error.nonExistent'
							)
						);
					}
				}))
		]);
	}
	
	/**
	 * @inheritDoc
<<<<<<< HEAD
	 * @since	3.2
=======
	 * @since	5.2
>>>>>>> 9ea32398
	 */
	protected function fetchElementData(\DOMElement $element, $saveData) {
		$data = [
			'definitionName' => $element->getElementsByTagName('name')->item(0)->nodeValue,
			'packageID' => $this->installation->getPackage()->packageID
		];
		
		$interfaceName = $element->getElementsByTagName('interfacename')->item(0);
		if ($interfaceName) {
			$data['interfaceName'] = $interfaceName->nodeValue;
		}
		else if ($saveData) {
			$data['interfaceName'] = '';
		}
		
		return $data;
	}
	
	/**
	 * @inheritDoc
<<<<<<< HEAD
	 * @since	3.2
=======
	 * @since	5.2
>>>>>>> 9ea32398
	 */
	public function getElementIdentifier(\DOMElement $element) {
		return $element->getElementsByTagName('name')->item(0)->nodeValue;
	}
	
	/**
	 * @inheritDoc
<<<<<<< HEAD
	 * @since	3.2
=======
	 * @since	5.2
>>>>>>> 9ea32398
	 */
	protected function setEntryListKeys(IDevtoolsPipEntryList $entryList) {
		$entryList->setKeys([
			'definitionName' => 'wcf.acp.pip.objectTypeDefinition.definitionName',
			'interfaceName' => 'wcf.acp.pip.objectTypeDefinition.interfaceName'
		]);
	}
	
	/**
	 * @inheritDoc
<<<<<<< HEAD
	 * @since	3.2
=======
	 * @since	5.2
>>>>>>> 9ea32398
	 */
	protected function prepareXmlElement(\DOMDocument $document, IFormDocument $form) {
		$definition = $document->createElement($this->tagName);
		
		$this->appendElementChildren(
			$definition,
			[
				'name',
				'interfacename' => ''
			],
			$form
		);
		
		return $definition;
	}
	
	/**
	 * @inheritDoc
<<<<<<< HEAD
	 * @since	3.2
=======
	 * @since	5.2
>>>>>>> 9ea32398
	 */
	protected function prepareDeleteXmlElement(\DOMElement $element) {
		$objectTypeDefinition = $element->ownerDocument->createElement($this->tagName);
		$objectTypeDefinition->setAttribute(
			'name',
			$element->getElementsByTagName('name')->item(0)->nodeValue
		);
		
		return $objectTypeDefinition;
	}
	
	/**
	 * @inheritDoc
<<<<<<< HEAD
	 * @since	3.2
=======
	 * @since	5.2
>>>>>>> 9ea32398
	 */
	protected function deleteObject(\DOMElement $element) {
		$this->handleDelete([['attributes' => [
			'name' => $element->getElementsByTagName('name')->item(0)->nodeValue
		]]]);
	}
}<|MERGE_RESOLUTION|>--- conflicted
+++ resolved
@@ -86,11 +86,7 @@
 	
 	/**
 	 * @inheritDoc
-<<<<<<< HEAD
-	 * @since	3.2
-=======
-	 * @since	5.2
->>>>>>> 9ea32398
+	 * @since	5.2
 	 */
 	protected function addFormFields(IFormDocument $form) {
 		/** @var FormContainer $dataContainer */
@@ -147,11 +143,7 @@
 	
 	/**
 	 * @inheritDoc
-<<<<<<< HEAD
-	 * @since	3.2
-=======
-	 * @since	5.2
->>>>>>> 9ea32398
+	 * @since	5.2
 	 */
 	protected function fetchElementData(\DOMElement $element, $saveData) {
 		$data = [
@@ -172,11 +164,7 @@
 	
 	/**
 	 * @inheritDoc
-<<<<<<< HEAD
-	 * @since	3.2
-=======
-	 * @since	5.2
->>>>>>> 9ea32398
+	 * @since	5.2
 	 */
 	public function getElementIdentifier(\DOMElement $element) {
 		return $element->getElementsByTagName('name')->item(0)->nodeValue;
@@ -184,11 +172,7 @@
 	
 	/**
 	 * @inheritDoc
-<<<<<<< HEAD
-	 * @since	3.2
-=======
-	 * @since	5.2
->>>>>>> 9ea32398
+	 * @since	5.2
 	 */
 	protected function setEntryListKeys(IDevtoolsPipEntryList $entryList) {
 		$entryList->setKeys([
@@ -199,11 +183,7 @@
 	
 	/**
 	 * @inheritDoc
-<<<<<<< HEAD
-	 * @since	3.2
-=======
-	 * @since	5.2
->>>>>>> 9ea32398
+	 * @since	5.2
 	 */
 	protected function prepareXmlElement(\DOMDocument $document, IFormDocument $form) {
 		$definition = $document->createElement($this->tagName);
@@ -222,11 +202,7 @@
 	
 	/**
 	 * @inheritDoc
-<<<<<<< HEAD
-	 * @since	3.2
-=======
-	 * @since	5.2
->>>>>>> 9ea32398
+	 * @since	5.2
 	 */
 	protected function prepareDeleteXmlElement(\DOMElement $element) {
 		$objectTypeDefinition = $element->ownerDocument->createElement($this->tagName);
@@ -240,11 +216,7 @@
 	
 	/**
 	 * @inheritDoc
-<<<<<<< HEAD
-	 * @since	3.2
-=======
-	 * @since	5.2
->>>>>>> 9ea32398
+	 * @since	5.2
 	 */
 	protected function deleteObject(\DOMElement $element) {
 		$this->handleDelete([['attributes' => [
