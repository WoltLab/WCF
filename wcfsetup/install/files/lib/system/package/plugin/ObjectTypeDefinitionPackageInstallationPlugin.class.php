--- conflicted
+++ resolved
@@ -155,12 +155,9 @@
 		if ($interfaceName) {
 			$data['interfaceName'] = $interfaceName->nodeValue;
 		}
-<<<<<<< HEAD
-=======
 		else if ($saveData) {
 			$data['interfaceName'] = '';
 		}
->>>>>>> 32f9c5d9
 		
 		return $data;
 	}
