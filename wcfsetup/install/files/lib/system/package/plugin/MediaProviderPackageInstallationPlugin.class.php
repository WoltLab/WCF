--- conflicted
+++ resolved
@@ -8,10 +8,7 @@
 use wcf\system\devtools\pip\TXmlGuiPackageInstallationPlugin;
 use wcf\system\form\builder\container\FormContainer;
 use wcf\system\form\builder\field\ClassNameFormField;
-<<<<<<< HEAD
-=======
 use wcf\system\form\builder\field\data\CustomFormFieldDataProcessor;
->>>>>>> 32f9c5d9
 use wcf\system\form\builder\field\MultilineTextFormField;
 use wcf\system\form\builder\field\TextFormField;
 use wcf\system\form\builder\field\TitleFormField;
@@ -191,8 +188,6 @@
 					}
 				}))
 		]);
-<<<<<<< HEAD
-=======
 		
 		$form->getDataHandler()->add(new CustomFormFieldDataProcessor('unifyNewlines', function(IFormDocument $document, array $parameters) {
 			$parameters['data']['regex'] = StringUtil::unifyNewlines(StringUtil::escapeCDATA($parameters['data']['regex']));
@@ -200,7 +195,6 @@
 			
 			return $parameters;
 		}));
->>>>>>> 32f9c5d9
 	}
 	
 	/**
@@ -220,10 +214,6 @@
 			$data['html'] = $html->nodeValue;
 		}
 		else if ($saveData) {
-<<<<<<< HEAD
-			// when saving data, `html` has to be present
-=======
->>>>>>> 32f9c5d9
 			$data['html'] = '';
 		}
 		
@@ -231,12 +221,9 @@
 		if ($className !== null) {
 			$data['className'] = $className->nodeValue;
 		}
-<<<<<<< HEAD
-=======
 		else if ($saveData) {
 			$data['className'] = '';
 		}
->>>>>>> 32f9c5d9
 		
 		return $data;
 	}
