--- conflicted
+++ resolved
@@ -660,8 +660,6 @@
 			'excludeFromLandingPage', 'availableDuringOfflineMode', 'requireObjectID'
 		];
 		
-<<<<<<< HEAD
-=======
 		$zeroDefaultOptions = [
 			'hasFixedParent',
 			'allowSpidersToIndex',
@@ -670,26 +668,11 @@
 			'requireObjectID'
 		];
 		
->>>>>>> 32f9c5d9
 		foreach ($optionalElements as $optionalElementName) {
 			$optionalElement = $element->getElementsByTagName($optionalElementName)->item(0);
 			if ($optionalElement !== null) {
 				$data[$optionalElementName] = $optionalElement->nodeValue;
 			}
-<<<<<<< HEAD
-		}
-		
-		$readData = function($languageID, \DOMElement $content) use (&$data) {
-			foreach (['title', 'content', 'customURL', 'metaDescription', 'metaKeywords'] as $contentElementName) {
-				$contentElement = $content->getElementsByTagName($contentElementName)->item(0);
-				if ($contentElement) {
-					if (!isset($data[$contentElementName])) {
-						$data[$contentElementName] = [];
-					}
-					
-					$data[$contentElementName][$languageID] = $contentElement->nodeValue;
-				}
-=======
 			else if ($saveData) {
 				if (in_array($optionalElementName, $zeroDefaultOptions)) {
 					$data[$optionalElementName] = 0;
@@ -713,7 +696,6 @@
 				else if ($saveData) {
 					$data[$contentElementName][$languageID] = '';
 				}
->>>>>>> 32f9c5d9
 			}
 		};
 		
