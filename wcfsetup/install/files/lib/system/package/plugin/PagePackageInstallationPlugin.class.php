--- conflicted
+++ resolved
@@ -311,20 +311,12 @@
 				
 				$page = parent::import($row, [
 					'controller' => $data['controller'],
-<<<<<<< HEAD
 					'handler' => $data['handler'] ?? '',
 					'options' => $data['options'] ?? '',
 					'permissions' => $data['permissions'] ?? '',
 					'excludeFromLandingPage' => $data['excludeFromLandingPage'] ?? 0,
-					'allowSpidersToIndex' => $allowSpidersToIndex
-=======
-					'handler' => $data['handler'],
-					'options' => $data['options'],
-					'permissions' => $data['permissions'],
-					'excludeFromLandingPage' => $data['excludeFromLandingPage'],
 					'allowSpidersToIndex' => $allowSpidersToIndex,
 					'requireObjectID' => $data['requireObjectID'],
->>>>>>> cb8a8164
 				]);
 			}
 			else {
