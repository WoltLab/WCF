--- conflicted
+++ resolved
@@ -166,11 +166,7 @@
 	
 	/**
 	 * @inheritDoc
-<<<<<<< HEAD
-	 * @since	3.2
-=======
 	 * @since	5.2
->>>>>>> 9ea32398
 	 */
 	public function getAdditionalTemplateCode() {
 		return WCF::getTPL()->fetch('__objectTypePipGui', 'wcf', [
@@ -181,11 +177,7 @@
 	
 	/**
 	 * @inheritDoc
-<<<<<<< HEAD
-	 * @since	3.2
-=======
 	 * @since	5.2
->>>>>>> 9ea32398
 	 */
 	protected function fetchElementData(\DOMElement $element, $saveData) {
 		$data = [
@@ -220,11 +212,7 @@
 	
 	/**
 	 * @inheritDoc
-<<<<<<< HEAD
-	 * @since	3.2
-=======
 	 * @since	5.2
->>>>>>> 9ea32398
 	 */
 	protected function addFormFields(IFormDocument $form) {
 		// read available object type definitions
@@ -737,11 +725,7 @@
 	
 	/**
 	 * @inheritDoc
-<<<<<<< HEAD
-	 * @since	3.2
-=======
 	 * @since	5.2
->>>>>>> 9ea32398
 	 */
 	public function getElementIdentifier(\DOMElement $element) {
 		return sha1(
@@ -752,11 +736,7 @@
 	
 	/**
 	 * @inheritDoc
-<<<<<<< HEAD
-	 * @since	3.2
-=======
 	 * @since	5.2
->>>>>>> 9ea32398
 	 */
 	public function getEntryList() {
 		$xml = $this->getProjectXml();
@@ -778,11 +758,7 @@
 	
 	/**
 	 * @inheritDoc
-<<<<<<< HEAD
-	 * @since	3.2
-=======
 	 * @since	5.2
->>>>>>> 9ea32398
 	 */
 	protected function setEntryListKeys(IDevtoolsPipEntryList $entryList) {
 		$entryList->setKeys([
@@ -802,11 +778,7 @@
 	 * @param	IFormDocument	$form
 	 * @param	string		$definitionName
 	 * @return	FormContainer
-<<<<<<< HEAD
-	 * @since	3.2
-=======
 	 * @since	5.2
->>>>>>> 9ea32398
 	 */
 	public function getObjectTypeDefinitionDataContainer(IFormDocument $form, $definitionName) {
 		/** @var SingleSelectionFormField $definitionIDField */
@@ -829,11 +801,7 @@
 	
 	/**
 	 * @inheritDoc
-<<<<<<< HEAD
-	 * @since	3.2
-=======
 	 * @since	5.2
->>>>>>> 9ea32398
 	 */
 	protected function prepareXmlElement(\DOMDocument $document, IFormDocument $form) {
 		$data = $form->getData()['data'];
@@ -921,11 +889,7 @@
 	 * @param	string			$objectTypeDefinition
 	 * @param	bool			$addConditionObject
 	 * @param	bool			$addConditionGroup
-<<<<<<< HEAD
-	 * @since	3.2
-=======
 	 * @since	5.2
->>>>>>> 9ea32398
 	 */
 	public function addConditionFields(IFormContainer $dataContainer, $objectTypeDefinition, $addConditionObject = true, $addConditionGroup = true) {
 		$prefix = preg_replace('~Fields$~', '', $dataContainer->getId());
@@ -1125,11 +1089,7 @@
 	
 	/**
 	 * @inheritDoc
-<<<<<<< HEAD
-	 * @since	3.2
-=======
 	 * @since	5.2
->>>>>>> 9ea32398
 	 */
 	public function setEntryData($identifier, IFormDocument $document) {
 		$returnValue = $this->defaultSetEntryData($identifier, $document);
@@ -1161,11 +1121,7 @@
 	
 	/**
 	 * @inheritDoc
-<<<<<<< HEAD
-	 * @since	3.2
-=======
 	 * @since	5.2
->>>>>>> 9ea32398
 	 */
 	protected function prepareDeleteXmlElement(\DOMElement $element) {
 		$objectType = $element->ownerDocument->createElement($this->tagName);
@@ -1184,11 +1140,7 @@
 	
 	/**
 	 * @inheritDoc
-<<<<<<< HEAD
-	 * @since	3.2
-=======
 	 * @since	5.2
->>>>>>> 9ea32398
 	 */
 	protected function deleteObject(\DOMElement $element) {
 		$name = $element->getElementsByTagName('name')->item(0)->nodeValue;
