--- conflicted
+++ resolved
@@ -640,23 +640,17 @@
 				if ($contentContent !== null) {
 					$data['content'][$languageID] = $contentContent->nodeValue;
 				}
-<<<<<<< HEAD
-=======
 				else if ($saveData) {
 					$data['content'][$languageID] = '';
 				}
->>>>>>> 32f9c5d9
 				
 				$title = $content->getElementsByTagName('title')->item(0);
 				if ($title !== null) {
 					$data['title'][$languageID] = $title->nodeValue;
 				}
-<<<<<<< HEAD
-=======
 				else if ($saveData) {
 					$data['title'][$languageID] = '';
 				}
->>>>>>> 32f9c5d9
 			}
 		}
 		
@@ -665,8 +659,6 @@
 			if ($optionalElement !== null) {
 				$data[$optionalElementName] = $optionalElement->nodeValue;
 			}
-<<<<<<< HEAD
-=======
 			else if ($saveData) {
 				if ($optionalElementName === 'showHeader' || $optionalElementName === 'visibleEverywhere') {
 					$data[$optionalElementName] = 0;
@@ -675,7 +667,6 @@
 					$data[$optionalElementName] = '';
 				}
 			}
->>>>>>> 32f9c5d9
 		}
 		
 		$visibilityExceptions = $element->getElementsByTagName('visibilityExceptions')->item(0);
