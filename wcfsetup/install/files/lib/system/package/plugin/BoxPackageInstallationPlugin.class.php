--- conflicted
+++ resolved
@@ -442,11 +442,7 @@
 	
 	/**
 	 * @inheritDoc
-<<<<<<< HEAD
-	 * @since	3.2
-=======
 	 * @since	5.2
->>>>>>> 9ea32398
 	 */
 	public function getAdditionalTemplateCode() {
 		return WCF::getTPL()->fetch('__boxPipGui');
@@ -454,11 +450,7 @@
 	
 	/**
 	 * @inheritDoc
-<<<<<<< HEAD
-	 * @since	3.2
-=======
 	 * @since	5.2
->>>>>>> 9ea32398
 	 */
 	protected function addFormFields(IFormDocument $form) {
 		$tabContainter = TabMenuFormContainer::create('tabMenu');
@@ -620,11 +612,7 @@
 	
 	/**
 	 * @inheritDoc
-<<<<<<< HEAD
-	 * @since	3.2
-=======
 	 * @since	5.2
->>>>>>> 9ea32398
 	 */
 	protected function fetchElementData(\DOMElement $element, $saveData) {
 		$data = [
@@ -765,11 +753,7 @@
 	
 	/**
 	 * @inheritDoc
-<<<<<<< HEAD
-	 * @since	3.2
-=======
 	 * @since	5.2
->>>>>>> 9ea32398
 	 */
 	public function getElementIdentifier(\DOMElement $element) {
 		return $element->getAttribute('identifier');
@@ -777,11 +761,7 @@
 	
 	/**
 	 * @inheritDoc
-<<<<<<< HEAD
-	 * @since	3.2
-=======
 	 * @since	5.2
->>>>>>> 9ea32398
 	 */
 	protected function setEntryListKeys(IDevtoolsPipEntryList $entryList) {
 		$entryList->setKeys([
@@ -792,11 +772,7 @@
 	
 	/**
 	 * @inheritDoc
-<<<<<<< HEAD
-	 * @since	3.2
-=======
 	 * @since	5.2
->>>>>>> 9ea32398
 	 */
 	protected function prepareXmlElement(\DOMDocument $document, IFormDocument $form) {
 		$formData = $form->getData();
