<?php
namespace wcf\system\package\plugin;
use wcf\data\acp\menu\item\ACPMenuItem;
use wcf\data\DatabaseObjectList;
use wcf\page\IPage;
use wcf\system\devtools\pip\IDevtoolsPipEntryList;
use wcf\system\devtools\pip\IIdempotentPackageInstallationPlugin;
use wcf\system\devtools\pip\TXmlGuiPackageInstallationPlugin;
use wcf\system\exception\SystemException;
use wcf\system\form\builder\container\IFormContainer;
use wcf\system\form\builder\field\ClassNameFormField;
use wcf\system\form\builder\field\IntegerFormField;
use wcf\system\form\builder\field\option\OptionFormField;
use wcf\system\form\builder\field\SingleSelectionFormField;
use wcf\system\form\builder\field\TextFormField;
use wcf\system\form\builder\field\user\group\option\UserGroupOptionFormField;
use wcf\system\form\builder\field\validation\FormFieldValidationError;
use wcf\system\form\builder\field\validation\FormFieldValidator;
use wcf\system\form\builder\IFormDocument;
use wcf\system\WCF;
use wcf\util\StringUtil;
use wcf\util\Url;

/**
 * Abstract implementation of a package installation plugin for menu items.
 * 
 * @author	Alexander Ebert, Matthias Schmidt
 * @copyright	2001-2018 WoltLab GmbH
 * @license	GNU Lesser General Public License <http://opensource.org/licenses/lgpl-license.php>
 * @package	WoltLabSuite\Core\System\Package\Plugin
 */
abstract class AbstractMenuPackageInstallationPlugin extends AbstractXMLPackageInstallationPlugin implements IIdempotentPackageInstallationPlugin {
	// we do no implement `IGuiPackageInstallationPlugin` but instead just
	// provide the default implementation to ensure backwards compatibility
	// with third-party packages containing classes that extend this abstract
	// class
	use TXmlGuiPackageInstallationPlugin;
	
	/**
	 * @inheritDoc
	 */
	protected function handleDelete(array $items) {
		$sql = "DELETE FROM	".$this->application.WCF_N."_".$this->tableName."
			WHERE		menuItem = ?
					AND packageID = ?";
		$statement = WCF::getDB()->prepareStatement($sql);
		foreach ($items as $item) {
			$statement->execute([
				$item['attributes']['name'],
				$this->installation->getPackageID()
			]);
		}
	}
	
	/**
	 * @inheritDoc
	 */
	protected function prepareImport(array $data) {
		// adjust show order
		$showOrder = isset($data['elements']['showorder']) ? $data['elements']['showorder'] : null;
		$parent = isset($data['elements']['parent']) ? $data['elements']['parent'] : '';
		$showOrder = $this->getShowOrder($showOrder, $parent, 'parentMenuItem');
		
		// merge values and default values
		return [
			'menuItem' => $data['attributes']['name'],
			'menuItemController' => isset($data['elements']['controller']) ? $data['elements']['controller'] : '',
			'menuItemLink' => isset($data['elements']['link']) ? $data['elements']['link'] : '',
			'options' => isset($data['elements']['options']) ? StringUtil::normalizeCsv($data['elements']['options']) : '',
			'parentMenuItem' => isset($data['elements']['parent']) ? $data['elements']['parent'] : '',
			'permissions' => isset($data['elements']['permissions']) ? StringUtil::normalizeCsv($data['elements']['permissions']) : '',
			'showOrder' => $showOrder
		];
	}
	
	/**
	 * @inheritDoc
	 */
	protected function validateImport(array $data) {
		if (empty($data['parentMenuItem'])) {
			return;
		}
		
		$sql = "SELECT	COUNT(menuItemID)
			FROM	".$this->application.WCF_N."_".$this->tableName."
			WHERE	menuItem = ?";
		$statement = WCF::getDB()->prepareStatement($sql);
		$statement->execute([$data['parentMenuItem']]);
		
		if (!$statement->fetchSingleColumn()) {
			throw new SystemException("Unable to find parent 'menu item' with name '".$data['parentMenuItem']."' for 'menu item' with name '".$data['menuItem']."'.");
		}
	}
	
	/**
	 * @inheritDoc
	 */
	protected function findExistingItem(array $data) {
		$sql = "SELECT	*
			FROM	".$this->application.WCF_N."_".$this->tableName."
			WHERE	menuItem = ?
				AND packageID = ?";
		$parameters = [
			$data['menuItem'],
			$this->installation->getPackageID()
		];
		
		return [
			'sql' => $sql,
			'parameters' => $parameters
		];
	}
	
	/**
	 * @inheritDoc
	 * @since	3.1
	 */
	public static function getSyncDependencies() {
		return [];
	}
	
	/**
	 * @inheritDoc
<<<<<<< HEAD
	 * @since	3.2
=======
	 * @since	5.2
>>>>>>> 9ea32398
	 */
	protected function addFormFields(IFormDocument $form) {
		/** @var IFormContainer $dataContainer */
		$dataContainer = $form->getNodeById('data');
		
		$dataContainer->appendChildren([
			TextFormField::create('menuItem')
				->objectProperty('name')
				->label('wcf.acp.pip.abstractMenu.menuItem')
				->addValidator(new FormFieldValidator('uniqueness', function(TextFormField $formField) {
					if (
						$formField->getDocument()->getFormMode() === IFormDocument::FORM_MODE_CREATE ||
						$this->editedEntry->getAttribute('name') !== $formField->getValue()
					) {
						// replace `Editor` with `List`
						$listClassName = substr($this->className, 0, -6) . 'List';
						
						/** @var DatabaseObjectList $menuItemList */
						$menuItemList = new $listClassName();
						$menuItemList->getConditionBuilder()->add('menuItem = ?', [$formField->getValue()]);
						
						if ($menuItemList->countObjects() > 0) {
							$formField->addValidationError(
								new FormFieldValidationError(
									'notUnique',
									'wcf.acp.pip.abstractMenu.menuItem.error.notUnique'
								)
							);
						}
					}
				})),
			
			SingleSelectionFormField::create('parentMenuItem')
				->objectProperty('parent')
				->label('wcf.acp.pip.abstractMenu.parentMenuItem')
				->filterable()
				->options(function() {
					$menuStructure = $this->getMenuStructureData()['structure'];
					
					$options = [[
						'depth' => 0,
						'label' => 'wcf.global.noSelection',
						'value' => ''
					]];
					
					$buildOptions = function($parent = '', $depth = 0) use ($menuStructure, &$buildOptions) {
						// only consider menu items until the third level (thus only parent
						// menu items until the second level) as potential parent menu items
						if ($depth > 2) {
							return [];
						}
						
						$options = [];
						foreach ($menuStructure[$parent] as $menuItem) {
							$options[] = [
								'depth' => $depth,
								'label' => $menuItem->menuItem,
								'value' => $menuItem->menuItem
							];
							
							if (isset($menuStructure[$menuItem->menuItem])) {
								$options = array_merge($options, $buildOptions($menuItem->menuItem, $depth + 1));
							}
						}
						
						return $options;
					};
					
					return array_merge($options, $buildOptions());
				}, true)
				->value('')
				->addValidator(new FormFieldValidator('selfChildAsParent', function(SingleSelectionFormField $formField) {
					if (
						$formField->getDocument()->getFormMode() === IFormDocument::FORM_MODE_UPDATE &&
						$formField->getSaveValue() !== ''
					) {
						/** @var TextFormField $menuItemField */
						$menuItemField = $formField->getDocument()->getNodeById('menuItem');
						$menuItem = $menuItemField->getSaveValue();
						$parentMenuItem = $formField->getSaveValue();
						
						if ($menuItem === $parentMenuItem) {
							$formField->addValidationError(new FormFieldValidationError(
								'selfParent',
								'wcf.acp.pip.abstractMenu.parentMenuItem.error.selfParent'
							));
						}
						else {
							$menuStructure = $this->getMenuStructureData()['structure'];
							
							$checkChildren = function($menuItem) use ($formField, $menuStructure, $parentMenuItem, &$checkChildren) {
								if (isset($menuStructure[$menuItem])) {
									/** @var ACPMenuItem $childMenuItem */
									foreach ($menuStructure[$menuItem] as $childMenuItem) {
										if ($childMenuItem->menuItem === $parentMenuItem) {
											$formField->addValidationError(new FormFieldValidationError(
												'childAsParent',
												'wcf.acp.pip.abstractMenu.parentMenuItem.error.childAsParent'
											));
											
											return false;
										}
										else {
											if (!$checkChildren($childMenuItem->menuItem)) {
												return false;
											}
										}
									}
								}
								
								return true;
							};
							
							$checkChildren($menuItem);
						}
					}
				})),
			
			ClassNameFormField::create('menuItemController')
				->objectProperty('controller')
				->label('wcf.acp.pip.abstractMenu.menuItemController')
				->implementedInterface(IPage::class),
			
			TextFormField::create('menuItemLink')
				->objectProperty('link')
				->label('wcf.acp.pip.abstractMenu.menuItemLink')
				->description('wcf.acp.pip.abstractMenu.menuItemLink.description')
				->objectProperty('link')
				->addValidator(new FormFieldValidator('linkSpecified', function(TextFormField $formField) {
					/** @var TextFormField $menuItem */
					$menuItem = $formField->getDocument()->getNodeById('menuItem');
					
					/** @var ClassNameFormField $menuItemController */
					$menuItemController = $formField->getDocument()->getNodeById('menuItemController');
					
					// ensure that either a menu item controller is specified or a link
					// and workaround for special ACP menu item `wcf.acp.menu.link.option.category` 
					if (
						$formField->getSaveValue() === '' && $menuItemController->getSaveValue() === '' &&
						(!($this instanceof ACPMenuPackageInstallationPlugin) || $menuItem->getSaveValue() !== 'wcf.acp.menu.link.option.category')
					) {
						$formField->addValidationError(
							new FormFieldValidationError(
								'noLinkSpecified',
								'wcf.acp.pip.abstractMenu.menuItemLink.error.noLinkSpecified'
							)
						);
					}
				}))
				->addValidator(new FormFieldValidator('format', function(TextFormField $formField) {
					if ($formField->getSaveValue() !== '') {
						/** @var ClassNameFormField $menuItemController */
						$menuItemController = $formField->getDocument()->getNodeById('menuItemController');
						
						if (!$menuItemController->getSaveValue() && !Url::is($formField->getSaveValue())) {
							$formField->addValidationError(
								new FormFieldValidationError(
									'noLink',
									'wcf.acp.pip.abstractMenu.menuItemLink.error.noLink'
								)
							);
						}
					}
				})),
			
			OptionFormField::create()
				->description('wcf.acp.pip.abstractMenu.options.description')
				->saveValueType(OptionFormField::SAVE_VALUE_TYPE_CSV)
				->packageIDs(array_merge(
					[$this->installation->getPackage()->packageID],
					array_keys($this->installation->getPackage()->getAllRequiredPackages())
				)),
			
			UserGroupOptionFormField::create()
				->description('wcf.acp.pip.abstractMenu.permissions.description')
				->saveValueType(OptionFormField::SAVE_VALUE_TYPE_CSV)
				->packageIDs(array_merge(
					[$this->installation->getPackage()->packageID],
					array_keys($this->installation->getPackage()->getAllRequiredPackages())
				)),
			
			IntegerFormField::create('showOrder')
				->objectProperty('showorder')
				->label('wcf.form.field.showOrder')
				->description('wcf.acp.pip.abstractMenu.showOrder.description')
				->objectProperty('showorder')
				->minimum(1)
				->nullable()
		]);
	}
	
	/**
	 * @inheritDoc
<<<<<<< HEAD
	 * @since	3.2
=======
	 * @since	5.2
>>>>>>> 9ea32398
	 */
	protected function fetchElementData(\DOMElement $element, $saveData) {
		$data = [
			'menuItem' => $element->getAttribute('name'),
			'packageID' => $this->installation->getPackage()->packageID
		];
		
		$parentMenuItem = $element->getElementsByTagName('parent')->item(0);
		if ($parentMenuItem !== null) {
			$data['parentMenuItem'] = $parentMenuItem->nodeValue;
		}
		else if ($saveData) {
			$data['parentMenuItem'] = '';
		}
		
		$controller = $element->getElementsByTagName('controller')->item(0);
		if ($controller !== null) {
			$data['menuItemController'] = $controller->nodeValue;
		}
		else if ($saveData) {
			$data['menuItemController'] = '';
		}
		
		$link = $element->getElementsByTagName('link')->item(0);
		if ($link !== null) {
			$data['menuItemLink'] = $link->nodeValue;
		}
		else if ($saveData) {
			$data['menuItemLink'] = '';
		}
		
		$options = $element->getElementsByTagName('options')->item(0);
		if ($options !== null) {
			$data['options'] = $options->nodeValue;
		}
		else if ($saveData) {
			$data['options'] = '';
		}
		
		$permissions = $element->getElementsByTagName('permissions')->item(0);
		if ($permissions !== null) {
			$data['permissions'] = $permissions->nodeValue;
		}
		else if ($saveData) {
			$data['permissions'] = '';
		}
		
		$showOrder = $element->getElementsByTagName('showorder')->item(0);
		if ($showOrder !== null) {
			$data['showOrder'] = $showOrder->nodeValue;
		}
		if ($saveData && $this->editedEntry === null) {
			// only set explicit showOrder when adding new menu item
			$data['showOrder'] = $this->getShowOrder(
				$data['showOrder'] ?? null,
				$data['parentMenuItem'],
				'parentMenuItem'
			);
		}
		
		return $data;
	}
	
	/**
	 * @inheritDoc
<<<<<<< HEAD
	 * @since	3.2
=======
	 * @since	5.2
>>>>>>> 9ea32398
	 */
	public function getElementIdentifier(\DOMElement $element) {
		return $element->getAttribute('name');
	}
	
	/**
	 * Returns data on the structure of the menu.
	 * 
	 * @return	array
	 */
	protected function getMenuStructureData() {
		// replace `Editor` with `List`
		$listClassName = substr($this->className, 0, -6) . 'List';
		
		/** @var DatabaseObjectList $menuItemList */
		$menuItemList = new $listClassName();
		$menuItemList->getConditionBuilder()->add('packageID IN (?)', [array_merge(
			[$this->installation->getPackage()->packageID],
			array_keys($this->installation->getPackage()->getAllRequiredPackages())
		)]);
		$menuItemList->sqlOrderBy = 'parentMenuItem ASC, showOrder ASC';
		$menuItemList->readObjects();
		
		// for better IDE auto-completion, we use `ACPMenuItem`, but the
		// menu items can also belong to other menus
		/** @var ACPMenuItem[] $menuItems */
		$menuItems = [];
		/** @var ACPMenuItem[][] $menuStructure */
		$menuStructure = [];
		foreach ($menuItemList as $menuItem) {
			if (!isset($menuStructure[$menuItem->parentMenuItem])) {
				$menuStructure[$menuItem->parentMenuItem] = [];
			}
			
			$menuStructure[$menuItem->parentMenuItem][$menuItem->menuItem] = $menuItem;
			$menuItems[$menuItem->menuItem] = $menuItem;
		}
		
		$menuItemLevels = [];
		foreach ($menuStructure as $parentMenuItemName => $childMenuItems) {
			$menuItemsLevel = 1;
			
			while (($parentMenuItem = $menuItems[$parentMenuItemName] ?? null)) {
				$menuItemsLevel++;
				$parentMenuItemName = $parentMenuItem->parentMenuItem;
			}
			
			foreach ($childMenuItems as $menuItem) {
				$menuItemLevels[$menuItem->menuItem] = $menuItemsLevel;
			}
		}
		
		return [
			'levels' => $menuItemLevels,
			'structure' => $menuStructure
		];
	}
	
	/**
	 * @inheritDoc
<<<<<<< HEAD
	 * @since	3.2
=======
	 * @since	5.2
>>>>>>> 9ea32398
	 */
	protected function setEntryListKeys(IDevtoolsPipEntryList $entryList) {
		$entryList->setKeys([
			'menuItem' => 'wcf.acp.pip.abstractMenu.menuItem',
			'parentMenuItem' => 'wcf.acp.pip.abstractMenu.parentMenuItem'
		]);
	}
	
	/**
	 * @inheritDoc
<<<<<<< HEAD
	 * @since	3.2
=======
	 * @since	5.2
>>>>>>> 9ea32398
	 */
	protected function prepareXmlElement(\DOMDocument $document, IFormDocument $form) {
		$formData = $form->getData()['data'];
		
		$menuItem = $document->createElement($this->tagName);
		$menuItem->setAttribute('name', $formData['name']);
		
		$this->appendElementChildren(
			$menuItem,
			[
				'controller' => '',
				'parent' => '',
				'link' => '',
				'options' => '',
				'permissions' => '',
				'showorder' => null
			],
			$form
		);
		
		return $menuItem;
	}
}<|MERGE_RESOLUTION|>--- conflicted
+++ resolved
@@ -121,11 +121,7 @@
 	
 	/**
 	 * @inheritDoc
-<<<<<<< HEAD
-	 * @since	3.2
-=======
 	 * @since	5.2
->>>>>>> 9ea32398
 	 */
 	protected function addFormFields(IFormDocument $form) {
 		/** @var IFormContainer $dataContainer */
@@ -319,11 +315,7 @@
 	
 	/**
 	 * @inheritDoc
-<<<<<<< HEAD
-	 * @since	3.2
-=======
 	 * @since	5.2
->>>>>>> 9ea32398
 	 */
 	protected function fetchElementData(\DOMElement $element, $saveData) {
 		$data = [
@@ -389,11 +381,7 @@
 	
 	/**
 	 * @inheritDoc
-<<<<<<< HEAD
-	 * @since	3.2
-=======
 	 * @since	5.2
->>>>>>> 9ea32398
 	 */
 	public function getElementIdentifier(\DOMElement $element) {
 		return $element->getAttribute('name');
@@ -454,11 +442,7 @@
 	
 	/**
 	 * @inheritDoc
-<<<<<<< HEAD
-	 * @since	3.2
-=======
 	 * @since	5.2
->>>>>>> 9ea32398
 	 */
 	protected function setEntryListKeys(IDevtoolsPipEntryList $entryList) {
 		$entryList->setKeys([
@@ -469,11 +453,7 @@
 	
 	/**
 	 * @inheritDoc
-<<<<<<< HEAD
-	 * @since	3.2
-=======
 	 * @since	5.2
->>>>>>> 9ea32398
 	 */
 	protected function prepareXmlElement(\DOMDocument $document, IFormDocument $form) {
 		$formData = $form->getData()['data'];
