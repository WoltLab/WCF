--- conflicted
+++ resolved
@@ -256,11 +256,7 @@
 	
 	/**
 	 * @inheritDoc
-<<<<<<< HEAD
-	 * @since	3.2
-=======
 	 * @since	5.2
->>>>>>> 9ea32398
 	 */
 	protected function addFormFields(IFormDocument $form) {
 		$menuList = new MenuList();
@@ -429,11 +425,7 @@
 	
 	/**
 	 * @inheritDoc
-<<<<<<< HEAD
-	 * @since	3.2
-=======
 	 * @since	5.2
->>>>>>> 9ea32398
 	 */
 	protected function fetchElementData(\DOMElement $element, $saveData) {
 		$data = [
@@ -521,11 +513,7 @@
 	
 	/**
 	 * @inheritDoc
-<<<<<<< HEAD
-	 * @since	3.2
-=======
 	 * @since	5.2
->>>>>>> 9ea32398
 	 */
 	public function getElementIdentifier(\DOMElement $element) {
 		return $element->getAttribute('identifier');
@@ -533,11 +521,7 @@
 	
 	/**
 	 * @inheritDoc
-<<<<<<< HEAD
-	 * @since	3.2
-=======
 	 * @since	5.2
->>>>>>> 9ea32398
 	 */
 	protected function setEntryListKeys(IDevtoolsPipEntryList $entryList) {
 		$entryList->setKeys([
@@ -548,11 +532,7 @@
 	
 	/**
 	 * @inheritDoc
-<<<<<<< HEAD
-	 * @since	3.2
-=======
 	 * @since	5.2
->>>>>>> 9ea32398
 	 */
 	protected function prepareXmlElement(\DOMDocument $document, IFormDocument $form) {
 		$formData = $form->getData();
