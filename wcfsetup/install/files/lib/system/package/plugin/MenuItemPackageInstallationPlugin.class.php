<?php
namespace wcf\system\package\plugin;
use wcf\data\menu\item\MenuItem;
use wcf\data\menu\item\MenuItemEditor;
use wcf\data\menu\item\MenuItemList;
use wcf\data\menu\item\MenuItemNode;
use wcf\data\menu\Menu;
use wcf\data\menu\MenuList;
use wcf\data\page\PageNode;
use wcf\data\page\PageNodeTree;
use wcf\system\devtools\pip\IDevtoolsPipEntryList;
use wcf\system\devtools\pip\IGuiPackageInstallationPlugin;
use wcf\system\devtools\pip\TXmlGuiPackageInstallationPlugin;
use wcf\system\exception\SystemException;
use wcf\system\form\builder\container\FormContainer;
use wcf\system\form\builder\field\dependency\ValueFormFieldDependency;
<<<<<<< HEAD
use wcf\system\form\builder\field\IntegerFormField;
=======
>>>>>>> 32f9c5d9
use wcf\system\form\builder\field\RadioButtonFormField;
use wcf\system\form\builder\field\SingleSelectionFormField;
use wcf\system\form\builder\field\TextFormField;
use wcf\system\form\builder\field\TitleFormField;
use wcf\system\form\builder\field\validation\FormFieldValidationError;
use wcf\system\form\builder\field\validation\FormFieldValidator;
use wcf\system\form\builder\field\validation\FormFieldValidatorUtil;
use wcf\system\form\builder\IFormDocument;
use wcf\system\language\LanguageFactory;
use wcf\system\WCF;

/**
 * Installs, updates and deletes menu items.
 * 
 * @author	Alexander Ebert, Matthias Schmidt
 * @copyright	2001-2018 WoltLab GmbH
 * @license	GNU Lesser General Public License <http://opensource.org/licenses/lgpl-license.php>
 * @package	WoltLabSuite\Core\Acp\Package\Plugin
 * @since	3.0
 */
class MenuItemPackageInstallationPlugin extends AbstractXMLPackageInstallationPlugin implements IGuiPackageInstallationPlugin {
	use TXmlGuiPackageInstallationPlugin;
	
	/**
	 * @inheritDoc
	 */
	public $className = MenuItemEditor::class;
	
	/**
	 * @inheritDoc
	 */
	public $tagName = 'item';
	
	/**
	 * @inheritDoc
	 */
	protected function handleDelete(array $items) {
		$sql = "DELETE FROM	wcf".WCF_N."_menu_item
			WHERE		identifier = ?
					AND packageID = ?";
		$statement = WCF::getDB()->prepareStatement($sql);
		
		WCF::getDB()->beginTransaction();
		foreach ($items as $item) {
			$statement->execute([
				$item['attributes']['identifier'],
				$this->installation->getPackageID()
			]);
		}
		WCF::getDB()->commitTransaction();
	}
	
	/**
	 * @inheritDoc
	 * @throws	SystemException
	 */
	protected function getElement(\DOMXPath $xpath, array &$elements, \DOMElement $element) {
		$nodeValue = $element->nodeValue;
		
		if ($element->tagName === 'title') {
			if (empty($element->getAttribute('language'))) {
				throw new SystemException("Missing required attribute 'language' for menu item '" . $element->parentNode->getAttribute('identifier') . "'");
			}
			
			// <title> can occur multiple times using the `language` attribute
			if (!isset($elements['title'])) $elements['title'] = [];
			
			$elements['title'][$element->getAttribute('language')] = $element->nodeValue;
		}
		else {
			$elements[$element->tagName] = $nodeValue;
		}
	}
	
	/**
	 * @inheritDoc
	 * @throws	SystemException
	 */
	protected function prepareImport(array $data) {
		$menuID = null;
		if (!empty($data['elements']['menu'])) {
			$menuID = $this->getMenuID($data['elements']['menu']);
			
			if ($menuID === null) {
				throw new SystemException("Unable to find menu '" . $data['elements']['menu'] . "' for menu item '" . $data['attributes']['identifier'] . "'");
			}
		}
		
		$parentItemID = null;
		if (!empty($data['elements']['parent'])) {
			if ($menuID !== null) {
				throw new SystemException("The menu item '" . $data['attributes']['identifier'] . "' can either have an associated menu or a parent menu item, but not both.");
			}
			
			$sql = "SELECT	*
				FROM	wcf".WCF_N."_menu_item
				WHERE	identifier = ?";
			$statement = WCF::getDB()->prepareStatement($sql, 1);
			$statement->execute([$data['elements']['parent']]);
			
			/** @var MenuItem|null $parent */
			$parent = $statement->fetchObject(MenuItem::class);
			if ($parent === null) {
				throw new SystemException("Unable to find parent menu item '" . $data['elements']['parent'] . "' for menu item '" . $data['attributes']['identifier'] . "'");
			}
			
			$parentItemID = $parent->itemID;
			$menuID = $parent->menuID;
		}
		
		if ($menuID === null && $parentItemID === null) {
			throw new SystemException("The menu item '" . $data['attributes']['identifier'] . "' must either have an associated menu or a parent menu item.");
		}
		
		$pageID = null;
		if (!empty($data['elements']['page'])) {
			$pageID = $this->getPageID($data['elements']['page']);
			
			if ($pageID === null) {
				throw new SystemException("Unable to find page '" . $data['elements']['page'] . "' for menu item '" . $data['attributes']['identifier'] . "'");
			}
		}
		
		$externalURL = (!empty($data['elements']['externalURL'])) ? $data['elements']['externalURL'] : '';
		
		if ($pageID === null && empty($externalURL)) {
			throw new SystemException("The menu item '" . $data['attributes']['identifier'] . "' must either have an associated page or an external url set.");
		}
		else if ($pageID !==  null && !empty($externalURL)) {
			throw new SystemException("The menu item '" . $data['attributes']['identifier'] . "' can either have an associated page or an external url, but not both.");
		}
		
		return [
			'externalURL' => $externalURL,
			'identifier' => $data['attributes']['identifier'],
			'menuID' => $menuID,
			'originIsSystem' => 1,
			'pageID' => $pageID,
			'parentItemID' => $parentItemID,
			'showOrder' => $this->getItemOrder($menuID, $parentItemID),
			'title' => $this->getI18nValues($data['elements']['title'])
		];
	}
	
	/**
	 * Returns the id of the menu with the given identifier. If no such menu
	 * exists, `null` is returned.
	 * 
	 * @param	string	$identifier
	 * @return	null|int
	 */
	protected function getMenuID($identifier) {
		$sql = "SELECT	menuID
			FROM	wcf" . WCF_N . "_menu
			WHERE	identifier = ?";
		$statement = WCF::getDB()->prepareStatement($sql, 1);
		$statement->execute([$identifier]);
		
		return $statement->fetchSingleColumn();
	}
	
	/**
	 * Returns the id of the page with the given identifier. If no such page
	 * exists, `null` is returned.
	 *
	 * @param	string	$identifier
	 * @return	null|int
	 */
	protected function getPageID($identifier) {
		$sql = "SELECT	pageID
			FROM	wcf" . WCF_N . "_page
			WHERE	identifier = ?";
		$statement = WCF::getDB()->prepareStatement($sql, 1);
		$statement->execute([$identifier]);
		
		return $statement->fetchSingleColumn();
	}
	
	/**
	 * @inheritDoc
	 */
	protected function findExistingItem(array $data) {
		$sql = "SELECT	*
			FROM	wcf".WCF_N."_menu_item
			WHERE	identifier = ?
				AND packageID = ?";
		$parameters = [
			$data['identifier'],
			$this->installation->getPackageID()
		];
		
		return [
			'sql' => $sql,
			'parameters' => $parameters
		];
	}
	
	/**
	 * @inheritDoc
	 */
	protected function import(array $row, array $data) {
		// updating menu items is not supported because all fields that could be modified
		// would potentially overwrite changes made by the user
		if (!empty($row)) {
			return new MenuItem(null, $row);
		}
		
		return parent::import($row, $data);
	}
	
	/**
	 * Returns the show order for a new item that will append it to the current
	 * menu or parent item.
	 * 
	 * @param	integer		$menuID
	 * @param	integer		$parentItemID
	 * @return	integer
	 */
	protected function getItemOrder($menuID, $parentItemID = null) {
		$sql = "SELECT	MAX(showOrder) AS showOrder
			FROM	wcf".WCF_N."_menu_item
			WHERE	" . ($parentItemID === null ? 'menuID' : 'parentItemID') . " = ?";
		$statement = WCF::getDB()->prepareStatement($sql, 1);
		$statement->execute([
			$parentItemID === null ? $menuID : $parentItemID
		]);
		
		$row = $statement->fetchSingleRow();
		
		return (!$row['showOrder']) ? 1 : $row['showOrder'] + 1;
	}
	
	/**
	 * @inheritDoc
	 * @since	3.1
	 */
	public static function getSyncDependencies() {
		return ['language', 'menu', 'page'];
	}
	
	/**
	 * @inheritDoc
	 * @since	3.2
	 */
	protected function addFormFields(IFormDocument $form) {
		$menuList = new MenuList();
		$menuList->readObjects();
		
		/** @var FormContainer $dataContainer */
		$dataContainer = $form->getNodeById('data');
		
		$dataContainer->appendChildren([
			TextFormField::create('identifier')
				->label('wcf.acp.pip.menuItem.identifier')
				->description('wcf.acp.pip.menuItem.identifier.description')
				->required()
				->addValidator(FormFieldValidatorUtil::getDotSeparatedStringValidator(
					'wcf.acp.pip.menuItem.identifier',
					4
				))
				->addValidator(new FormFieldValidator('uniqueness', function(TextFormField $formField) {
					if (
						$formField->getDocument()->getFormMode() === IFormDocument::FORM_MODE_CREATE ||
						$this->editedEntry->getAttribute('identifier') !== $formField->getValue()
					) {
						$menuItemList = new MenuItemList();
						$menuItemList->getConditionBuilder()->add('identifier = ?', [$formField->getValue()]);
						
						if ($menuItemList->countObjects() > 0) {
							$formField->addValidationError(
								new FormFieldValidationError(
									'notUnique',
									'wcf.acp.pip.menuItem.identifier.error.notUnique'
								)
							);
						}
					}
				})),
			
			TitleFormField::create()
				->required()
				->i18n()
				->i18nRequired()
				->languageItemPattern('__NONE__'),
			
			SingleSelectionFormField::create('menu')
				->label('wcf.acp.pip.menuItem.menu')
				->description('wcf.acp.pip.menuItem.menu.description')
				->required()
				->options(function() use ($menuList) {
					$options = [];
					foreach ($menuList as $menu) {
						$options[$menu->identifier] = $menu->identifier;
					}
					
					asort($options);
					
					return $options;
				}),
			
			RadioButtonFormField::create('linkType')
				->label('wcf.acp.pip.menuItem.linkType')
				->required()
				->options([
					'internal' => 'wcf.acp.pip.menuItem.linkType.internal',
					'external' => 'wcf.acp.pip.menuItem.linkType.external'
				])
				->value('internal'),
			
			SingleSelectionFormField::create('menuItemPage')
				->objectProperty('page')
				->label('wcf.acp.pip.menuItem.page')
				->description('wcf.acp.pip.menuItem.page.description')
				->required()
				->filterable()
				->options(function() {
					$pageNodeList = (new PageNodeTree())->getNodeList();
					
					$packageIDs = array_merge(
						[$this->installation->getPackage()->packageID],
						array_keys($this->installation->getPackage()->getAllRequiredPackages())
					);
					
					$nestedOptions = [];
					
					/** @var PageNode $pageNode */
					foreach ($pageNodeList as $pageNode) {
						if (in_array($pageNode->packageID, $packageIDs)) {
							$nestedOptions[] = [
								'depth' => $pageNode->getDepth() - 1,
								'label' => $pageNode->name,
								'value' => $pageNode->identifier
							];
						}
					}
					
					return $nestedOptions;
				}, true),
			
			TextFormField::create('externalURL')
				->label('wcf.acp.pip.menuItem.externalURL')
				->description('wcf.acp.pip.menuItem.externalURL.description')
				->required()
<<<<<<< HEAD
				->i18n(),
			
			IntegerFormField::create('showOrder')
				->objectProperty('showorder')
				->label('wcf.acp.pip.menuItem.showOrder')
				->description('wcf.acp.pip.menuItem.showOrder.description')
				->objectProperty('showorder')
				->minimum(1)
				->nullable()
=======
				->i18n()
>>>>>>> 32f9c5d9
		]);
		
		/** @var SingleSelectionFormField $menuField */
		$menuField = $form->getNodeById('menu');
		
		foreach ($menuList as $menu) {
			$dataContainer->insertBefore(
				SingleSelectionFormField::create('parentMenuItem' . $menu->menuID)
					->objectProperty('parent')
					->label('wcf.acp.pip.menuItem.parentMenuItem')
					->options(function() use($menu) {
						$options = [[
							'depth' => 0,
							'label' => 'wcf.global.noSelection',
							'value' => ''
						]];
						
						$packageIDs = array_merge(
							[$this->installation->getPackage()->packageID],
							array_keys($this->installation->getPackage()->getAllRequiredPackages())
						);
						
						/** @var MenuItemNode $menuItem */
						foreach ($menu->getMenuItemNodeList() as $menuItem) {
							if (in_array($menuItem->packageID, $packageIDs)) {
								$options[] = [
									'depth' => $menuItem->getDepth() - 1,
									'label' => $menuItem->identifier,
									'value' => $menuItem->identifier
								];
							}
						}
						
						if (count($options) === 1) {
							return [];
						}
						
						return $options;
					}, true)
					->addDependency(
						ValueFormFieldDependency::create('menu')
							->field($menuField)
							->values([$menu->identifier])
					),
				'linkType'
			);
		}
		
		// dependencies
		
		/** @var RadioButtonFormField $linkType */
		$linkType = $form->getNodeById('linkType');
		$form->getNodeById('menuItemPage')->addDependency(
			ValueFormFieldDependency::create('linkType')
				->field($linkType)
				->values(['internal'])
			);
		
		$form->getNodeById('externalURL')->addDependency(
			ValueFormFieldDependency::create('linkType')
				->field($linkType)
				->values(['external'])
		);
	}
	
	/**
	 * @inheritDoc
	 * @since	3.2
	 */
	protected function doGetElementData(\DOMElement $element, $saveData) {
		$data = [
			'identifier' => $element->getAttribute('identifier'),
			'packageID' => $this->installation->getPackageID(),
			'originIsSystem' => 1,
			'title' => []
		];
		
		/** @var \DOMElement $title */
		foreach ($element->getElementsByTagName('title') as $title) {
			$data['title'][LanguageFactory::getInstance()->getLanguageByCode($title->getAttribute('language'))->languageID] = $title->nodeValue;
		}
		
<<<<<<< HEAD
		foreach (['externalURL', 'menu', 'page', 'parent', 'showOrder'] as $optionalElementName) {
=======
		foreach (['externalURL', 'menu', 'page', 'parent'] as $optionalElementName) {
>>>>>>> 32f9c5d9
			$optionalElement = $element->getElementsByTagName($optionalElementName)->item(0);
			if ($optionalElement !== null) {
				$data[$optionalElementName] = $optionalElement->nodeValue;
			}
<<<<<<< HEAD
		}
		
		if (isset($data['parent'])) {
=======
			else if ($saveData) {
				$data[$optionalElementName] = '';
			}
		}
		
		if (!empty($data['parent'])) {
>>>>>>> 32f9c5d9
			$menuItemList = new MenuItemList();
			$menuItemList->getConditionBuilder()->add('identifier = ?', [$data['parent']]);
			$menuItemList->getConditionBuilder()->add('packageID IN (?)', [
				array_merge(
					[$this->installation->getPackage()->packageID],
					array_keys($this->installation->getPackage()->getAllRequiredPackages())
				)
			]);
			$menuItemList->readObjects();
			
			if (count($menuItemList) === 1) {
				if ($saveData) {
					$data['menuID'] = $menuItemList->current()->menuID;
<<<<<<< HEAD
=======
					$data['parentItemID'] = $menuItemList->current()->itemID;
					
					unset($data['parent']);
>>>>>>> 32f9c5d9
				}
				else {
					$data['menu'] = (new Menu($menuItemList->current()->menuID))->identifier;
				}
			}
		}
<<<<<<< HEAD
		else if (isset($data['menu']) && $saveData) {
			$data['menuID'] = $this->getMenuID($data['menu']);
			unset($data['menu']);
=======
		else if ($saveData) {
			if (isset($data['menu'])) {
				$data['menuID'] = $this->getMenuID($data['menu']);
				unset($data['menu']);
			}
			
			$data['parentItemID'] = null;
		}
		
		if ($saveData && $this->editedEntry === null) {
			// only set explicit showOrder when adding new menu item
			$data['showOrder'] = $this->getItemOrder($data['menuID'], $data['parentItemID']);
>>>>>>> 32f9c5d9
		}
		
		if ($saveData) {
			// updating menu items is not supported thus handling the title
			// array causes issues
			if ($this->editedEntry !== null) {
				unset($data['title']);
			}
			else {
				$titles = [];
				foreach ($data['title'] as $languageID => $title) {
					$titles[LanguageFactory::getInstance()->getLanguage($languageID)->languageCode] = $title;
				}
				
				$data['title'] = $titles;
			}
			
			if (isset($data['page'])) {
				$data['pageID'] = $this->getPageID($data['page']);
				unset($data['page']);
			}
		}
		
		return $data;
	}
	
	/**
	 * @inheritDoc
	 * @since	3.2
	 */
	public function getElementIdentifier(\DOMElement $element) {
		return $element->getAttribute('identifier');
	}
	
	/**
	 * @inheritDoc
	 * @since	3.2
	 */
	protected function setEntryListKeys(IDevtoolsPipEntryList $entryList) {
		$entryList->setKeys([
			'identifier' => 'wcf.acp.pip.menuItem.identifier',
			'menu' => 'wcf.acp.pip.menuItem.menu'
		]);
	}
	
	/**
	 * @inheritDoc
	 * @since	3.2
	 */
	protected function doCreateXmlElement(\DOMDocument $document, IFormDocument $form) {
		$formData = $form->getData();
		$data = $formData['data'];
		
		$menuItem = $document->createElement($this->tagName);
		
		$menuItem->setAttribute('identifier', $data['identifier']);
		
		if (!empty($data['parent'])) {
			$menuItem->appendChild($document->createElement('parent', $data['parent']));
		}
		else if (!empty($data['menu'])) {
			$menuItem->appendChild($document->createElement('menu', $data['menu']));
		}
		
		foreach ($formData['title_i18n'] as $languageID => $title) {
			$title = $document->createElement('title', $this->getAutoCdataValue($title));
			$title->setAttribute('language', LanguageFactory::getInstance()->getLanguage($languageID)->languageCode);
			
			$menuItem->appendChild($title);
		}
		
		$this->appendElementChildren(
			$menuItem,
			[
				'page' => '',
				'externalURL' => '',
				'showOrder' => null
			],
			$form
		);
		
		return $menuItem;
	}
}<|MERGE_RESOLUTION|>--- conflicted
+++ resolved
@@ -14,10 +14,6 @@
 use wcf\system\exception\SystemException;
 use wcf\system\form\builder\container\FormContainer;
 use wcf\system\form\builder\field\dependency\ValueFormFieldDependency;
-<<<<<<< HEAD
-use wcf\system\form\builder\field\IntegerFormField;
-=======
->>>>>>> 32f9c5d9
 use wcf\system\form\builder\field\RadioButtonFormField;
 use wcf\system\form\builder\field\SingleSelectionFormField;
 use wcf\system\form\builder\field\TextFormField;
@@ -361,19 +357,7 @@
 				->label('wcf.acp.pip.menuItem.externalURL')
 				->description('wcf.acp.pip.menuItem.externalURL.description')
 				->required()
-<<<<<<< HEAD
-				->i18n(),
-			
-			IntegerFormField::create('showOrder')
-				->objectProperty('showorder')
-				->label('wcf.acp.pip.menuItem.showOrder')
-				->description('wcf.acp.pip.menuItem.showOrder.description')
-				->objectProperty('showorder')
-				->minimum(1)
-				->nullable()
-=======
 				->i18n()
->>>>>>> 32f9c5d9
 		]);
 		
 		/** @var SingleSelectionFormField $menuField */
@@ -456,27 +440,17 @@
 			$data['title'][LanguageFactory::getInstance()->getLanguageByCode($title->getAttribute('language'))->languageID] = $title->nodeValue;
 		}
 		
-<<<<<<< HEAD
-		foreach (['externalURL', 'menu', 'page', 'parent', 'showOrder'] as $optionalElementName) {
-=======
 		foreach (['externalURL', 'menu', 'page', 'parent'] as $optionalElementName) {
->>>>>>> 32f9c5d9
 			$optionalElement = $element->getElementsByTagName($optionalElementName)->item(0);
 			if ($optionalElement !== null) {
 				$data[$optionalElementName] = $optionalElement->nodeValue;
 			}
-<<<<<<< HEAD
-		}
-		
-		if (isset($data['parent'])) {
-=======
 			else if ($saveData) {
 				$data[$optionalElementName] = '';
 			}
 		}
 		
 		if (!empty($data['parent'])) {
->>>>>>> 32f9c5d9
 			$menuItemList = new MenuItemList();
 			$menuItemList->getConditionBuilder()->add('identifier = ?', [$data['parent']]);
 			$menuItemList->getConditionBuilder()->add('packageID IN (?)', [
@@ -490,23 +464,15 @@
 			if (count($menuItemList) === 1) {
 				if ($saveData) {
 					$data['menuID'] = $menuItemList->current()->menuID;
-<<<<<<< HEAD
-=======
 					$data['parentItemID'] = $menuItemList->current()->itemID;
 					
 					unset($data['parent']);
->>>>>>> 32f9c5d9
 				}
 				else {
 					$data['menu'] = (new Menu($menuItemList->current()->menuID))->identifier;
 				}
 			}
 		}
-<<<<<<< HEAD
-		else if (isset($data['menu']) && $saveData) {
-			$data['menuID'] = $this->getMenuID($data['menu']);
-			unset($data['menu']);
-=======
 		else if ($saveData) {
 			if (isset($data['menu'])) {
 				$data['menuID'] = $this->getMenuID($data['menu']);
@@ -519,7 +485,6 @@
 		if ($saveData && $this->editedEntry === null) {
 			// only set explicit showOrder when adding new menu item
 			$data['showOrder'] = $this->getItemOrder($data['menuID'], $data['parentItemID']);
->>>>>>> 32f9c5d9
 		}
 		
 		if ($saveData) {
