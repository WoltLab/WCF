--- conflicted
+++ resolved
@@ -57,24 +57,6 @@
 	 * @inheritDoc
 	 */
 	protected function prepareImport(array $data) {
-<<<<<<< HEAD
-		// get object type id
-		$sql = "SELECT	object_type.objectTypeID
-			FROM	wcf".WCF_N."_object_type object_type
-			WHERE	object_type.objectType = ?
-				AND object_type.definitionID IN (
-					SELECT	definitionID
-					FROM	wcf".WCF_N."_object_type_definition
-					WHERE	definitionName = 'com.woltlab.wcf.notification.objectType'
-				)";
-		$statement = WCF::getDB()->prepareStatement($sql, 1);
-		$statement->execute([$data['elements']['objecttype']]);
-		$row = $statement->fetchArray();
-		if (empty($row['objectTypeID'])) throw new SystemException("unknown notification object type '".$data['elements']['objecttype']."' given");
-		$objectTypeID = $row['objectTypeID'];
-		
-=======
->>>>>>> d20d8573
 		$presetMailNotificationType = 'none';
 		if (isset($data['elements']['presetmailnotificationtype']) && ($data['elements']['presetmailnotificationtype'] == 'instant' || $data['elements']['presetmailnotificationtype'] == 'daily')) {
 			$presetMailNotificationType = $data['elements']['presetmailnotificationtype'];
@@ -83,17 +65,10 @@
 		return [
 			'eventName' => $data['elements']['name'],
 			'className' => $data['elements']['classname'],
-<<<<<<< HEAD
-			'objectTypeID' => $objectTypeID,
+			'objectTypeID' => $this->getObjectTypeID($data['elements']['objecttype']),
 			'permissions' => isset($data['elements']['permissions']) ? $data['elements']['permissions'] : '',
 			'options' => isset($data['elements']['options']) ? $data['elements']['options'] : '',
 			'preset' => !empty($data['elements']['preset']) ? 1 : 0,
-=======
-			'objectTypeID' => $this->getObjectTypeID($data['elements']['objecttype']),
-			'permissions' => (isset($data['elements']['permissions']) ? $data['elements']['permissions'] : ''),
-			'options' => (isset($data['elements']['options']) ? $data['elements']['options'] : ''),
-			'preset' => (!empty($data['elements']['preset']) ? 1 : 0),
->>>>>>> d20d8573
 			'presetMailNotificationType' => $presetMailNotificationType
 		];
 	}
