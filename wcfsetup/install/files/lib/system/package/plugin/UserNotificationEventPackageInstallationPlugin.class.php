<?php
namespace wcf\system\package\plugin;
use wcf\data\object\type\ObjectTypeCache;
use wcf\data\user\notification\event\UserNotificationEvent;
use wcf\data\user\notification\event\UserNotificationEventEditor;
use wcf\data\user\notification\event\UserNotificationEventList;
use wcf\system\devtools\pip\IDevtoolsPipEntryList;
use wcf\system\devtools\pip\IGuiPackageInstallationPlugin;
use wcf\system\devtools\pip\TXmlGuiPackageInstallationPlugin;
use wcf\system\exception\SystemException;
use wcf\system\form\builder\container\FormContainer;
use wcf\system\form\builder\field\OptionFormField;
use wcf\system\form\builder\field\UserGroupOptionFormField;
use wcf\system\form\builder\field\validation\FormFieldValidationError;
use wcf\system\form\builder\field\validation\FormFieldValidator;
use wcf\system\form\builder\field\BooleanFormField;
use wcf\system\form\builder\field\ClassNameFormField;
use wcf\system\form\builder\field\SingleSelectionFormField;
use wcf\system\form\builder\field\TextFormField;
use wcf\system\form\builder\IFormDocument;
use wcf\system\user\notification\event\IUserNotificationEvent;
use wcf\system\WCF;
use wcf\util\StringUtil;

/**
 * Installs, updates and deletes user notification events.
 * 
 * @author	Matthias Schmidt, Marcel Werk
 * @copyright	2001-2018 WoltLab GmbH
 * @license	GNU Lesser General Public License <http://opensource.org/licenses/lgpl-license.php>
 * @package	WoltLabSuite\Core\System\Package\Plugin
 */
class UserNotificationEventPackageInstallationPlugin extends AbstractXMLPackageInstallationPlugin implements IGuiPackageInstallationPlugin {
	use TXmlGuiPackageInstallationPlugin;
	
	/**
	 * @inheritDoc
	 */
	public $className = UserNotificationEventEditor::class;
	
	/**
	 * @inheritDoc
	 */
	public $tableName = 'user_notification_event';
	
	/**
	 * @inheritDoc
	 */
	public $tagName = 'event';
	
	/**
	 * preset event ids
	 * @var	integer[]
	 */
	protected $presetEventIDs = [];
	
	/**
	 * @inheritDoc
	 */
	protected function handleDelete(array $items) {
		$sql = "DELETE FROM	wcf".WCF_N."_".$this->tableName."
			WHERE		packageID = ?
					AND objectTypeID = ?
					AND eventName = ?";
		$statement = WCF::getDB()->prepareStatement($sql);
		foreach ($items as $item) {
			$statement->execute([
				$this->installation->getPackageID(),
				$this->getObjectTypeID($item['elements']['objecttype']),
				$item['elements']['name']
			]);
		}
	}
	
	/**
	 * @inheritDoc
	 */
	protected function prepareImport(array $data) {
		$presetMailNotificationType = 'none';
		if (isset($data['elements']['presetmailnotificationtype']) && ($data['elements']['presetmailnotificationtype'] == 'instant' || $data['elements']['presetmailnotificationtype'] == 'daily')) {
			$presetMailNotificationType = $data['elements']['presetmailnotificationtype'];
		}
		
		return [
			'eventName' => $data['elements']['name'],
			'className' => $data['elements']['classname'],
			'objectTypeID' => $this->getObjectTypeID($data['elements']['objecttype']),
			'permissions' => isset($data['elements']['permissions']) ? StringUtil::normalizeCsv($data['elements']['permissions']) : '',
			'options' => isset($data['elements']['options']) ? StringUtil::normalizeCsv($data['elements']['options']) : '',
			'preset' => !empty($data['elements']['preset']) ? 1 : 0,
			'presetMailNotificationType' => $presetMailNotificationType
		];
	}
	
	/**
	 * @inheritDoc
	 */
	protected function import(array $row, array $data) {
		/** @var UserNotificationEvent $event */
		$event = parent::import($row, $data);
		
		if (empty($row) && $data['preset']) {
			$this->presetEventIDs[$event->eventID] = $data['presetMailNotificationType'];
		}
		
		return $event;
	}
	
	/**
	 * @inheritDoc
	 */
	protected function cleanup() {
		if (empty($this->presetEventIDs)) return;
		
		$sql = "INSERT IGNORE INTO	wcf".WCF_N."_user_notification_event_to_user
						(userID, eventID, mailNotificationType)
			SELECT			userID, ?, ?
			FROM			wcf".WCF_N."_user";
		$statement = WCF::getDB()->prepareStatement($sql);
		WCF::getDB()->beginTransaction();
		foreach ($this->presetEventIDs as $eventID => $mailNotificationType) {
			$statement->execute([$eventID, $mailNotificationType]);
		}
		WCF::getDB()->commitTransaction();
	}
	
	/**
	 * @inheritDoc
	 */
	protected function findExistingItem(array $data) {
		$sql = "SELECT	*
			FROM	wcf".WCF_N."_".$this->tableName."
			WHERE	objectTypeID = ?
				AND eventName = ?";
		$parameters = [
			$data['objectTypeID'],
			$data['eventName']
		];
		
		return [
			'sql' => $sql,
			'parameters' => $parameters
		];
	}
	
	/**
	 * Gets the id of given object type id.
	 *
	 * @param       string          $objectType
	 * @return      integer
	 * @throws      SystemException
	 */
	protected function getObjectTypeID($objectType) {
		// get object type id
		$sql = "SELECT	object_type.objectTypeID
			FROM	wcf".WCF_N."_object_type object_type
			WHERE	object_type.objectType = ?
				AND object_type.definitionID IN (
					SELECT	definitionID
					FROM	wcf".WCF_N."_object_type_definition
					WHERE	definitionName = 'com.woltlab.wcf.notification.objectType'
				)";
		$statement = WCF::getDB()->prepareStatement($sql, 1);
		$statement->execute([$objectType]);
		$row = $statement->fetchArray();
		if (empty($row['objectTypeID'])) throw new SystemException("unknown notification object type '".$objectType."' given");
		return $row['objectTypeID'];
	}
	
	/**
	 * @inheritDoc
	 * @since	3.1
	 */
	public static function getSyncDependencies() {
		return ['objectType'];
	}
	
	/**
	 * @inheritDoc
	 * @since	3.2
	 */
	protected function addFormFields(IFormDocument $form) {
		/** @var FormContainer $dataContainer */
		$dataContainer = $form->getNodeById('data');
		
		$dataContainer->appendChildren([
			TextFormField::create('eventName')
				->objectProperty('name')
				->label('wcf.acp.pip.userNotificationEvent.eventName')
				->description('wcf.acp.pip.userNotificationEvent.eventName.description')
				->required()
				->addValidator(new FormFieldValidator('format', function(TextFormField $formField) {
					if (!preg_match('~^[a-z][A-z]+$~', $formField->getValue())) {
						$formField->addValidationError(
							new FormFieldValidationError(
								'format',
								'wcf.acp.pip.userNotificationEvent.eventName.error.format'
							)
						);
					}
				})),
			
			SingleSelectionFormField::create('objectType')
				->objectProperty('objecttype')
				->label('wcf.acp.pip.userNotificationEvent.objectType')
				->description('wcf.acp.pip.userNotificationEvent.objectType.description')
				->required()
				->options(function() {
					$options = [];
					foreach (ObjectTypeCache::getInstance()->getObjectTypes('com.woltlab.wcf.notification.objectType') as $objectType) {
						$options[$objectType->objectType] = $objectType->objectType;
					}
					
					asort($options);
					
					return $options;
				})
				// validate the uniqueness of the `name` field after knowing that the selected object type is valid
				->addValidator(new FormFieldValidator('nameUniqueness', function(SingleSelectionFormField $formField) {
					/** @var TextFormField $nameField */
					$nameField = $formField->getDocument()->getNodeById('eventName');
					
					if (
						$formField->getDocument()->getFormMode() === IFormDocument::FORM_MODE_CREATE ||
						$this->editedEntry->getElementsByTagName('name')->item(0)->nodeValue !== $nameField->getSaveValue() ||
						$this->editedEntry->getElementsByTagName('objecttype')->item(0)->nodeValue !== $formField->getSaveValue()
					) {
						$eventList = new UserNotificationEventList();
						$eventList->getConditionBuilder()->add('user_notification_event.eventName = ?', [$nameField->getSaveValue()]);
						$eventList->getConditionBuilder()->add('user_notification_event.objectTypeID = ?', [
							ObjectTypeCache::getInstance()->getObjectTypeIDByName('com.woltlab.wcf.notification.objectType', $formField->getSaveValue())
						]);
						$eventList->getConditionBuilder()->add(
							'user_notification_event.objectTypeID = ?',
							[ObjectTypeCache::getInstance()->getObjectTypeByName('com.woltlab.wcf.notification.objectType', $formField->getSaveValue())->objectTypeID]
						);
						
						if ($eventList->countObjects() > 0) {
							$nameField->addValidationError(
								new FormFieldValidationError(
									'notUnique',
									'wcf.acp.pip.userNotificationEvent.eventName.error.notUnique'
								)
							);
						}
					}
				})),
			
			ClassNameFormField::create()
				->objectProperty('classname')
				->required()
				->implementedInterface(IUserNotificationEvent::class),
			
			BooleanFormField::create('preset')
				->label('wcf.acp.pip.userNotificationEvent.preset')
				->description('wcf.acp.pip.userNotificationEvent.preset.description'),
			
			OptionFormField::create()
				->description('wcf.acp.pip.userNotificationEvent.options.description')
				->packageIDs(array_merge(
					[$this->installation->getPackage()->packageID],
					array_keys($this->installation->getPackage()->getAllRequiredPackages())
				)),
			
			UserGroupOptionFormField::create()
				->description('wcf.acp.pip.userNotificationEvent.permissions.description')
				->packageIDs(array_merge(
					[$this->installation->getPackage()->packageID],
					array_keys($this->installation->getPackage()->getAllRequiredPackages())
				)),
			
			SingleSelectionFormField::create('presetMailNotificationType')
				->objectProperty('presetmailnotificationtype')
				->label('wcf.acp.pip.userNotificationEvent.presetMailNotificationType')
				->description('wcf.acp.pip.userNotificationEvent.presetMailNotificationType.description')
				->nullable()
				->options([
					'' => 'wcf.user.notification.mailNotificationType.none',
					'daily' => 'wcf.user.notification.mailNotificationType.daily',
					'instant' => 'wcf.user.notification.mailNotificationType.instant'
				])
		]);
	}
	
	/**
	 * @inheritDoc
	 * @since	3.2
	 */
	protected function doGetElementData(\DOMElement $element, $saveData) {
		$data = [
			'className' => $element->getElementsByTagName('classname')->item(0)->nodeValue,
			'eventName' => $element->getElementsByTagName('name')->item(0)->nodeValue,
			'packageID' => $this->installation->getPackage()->packageID,
			'preset' => 0
		];
		
		$objectType = $element->getElementsByTagName('objecttype')->item(0)->nodeValue;
		if ($saveData) {
			$data['objectTypeID'] = $this->getObjectTypeID($objectType);
		}
		else {
			$data['objectType'] = $objectType;
		}
		
		$options = $element->getElementsByTagName('options')->item(0);
		if ($options) {
			$data['options'] = StringUtil::normalizeCsv($options->nodeValue);
		}
<<<<<<< HEAD
=======
		else if ($saveData) {
			$data['options'] = '';
		}
>>>>>>> 32f9c5d9
		
		$permissions = $element->getElementsByTagName('permissions')->item(0);
		if ($permissions) {
			$data['permissions'] = StringUtil::normalizeCsv($permissions->nodeValue);
		}
<<<<<<< HEAD
=======
		else if ($saveData) {
			$data['permissions'] = '';
		}
>>>>>>> 32f9c5d9
		
		// the presence of a `preset` element is treated as `<preset>1</preset>
		if ($element->getElementsByTagName('preset')->length === 1) {
			$data['preset'] = 1;
		}
<<<<<<< HEAD
=======
		else if ($saveData) {
			$data['preset'] = 0;
		}
>>>>>>> 32f9c5d9
		
		$presetMailNotificationType = $element->getElementsByTagName('presetmailnotificationtype')->item(0);
		if ($presetMailNotificationType && in_array($presetMailNotificationType->nodeValue, ['instant', 'daily'])) {
			$data['presetMailNotificationType'] = $presetMailNotificationType->nodeValue;
		}
<<<<<<< HEAD
=======
		else if ($saveData) {
			$data['presetMailNotificationType'] = 'none';
		}
>>>>>>> 32f9c5d9
		
		return $data;
	}
	
	/**
	 * @inheritDoc
	 * @since	3.2
	 */
	public function getElementIdentifier(\DOMElement $element) {
		return sha1(
			$element->getElementsByTagName('name')->item(0)->nodeValue . '/' .
			$element->getElementsByTagName('objecttype')->item(0)->nodeValue
		);
	}
	
	/**
	 * @inheritDoc
	 * @since	3.2
	 */
	protected function setEntryListKeys(IDevtoolsPipEntryList $entryList) {
		$entryList->setKeys([
			'eventName' => 'wcf.acp.pip.userNotificationEvent.eventName',
<<<<<<< HEAD
			'className' => 'wcf.acp.pip.userNotificationEvent.className'
=======
			'className' => 'wcf.form.field.className'
>>>>>>> 32f9c5d9
		]);
	}
	
	/**
	 * @inheritDoc
	 * @since	3.2
	 */
	protected function doCreateXmlElement(\DOMDocument $document, IFormDocument $form) {
		$event = $document->createElement($this->tagName);
		
		$this->appendElementChildren(
			$event,
			[
				'name',
				'objecttype',
				'classname',
				'options' => '',
				'permissions' => '',
				'preset' => 0,
				'presetmailnotificationtype' => ''
			],
			$form
		);
		
		return $event;
	}
}<|MERGE_RESOLUTION|>--- conflicted
+++ resolved
@@ -306,45 +306,33 @@
 		if ($options) {
 			$data['options'] = StringUtil::normalizeCsv($options->nodeValue);
 		}
-<<<<<<< HEAD
-=======
 		else if ($saveData) {
 			$data['options'] = '';
 		}
->>>>>>> 32f9c5d9
 		
 		$permissions = $element->getElementsByTagName('permissions')->item(0);
 		if ($permissions) {
 			$data['permissions'] = StringUtil::normalizeCsv($permissions->nodeValue);
 		}
-<<<<<<< HEAD
-=======
 		else if ($saveData) {
 			$data['permissions'] = '';
 		}
->>>>>>> 32f9c5d9
 		
 		// the presence of a `preset` element is treated as `<preset>1</preset>
 		if ($element->getElementsByTagName('preset')->length === 1) {
 			$data['preset'] = 1;
 		}
-<<<<<<< HEAD
-=======
 		else if ($saveData) {
 			$data['preset'] = 0;
 		}
->>>>>>> 32f9c5d9
 		
 		$presetMailNotificationType = $element->getElementsByTagName('presetmailnotificationtype')->item(0);
 		if ($presetMailNotificationType && in_array($presetMailNotificationType->nodeValue, ['instant', 'daily'])) {
 			$data['presetMailNotificationType'] = $presetMailNotificationType->nodeValue;
 		}
-<<<<<<< HEAD
-=======
 		else if ($saveData) {
 			$data['presetMailNotificationType'] = 'none';
 		}
->>>>>>> 32f9c5d9
 		
 		return $data;
 	}
@@ -367,11 +355,7 @@
 	protected function setEntryListKeys(IDevtoolsPipEntryList $entryList) {
 		$entryList->setKeys([
 			'eventName' => 'wcf.acp.pip.userNotificationEvent.eventName',
-<<<<<<< HEAD
-			'className' => 'wcf.acp.pip.userNotificationEvent.className'
-=======
 			'className' => 'wcf.form.field.className'
->>>>>>> 32f9c5d9
 		]);
 	}
 	
