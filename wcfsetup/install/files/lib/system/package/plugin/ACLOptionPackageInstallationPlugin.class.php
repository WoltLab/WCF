--- conflicted
+++ resolved
@@ -2,11 +2,8 @@
 namespace wcf\system\package\plugin;
 use wcf\data\acl\option\ACLOptionEditor;
 use wcf\data\acl\option\ACLOptionList;
-<<<<<<< HEAD
-=======
 use wcf\data\acl\option\category\ACLOptionCategory;
 use wcf\data\acl\option\category\ACLOptionCategoryEditor;
->>>>>>> 32f9c5d9
 use wcf\data\acl\option\category\ACLOptionCategoryList;
 use wcf\data\object\type\ObjectTypeCache;
 use wcf\system\devtools\pip\IDevtoolsPipEntryList;
@@ -152,16 +149,12 @@
 	 * @inheritDoc
 	 */
 	protected function saveCategory($category) {
-<<<<<<< HEAD
-		$objectTypeID = $this->getObjectTypeID($category['objecttype'] ?? $category['objectType']);
-=======
 		if (isset($category['objectTypeID'])) {
 			$objectTypeID = $category['objectTypeID'];
 		}
 		else {
 			$objectTypeID = $this->getObjectTypeID($category['objecttype']);
 		}
->>>>>>> 32f9c5d9
 		
 		if ($this->editedEntry === null) {
 			// search existing category
@@ -518,25 +511,10 @@
 	 */
 	protected function doGetElementData(\DOMElement $element, $saveData) {
 		$data = [
-<<<<<<< HEAD
-			'name' => $element->getAttribute('name'),
-=======
->>>>>>> 32f9c5d9
 			'packageID' => $this->installation->getPackage()->packageID,
 			'objectType' => $element->getElementsByTagName('objecttype')->item(0)->nodeValue
 		];
 		
-<<<<<<< HEAD
-		if ($this->entryType === 'options') {
-			$categoryName = $element->getElementsByTagName('categoryname')->item(0);
-			if ($categoryName !== null) {
-				$data['categoryname'] = $categoryName->nodeValue;
-			}
-		}
-		else if ($saveData) {
-			$data['categoryName'] = $data['name'];
-			unset($data['name']);
-=======
 		switch ($this->entryType) {
 			case 'categories':
 				$data['categoryName'] = $element->getAttribute('name');
@@ -565,7 +543,6 @@
 			unset($data['objectType']);
 			
 			$data['objectTypeID'] = $this->getObjectTypeID($objectType);
->>>>>>> 32f9c5d9
 		}
 		
 		return $data;
