--- conflicted
+++ resolved
@@ -696,13 +696,7 @@
 	 * @since	3.2
 	 */
 	protected function doGetElementData(\DOMElement $element, $saveData) {
-<<<<<<< HEAD
-		$data = [
-			'packageID' => $this->installation->getPackage()->packageID
-		];
-=======
 		$data = [];
->>>>>>> 32f9c5d9
 		
 		switch ($this->entryType) {
 			case 'categories':
@@ -712,32 +706,24 @@
 				if ($parent !== null) {
 					$data['parentCategoryName'] = $parent->nodeValue;
 				}
-<<<<<<< HEAD
-=======
 				else if ($saveData) {
 					$data['parentCategoryName'] = '';
 				}
->>>>>>> 32f9c5d9
 				
 				foreach (['options', 'permissions'] as $optionalPropertyName) {
 					$optionalProperty = $element->getElementsByTagName($optionalPropertyName)->item(0);
 					if ($optionalProperty !== null) {
 						$data[$optionalPropertyName] = StringUtil::normalizeCsv($optionalProperty->nodeValue);
 					}
-<<<<<<< HEAD
-=======
 					else if ($saveData) {
 						$data[$optionalPropertyName] = '';
 					}
->>>>>>> 32f9c5d9
 				}
 				
 				$showOrder = $element->getElementsByTagName('showorder')->item(0);
 				if ($showOrder !== null) {
 					$data['showOrder'] = $showOrder->nodeValue;
 				}
-<<<<<<< HEAD
-=======
 				if ($saveData && $this->editedEntry === null) {
 					// only set explicit showOrder when adding new categories
 					$data['showOrder'] = $this->getShowOrder(
@@ -747,73 +733,10 @@
 						'_category'
 					);
 				}
->>>>>>> 32f9c5d9
 				
 				break;
 			
 			case 'options':
-<<<<<<< HEAD
-				$data['optionName'] = $element->getAttribute('name');
-				$data['categoryName'] = $element->getElementsByTagName('categoryname')->item(0)->nodeValue;
-				$data['optionType'] = $element->getElementsByTagName('optiontype')->item(0)->nodeValue;
-				
-				foreach (['defaultValue', 'enableOptions', 'validationPattern', 'showOrder'] as $optionalPropertyName) {
-					$optionalProperty = $element->getElementsByTagName(strtolower($optionalPropertyName))->item(0);
-					if ($optionalProperty !== null) {
-						$data[$optionalPropertyName] = $optionalProperty->nodeValue;
-					}
-				}
-				
-				foreach (['options', 'permissions'] as $optionalPropertyName) {
-					$optionalProperty = $element->getElementsByTagName($optionalPropertyName)->item(0);
-					if ($optionalProperty !== null) {
-						$data[$optionalPropertyName] = StringUtil::normalizeCsv($optionalProperty->nodeValue);
-					}
-				}
-				
-				// object-type specific elements
-				$optionals = [
-					'minvalue',
-					'maxvalue',
-					'suffix',
-					'minlength',
-					'maxlength',
-					'issortable',
-					'allowemptyvalue',
-					'disableAutocomplete'
-				];
-				
-				foreach ($optionals as $optionalPropertyName) {
-					$optionalProperty = $element->getElementsByTagName($optionalPropertyName)->item(0);
-					if ($optionalProperty !== null) {
-						$data[$optionalPropertyName] = $optionalProperty->nodeValue;
-					}
-				}
-				
-				if ($saveData) {
-					$lowercaseData = [
-						'categoryname' => $data['categoryName'],
-						'packageID' => $this->installation->getPackage()->packageID,
-						'name' => $data['optionName']
-					];
-					
-					$lowercaseFields = [
-						'optionName',
-						'optionType',
-						'defaultValue',
-						'enableOptions',
-						'validationPattern',
-						'showOrder'
-					];
-					
-					foreach ($lowercaseFields as $name) {
-						if (isset($data[$name])) {
-							$lowercaseData[strtolower($name)] = $data[$name];
-						}
-					}
-					
-					return $lowercaseData;
-=======
 				if (!$saveData) {
 					$data['optionName'] = $element->getAttribute('name');
 					$data['categoryName'] = $element->getElementsByTagName('categoryname')->item(0)->nodeValue;
@@ -916,7 +839,6 @@
 							$data[$optionalPropertyName] = $optionalProperty->nodeValue;
 						}
 					}
->>>>>>> 32f9c5d9
 				}
 				
 				break;
