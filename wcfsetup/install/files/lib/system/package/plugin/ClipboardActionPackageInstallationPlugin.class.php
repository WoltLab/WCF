<?php
namespace wcf\system\package\plugin;
use wcf\data\clipboard\action\ClipboardAction;
use wcf\data\clipboard\action\ClipboardActionEditor;
use wcf\data\clipboard\action\ClipboardActionList;
use wcf\system\clipboard\action\IClipboardAction;
use wcf\system\database\util\PreparedStatementConditionBuilder;
use wcf\system\devtools\pip\IDevtoolsPipEntryList;
use wcf\system\devtools\pip\IGuiPackageInstallationPlugin;
use wcf\system\devtools\pip\TXmlGuiPackageInstallationPlugin;
use wcf\system\form\builder\container\FormContainer;
use wcf\system\form\builder\field\ClassNameFormField;
use wcf\system\form\builder\field\IntegerFormField;
use wcf\system\form\builder\field\ItemListFormField;
use wcf\system\form\builder\field\TextFormField;
use wcf\system\form\builder\field\validation\FormFieldValidationError;
use wcf\system\form\builder\field\validation\FormFieldValidator;
use wcf\system\form\builder\IFormDocument;
use wcf\system\WCF;

/**
 * Installs, updates and deletes clipboard actions.
 * 
 * @author	Alexander Ebert, Matthias Schmidt
 * @copyright	2001-2018 WoltLab GmbH
 * @license	GNU Lesser General Public License <http://opensource.org/licenses/lgpl-license.php>
 * @package	WoltLabSuite\Core\Acp\Package\Plugin
 */
class ClipboardActionPackageInstallationPlugin extends AbstractXMLPackageInstallationPlugin implements IGuiPackageInstallationPlugin {
	use TXmlGuiPackageInstallationPlugin;
	
	/**
	 * @inheritDoc
	 */
	public $className = ClipboardActionEditor::class;
	
	/**
	 * list of pages per action id
	 * @var	mixed[][]
	 */
	protected $pages = [];
	
	/**
	 * @inheritDoc
	 */
	public $tagName = 'action';
	
	/**
	 * @inheritDoc
	 */
	protected function handleDelete(array $items) {
		$sql = "DELETE FROM	wcf".WCF_N."_".$this->tableName."
			WHERE		actionName = ?
					AND actionClassName = ?
					AND packageID = ?";
		$statement = WCF::getDB()->prepareStatement($sql);
		foreach ($items as $item) {
			$statement->execute([
				$item['attributes']['name'],
				$item['elements']['actionclassname'],
				$this->installation->getPackageID()
			]);
		}
	}
	
	/**
	 * @inheritDoc
	 */
	protected function getElement(\DOMXPath $xpath, array &$elements, \DOMElement $element) {
		$nodeValue = $element->nodeValue;
		
		// read pages
		if ($element->tagName == 'pages') {
			$nodeValue = [];
			
			$pages = $xpath->query('child::ns:page', $element);
			foreach ($pages as $page) {
				$nodeValue[] = $page->nodeValue;
			}
		}
		
		$elements[$element->tagName] = $nodeValue;
	}
	
	/**
	 * @inheritDoc
	 */
	protected function prepareImport(array $data) {
		$showOrder = isset($data['elements']['showorder']) ? intval($data['elements']['showorder']) : null;
		$showOrder = $this->getShowOrder($showOrder, $data['elements']['actionclassname'], 'actionClassName');
		
		return [
			'actionClassName' => $data['elements']['actionclassname'],
			'actionName' => $data['attributes']['name'],
			'pages' => $data['elements']['pages'],
			'showOrder' => $showOrder
		];
	}
	
	/**
	 * @inheritDoc
	 */
	protected function findExistingItem(array $data) {
		$sql = "SELECT	*
			FROM	wcf".WCF_N."_".$this->tableName."
			WHERE	actionName = ?
				AND actionClassName = ?
				AND packageID = ?";
		$parameters = [
			$data['actionName'],
			$data['actionClassName'],
			$this->installation->getPackageID()
		];
		
		return [
			'sql' => $sql,
			'parameters' => $parameters
		];
	}
	
	/**
	 * @inheritDoc
	 */
	protected function import(array $row, array $data) {
		// extract pages
		$pages = $data['pages'];
		unset($data['pages']);
		
		/** @var ClipboardAction $action */
		$action = parent::import($row, $data);
		
		// store pages for later import
		$this->pages[$action->actionID] = $pages;
		
		return $action;
	}
	
	/**
	 * @inheritDoc
	 */
	protected function postImport() {
		$conditionBuilder = new PreparedStatementConditionBuilder();
		$conditionBuilder->add('packageID = ?', [$this->installation->getPackageID()]);
		$conditionBuilder->add('actionID IN (?)', [array_keys($this->pages)]);
		
		// clear pages
		$sql = "DELETE FROM	wcf".WCF_N."_clipboard_page
			" . $conditionBuilder;
		$statement = WCF::getDB()->prepareStatement($sql);
		$statement->execute($conditionBuilder->getParameters());
		
		if (!empty($this->pages)) {
			// insert pages
			$sql = "INSERT INTO	wcf".WCF_N."_clipboard_page
						(pageClassName, packageID, actionID)
				VALUES		(?, ?, ?)";
			$statement = WCF::getDB()->prepareStatement($sql);
			foreach ($this->pages as $actionID => $pages) {
				foreach ($pages as $pageClassName) {
					$statement->execute([
						$pageClassName,
						$this->installation->getPackageID(),
						$actionID
					]);
				}
			}
		}
	}
	
	/**
	 * @inheritDoc
	 * @since	3.1
	 */
	public static function getSyncDependencies() {
		return [];
	}
	
	/**
	 * @inheritDoc
<<<<<<< HEAD
	 * @since	3.2
=======
	 * @since	5.2
>>>>>>> 9ea32398
	 */
	protected function addFormFields(IFormDocument $form) {
		/** @var FormContainer $dataContainer */
		$dataContainer = $form->getNodeById('data');
		
		$dataContainer->appendChildren([
			TextFormField::create('actionName')
				->objectProperty('name')
				->label('wcf.acp.pip.clipboardAction.actionName')
				->description('wcf.acp.pip.clipboardAction.actionName.description')
				->required()
				->addValidator(new FormFieldValidator('format', function(TextFormField $formField) {
					if (!preg_match('~^[a-z][A-z]+$~', $formField->getValue())) {
						$formField->addValidationError(
							new FormFieldValidationError(
								'format',
								'wcf.acp.pip.clipboardAction.actionName.error.format'
							)
						);
					}
				})),
			
			ClassNameFormField::create('actionClassName')
				->label('wcf.acp.pip.clipboardAction.actionClassName')
				->objectProperty('actionclassname')
				->required()
				->implementedInterface(IClipboardAction::class)
				->addValidator(new FormFieldValidator('uniqueness', function(ClassNameFormField $formField) {
					/** @var TextFormField $actionNameFormField */
					$actionNameFormField = $formField->getDocument()->getNodeById('actionName');
					
					if (
						$formField->getDocument()->getFormMode() === IFormDocument::FORM_MODE_CREATE ||
						(
							$this->editedEntry->getAttribute('name') !== $actionNameFormField->getSaveValue() ||
							$this->editedEntry->getElementsByTagName('actionclassname')->item(0)->nodeValue !== $formField->getSaveValue()
						)
					) {
						$clipboardActionList = new ClipboardActionList();
						$clipboardActionList->getConditionBuilder()->add('actionName = ?', [$actionNameFormField->getSaveValue()]);
						$clipboardActionList->getConditionBuilder()->add('actionClassName = ?', [$formField->getSaveValue()]);
						
						if ($clipboardActionList->countObjects() > 0) {
							$actionNameFormField->addValidationError(
								new FormFieldValidationError(
									'notUnique',
									'wcf.acp.pip.clipboardAction.actionClassName.error.notUnique'
								)
							);
						}
					}
				})),
			
			IntegerFormField::create('showOrder')
				->objectProperty('showorder')
				->label('wcf.form.field.showOrder')
				->description('wcf.acp.pip.clipboardAction.showOrder.description')
				->nullable(),
			
			ItemListFormField::create('pages')
				->label('wcf.acp.pip.clipboardAction.pages')
				->description('wcf.acp.pip.clipboardAction.pages.description')
				->saveValueType(ItemListFormField::SAVE_VALUE_TYPE_ARRAY)
				->required()
		]);
	}
	
	/**
	 * @inheritDoc
<<<<<<< HEAD
	 * @since	3.2
=======
	 * @since	5.2
>>>>>>> 9ea32398
	 */
	protected function fetchElementData(\DOMElement $element, $saveData) {
		$data = [
			'actionClassName' => $element->getElementsByTagName('actionclassname')->item(0)->nodeValue,
			'actionName' => $element->getAttribute('name'),
			'packageID' => $this->installation->getPackage()->packageID,
			'pages' => []
		];
		
		$showOrder = $element->getElementsByTagName('showorder')->item(0);
		if ($showOrder !== null) {
			$data['showOrder'] = $showOrder->nodeValue;
		}
		if ($saveData && $this->editedEntry === null) {
			// only set explicit showOrder when adding new clipboard actions
			$data['showOrder'] = $this->getShowOrder(
				$data['showOrder'] ?? null,
				$data['actionClassName'],
				'actionClassName'
			);
		}
		
		/** @var \DOMElement $page */
		foreach ($element->getElementsByTagName('pages')->item(0)->childNodes as $page) {
			if ($page->nodeName === 'page') {
				$data['pages'][] = $page->nodeValue;
			}
		}
		
		return $data;
	}
	
	/**
	 * @inheritDoc
<<<<<<< HEAD
	 * @since	3.2
=======
	 * @since	5.2
>>>>>>> 9ea32398
	 */
	public function getElementIdentifier(\DOMElement $element) {
		return sha1(
			$element->getElementsByTagName('actionclassname')->item(0)->nodeValue . '/' .
			$element->getAttribute('name')
		);
	}
	
	/**
	 * @inheritDoc
<<<<<<< HEAD
	 * @since	3.2
=======
	 * @since	5.2
>>>>>>> 9ea32398
	 */
	protected function setEntryListKeys(IDevtoolsPipEntryList $entryList) {
		$entryList->setKeys([
			'actionName' => 'wcf.acp.pip.clipboardAction.actionName',
			'actionClassName' => 'wcf.acp.pip.clipboardAction.actionClassName'
		]);
	}
	
	/**
	 * @inheritDoc
<<<<<<< HEAD
	 * @since	3.2
=======
	 * @since	5.2
>>>>>>> 9ea32398
	 */
	protected function prepareXmlElement(\DOMDocument $document, IFormDocument $form) {
		$formData = $form->getData();
		$data = $formData['data'];
		
		$clipboardAction = $document->createElement($this->tagName);
		$clipboardAction->setAttribute('name', $data['name']);
		
		$this->appendElementChildren(
			$clipboardAction,
			[
				'actionclassname',
				'showorder' => null
			],
			$form
		);
		
		$pages = $document->createElement('pages');
		$clipboardAction->appendChild($pages);
		
		foreach ($formData['pages'] as $page) {
			$pages->appendChild($document->createElement('page', $page));
		}
		
		return $clipboardAction;
	}
	
	/**
	 * @inheritDoc
<<<<<<< HEAD
	 * @since	3.2
=======
	 * @since	5.2
>>>>>>> 9ea32398
	 */
	protected function prepareDeleteXmlElement(\DOMElement $element) {
		$clipboardAction = $element->ownerDocument->createElement($this->tagName);
		$clipboardAction->setAttribute('name', $element->getAttribute('name'));
		
		$clipboardAction->appendChild($element->ownerDocument->createElement(
			'actionclassname',
			$element->getElementsByTagName('actionclassname')->item(0)->nodeValue
		));
		
		return $clipboardAction;
	}
	
	/**
	 * @inheritDoc
<<<<<<< HEAD
	 * @since	3.2
=======
	 * @since	5.2
>>>>>>> 9ea32398
	 */
	protected function deleteObject(\DOMElement $element) {
		$actionClassName = $element->getElementsByTagName('actionclassname')->item(0)->nodeValue;
		
		$this->handleDelete([[
			'attributes' => ['name' => $element->getAttribute('name')],
			'elements' => ['actionclassname' => $actionClassName]
		]]);
	}
}<|MERGE_RESOLUTION|>--- conflicted
+++ resolved
@@ -177,11 +177,7 @@
 	
 	/**
 	 * @inheritDoc
-<<<<<<< HEAD
-	 * @since	3.2
-=======
-	 * @since	5.2
->>>>>>> 9ea32398
+	 * @since	5.2
 	 */
 	protected function addFormFields(IFormDocument $form) {
 		/** @var FormContainer $dataContainer */
@@ -251,11 +247,7 @@
 	
 	/**
 	 * @inheritDoc
-<<<<<<< HEAD
-	 * @since	3.2
-=======
-	 * @since	5.2
->>>>>>> 9ea32398
+	 * @since	5.2
 	 */
 	protected function fetchElementData(\DOMElement $element, $saveData) {
 		$data = [
@@ -290,11 +282,7 @@
 	
 	/**
 	 * @inheritDoc
-<<<<<<< HEAD
-	 * @since	3.2
-=======
-	 * @since	5.2
->>>>>>> 9ea32398
+	 * @since	5.2
 	 */
 	public function getElementIdentifier(\DOMElement $element) {
 		return sha1(
@@ -305,11 +293,7 @@
 	
 	/**
 	 * @inheritDoc
-<<<<<<< HEAD
-	 * @since	3.2
-=======
-	 * @since	5.2
->>>>>>> 9ea32398
+	 * @since	5.2
 	 */
 	protected function setEntryListKeys(IDevtoolsPipEntryList $entryList) {
 		$entryList->setKeys([
@@ -320,11 +304,7 @@
 	
 	/**
 	 * @inheritDoc
-<<<<<<< HEAD
-	 * @since	3.2
-=======
-	 * @since	5.2
->>>>>>> 9ea32398
+	 * @since	5.2
 	 */
 	protected function prepareXmlElement(\DOMDocument $document, IFormDocument $form) {
 		$formData = $form->getData();
@@ -354,11 +334,7 @@
 	
 	/**
 	 * @inheritDoc
-<<<<<<< HEAD
-	 * @since	3.2
-=======
-	 * @since	5.2
->>>>>>> 9ea32398
+	 * @since	5.2
 	 */
 	protected function prepareDeleteXmlElement(\DOMElement $element) {
 		$clipboardAction = $element->ownerDocument->createElement($this->tagName);
@@ -374,11 +350,7 @@
 	
 	/**
 	 * @inheritDoc
-<<<<<<< HEAD
-	 * @since	3.2
-=======
-	 * @since	5.2
->>>>>>> 9ea32398
+	 * @since	5.2
 	 */
 	protected function deleteObject(\DOMElement $element) {
 		$actionClassName = $element->getElementsByTagName('actionclassname')->item(0)->nodeValue;
