<?php
namespace wcf\system\package;
use wcf\data\package\Package;
use wcf\system\database\util\SQLParser;
use wcf\system\exception\SystemException;
use wcf\system\WCF;

/**
 * Extends SQLParser by testing and logging functions.
 * 
 * @author	Marcel Werk
 * @copyright	2001-2016 WoltLab GmbH
 * @license	GNU Lesser General Public License <http://opensource.org/licenses/lgpl-license.php>
 * @package	WoltLabSuite\Core\System\Package
 */
class PackageInstallationSQLParser extends SQLParser {
	/**
	 * package object
	 * @var	\wcf\data\package\Package
	 */
	protected $package = null;
	
	/**
	 * activates the testing mode
	 * @var	boolean
	 */
	protected $test = false;
	
	/**
	 * installation type
	 * @var	string
	 */
	protected $action = 'install';
	
	/**
	 * list of existing database tables
	 * @var	array
	 */
	protected $existingTables = [];
	
	/**
	 * list of logged tables
	 * @var	array
	 */
	protected $knownTables = [];
	
	/**
	 * list of conflicted database tables
	 * @var	array
	 */
	protected $conflicts = [];
	
	/**
	 * list of created/deleted tables
	 * @var	array
	 */
	protected $tableLog = [];
	
	/**
	 * list of created/deleted columns
	 * @var	array
	 */
	protected $columnLog = [];
	
	/**
	 * list of created/deleted indices
	 * @var	array
	 */
	protected $indexLog = [];
	
	/**
	 * Creates a new PackageInstallationSQLParser object.
	 * 
	 * @param	string				$queries
	 * @param	\wcf\data\package\Package	$package
	 * @param	string				$action
	 */
	public function __construct($queries, Package $package, $action = 'install') {
		$this->package = $package;
		$this->action = $action;
		
		parent::__construct($queries);
	}
	
	/**
	 * Performs a test of the given queries.
	 * 
	 * @return	array		conflicts
	 */
	public function test() {
		$this->conflicts = [];
		
		// get all existing tables from database
		$this->existingTables = WCF::getDB()->getEditor()->getTableNames();
		
		// get logged tables
		$this->getKnownTables();
		
		// enable testing mode
		$this->test = true;
		
		// run test
		$this->execute();
		
		// disable testing mode
		$this->test = false;
		
		// return conflicts
		return $this->conflicts;
	}
	
	/**
	 * Logs executed sql queries
	 */
	public function log() {
		// tables
		foreach ($this->tableLog as $logEntry) {
			$sql = "DELETE FROM	wcf".WCF_N."_package_installation_sql_log
				WHERE		sqlTable = ?";
			$statement = WCF::getDB()->prepareStatement($sql);
			$statement->execute([$logEntry['tableName']]);
			
			if ($logEntry['action'] == 'insert') {
				$sql = "INSERT INTO	wcf".WCF_N."_package_installation_sql_log
							(packageID, sqlTable)
					VALUES		(?, ?)";
				$statement = WCF::getDB()->prepareStatement($sql);
				$statement->execute([
					$logEntry['packageID'],
					$logEntry['tableName']
				]);
			}
		}
		
		// columns
		if (!empty($this->columnLog)) {
			$sql = "DELETE FROM	wcf".WCF_N."_package_installation_sql_log
				WHERE		sqlTable = ?
						AND sqlColumn = ?";
			$deleteStatement = WCF::getDB()->prepareStatement($sql);
			
			$sql = "INSERT INTO	wcf".WCF_N."_package_installation_sql_log
						(packageID, sqlTable, sqlColumn)
				VALUES		(?, ?, ?)";
			$insertStatement = WCF::getDB()->prepareStatement($sql);
			
			foreach ($this->columnLog as $logEntry) {
				$deleteStatement->execute([
					$logEntry['tableName'],
					$logEntry['columnName']
				]);
				
				if ($logEntry['action'] == 'insert') {
					$insertStatement->execute([
						$logEntry['packageID'],
						$logEntry['tableName'],
						$logEntry['columnName']
					]);
				}
			}
		}
		
		// indices
		if (!empty($this->indexLog)) {
			$sql = "DELETE FROM	wcf".WCF_N."_package_installation_sql_log
				WHERE		sqlTable = ?
						AND sqlIndex = ?";
			$deleteStatement = WCF::getDB()->prepareStatement($sql);
			
			$sql = "INSERT INTO	wcf".WCF_N."_package_installation_sql_log
						(packageID, sqlTable, sqlIndex)
				VALUES		(?, ?, ?)";
			$insertStatement = WCF::getDB()->prepareStatement($sql);
			
			foreach ($this->indexLog as $logEntry) {
				$deleteStatement->execute([
					$logEntry['tableName'],
					$logEntry['indexName']
				]);
				
				if ($logEntry['action'] == 'insert') {
					$insertStatement->execute([
						$logEntry['packageID'],
						$logEntry['tableName'],
						$logEntry['indexName']
					]);
				}
			}
		}
	}
	
	/**
	 * Gets known sql tables and their owners from installation log.
	 */
	protected function getKnownTables() {
		$sql = "SELECT	packageID, sqlTable
			FROM	wcf".WCF_N."_package_installation_sql_log
			WHERE	sqlColumn = ''
				AND sqlIndex = ''";
		$statement = WCF::getDB()->prepareStatement($sql);
		$statement->execute();
		$this->knownTables = $statement->fetchMap('sqlTable', 'packageID');
	}
	
	/**
	 * Returns the owner of a specific database table column.
	 * 
	 * @param	string		$tableName
	 * @param	string		$columnName
	 * @return	integer		package id
	 */
	protected function getColumnOwnerID($tableName, $columnName) {
		$sql = "SELECT	packageID
			FROM	wcf".WCF_N."_package_installation_sql_log
			WHERE	sqlTable = ?
				AND sqlColumn = ?";
		$statement = WCF::getDB()->prepareStatement($sql);
		$statement->execute([
			$tableName,
			$columnName
		]);
		$row = $statement->fetchArray();
		if (!empty($row['packageID'])) return $row['packageID'];
		else if (isset($this->knownTables[$tableName])) return $this->knownTables[$tableName];
		else return null;
	}
	
	/**
	 * Returns the owner of a specific database index.
	 * 
	 * @param	string		$tableName
	 * @param	string		$indexName
	 * @return	integer		package id
	 */
	protected function getIndexOwnerID($tableName, $indexName) {
		$sql = "SELECT	packageID
			FROM	wcf".WCF_N."_package_installation_sql_log
			WHERE	sqlTable = ?
				AND sqlIndex = ?";
		$statement = WCF::getDB()->prepareStatement($sql);
		$statement->execute([
			$tableName,
			$indexName
		]);
		$row = $statement->fetchArray();
		if (!empty($row['packageID'])) return $row['packageID'];
		else if (isset($this->knownTables[$tableName])) return $this->knownTables[$tableName];
		else return null;
	}
	
	/**
	 * @inheritDoc
	 */
	protected function executeCreateTableStatement($tableName, $columns, $indices = []) {
		if ($this->test) {
			if (in_array($tableName, $this->existingTables)) {
				if (isset($this->knownTables[$tableName]) && $this->knownTables[$tableName] != $this->package->packageID) {
					throw new SystemException("Cannot recreate table '".$tableName."'. A package can only overwrite own tables.");
				}
				else {
					if (!isset($this->conflicts['CREATE TABLE'])) $this->conflicts['CREATE TABLE'] = [];
					$this->conflicts['CREATE TABLE'][] = $tableName;
				}
			}
		}
		else {
			// log
			$this->tableLog[] = ['tableName' => $tableName, 'packageID' => $this->package->packageID, 'action' => 'insert'];
			
			// execute
			parent::executeCreateTableStatement($tableName, $columns, $indices);
		}
	}
	
	/**
	 * @inheritDoc
	 */
	protected function executeAddColumnStatement($tableName, $columnName, $columnData) {
		if ($this->test) {
			if (!isset($this->knownTables[$tableName])) {
				throw new SystemException("Cannot add column '".$columnName."' to table '".$tableName."'.");
			}
		}
		else {
			// log
			$this->columnLog[] = ['tableName' => $tableName, 'columnName' => $columnName, 'packageID' => $this->package->packageID, 'action' => 'insert'];
			
			// execute
			parent::executeAddColumnStatement($tableName, $columnName, $columnData);
		}
	}
	
	/**
	 * @inheritDoc
	 */
	protected function executeAlterColumnStatement($tableName, $oldColumnName, $newColumnName, $newColumnData) {
		if ($this->test) {
			if ($ownerPackageID = $this->getColumnOwnerID($tableName, $oldColumnName)) {
				if ($ownerPackageID != $this->package->packageID) {
					throw new SystemException("Cannot alter column '".$oldColumnName."'. A package can only change own columns.");
				}
			}
		}
		else {
			// log
			if ($oldColumnName != $newColumnName) {
				$this->columnLog[] = ['tableName' => $tableName, 'columnName' => $oldColumnName, 'packageID' => $this->package->packageID, 'action' => 'delete'];
				$this->columnLog[] = ['tableName' => $tableName, 'columnName' => $newColumnName, 'packageID' => $this->package->packageID, 'action' => 'insert'];
			}
			
			// execute
			parent::executeAlterColumnStatement($tableName, $oldColumnName, $newColumnName, $newColumnData);
		}
	}
	
	/**
	 * @inheritDoc
	 */
	protected function executeAddIndexStatement($tableName, $indexName, $indexData) {
		if (!$this->test) {
			// log
			$this->indexLog[] = ['tableName' => $tableName, 'indexName' => $indexName, 'packageID' => $this->package->packageID, 'action' => 'insert'];
			
			// execute
			parent::executeAddIndexStatement($tableName, $indexName, $indexData);
		}
	}
	
	/**
	 * @inheritDoc
	 */
	protected function executeAddForeignKeyStatement($tableName, $indexName, $indexData) {
		if (!$this->test) {
			// log
			$this->indexLog[] = ['tableName' => $tableName, 'indexName' => $indexName, 'packageID' => $this->package->packageID, 'action' => 'insert'];
			
			// execute
			parent::executeAddForeignKeyStatement($tableName, $indexName, $indexData);
		}
	}
	
	/**
	 * @inheritDoc
	 */
	protected function executeDropColumnStatement($tableName, $columnName) {
		if ($this->test) {
			if ($ownerPackageID = $this->getColumnOwnerID($tableName, $columnName)) {
				if ($ownerPackageID != $this->package->packageID) {
					throw new SystemException("Cannot drop column '".$columnName."'. A package can only drop own columns.");
				}
			}
		}
		else {
			// log
			$this->columnLog[] = ['tableName' => $tableName, 'columnName' => $columnName, 'packageID' => $this->package->packageID, 'action' => 'delete'];
			
			// execute
			parent::executeDropColumnStatement($tableName, $columnName);
		}
	}
	
	/**
	 * @inheritDoc
	 */
	protected function executeDropIndexStatement($tableName, $indexName) {
		if ($this->test) {
			if ($ownerPackageID = $this->getIndexOwnerID($tableName, $indexName)) {
				if ($ownerPackageID != $this->package->packageID) {
					throw new SystemException("Cannot drop index '".$indexName."'. A package can only drop own indices.");
				}
			}
		}
		else {
			// log
			$this->indexLog[] = ['tableName' => $tableName, 'indexName' => $indexName, 'packageID' => $this->package->packageID, 'action' => 'delete'];
			
			// execute
			parent::executeDropIndexStatement($tableName, $indexName);
		}
	}
	
	/**
<<<<<<< HEAD
	 * @inheritDoc
=======
	 * @see	\wcf\system\database\util\SQLParser::executeDropPrimaryKeyStatement()
	 */
	protected function executeDropPrimaryKeyStatement($tableName) {
		if ($this->test) {
			if ($ownerPackageID = $this->getIndexOwnerID($tableName, '')) {
				if ($ownerPackageID != $this->package->packageID) {
					throw new SystemException("Cannot drop primary key from '".$tableName."'. A package can only drop own indices.");
				}
			}
		}
		else {
// 			// log
// 			$this->indexLog[] = array('tableName' => $tableName, 'indexName' => '', 'packageID' => $this->package->packageID, 'action' => 'delete');
			
			// execute
			parent::executeDropPrimaryKeyStatement($tableName);
		}
	}
	
	/**
	 * @see	\wcf\system\database\util\SQLParser::executeDropForeignKeyStatement()
>>>>>>> a39eb241
	 */
	protected function executeDropForeignKeyStatement($tableName, $indexName) {
		if ($this->test) {
			if ($ownerPackageID = $this->getIndexOwnerID($tableName, $indexName)) {
				if ($ownerPackageID != $this->package->packageID) {
					throw new SystemException("Cannot drop index '".$indexName."'. A package can only drop own indices.");
				}
			}
		}
		else {
			// log
			$this->indexLog[] = ['tableName' => $tableName, 'indexName' => $indexName, 'packageID' => $this->package->packageID, 'action' => 'delete'];
			
			// execute
			parent::executeDropForeignKeyStatement($tableName, $indexName);
		}
	}
	
	/**
	 * @inheritDoc
	 */
	protected function executeDropTableStatement($tableName) {
		if ($this->test) {
			if (in_array($tableName, $this->existingTables)) {
				if (isset($this->knownTables[$tableName]) && $this->knownTables[$tableName] != $this->package->packageID) {
					throw new SystemException("Cannot drop table '".$tableName."'. A package can only drop own tables.");
				}
			}
		}
		else {
			// log
			$this->tableLog[] = ['tableName' => $tableName, 'packageID' => $this->package->packageID, 'action' => 'delete'];
			
			// execute
			parent::executeDropTableStatement($tableName);
		}
	}
	
	/**
	 * @inheritDoc
	 */
	protected function executeStandardStatement($query) {
		if (!$this->test) {
			parent::executeStandardStatement($query);
		}
	}
}<|MERGE_RESOLUTION|>--- conflicted
+++ resolved
@@ -380,10 +380,7 @@
 	}
 	
 	/**
-<<<<<<< HEAD
-	 * @inheritDoc
-=======
-	 * @see	\wcf\system\database\util\SQLParser::executeDropPrimaryKeyStatement()
+	 * @inheritDoc
 	 */
 	protected function executeDropPrimaryKeyStatement($tableName) {
 		if ($this->test) {
@@ -403,8 +400,7 @@
 	}
 	
 	/**
-	 * @see	\wcf\system\database\util\SQLParser::executeDropForeignKeyStatement()
->>>>>>> a39eb241
+	 * @inheritDoc
 	 */
 	protected function executeDropForeignKeyStatement($tableName, $indexName) {
 		if ($this->test) {
