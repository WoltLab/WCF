<?php

namespace wcf\system\package;

use wcf\data\package\update\server\PackageUpdateServer;
use wcf\system\exception\UserException;
use wcf\system\WCF;
use wcf\util\HTTPRequest;

/**
 * Credentials for update server are either missing or invalid.
 *
 * @author  Alexander Ebert
 * @copyright   2001-2019 WoltLab GmbH
 * @license GNU Lesser General Public License <http://opensource.org/licenses/lgpl-license.php>
 * @package WoltLabSuite\Core\System\Package
 */
<<<<<<< HEAD
class PackageUpdateUnauthorizedException extends UserException
{
    /**
     * package update version
     * @var array
     */
    protected $packageUpdateVersion = [];

    /**
     * HTTP request object
     * @var HTTPRequest
     */
    protected $request;

    /**
     * package update server object
     * @var PackageUpdateServer
     */
    protected $updateServer;

    /**
     * Creates a new PackageUpdateUnauthorizedException object.
     *
     * @param HTTPRequest $request
     * @param PackageUpdateServer $updateServer
     * @param array $packageUpdateVersion
     */
    public function __construct(
        HTTPRequest $request,
        PackageUpdateServer $updateServer,
        array $packageUpdateVersion = []
    ) {
        $this->request = $request;
        $this->updateServer = $updateServer;
        $this->packageUpdateVersion = $packageUpdateVersion;
    }

    /**
     * Returns the rendered template.
     *
     * @return  string
     */
    public function getRenderedTemplate()
    {
        $serverReply = $this->request->getReply();

        WCF::getTPL()->assign([
            'authInsufficient' => (($serverReply['httpHeaders']['wcf-update-server-auth'][0] ?? '') === 'unauthorized'),
            'packageUpdateVersion' => $this->packageUpdateVersion,
            'request' => $this->request,
            'updateServer' => $this->updateServer,
            'serverAuthData' => $this->updateServer->getAuthData(),
            'serverReply' => $serverReply,
        ]);

        return WCF::getTPL()->fetch('packageUpdateUnauthorized');
    }

    /**
     * Returns package update version.
     *
     * @return  array
     */
    public function getPackageUpdateVersion()
    {
        return $this->packageUpdateVersion;
    }

    /**
     * Returns the HTTP request object.
     *
     * @return  HTTPRequest
     */
    public function getRequest()
    {
        return $this->request;
    }

    /**
     * Returns package update server object.
     *
     * @return  PackageUpdateServer
     */
    public function getUpdateServer()
    {
        return $this->updateServer;
    }
=======
class PackageUpdateUnauthorizedException extends UserException {
	/**
	 * package update version
	 * @var	array
	 */
	protected $packageUpdateVersion = [];
	
	/**
	 * HTTP request object
	 * @var	HTTPRequest
	 */
	protected $request = null;
	
	/**
	 * package update server object
	 * @var	PackageUpdateServer
	 */
	protected $updateServer = null;
	
	/**
	 * Creates a new PackageUpdateUnauthorizedException object.
	 * 
	 * @param	HTTPRequest		$request
	 * @param	PackageUpdateServer	$updateServer
	 * @param	array			$packageUpdateVersion
	 */
	public function __construct(HTTPRequest $request, PackageUpdateServer $updateServer, array $packageUpdateVersion = []) {
		$this->request = $request;
		$this->updateServer = $updateServer;
		$this->packageUpdateVersion = $packageUpdateVersion;
	}
	
	/**
	 * Returns the rendered template.
	 * 
	 * @return	string
	 */
	public function getRenderedTemplate() {
		$serverReply = $this->request->getReply();

		$authInsufficient = (isset($serverReply['httpHeaders']['wcf-update-server-auth'][0]) && $serverReply['httpHeaders']['wcf-update-server-auth'][0] === 'unauthorized');
		if (ENABLE_ENTERPRISE_MODE && $authInsufficient && !empty($this->packageUpdateVersion['pluginStoreFileID'])) {
			WCF::getTPL()->assign([
				'packageName' => $this->packageUpdateVersion['packageName'],
				'pluginStoreFileID' => $this->packageUpdateVersion['pluginStoreFileID'],
			]);

			return WCF::getTPL()->fetch('packageUpdateUnauthorizedPurchaseRequired');
		}
		
		WCF::getTPL()->assign([
			'authInsufficient' => $authInsufficient,
			'packageUpdateVersion' => $this->packageUpdateVersion,
			'request' => $this->request,
			'updateServer' => $this->updateServer,
			'serverAuthData' => $this->updateServer->getAuthData(),
			'serverReply' => $serverReply
		]);
		
		return WCF::getTPL()->fetch('packageUpdateUnauthorized');
	}
	
	/**
	 * Returns package update version.
	 * 
	 * @return	array
	 */
	public function getPackageUpdateVersion() {
		return $this->packageUpdateVersion;
	}
	
	/**
	 * Returns the HTTP request object.
	 * 
	 * @return	HTTPRequest
	 */
	public function getRequest() {
		return $this->request;
	}
	
	/**
	 * Returns package update server object.
	 * 
	 * @return	PackageUpdateServer
	 */
	public function getUpdateServer() {
		return $this->updateServer;
	}
>>>>>>> c0373d97
}<|MERGE_RESOLUTION|>--- conflicted
+++ resolved
@@ -15,7 +15,6 @@
  * @license GNU Lesser General Public License <http://opensource.org/licenses/lgpl-license.php>
  * @package WoltLabSuite\Core\System\Package
  */
-<<<<<<< HEAD
 class PackageUpdateUnauthorizedException extends UserException
 {
     /**
@@ -62,8 +61,18 @@
     {
         $serverReply = $this->request->getReply();
 
+        $authInsufficient = (($serverReply['httpHeaders']['wcf-update-server-auth'][0] ?? '') === 'unauthorized');
+        if (ENABLE_ENTERPRISE_MODE && $authInsufficient && !empty($this->packageUpdateVersion['pluginStoreFileID'])) {
+            WCF::getTPL()->assign([
+                'packageName' => $this->packageUpdateVersion['packageName'],
+                'pluginStoreFileID' => $this->packageUpdateVersion['pluginStoreFileID'],
+            ]);
+
+            return WCF::getTPL()->fetch('packageUpdateUnauthorizedPurchaseRequired');
+        }
+
         WCF::getTPL()->assign([
-            'authInsufficient' => (($serverReply['httpHeaders']['wcf-update-server-auth'][0] ?? '') === 'unauthorized'),
+            'authInsufficient' => $authInsufficient,
             'packageUpdateVersion' => $this->packageUpdateVersion,
             'request' => $this->request,
             'updateServer' => $this->updateServer,
@@ -103,94 +112,4 @@
     {
         return $this->updateServer;
     }
-=======
-class PackageUpdateUnauthorizedException extends UserException {
-	/**
-	 * package update version
-	 * @var	array
-	 */
-	protected $packageUpdateVersion = [];
-	
-	/**
-	 * HTTP request object
-	 * @var	HTTPRequest
-	 */
-	protected $request = null;
-	
-	/**
-	 * package update server object
-	 * @var	PackageUpdateServer
-	 */
-	protected $updateServer = null;
-	
-	/**
-	 * Creates a new PackageUpdateUnauthorizedException object.
-	 * 
-	 * @param	HTTPRequest		$request
-	 * @param	PackageUpdateServer	$updateServer
-	 * @param	array			$packageUpdateVersion
-	 */
-	public function __construct(HTTPRequest $request, PackageUpdateServer $updateServer, array $packageUpdateVersion = []) {
-		$this->request = $request;
-		$this->updateServer = $updateServer;
-		$this->packageUpdateVersion = $packageUpdateVersion;
-	}
-	
-	/**
-	 * Returns the rendered template.
-	 * 
-	 * @return	string
-	 */
-	public function getRenderedTemplate() {
-		$serverReply = $this->request->getReply();
-
-		$authInsufficient = (isset($serverReply['httpHeaders']['wcf-update-server-auth'][0]) && $serverReply['httpHeaders']['wcf-update-server-auth'][0] === 'unauthorized');
-		if (ENABLE_ENTERPRISE_MODE && $authInsufficient && !empty($this->packageUpdateVersion['pluginStoreFileID'])) {
-			WCF::getTPL()->assign([
-				'packageName' => $this->packageUpdateVersion['packageName'],
-				'pluginStoreFileID' => $this->packageUpdateVersion['pluginStoreFileID'],
-			]);
-
-			return WCF::getTPL()->fetch('packageUpdateUnauthorizedPurchaseRequired');
-		}
-		
-		WCF::getTPL()->assign([
-			'authInsufficient' => $authInsufficient,
-			'packageUpdateVersion' => $this->packageUpdateVersion,
-			'request' => $this->request,
-			'updateServer' => $this->updateServer,
-			'serverAuthData' => $this->updateServer->getAuthData(),
-			'serverReply' => $serverReply
-		]);
-		
-		return WCF::getTPL()->fetch('packageUpdateUnauthorized');
-	}
-	
-	/**
-	 * Returns package update version.
-	 * 
-	 * @return	array
-	 */
-	public function getPackageUpdateVersion() {
-		return $this->packageUpdateVersion;
-	}
-	
-	/**
-	 * Returns the HTTP request object.
-	 * 
-	 * @return	HTTPRequest
-	 */
-	public function getRequest() {
-		return $this->request;
-	}
-	
-	/**
-	 * Returns package update server object.
-	 * 
-	 * @return	PackageUpdateServer
-	 */
-	public function getUpdateServer() {
-		return $this->updateServer;
-	}
->>>>>>> c0373d97
 }