<?php

namespace wcf\system\package;

use wcf\data\application\Application;
use wcf\data\application\ApplicationEditor;
use wcf\data\devtools\project\DevtoolsProjectAction;
use wcf\data\language\category\LanguageCategory;
use wcf\data\language\LanguageEditor;
use wcf\data\language\LanguageList;
use wcf\data\option\OptionEditor;
use wcf\data\package\installation\queue\PackageInstallationQueue;
use wcf\data\package\installation\queue\PackageInstallationQueueEditor;
use wcf\data\package\Package;
use wcf\data\package\PackageEditor;
use wcf\data\user\User;
use wcf\data\user\UserAction;
use wcf\system\application\ApplicationHandler;
use wcf\system\cache\builder\TemplateListenerCodeCacheBuilder;
use wcf\system\cache\CacheHandler;
use wcf\system\database\statement\PreparedStatement;
use wcf\system\database\util\PreparedStatementConditionBuilder;
use wcf\system\devtools\DevtoolsSetup;
use wcf\system\event\EventHandler;
use wcf\system\exception\ImplementationException;
use wcf\system\exception\SystemException;
use wcf\system\form\container\GroupFormElementContainer;
use wcf\system\form\container\MultipleSelectionFormElementContainer;
use wcf\system\form\element\MultipleSelectionFormElement;
use wcf\system\form\element\TextInputFormElement;
use wcf\system\form\FormDocument;
use wcf\system\language\LanguageFactory;
use wcf\system\package\plugin\IPackageInstallationPlugin;
use wcf\system\request\LinkHandler;
use wcf\system\request\RouteHandler;
use wcf\system\setup\IFileHandler;
use wcf\system\setup\Installer;
use wcf\system\style\StyleHandler;
use wcf\system\user\storage\UserStorageHandler;
use wcf\system\WCF;
use wcf\util\CryptoUtil;
use wcf\util\FileUtil;
use wcf\util\HeaderUtil;
use wcf\util\JSON;
use wcf\util\StringUtil;

/**
 * PackageInstallationDispatcher handles the whole installation process.
 *
 * @author  Alexander Ebert
 * @copyright   2001-2019 WoltLab GmbH
 * @license GNU Lesser General Public License <http://opensource.org/licenses/lgpl-license.php>
 * @package WoltLabSuite\Core\System\Package
 */
<<<<<<< HEAD
class PackageInstallationDispatcher
{
    /**
     * current installation type
     * @var string
     */
    protected $action = '';

    /**
     * instance of PackageArchive
     * @var PackageArchive
     */
    public $archive;

    /**
     * instance of PackageInstallationNodeBuilder
     * @var PackageInstallationNodeBuilder
     */
    public $nodeBuilder;

    /**
     * instance of Package
     * @var Package
     */
    public $package;

    /**
     * instance of PackageInstallationQueue
     * @var PackageInstallationQueue
     */
    public $queue;

    /**
     * default name of the config file
     * @var string
     */
    const CONFIG_FILE = 'app.config.inc.php';

    /**
     * data of previous package in queue
     * @var string[]
     */
    protected $previousPackageData;

    /**
     * Creates a new instance of PackageInstallationDispatcher.
     *
     * @param PackageInstallationQueue $queue
     */
    public function __construct(PackageInstallationQueue $queue)
    {
        $this->queue = $queue;
        $this->nodeBuilder = new PackageInstallationNodeBuilder($this);

        $this->action = $this->queue->action;
    }

    /**
     * Sets data of previous package in queue.
     *
     * @param string[] $packageData
     */
    public function setPreviousPackage(array $packageData)
    {
        $this->previousPackageData = $packageData;
    }

    /**
     * Installs node components and returns next node.
     *
     * @param string $node
     * @return  PackageInstallationStep
     * @throws      SystemException
     */
    public function install($node)
    {
        $nodes = $this->nodeBuilder->getNodeData($node);
        if (empty($nodes)) {
            // guard against possible issues with empty instruction blocks, including
            // these blocks that contain no valid instructions at all (e.g. typo from
            // copy & paste)
            throw new SystemException(
                "Failed to retrieve nodes for identifier '{$node}', the query returned no results."
            );
        }

        // invoke node-specific actions
        $step = null;
        foreach ($nodes as $data) {
            $nodeData = \unserialize($data['nodeData']);
            $this->logInstallationStep($data);

            switch ($data['nodeType']) {
                case 'package':
                    $step = $this->installPackage($nodeData);
                    break;

                case 'pip':
                    $step = $this->executePIP($nodeData);
                    break;

                case 'optionalPackages':
                    $step = $this->selectOptionalPackages($node, $nodeData);
                    break;

                default:
                    exit("Unknown node type: '" . $data['nodeType'] . "'");
                    break;
            }

            if ($step->splitNode()) {
                $log = 'split node';
                if ($step->getException() !== null && $step->getException()->getMessage()) {
                    $log .= ': ' . $step->getException()->getMessage();
                }

                $this->logInstallationStep($data, $log);
                $this->nodeBuilder->cloneNode($node, $data['sequenceNo']);
                break;
            }
        }

        // mark node as completed
        $this->nodeBuilder->completeNode($node);

        // assign next node
        $node = $this->nodeBuilder->getNextNode($node);
        $step->setNode($node);

        // perform post-install/update actions
        if ($node == '') {
            $this->logInstallationStep([], 'start cleanup');

            // update "last update time" option
            $sql = "UPDATE  wcf" . WCF_N . "_option
                    SET     optionValue = ?
                    WHERE   optionName = ?";
            $statement = WCF::getDB()->prepareStatement($sql);
            $statement->execute([
                TIME_NOW,
                'last_update_time',
            ]);

            // update options.inc.php
            OptionEditor::resetCache();

            if ($this->action == 'install') {
                // save localized package infos
                $this->saveLocalizedPackageInfos();

                // remove all cache files after WCFSetup
                if (!PACKAGE_ID) {
                    CacheHandler::getInstance()->flushAll();

                    $sql = "UPDATE  wcf" . WCF_N . "_option
                            SET     optionValue = ?
                            WHERE   optionName = ?";
                    $statement = WCF::getDB()->prepareStatement($sql);

                    $statement->execute([
                        StringUtil::getUUID(),
                        'wcf_uuid',
                    ]);

                    if (\file_exists(WCF_DIR . 'cookiePrefix.txt')) {
                        $statement->execute([
                            COOKIE_PREFIX,
                            'cookie_prefix',
                        ]);

                        @\unlink(WCF_DIR . 'cookiePrefix.txt');
                    }

                    $user = new User(1);
                    $statement->execute([
                        $user->username,
                        'mail_from_name',
                    ]);
                    $statement->execute([
                        $user->email,
                        'mail_from_address',
                    ]);
                    $statement->execute([
                        $user->email,
                        'mail_admin_address',
                    ]);

                    $statement->execute([
                        // We do not use the cache-timing safe class Hex, because we run the
                        // function during the setup.
                        $signatureSecret = \bin2hex(\random_bytes(20)),
                        'signature_secret',
                    ]);
                    \define('SIGNATURE_SECRET', $signatureSecret);
                    HeaderUtil::setCookie(
                        'user_session',
                        // We do not use the cache-timing safe class Hex, because we run the
                        // function during the setup.
                        CryptoUtil::createSignedString(
                            \pack(
                                'CA20C',
                                1,
                                \hex2bin(WCF::getSession()->sessionID),
                                0
                            )
                        )
                    );

                    if (WCF::getSession()->getVar('__wcfSetup_developerMode')) {
                        $statement->execute([
                            1,
                            'enable_debug_mode',
                        ]);
                        $statement->execute([
                            'public',
                            'exception_privacy',
                        ]);
                        $statement->execute([
                            'debugFolder',
                            'mail_send_method',
                        ]);
                        $statement->execute([
                            1,
                            'enable_developer_tools',
                        ]);
                        $statement->execute([
                            1,
                            'log_missing_language_items',
                        ]);

                        foreach (DevtoolsSetup::getInstance()->getOptionOverrides() as $optionName => $optionValue) {
                            $statement->execute([
                                $optionValue,
                                $optionName,
                            ]);
                        }

                        foreach (DevtoolsSetup::getInstance()->getUsers() as $newUser) {
                            try {
                                (new UserAction([], 'create', [
                                    'data' => [
                                        'email' => $newUser['email'],
                                        'password' => $newUser['password'],
                                        'username' => $newUser['username'],
                                    ],
                                    'groups' => [
                                        1,
                                        3,
                                    ],
                                ]))->executeAction();
                            } catch (SystemException $e) {
                                // ignore errors due to event listeners missing at this
                                // point during installation
                            }
                        }

                        if (($importPath = DevtoolsSetup::getInstance()->getDevtoolsImportPath()) !== '') {
                            (new DevtoolsProjectAction([], 'quickSetup', [
                                'path' => $importPath,
                            ]))->executeAction();
                        }
                    }

                    if (WCF::getSession()->getVar('__wcfSetup_imagick')) {
                        $statement->execute([
                            'imagick',
                            'image_adapter_type',
                        ]);
                    }

                    // update options.inc.php
                    OptionEditor::resetCache();

                    WCF::getSession()->register('__wcfSetup_completed', true);
                }

                // rebuild application paths
                ApplicationHandler::rebuild();
            }

            // remove template listener cache
            TemplateListenerCodeCacheBuilder::getInstance()->reset();

            // reset language cache
            LanguageFactory::getInstance()->clearCache();
            LanguageFactory::getInstance()->deleteLanguageCache();

            // reset stylesheets
            StyleHandler::resetStylesheets();

            // clear user storage
            UserStorageHandler::getInstance()->clear();

            // rebuild config files for affected applications
            $sql = "SELECT      package.packageID
                    FROM        wcf" . WCF_N . "_package_installation_queue queue,
                                wcf" . WCF_N . "_package package
                    WHERE       queue.processNo = ?
                            AND package.packageID = queue.packageID
                            AND package.isApplication = ?";
            $statement = WCF::getDB()->prepareStatement($sql);
            $statement->execute([
                $this->queue->processNo,
                1,
            ]);
            while ($row = $statement->fetchArray()) {
                Package::writeConfigFile($row['packageID']);
            }

            EventHandler::getInstance()->fireAction($this, 'postInstall');

            // remove archives
            $sql = "SELECT  archive
                    FROM    wcf" . WCF_N . "_package_installation_queue
                    WHERE   processNo = ?";
            $statement = WCF::getDB()->prepareStatement($sql);
            $statement->execute([$this->queue->processNo]);
            while ($row = $statement->fetchArray()) {
                @\unlink($row['archive']);
            }

            // delete queues
            $sql = "DELETE FROM wcf" . WCF_N . "_package_installation_queue
                    WHERE       processNo = ?";
            $statement = WCF::getDB()->prepareStatement($sql);
            $statement->execute([$this->queue->processNo]);

            $this->logInstallationStep([], 'finished cleanup');
        }

        return $step;
    }

    /**
     * Logs an installation step.
     *
     * @param array $node data of the executed node
     * @param string $log optional additional log text
     */
    protected function logInstallationStep(array $node = [], $log = '')
    {
        $logEntry = "[" . TIME_NOW . "]\n";
        if (!empty($node)) {
            $logEntry .= 'sequenceNo: ' . $node['sequenceNo'] . "\n";
            $logEntry .= 'nodeType: ' . $node['nodeType'] . "\n";
            $logEntry .= "nodeData:\n";

            $nodeData = \unserialize($node['nodeData']);
            foreach ($nodeData as $index => $value) {
                $logEntry .= "\t" . $index . ': ' . (!\is_object($value) && !\is_array($value) ? $value : JSON::encode($value)) . "\n";
            }
        }

        if ($log) {
            $logEntry .= 'additional information: ' . $log . "\n";
        }

        $logEntry .= \str_repeat('-', 30) . "\n\n";

        \file_put_contents(
            WCF_DIR . 'log/' . \date('Y-m-d', TIME_NOW) . '-update-' . $this->queue->queueID . '.txt',
            $logEntry,
            \FILE_APPEND
        );
    }

    /**
     * Returns current package archive.
     *
     * @return  PackageArchive
     */
    public function getArchive()
    {
        if ($this->archive === null) {
            // check if we're doing an iterative update of the same package
            if (
                $this->previousPackageData !== null
                && $this->getPackage()->package == $this->previousPackageData['package']
            ) {
                if (
                    Package::compareVersion(
                        $this->getPackage()->packageVersion,
                        $this->previousPackageData['packageVersion'],
                        '<'
                    )
                ) {
                    // fake package to simulate the package version required by current archive
                    $this->getPackage()->setPackageVersion($this->previousPackageData['packageVersion']);
                }
            }

            $this->archive = new PackageArchive($this->queue->archive, $this->getPackage());

            if (FileUtil::isURL($this->archive->getArchive())) {
                // get return value and update entry in
                // package_installation_queue with this value
                $archive = $this->archive->downloadArchive();
                $queueEditor = new PackageInstallationQueueEditor($this->queue);
                $queueEditor->update(['archive' => $archive]);
            }

            $this->archive->openArchive();
        }

        return $this->archive;
    }

    /**
     * Installs current package.
     *
     * @param mixed[] $nodeData
     * @return  PackageInstallationStep
     * @throws  SystemException
     */
    protected function installPackage(array $nodeData)
    {
        $installationStep = new PackageInstallationStep();

        // check requirements
        if (!empty($nodeData['requirements'])) {
            foreach ($nodeData['requirements'] as $package => $requirementData) {
                // get existing package
                if ($requirementData['packageID']) {
                    $sql = "SELECT  packageName, packageVersion
                            FROM    wcf" . WCF_N . "_package
                            WHERE   packageID = ?";
                    $statement = WCF::getDB()->prepareStatement($sql);
                    $statement->execute([$requirementData['packageID']]);
                } else {
                    // try to find matching package
                    $sql = "SELECT  packageName, packageVersion
                            FROM    wcf" . WCF_N . "_package
                            WHERE   package = ?";
                    $statement = WCF::getDB()->prepareStatement($sql);
                    $statement->execute([$package]);
                }
                $row = $statement->fetchArray();

                // package is required but not available
                if ($row === false) {
                    throw new SystemException("Package '" . $package . "' is required by '" . $nodeData['packageName'] . "', but is neither installed nor shipped.");
                }

                // check version requirements
                if ($requirementData['minVersion']) {
                    if (Package::compareVersion($row['packageVersion'], $requirementData['minVersion']) < 0) {
                        throw new SystemException("Package '" . $nodeData['packageName'] . "' requires package '" . $row['packageName'] . "' in version '" . $requirementData['minVersion'] . "', but only version '" . $row['packageVersion'] . "' is installed");
                    }
                }
            }
        }
        unset($nodeData['requirements']);

        $applicationDirectory = '';
        if (isset($nodeData['applicationDirectory'])) {
            $applicationDirectory = $nodeData['applicationDirectory'];
            unset($nodeData['applicationDirectory']);
        }

        // update package
        if ($this->queue->packageID) {
            $packageEditor = new PackageEditor(new Package($this->queue->packageID));
            unset($nodeData['installDate']);
            $packageEditor->update($nodeData);

            // delete old excluded packages
            $sql = "DELETE FROM wcf" . WCF_N . "_package_exclusion
                    WHERE       packageID = ?";
            $statement = WCF::getDB()->prepareStatement($sql);
            $statement->execute([$this->queue->packageID]);

            // delete old compatibility versions
            $sql = "DELETE FROM wcf" . WCF_N . "_package_compatibility
                    WHERE       packageID = ?";
            $statement = WCF::getDB()->prepareStatement($sql);
            $statement->execute([$this->queue->packageID]);

            // delete old requirements and dependencies
            $sql = "DELETE FROM wcf" . WCF_N . "_package_requirement
                    WHERE       packageID = ?";
            $statement = WCF::getDB()->prepareStatement($sql);
            $statement->execute([$this->queue->packageID]);
        } else {
            // create package entry
            $package = $this->createPackage($nodeData);

            // update package id for current queue
            $queueEditor = new PackageInstallationQueueEditor($this->queue);
            $queueEditor->update(['packageID' => $package->packageID]);

            // reload queue
            $this->queue = new PackageInstallationQueue($this->queue->queueID);
            $this->package = null;

            if ($package->isApplication) {
                $host = \str_replace(RouteHandler::getProtocol(), '', RouteHandler::getHost());
                $path = RouteHandler::getPath(['acp']);

                // insert as application
                ApplicationEditor::create([
                    'domainName' => $host,
                    'domainPath' => $path,
                    'cookieDomain' => $host,
                    'packageID' => $package->packageID,
                    'isTainted' => 1,
                ]);
            }
        }

        // save excluded packages
        if (\count($this->getArchive()->getExcludedPackages())) {
            $sql = "INSERT INTO wcf" . WCF_N . "_package_exclusion
                                (packageID, excludedPackage, excludedPackageVersion)
                    VALUES      (?, ?, ?)";
            $statement = WCF::getDB()->prepareStatement($sql);

            foreach ($this->getArchive()->getExcludedPackages() as $excludedPackage) {
                $statement->execute([
                    $this->queue->packageID,
                    $excludedPackage['name'],
                    !empty($excludedPackage['version']) ? $excludedPackage['version'] : '',
                ]);
            }
        }

        // save compatible versions
        if (!empty($this->getArchive()->getCompatibleVersions())) {
            $sql = "INSERT INTO wcf" . WCF_N . "_package_compatibility
                                (packageID, version)
                    VALUES      (?, ?)";
            $statement = WCF::getDB()->prepareStatement($sql);

            foreach ($this->getArchive()->getCompatibleVersions() as $version) {
                $statement->execute([
                    $this->queue->packageID,
                    $version,
                ]);
            }
        }

        // insert requirements and dependencies
        $requirements = $this->getArchive()->getAllExistingRequirements();
        if (!empty($requirements)) {
            $sql = "INSERT INTO wcf" . WCF_N . "_package_requirement
                                (packageID, requirement)
                    VALUES      (?, ?)";
            $statement = WCF::getDB()->prepareStatement($sql);

            foreach ($requirements as $identifier => $possibleRequirements) {
                $requirement = \array_shift($possibleRequirements);

                $statement->execute([
                    $this->queue->packageID,
                    $requirement['packageID'],
                ]);
            }
        }

        if (
            $this->getPackage()->isApplication
            && $this->getPackage()->package != 'com.woltlab.wcf'
            && $this->getAction() == 'install'
            && empty($this->getPackage()->packageDir)
        ) {
            $document = $this->promptPackageDir($applicationDirectory);
            if ($document !== null && $document instanceof FormDocument) {
                $installationStep->setDocument($document);
            }

            $installationStep->setSplitNode();
        }

        return $installationStep;
    }

    /**
     * Creates a new package based on the given data and returns it.
     *
     * @param array $packageData
     * @return  Package
     * @since   5.2
     */
    protected function createPackage(array $packageData)
    {
        return PackageEditor::create($packageData);
    }

    /**
     * Saves the localized package info.
     */
    protected function saveLocalizedPackageInfos()
    {
        $package = new Package($this->queue->packageID);

        // localize package information
        $sql = "INSERT INTO wcf" . WCF_N . "_language_item
                            (languageID, languageItem, languageItemValue, languageCategoryID, packageID)
                VALUES      (?, ?, ?, ?, ?)";
        $statement = WCF::getDB()->prepareStatement($sql);

        // get language list
        $languageList = new LanguageList();
        $languageList->readObjects();

        // workaround for WCFSetup
        if (!PACKAGE_ID) {
            $sql = "SELECT  *
                    FROM    wcf" . WCF_N . "_language_category
                    WHERE   languageCategory = ?";
            $statement2 = WCF::getDB()->prepareStatement($sql);
            $statement2->execute(['wcf.acp.package']);
            $languageCategory = $statement2->fetchObject(LanguageCategory::class);
        } else {
            $languageCategory = LanguageFactory::getInstance()->getCategory('wcf.acp.package');
        }

        // save package name
        $this->saveLocalizedPackageInfo($statement, $languageList, $languageCategory, $package, 'packageName');

        // save package description
        $this->saveLocalizedPackageInfo($statement, $languageList, $languageCategory, $package, 'packageDescription');

        // update description and name
        $packageEditor = new PackageEditor($package);
        $packageEditor->update([
            'packageDescription' => 'wcf.acp.package.packageDescription.package' . $this->queue->packageID,
            'packageName' => 'wcf.acp.package.packageName.package' . $this->queue->packageID,
        ]);
    }

    /**
     * Saves a localized package info.
     *
     * @param PreparedStatement $statement
     * @param LanguageList $languageList
     * @param LanguageCategory $languageCategory
     * @param Package $package
     * @param string $infoName
     */
    protected function saveLocalizedPackageInfo(
        PreparedStatement $statement,
        $languageList,
        LanguageCategory $languageCategory,
        Package $package,
        $infoName
    ) {
        $infoValues = $this->getArchive()->getPackageInfo($infoName);

        // get default value for languages without specified information
        $defaultValue = '';
        if (isset($infoValues['default'])) {
            $defaultValue = $infoValues['default'];
        } elseif (isset($infoValues['en'])) {
            // fallback to English
            $defaultValue = $infoValues['en'];
        } elseif (isset($infoValues[WCF::getLanguage()->getFixedLanguageCode()])) {
            // fallback to the language of the current user
            $defaultValue = $infoValues[WCF::getLanguage()->getFixedLanguageCode()];
        } elseif ($infoName == 'packageName') {
            // fallback to the package identifier for the package name
            $defaultValue = $this->getArchive()->getPackageInfo('name');
        }

        foreach ($languageList as $language) {
            $value = $defaultValue;
            if (isset($infoValues[$language->languageCode])) {
                $value = $infoValues[$language->languageCode];
            }

            $statement->execute([
                $language->languageID,
                'wcf.acp.package.' . $infoName . '.package' . $package->packageID,
                $value,
                $languageCategory->languageCategoryID,
                1,
            ]);
        }
    }

    /**
     * Executes a package installation plugin.
     *
     * @param mixed[] $nodeData
     * @return  PackageInstallationStep
     * @throws  SystemException
     */
    protected function executePIP(array $nodeData)
    {
        $step = new PackageInstallationStep();

        if ($nodeData['pip'] == PackageArchive::VOID_MARKER) {
            return $step;
        }

        // fetch all pips associated with current PACKAGE_ID and include pips
        // previously installed by current installation queue
        $sql = "SELECT  pluginName, className
                FROM    wcf" . WCF_N . "_package_installation_plugin
                WHERE   pluginName = ?";
        $statement = WCF::getDB()->prepareStatement($sql);
        $statement->execute([$nodeData['pip']]);
        $row = $statement->fetchArray();

        // PIP is unknown
        if (!$row || (\strcmp($nodeData['pip'], $row['pluginName']) !== 0)) {
            throw new SystemException("unable to find package installation plugin '" . $nodeData['pip'] . "'");
        }

        // valdidate class definition
        $className = $row['className'];
        if (!\class_exists($className)) {
            throw new SystemException("unable to find class '" . $className . "'");
        }

        // set default value
        if (empty($nodeData['value'])) {
            $defaultValue = \call_user_func([$className, 'getDefaultFilename']);
            if ($defaultValue) {
                $nodeData['value'] = $defaultValue;
            }
        }

        $plugin = new $className($this, $nodeData);

        if (!($plugin instanceof IPackageInstallationPlugin)) {
            throw new ImplementationException($className, IPackageInstallationPlugin::class);
        }

        // execute PIP
        $document = null;
        try {
            $document = $plugin->{$this->action}();
        } catch (SplitNodeException $e) {
            $step->setSplitNode($e);
        }

        if ($document !== null && ($document instanceof FormDocument)) {
            $step->setDocument($document);
            $step->setSplitNode();
        }

        return $step;
    }

    /**
     * Displays a list to select optional packages or installs selection.
     *
     * @param string $currentNode
     * @param array $nodeData
     * @return  PackageInstallationStep
     */
    protected function selectOptionalPackages($currentNode, array $nodeData)
    {
        $installationStep = new PackageInstallationStep();

        $document = $this->promptOptionalPackages($nodeData);
        if ($document !== null && $document instanceof FormDocument) {
            $installationStep->setDocument($document);
            $installationStep->setSplitNode();
        } // insert new nodes for each package
        elseif (\is_array($document)) {
            // get target child node
            $node = $currentNode;
            $queue = $this->queue;
            $shiftNodes = false;

            foreach ($nodeData as $package) {
                if (\in_array($package['package'], $document)) {
                    // ignore uninstallable packages
                    if (!$package['isInstallable']) {
                        continue;
                    }

                    if (!$shiftNodes) {
                        $this->nodeBuilder->shiftNodes($currentNode, 'tempNode');
                        $shiftNodes = true;
                    }

                    $queue = PackageInstallationQueueEditor::create([
                        'parentQueueID' => $queue->queueID,
                        'processNo' => $this->queue->processNo,
                        'userID' => WCF::getUser()->userID,
                        'package' => $package['package'],
                        'packageName' => $package['packageName'],
                        'archive' => $package['archive'],
                        'action' => $queue->action,
                    ]);

                    $installation = new self($queue);
                    $installation->nodeBuilder->setParentNode($node);
                    $installation->nodeBuilder->buildNodes();
                    $node = $installation->nodeBuilder->getCurrentNode();
                } else {
                    // remove archive
                    @\unlink($package['archive']);
                }
            }

            // shift nodes
            if ($shiftNodes) {
                $this->nodeBuilder->shiftNodes('tempNode', $node);
            }
        }

        return $installationStep;
    }

    /**
     * Extracts files from .tar(.gz) archive and installs them
     *
     * @param string $targetDir
     * @param string $sourceArchive
     * @param IFileHandler $fileHandler
     * @return  Installer
     */
    public function extractFiles($targetDir, $sourceArchive, $fileHandler = null)
    {
        return new Installer($targetDir, $sourceArchive, $fileHandler);
    }

    /**
     * Returns current package.
     *
     * @return  \wcf\data\package\Package
     */
    public function getPackage()
    {
        if ($this->package === null) {
            $this->package = new Package($this->queue->packageID);
        }

        return $this->package;
    }

    /**
     * Prompts for a text input for package directory (applies for applications only)
     *
     * @param string $applicationDirectory
     * @return  FormDocument
     */
    protected function promptPackageDir($applicationDirectory)
    {
        // check for pre-defined directories originating from WCFSetup
        $directory = WCF::getSession()->getVar('__wcfSetup_directories');
        $abbreviation = Package::getAbbreviation($this->getPackage()->package);
        if ($directory !== null) {
            $directory = $directory[$abbreviation] ?? null;
        } elseif (
            ENABLE_ENTERPRISE_MODE
            && \defined('ENTERPRISE_MODE_APP_DIRECTORIES')
            && \is_array(ENTERPRISE_MODE_APP_DIRECTORIES)
        ) {
            $directory = ENTERPRISE_MODE_APP_DIRECTORIES[$abbreviation] ?? null;
        }

        if ($directory === null && !PackageInstallationFormManager::findForm($this->queue, 'packageDir')) {
            $container = new GroupFormElementContainer();
            $packageDir = new TextInputFormElement($container);
            $packageDir->setName('packageDir');
            $packageDir->setLabel(WCF::getLanguage()->get('wcf.acp.package.packageDir.input'));

            // check if there are packages installed in a parent
            // directory of WCF, or if packages are below it
            $sql = "SELECT  packageDir
                    FROM    wcf" . WCF_N . "_package
                    WHERE   packageDir <> ''";
            $statement = WCF::getDB()->prepareStatement($sql);
            $statement->execute();

            $isParent = null;
            while ($column = $statement->fetchColumn()) {
                if ($isParent !== null) {
                    continue;
                }

                if (\preg_match('~^\.\./[^\.]~', $column)) {
                    $isParent = false;
                } elseif (\mb_strpos($column, '.') !== 0) {
                    $isParent = true;
                }
            }

            $defaultPath = WCF_DIR;
            if ($isParent === false) {
                $defaultPath = \dirname(WCF_DIR);
            }
            if (!$applicationDirectory) {
                $applicationDirectory = Package::getAbbreviation($this->getPackage()->package);
            }
            $defaultPath = FileUtil::addTrailingSlash(FileUtil::unifyDirSeparator($defaultPath)) . $applicationDirectory . '/';

            $packageDir->setValue($defaultPath);
            $container->appendChild($packageDir);

            $document = new FormDocument('packageDir');
            $document->appendContainer($container);

            PackageInstallationFormManager::registerForm($this->queue, $document);

            return $document;
        } else {
            if ($directory !== null) {
                $document = null;
                $packageDir = $directory;
            } else {
                $document = PackageInstallationFormManager::getForm($this->queue, 'packageDir');
                $document->handleRequest();
                $packageDir = FileUtil::addTrailingSlash(FileUtil::getRealPath(FileUtil::unifyDirSeparator(
                    $document->getValue('packageDir')
                )));
                if ($packageDir === '/') {
                    $packageDir = '';
                }
            }

            if ($packageDir !== null) {
                // validate package dir
                if ($document !== null && \file_exists($packageDir . 'global.php')) {
                    $document->setError(
                        'packageDir',
                        WCF::getLanguage()->get('wcf.acp.package.packageDir.notAvailable')
                    );

                    return $document;
                }

                // set package dir
                $packageEditor = new PackageEditor($this->getPackage());
                $packageEditor->update([
                    'packageDir' => FileUtil::getRelativePath(WCF_DIR, $packageDir),
                ]);

                // determine domain path, in some environments (e.g. ISPConfig) the $_SERVER paths are
                // faked and differ from the real filesystem path
                if (PACKAGE_ID) {
                    $wcfDomainPath = ApplicationHandler::getInstance()->getWCF()->domainPath;
                } else {
                    $sql = "SELECT  domainPath
                            FROM    wcf" . WCF_N . "_application
                            WHERE   packageID = ?";
                    $statement = WCF::getDB()->prepareStatement($sql);
                    $statement->execute([1]);
                    $row = $statement->fetchArray();

                    $wcfDomainPath = $row['domainPath'];
                }

                $documentRoot = \substr(
                    FileUtil::unifyDirSeparator(WCF_DIR),
                    0,
                    -\strlen(FileUtil::unifyDirSeparator($wcfDomainPath))
                );
                $domainPath = FileUtil::getRelativePath($documentRoot, $packageDir);
                if ($domainPath === './') {
                    // `FileUtil::getRelativePath()` returns `./` if both paths lead to the same directory
                    $domainPath = '/';
                }

                $domainPath = FileUtil::addLeadingSlash($domainPath);

                // update application path and untaint application
                $application = new Application($this->getPackage()->packageID);
                $applicationEditor = new ApplicationEditor($application);
                $applicationEditor->update([
                    'domainPath' => $domainPath,
                    'isTainted' => 0,
                ]);

                // create directory and set permissions
                @\mkdir($packageDir, 0777, true);
                FileUtil::makeWritable($packageDir);
            }

            return;
        }
    }

    /**
     * Prompts a selection of optional packages.
     *
     * @param string[][] $packages
     * @return  mixed
     */
    protected function promptOptionalPackages(array $packages)
    {
        if (!PackageInstallationFormManager::findForm($this->queue, 'optionalPackages')) {
            $container = new MultipleSelectionFormElementContainer();
            $container->setName('optionalPackages');
            $container->setLabel(WCF::getLanguage()->get('wcf.acp.package.optionalPackages'));
            $container->setDescription(WCF::getLanguage()->get('wcf.acp.package.optionalPackages.description'));

            foreach ($packages as $package) {
                $optionalPackage = new MultipleSelectionFormElement($container);
                $optionalPackage->setName('optionalPackages');
                $optionalPackage->setLabel($package['packageName']);
                $optionalPackage->setValue($package['package']);
                $optionalPackage->setDescription($package['packageDescription']);
                if (!$package['isInstallable']) {
                    $optionalPackage->setDisabledMessage(
                        WCF::getLanguage()->get('wcf.acp.package.install.optionalPackage.missingRequirements')
                    );
                }

                $container->appendChild($optionalPackage);
            }

            $document = new FormDocument('optionalPackages');
            $document->appendContainer($container);

            PackageInstallationFormManager::registerForm($this->queue, $document);

            return $document;
        } else {
            $document = PackageInstallationFormManager::getForm($this->queue, 'optionalPackages');
            $document->handleRequest();

            return $document->getValue('optionalPackages');
        }
    }

    /**
     * Returns current package id.
     *
     * @return  int
     */
    public function getPackageID()
    {
        return $this->queue->packageID;
    }

    /**
     * Returns current package name.
     *
     * @return  string      package name
     * @since   3.0
     */
    public function getPackageName()
    {
        return $this->queue->packageName;
    }

    /**
     * Returns current package installation type.
     *
     * @return  string
     */
    public function getAction()
    {
        return $this->action;
    }

    /**
     * Opens the package installation queue and
     * starts the installation, update or uninstallation of the first entry.
     *
     * @param int $parentQueueID
     * @param int $processNo
     */
    public static function openQueue($parentQueueID = 0, $processNo = 0)
    {
        $conditions = new PreparedStatementConditionBuilder();
        $conditions->add("userID = ?", [WCF::getUser()->userID]);
        $conditions->add("parentQueueID = ?", [$parentQueueID]);
        if ($processNo != 0) {
            $conditions->add("processNo = ?", [$processNo]);
        }
        $conditions->add("done = ?", [0]);

        $sql = "SELECT      *
                FROM        wcf" . WCF_N . "_package_installation_queue
                " . $conditions . "
                ORDER BY    queueID ASC";
        $statement = WCF::getDB()->prepareStatement($sql);
        $statement->execute($conditions->getParameters());
        $packageInstallation = $statement->fetchArray();

        if (!isset($packageInstallation['queueID'])) {
            $url = LinkHandler::getInstance()->getLink('PackageList');
            HeaderUtil::redirect($url);

            exit;
        } else {
            $url = LinkHandler::getInstance()->getLink(
                'PackageInstallationConfirm',
                [],
                'queueID=' . $packageInstallation['queueID']
            );
            HeaderUtil::redirect($url);

            exit;
        }
    }

    /**
     * Checks the package installation queue for outstanding entries.
     *
     * @return  int
     */
    public static function checkPackageInstallationQueue()
    {
        $sql = "SELECT      queueID
                FROM        wcf" . WCF_N . "_package_installation_queue
                WHERE       userID = ?
                        AND parentQueueID = 0
                        AND done = 0
                ORDER BY    queueID ASC";
        $statement = WCF::getDB()->prepareStatement($sql);
        $statement->execute([WCF::getUser()->userID]);
        $row = $statement->fetchArray();

        if (!$row) {
            return 0;
        }

        return $row['queueID'];
    }

    /**
     * Executes post-setup actions.
     */
    public function completeSetup()
    {
        // remove archives
        $sql = "SELECT  archive
                FROM    wcf" . WCF_N . "_package_installation_queue
                WHERE   processNo = ?";
        $statement = WCF::getDB()->prepareStatement($sql);
        $statement->execute([$this->queue->processNo]);
        while ($row = $statement->fetchArray()) {
            @\unlink($row['archive']);
        }

        // delete queues
        $sql = "DELETE FROM wcf" . WCF_N . "_package_installation_queue
                WHERE       processNo = ?";
        $statement = WCF::getDB()->prepareStatement($sql);
        $statement->execute([$this->queue->processNo]);

        // clear language files once whole installation is completed
        LanguageEditor::deleteLanguageFiles();

        // reset all caches
        CacheHandler::getInstance()->flushAll();
    }

    /**
     * Updates queue information.
     */
    public function updatePackage()
    {
        if (empty($this->queue->packageName)) {
            $queueEditor = new PackageInstallationQueueEditor($this->queue);
            $queueEditor->update([
                'packageName' => $this->getArchive()->getLocalizedPackageInfo('packageName'),
            ]);

            // reload queue
            $this->queue = new PackageInstallationQueue($this->queue->queueID);
        }
    }

    /**
     * Validates specific php requirements.
     *
     * @param array $requirements
     * @return  mixed[][]
     */
    public static function validatePHPRequirements(array $requirements)
    {
        $errors = [];

        // validate php version
        if (isset($requirements['version'])) {
            $passed = false;
            if (\version_compare(\PHP_VERSION, $requirements['version'], '>=')) {
                $passed = true;
            }

            if (!$passed) {
                $errors['version'] = [
                    'required' => $requirements['version'],
                    'installed' => \PHP_VERSION,
                ];
            }
        }

        // validate extensions
        if (isset($requirements['extensions'])) {
            foreach ($requirements['extensions'] as $extension) {
                $passed = \extension_loaded($extension) ? true : false;

                if (!$passed) {
                    $errors['extension'][] = [
                        'extension' => $extension,
                    ];
                }
            }
        }

        // validate settings
        if (isset($requirements['settings'])) {
            foreach ($requirements['settings'] as $setting => $value) {
                $iniValue = \ini_get($setting);

                $passed = self::compareSetting($setting, $value, $iniValue);
                if (!$passed) {
                    $errors['setting'][] = [
                        'setting' => $setting,
                        'required' => $value,
                        'installed' => ($iniValue === false) ? '(unknown)' : $iniValue,
                    ];
                }
            }
        }

        // validate functions
        if (isset($requirements['functions'])) {
            foreach ($requirements['functions'] as $function) {
                $function = \mb_strtolower($function);

                $passed = self::functionExists($function);
                if (!$passed) {
                    $errors['function'][] = [
                        'function' => $function,
                    ];
                }
            }
        }

        // validate classes
        if (isset($requirements['classes'])) {
            foreach ($requirements['classes'] as $class) {
                $passed = false;

                // see: http://de.php.net/manual/en/language.oop5.basic.php
                if (\preg_match('~[a-zA-Z_\x7f-\xff][a-zA-Z0-9_\x7f-\xff]*.~', $class)) {
                    $globalClass = '\\' . $class;

                    if (\class_exists($globalClass, false)) {
                        $passed = true;
                    }
                }

                if (!$passed) {
                    $errors['class'][] = [
                        'class' => $class,
                    ];
                }
            }
        }

        return $errors;
    }

    /**
     * Validates if an function exists and is not blacklisted by suhosin extension.
     *
     * @param string $function
     * @return  bool
     * @see     http://de.php.net/manual/en/function.function-exists.php#77980
     */
    protected static function functionExists($function)
    {
        if (\extension_loaded('suhosin')) {
            $blacklist = @\ini_get('suhosin.executor.func.blacklist');
            if (!empty($blacklist)) {
                $blacklist = \explode(',', $blacklist);
                foreach ($blacklist as $disabledFunction) {
                    $disabledFunction = \mb_strtolower(StringUtil::trim($disabledFunction));

                    if ($function == $disabledFunction) {
                        return false;
                    }
                }
            }
        }

        return \function_exists($function);
    }

    /**
     * Compares settings, converting values into compareable ones.
     *
     * @param string $setting
     * @param string $value
     * @param mixed $compareValue
     * @return  bool
     */
    protected static function compareSetting($setting, $value, $compareValue)
    {
        if ($compareValue === false) {
            return false;
        }

        $value = \mb_strtolower($value);
        $trueValues = ['1', 'on', 'true'];
        $falseValues = ['0', 'off', 'false'];

        // handle values considered as 'true'
        if (\in_array($value, $trueValues)) {
            return $compareValue ? true : false;
        } // handle values considered as 'false'
        elseif (\in_array($value, $falseValues)) {
            return (!$compareValue) ? true : false;
        } elseif (!\is_numeric($value)) {
            $compareValue = self::convertShorthandByteValue($compareValue);
            $value = self::convertShorthandByteValue($value);
        }

        return ($compareValue >= $value) ? true : false;
    }

    /**
     * Converts shorthand byte values into an integer representing bytes.
     *
     * @param string $value
     * @return  int
     * @see     http://www.php.net/manual/en/faq.using.php#faq.using.shorthandbytes
     */
    protected static function convertShorthandByteValue($value)
    {
        // convert into bytes
        $lastCharacter = \mb_substr($value, -1);
        switch ($lastCharacter) {
            // gigabytes
            case 'g':
                return (int)$value * 1073741824;
                break;

            // megabytes
            case 'm':
                return (int)$value * 1048576;
                break;

            // kilobytes
            case 'k':
                return (int)$value * 1024;
                break;

            default:
                return $value;
                break;
        }
    }
=======
class PackageInstallationDispatcher {
	/**
	 * current installation type
	 * @var	string
	 */
	protected $action = '';
	
	/**
	 * instance of PackageArchive
	 * @var	PackageArchive
	 */
	public $archive;
	
	/**
	 * instance of PackageInstallationNodeBuilder
	 * @var	PackageInstallationNodeBuilder
	 */
	public $nodeBuilder;
	
	/**
	 * instance of Package
	 * @var	Package
	 */
	public $package;
	
	/**
	 * instance of PackageInstallationQueue
	 * @var	PackageInstallationQueue
	 */
	public $queue;
	
	/**
	 * default name of the config file
	 * @var	string
	 */
	const CONFIG_FILE = 'app.config.inc.php';
	
	/**
	 * data of previous package in queue
	 * @var	string[]
	 */
	protected $previousPackageData;
	
	/**
	 * Creates a new instance of PackageInstallationDispatcher.
	 * 
	 * @param	PackageInstallationQueue	$queue
	 */
	public function __construct(PackageInstallationQueue $queue) {
		$this->queue = $queue;
		$this->nodeBuilder = new PackageInstallationNodeBuilder($this);
		
		$this->action = $this->queue->action;
	}
	
	/**
	 * Sets data of previous package in queue.
	 * 
	 * @param	string[]	$packageData
	 */
	public function setPreviousPackage(array $packageData) {
		$this->previousPackageData = $packageData;
	}
	
	/**
	 * Installs node components and returns next node.
	 * 
	 * @param	string		$node
	 * @return	PackageInstallationStep
	 * @throws      SystemException
	 */
	public function install($node) {
		$nodes = $this->nodeBuilder->getNodeData($node);
		if (empty($nodes)) {
			// guard against possible issues with empty instruction blocks, including
			// these blocks that contain no valid instructions at all (e.g. typo from
			// copy & paste)
			throw new SystemException("Failed to retrieve nodes for identifier '".$node."', the query returned no results.");
		}
		
		// invoke node-specific actions
		$step = null;
		foreach ($nodes as $data) {
			$nodeData = unserialize($data['nodeData']);
			$this->logInstallationStep($data);
			
			switch ($data['nodeType']) {
				case 'package':
					$step = $this->installPackage($nodeData);
				break;
				
				case 'pip':
					$step = $this->executePIP($nodeData);
				break;
				
				case 'optionalPackages':
					$step = $this->selectOptionalPackages($node, $nodeData);
				break;
				
				default:
					die("Unknown node type: '".$data['nodeType']."'");
				break;
			}
			
			if ($step->splitNode()) {
				$log = 'split node';
				if ($step->getException() !== null && $step->getException()->getMessage()) {
					$log .= ': ' . $step->getException()->getMessage();
				}
				
				$this->logInstallationStep($data, $log);
				$this->nodeBuilder->cloneNode($node, $data['sequenceNo']);
				break;
			}
		}
		
		// mark node as completed
		$this->nodeBuilder->completeNode($node);
		
		// assign next node
		$node = $this->nodeBuilder->getNextNode($node);
		$step->setNode($node);
		
		// perform post-install/update actions
		if ($node == '') {
			$this->logInstallationStep([], 'start cleanup');
			
			// update "last update time" option
			$sql = "UPDATE	wcf".WCF_N."_option
				SET	optionValue = ?
				WHERE	optionName = ?";
			$statement = WCF::getDB()->prepareStatement($sql);
			$statement->execute([
				TIME_NOW,
				'last_update_time'
			]);
			
			// update options.inc.php
			OptionEditor::resetCache();
			
			if ($this->action == 'install') {
				// save localized package infos
				$this->saveLocalizedPackageInfos();
				
				// remove all cache files after WCFSetup
				if (!PACKAGE_ID) {
					CacheHandler::getInstance()->flushAll();
					
					$sql = "UPDATE	wcf".WCF_N."_option
						SET	optionValue = ?
						WHERE	optionName = ?";
					$statement = WCF::getDB()->prepareStatement($sql);
					
					$statement->execute([
						StringUtil::getUUID(),
						'wcf_uuid'
					]);
					
					if (file_exists(WCF_DIR . 'cookiePrefix.txt')) {
						$statement->execute([
							COOKIE_PREFIX,
							'cookie_prefix'
						]);
						
						@unlink(WCF_DIR . 'cookiePrefix.txt');
					}
					
					$user = new User(1);
					$statement->execute([
						$user->username,
						'mail_from_name'
					]);
					$statement->execute([
						$user->email,
						'mail_from_address'
					]);
					$statement->execute([
						$user->email,
						'mail_admin_address'
					]);
					
					try {
						$statement->execute([
							bin2hex(\random_bytes(20)),
							'signature_secret'
						]);
					}
					catch (\Throwable $e) {
						// ignore, the secret will stay empty and crypto operations
						// depending on it will fail
					}
					
					if (WCF::getSession()->getVar('__wcfSetup_developerMode')) {
						$statement->execute([
							1,
							'enable_debug_mode'
						]);
						$statement->execute([
							'public',
							'exception_privacy'
						]);
						$statement->execute([
							'debugFolder',
							'mail_send_method'
						]);
						$statement->execute([
							1,
							'enable_developer_tools'
						]);
						$statement->execute([
							1,
							'log_missing_language_items'
						]);
						
						foreach (DevtoolsSetup::getInstance()->getOptionOverrides() as $optionName => $optionValue) {
							$statement->execute([
								$optionValue,
								$optionName
							]);
						}
						
						foreach (DevtoolsSetup::getInstance()->getUsers() as $newUser) {
							try {
								(new UserAction([], 'create', [
									'data' => [
										'email' => $newUser['email'],
										'password' => $newUser['password'],
										'username' => $newUser['username']
									],
									'groups' => [
										1,
										3
									]
								]))->executeAction();
							}
							catch (SystemException $e) {
								// ignore errors due to event listeners missing at this
								// point during installation
							}
						}
						
						if (($importPath = DevtoolsSetup::getInstance()->getDevtoolsImportPath()) !== '') {
							(new DevtoolsProjectAction([], 'quickSetup', [
								'path' => $importPath
							]))->executeAction();
						}
					}
					
					if (WCF::getSession()->getVar('__wcfSetup_imagick')) {
						$statement->execute([
							'imagick',
							'image_adapter_type',
						]);
					}
					
					// update options.inc.php
					OptionEditor::resetCache();
					
					WCF::getSession()->register('__wcfSetup_completed', true);
				}
				
				// rebuild application paths
				ApplicationHandler::rebuild();
			}
			
			// remove template listener cache
			TemplateListenerCodeCacheBuilder::getInstance()->reset();
			
			// reset language cache
			LanguageFactory::getInstance()->clearCache();
			LanguageFactory::getInstance()->deleteLanguageCache();
			
			// reset stylesheets
			StyleHandler::resetStylesheets();
			
			// clear user storage
			UserStorageHandler::getInstance()->clear();
			
			// rebuild config files for affected applications
			$sql = "SELECT		package.packageID
				FROM		wcf".WCF_N."_package_installation_queue queue,
						wcf".WCF_N."_package package
				WHERE		queue.processNo = ?
						AND package.packageID = queue.packageID
						AND package.isApplication = ?";
			$statement = WCF::getDB()->prepareStatement($sql);
			$statement->execute([
				$this->queue->processNo,
				1
			]);
			while ($row = $statement->fetchArray()) {
				Package::writeConfigFile($row['packageID']);
			}
			
			EventHandler::getInstance()->fireAction($this, 'postInstall');
			
			// remove archives
			$sql = "SELECT	archive
				FROM	wcf".WCF_N."_package_installation_queue
				WHERE	processNo = ?";
			$statement = WCF::getDB()->prepareStatement($sql);
			$statement->execute([$this->queue->processNo]);
			while ($row = $statement->fetchArray()) {
				@unlink($row['archive']);
			}
			
			// delete queues
			$sql = "DELETE FROM	wcf".WCF_N."_package_installation_queue
				WHERE		processNo = ?";
			$statement = WCF::getDB()->prepareStatement($sql);
			$statement->execute([$this->queue->processNo]);
			
			$this->logInstallationStep([], 'finished cleanup');
		}
		
		return $step;
	}
	
	/**
	 * Logs an installation step.
	 * 
	 * @param	array		$node	data of the executed node
	 * @param	string		$log	optional additional log text
	 */
	protected function logInstallationStep(array $node = [], $log = '') {
		$logEntry = "[" . TIME_NOW . "]\n";
		if (!empty($node)) {
			$logEntry .= 'sequenceNo: ' . $node['sequenceNo'] . "\n";
			$logEntry .= 'nodeType: ' . $node['nodeType'] . "\n";
			$logEntry .= "nodeData:\n";
			
			$nodeData = unserialize($node['nodeData']);
			foreach ($nodeData as $index => $value) {
				$logEntry .= "\t" . $index . ': ' . (!is_object($value) && !is_array($value) ? $value : JSON::encode($value)) . "\n";
			}
		}
		
		if ($log) {
			$logEntry .= 'additional information: ' . $log . "\n";
		}
		
		$logEntry .= str_repeat('-', 30) . "\n\n";
		
		file_put_contents(
			WCF_DIR . 'log/' . date('Y-m-d', TIME_NOW) . '-update-' . $this->queue->queueID . '.txt',
			$logEntry,
			FILE_APPEND
		);
	}
	
	/**
	 * Returns current package archive.
	 * 
	 * @return	PackageArchive
	 */
	public function getArchive() {
		if ($this->archive === null) {
			// check if we're doing an iterative update of the same package
			if ($this->previousPackageData !== null && $this->getPackage()->package == $this->previousPackageData['package']) {
				if (Package::compareVersion($this->getPackage()->packageVersion, $this->previousPackageData['packageVersion'], '<')) {
					// fake package to simulate the package version required by current archive
					$this->getPackage()->setPackageVersion($this->previousPackageData['packageVersion']);
				}
			}
			
			$this->archive = new PackageArchive($this->queue->archive, $this->getPackage());
			
			if (FileUtil::isURL($this->archive->getArchive())) {
				// get return value and update entry in
				// package_installation_queue with this value
				$archive = $this->archive->downloadArchive();
				$queueEditor = new PackageInstallationQueueEditor($this->queue);
				$queueEditor->update(['archive' => $archive]);
			}
			
			$this->archive->openArchive();
		}
		
		return $this->archive;
	}
	
	/**
	 * Installs current package.
	 * 
	 * @param	mixed[]		$nodeData
	 * @return	PackageInstallationStep
	 * @throws	SystemException
	 */
	protected function installPackage(array $nodeData) {
		$installationStep = new PackageInstallationStep();
		
		// check requirements
		if (!empty($nodeData['requirements'])) {
			foreach ($nodeData['requirements'] as $package => $requirementData) {
				// get existing package
				if ($requirementData['packageID']) {
					$sql = "SELECT	packageName, packageVersion
						FROM	wcf".WCF_N."_package
						WHERE	packageID = ?";
					$statement = WCF::getDB()->prepareStatement($sql);
					$statement->execute([$requirementData['packageID']]);
				}
				else {
					// try to find matching package
					$sql = "SELECT	packageName, packageVersion
						FROM	wcf".WCF_N."_package
						WHERE	package = ?";
					$statement = WCF::getDB()->prepareStatement($sql);
					$statement->execute([$package]);
				}
				$row = $statement->fetchArray();
				
				// package is required but not available
				if ($row === false) {
					throw new SystemException("Package '".$package."' is required by '".$nodeData['packageName']."', but is neither installed nor shipped.");
				}
				
				// check version requirements
				if ($requirementData['minVersion']) {
					if (Package::compareVersion($row['packageVersion'], $requirementData['minVersion']) < 0) {
						throw new SystemException("Package '".$nodeData['packageName']."' requires package '".$row['packageName']."' in version '".$requirementData['minVersion']."', but only version '".$row['packageVersion']."' is installed");
					}
				}
			}
		}
		unset($nodeData['requirements']);
		
		$applicationDirectory = '';
		if (isset($nodeData['applicationDirectory'])) {
			$applicationDirectory = $nodeData['applicationDirectory'];
			unset($nodeData['applicationDirectory']);
		}
		
		// update package
		if ($this->queue->packageID) {
			$packageEditor = new PackageEditor(new Package($this->queue->packageID));
			unset($nodeData['installDate']);
			$packageEditor->update($nodeData);
			
			// delete old excluded packages
			$sql = "DELETE FROM	wcf".WCF_N."_package_exclusion
				WHERE		packageID = ?";
			$statement = WCF::getDB()->prepareStatement($sql);
			$statement->execute([$this->queue->packageID]);
			
			// delete old compatibility versions
			$sql = "DELETE FROM	wcf".WCF_N."_package_compatibility
				WHERE		packageID = ?";
			$statement = WCF::getDB()->prepareStatement($sql);
			$statement->execute([$this->queue->packageID]);
			
			// delete old requirements and dependencies
			$sql = "DELETE FROM	wcf".WCF_N."_package_requirement
				WHERE		packageID = ?";
			$statement = WCF::getDB()->prepareStatement($sql);
			$statement->execute([$this->queue->packageID]);
		}
		else {
			// create package entry
			$package = $this->createPackage($nodeData);
			
			// update package id for current queue
			$queueEditor = new PackageInstallationQueueEditor($this->queue);
			$queueEditor->update(['packageID' => $package->packageID]);
			
			// reload queue
			$this->queue = new PackageInstallationQueue($this->queue->queueID);
			$this->package = null;
			
			if ($package->isApplication) {
				$host = str_replace(RouteHandler::getProtocol(), '', RouteHandler::getHost());
				$path = RouteHandler::getPath(['acp']);
				
				$isTainted = 1;
				if ($this->getPackage()->package == 'com.woltlab.wcf') {
					// com.woltlab.wcf is special, because promptPackageDir() will not be executed.
					$isTainted = 0;
				}
				
				// insert as application
				ApplicationEditor::create([
					'domainName' => $host,
					'domainPath' => $path,
					'cookieDomain' => $host,
					'packageID' => $package->packageID,
					'isTainted' => $isTainted,
				]);
			}
		}
		
		// save excluded packages
		if (count($this->getArchive()->getExcludedPackages())) {
			$sql = "INSERT INTO	wcf".WCF_N."_package_exclusion
						(packageID, excludedPackage, excludedPackageVersion)
				VALUES		(?, ?, ?)";
			$statement = WCF::getDB()->prepareStatement($sql);
			
			foreach ($this->getArchive()->getExcludedPackages() as $excludedPackage) {
				$statement->execute([
					$this->queue->packageID,
					$excludedPackage['name'],
					!empty($excludedPackage['version']) ? $excludedPackage['version'] : ''
				]);
			}
		}
		
		// save compatible versions
		if (!empty($this->getArchive()->getCompatibleVersions())) {
			$sql = "INSERT INTO     wcf".WCF_N."_package_compatibility
						(packageID, version)
				VALUES          (?, ?)";
			$statement = WCF::getDB()->prepareStatement($sql);
			
			foreach ($this->getArchive()->getCompatibleVersions() as $version) {
				$statement->execute([
					$this->queue->packageID,
					$version
				]);
			}
		}
		
		// insert requirements and dependencies
		$requirements = $this->getArchive()->getAllExistingRequirements();
		if (!empty($requirements)) {
			$sql = "INSERT INTO	wcf".WCF_N."_package_requirement
						(packageID, requirement)
				VALUES		(?, ?)";
			$statement = WCF::getDB()->prepareStatement($sql);
			
			foreach ($requirements as $identifier => $possibleRequirements) {
				$requirement = array_shift($possibleRequirements);
				
				$statement->execute([
					$this->queue->packageID,
					$requirement['packageID']
				]);
			}
		}
		
		if ($this->getPackage()->isApplication && $this->getPackage()->package != 'com.woltlab.wcf' && $this->getAction() == 'install' && empty($this->getPackage()->packageDir)) {
			$document = $this->promptPackageDir($applicationDirectory);
			if ($document !== null && $document instanceof FormDocument) {
				$installationStep->setDocument($document);
			}

			$installationStep->setSplitNode();
		}
		
		return $installationStep;
	}
	
	/**
	 * Creates a new package based on the given data and returns it.
	 * 
	 * @param	array	$packageData
	 * @return	Package
	 * @since	5.2
	 */
	protected function createPackage(array $packageData) {
		return PackageEditor::create($packageData);
	}
	
	/**
	 * Saves the localized package info.
	 */
	protected function saveLocalizedPackageInfos() {
		$package = new Package($this->queue->packageID);
		
		// localize package information
		$sql = "INSERT INTO	wcf".WCF_N."_language_item
					(languageID, languageItem, languageItemValue, languageCategoryID, packageID)
			VALUES		(?, ?, ?, ?, ?)";
		$statement = WCF::getDB()->prepareStatement($sql);
		
		// get language list
		$languageList = new LanguageList();
		$languageList->readObjects();
		
		// workaround for WCFSetup
		if (!PACKAGE_ID) {
			$sql = "SELECT	*
				FROM	wcf".WCF_N."_language_category
				WHERE	languageCategory = ?";
			$statement2 = WCF::getDB()->prepareStatement($sql);
			$statement2->execute(['wcf.acp.package']);
			$languageCategory = $statement2->fetchObject(LanguageCategory::class);
		}
		else {
			$languageCategory = LanguageFactory::getInstance()->getCategory('wcf.acp.package');
		}
		
		// save package name
		$this->saveLocalizedPackageInfo($statement, $languageList, $languageCategory, $package, 'packageName');
		
		// save package description
		$this->saveLocalizedPackageInfo($statement, $languageList, $languageCategory, $package, 'packageDescription');
		
		// update description and name
		$packageEditor = new PackageEditor($package);
		$packageEditor->update([
			'packageDescription' => 'wcf.acp.package.packageDescription.package'.$this->queue->packageID,
			'packageName' => 'wcf.acp.package.packageName.package'.$this->queue->packageID
		]);
	}
	
	/**
	 * Saves a localized package info.
	 * 
	 * @param	PreparedStatement	$statement
	 * @param	LanguageList		$languageList
	 * @param	LanguageCategory	$languageCategory
	 * @param	Package			$package
	 * @param	string			$infoName
	 */
	protected function saveLocalizedPackageInfo(PreparedStatement $statement, $languageList, LanguageCategory $languageCategory, Package $package, $infoName) {
		$infoValues = $this->getArchive()->getPackageInfo($infoName);
		
		// get default value for languages without specified information
		$defaultValue = '';
		if (isset($infoValues['default'])) {
			$defaultValue = $infoValues['default'];
		}
		else if (isset($infoValues['en'])) {
			// fallback to English
			$defaultValue = $infoValues['en'];
		}
		else if (isset($infoValues[WCF::getLanguage()->getFixedLanguageCode()])) {
			// fallback to the language of the current user
			$defaultValue = $infoValues[WCF::getLanguage()->getFixedLanguageCode()];
		}
		else if ($infoName == 'packageName') {
			// fallback to the package identifier for the package name
			$defaultValue = $this->getArchive()->getPackageInfo('name');
		}
		
		foreach ($languageList as $language) {
			$value = $defaultValue;
			if (isset($infoValues[$language->languageCode])) {
				$value = $infoValues[$language->languageCode];
			}
			
			$statement->execute([
				$language->languageID,
				'wcf.acp.package.'.$infoName.'.package'.$package->packageID,
				$value,
				$languageCategory->languageCategoryID,
				1
			]);
		}
	}
	
	/**
	 * Executes a package installation plugin.
	 * 
	 * @param	mixed[]		$nodeData
	 * @return	PackageInstallationStep
	 * @throws	SystemException
	 */
	protected function executePIP(array $nodeData) {
		$step = new PackageInstallationStep();
		
		if ($nodeData['pip'] == PackageArchive::VOID_MARKER) {
			return $step;
		}
		
		// fetch all pips associated with current PACKAGE_ID and include pips
		// previously installed by current installation queue
		$sql = "SELECT	pluginName, className
			FROM	wcf".WCF_N."_package_installation_plugin
			WHERE	pluginName = ?";
		$statement = WCF::getDB()->prepareStatement($sql);
		$statement->execute([$nodeData['pip']]);
		$row = $statement->fetchArray();
		
		// PIP is unknown
		if (!$row || (strcmp($nodeData['pip'], $row['pluginName']) !== 0)) {
			throw new SystemException("unable to find package installation plugin '".$nodeData['pip']."'");
		}
		
		// valdidate class definition
		$className = $row['className'];
		if (!class_exists($className)) {
			throw new SystemException("unable to find class '".$className."'");
		}
		
		// set default value
		if (empty($nodeData['value'])) {
			$defaultValue = call_user_func([$className, 'getDefaultFilename']);
			if ($defaultValue) {
				$nodeData['value'] = $defaultValue;
			}
		}
		
		$plugin = new $className($this, $nodeData);
		
		if (!($plugin instanceof IPackageInstallationPlugin)) {
			throw new ImplementationException($className, IPackageInstallationPlugin::class);
		}
		
		// execute PIP
		$document = null;
		try {
			$document = $plugin->{$this->action}();
		}
		catch (SplitNodeException $e) {
			$step->setSplitNode($e);
		}
		
		if ($document !== null && ($document instanceof FormDocument)) {
			$step->setDocument($document);
			$step->setSplitNode();
		}
		
		return $step;
	}
	
	/**
	 * Displays a list to select optional packages or installs selection.
	 * 
	 * @param	string		$currentNode
	 * @param	array		$nodeData
	 * @return	PackageInstallationStep
	 */
	protected function selectOptionalPackages($currentNode, array $nodeData) {
		$installationStep = new PackageInstallationStep();
		
		$document = $this->promptOptionalPackages($nodeData);
		if ($document !== null && $document instanceof FormDocument) {
			$installationStep->setDocument($document);
			$installationStep->setSplitNode();
		}
		// insert new nodes for each package
		else if (is_array($document)) {
			// get target child node
			$node = $currentNode;
			$queue = $this->queue;
			$shiftNodes = false;
			
			foreach ($nodeData as $package) {
				if (in_array($package['package'], $document)) {
					// ignore uninstallable packages
					if (!$package['isInstallable']) {
						continue;
					}
					
					if (!$shiftNodes) {
						$this->nodeBuilder->shiftNodes($currentNode, 'tempNode');
						$shiftNodes = true;
					}
					
					$queue = PackageInstallationQueueEditor::create([
						'parentQueueID' => $queue->queueID,
						'processNo' => $this->queue->processNo,
						'userID' => WCF::getUser()->userID,
						'package' => $package['package'],
						'packageName' => $package['packageName'],
						'archive' => $package['archive'],
						'action' => $queue->action
					]);
					
					$installation = new PackageInstallationDispatcher($queue);
					$installation->nodeBuilder->setParentNode($node);
					$installation->nodeBuilder->buildNodes();
					$node = $installation->nodeBuilder->getCurrentNode();
				}
				else {
					// remove archive
					@unlink($package['archive']);
				}
			}
			
			// shift nodes
			if ($shiftNodes) {
				$this->nodeBuilder->shiftNodes('tempNode', $node);
			}
		}
		
		return $installationStep;
	}
	
	/**
	 * Extracts files from .tar(.gz) archive and installs them
	 * 
	 * @param	string		$targetDir
	 * @param	string		$sourceArchive
	 * @param	IFileHandler	$fileHandler
	 * @return	Installer
	 */
	public function extractFiles($targetDir, $sourceArchive, $fileHandler = null) {
		return new Installer($targetDir, $sourceArchive, $fileHandler);
	}
	
	/**
	 * Returns current package.
	 * 
	 * @return	\wcf\data\package\Package
	 */
	public function getPackage() {
		if ($this->package === null) {
			$this->package = new Package($this->queue->packageID);
		}
		
		return $this->package;
	}
	
	/**
	 * Prompts for a text input for package directory (applies for applications only)
	 * 
	 * @param       string          $applicationDirectory
	 * @return	FormDocument
	 */
	protected function promptPackageDir($applicationDirectory) {
		// check for pre-defined directories originating from WCFSetup
		$directory = WCF::getSession()->getVar('__wcfSetup_directories');
		$abbreviation = Package::getAbbreviation($this->getPackage()->package);
		if ($directory !== null) {
			$directory = $directory[$abbreviation] ?? null;
		}
		else if (ENABLE_ENTERPRISE_MODE && defined('ENTERPRISE_MODE_APP_DIRECTORIES') && is_array(ENTERPRISE_MODE_APP_DIRECTORIES)) {
			$directory = ENTERPRISE_MODE_APP_DIRECTORIES[$abbreviation] ?? null; 
		}
		
		if ($directory === null && !PackageInstallationFormManager::findForm($this->queue, 'packageDir')) {
			$container = new GroupFormElementContainer();
			$packageDir = new TextInputFormElement($container);
			$packageDir->setName('packageDir');
			$packageDir->setLabel(WCF::getLanguage()->get('wcf.acp.package.packageDir.input'));
			
			// check if there are packages installed in a parent
			// directory of WCF, or if packages are below it
			$sql = "SELECT  packageDir
				FROM    wcf".WCF_N."_package
				WHERE   packageDir <> ''";
			$statement = WCF::getDB()->prepareStatement($sql);
			$statement->execute();
			
			$isParent = null;
			while ($column = $statement->fetchColumn()) {
				if ($isParent !== null) {
					continue;
				}
				
				if (preg_match('~^\.\./[^\.]~', $column)) {
					$isParent = false;
				}
				else if (mb_strpos($column, '.') !== 0) {
					$isParent = true;
				}
			}
			
			$defaultPath = WCF_DIR;
			if ($isParent === false) {
				$defaultPath = dirname(WCF_DIR);
			}
			if (!$applicationDirectory) {
				$applicationDirectory = Package::getAbbreviation($this->getPackage()->package);
			}
			$defaultPath = FileUtil::addTrailingSlash(FileUtil::unifyDirSeparator($defaultPath)) . $applicationDirectory . '/';
			
			$packageDir->setValue($defaultPath);
			$container->appendChild($packageDir);
			
			$document = new FormDocument('packageDir');
			$document->appendContainer($container);
			
			PackageInstallationFormManager::registerForm($this->queue, $document);
			return $document;
		}
		else {
			if ($directory !== null) {
				$document = null;
				$packageDir = $directory;
			}
			else {
				$document = PackageInstallationFormManager::getForm($this->queue, 'packageDir');
				$document->handleRequest();
				$packageDir = FileUtil::addTrailingSlash(FileUtil::getRealPath(FileUtil::unifyDirSeparator($document->getValue('packageDir'))));
				if ($packageDir === '/') $packageDir = '';
			}
			
			if ($packageDir !== null) {
				// validate package dir
				if ($document !== null && file_exists($packageDir . 'global.php')) {
					$document->setError('packageDir', WCF::getLanguage()->get('wcf.acp.package.packageDir.notAvailable'));
					return $document;
				}
				
				// set package dir
				$packageEditor = new PackageEditor($this->getPackage());
				$packageEditor->update([
					'packageDir' => FileUtil::getRelativePath(WCF_DIR, $packageDir)
				]);
				
				// determine domain path, in some environments (e.g. ISPConfig) the $_SERVER paths are
				// faked and differ from the real filesystem path
				if (PACKAGE_ID) {
					$wcfDomainPath = ApplicationHandler::getInstance()->getWCF()->domainPath;
				}
				else {
					$sql = "SELECT	domainPath
						FROM	wcf".WCF_N."_application
						WHERE	packageID = ?";
					$statement = WCF::getDB()->prepareStatement($sql);
					$statement->execute([1]);
					$row = $statement->fetchArray();
					
					$wcfDomainPath = $row['domainPath'];
				}
				
				$documentRoot = substr(FileUtil::unifyDirSeparator(WCF_DIR), 0, -strlen(FileUtil::unifyDirSeparator($wcfDomainPath)));
				$domainPath = FileUtil::getRelativePath($documentRoot, $packageDir);
				if ($domainPath === './') {
					// `FileUtil::getRelativePath()` returns `./` if both paths lead to the same directory
					$domainPath = '/';
				}
				
				$domainPath = FileUtil::addLeadingSlash($domainPath);
				
				// update application path and untaint application
				$application = new Application($this->getPackage()->packageID);
				$applicationEditor = new ApplicationEditor($application);
				$applicationEditor->update([
					'domainPath' => $domainPath,
					'isTainted' => 0,
				]);
				
				// create directory and set permissions
				@mkdir($packageDir, 0777, true);
				FileUtil::makeWritable($packageDir);
			}
			
			return null;
		}
	}
	
	/**
	 * Prompts a selection of optional packages.
	 * 
	 * @param	string[][]	$packages
	 * @return	mixed
	 */
	protected function promptOptionalPackages(array $packages) {
		if (!PackageInstallationFormManager::findForm($this->queue, 'optionalPackages')) {
			$container = new MultipleSelectionFormElementContainer();
			$container->setName('optionalPackages');
			$container->setLabel(WCF::getLanguage()->get('wcf.acp.package.optionalPackages'));
			$container->setDescription(WCF::getLanguage()->get('wcf.acp.package.optionalPackages.description'));
			
			foreach ($packages as $package) {
				$optionalPackage = new MultipleSelectionFormElement($container);
				$optionalPackage->setName('optionalPackages');
				$optionalPackage->setLabel($package['packageName']);
				$optionalPackage->setValue($package['package']);
				$optionalPackage->setDescription($package['packageDescription']);
				if (!$package['isInstallable']) {
					$optionalPackage->setDisabledMessage(WCF::getLanguage()->get('wcf.acp.package.install.optionalPackage.missingRequirements'));
				}
				
				$container->appendChild($optionalPackage);
			}
			
			$document = new FormDocument('optionalPackages');
			$document->appendContainer($container);
			
			PackageInstallationFormManager::registerForm($this->queue, $document);
			return $document;
		}
		else {
			$document = PackageInstallationFormManager::getForm($this->queue, 'optionalPackages');
			$document->handleRequest();
			
			return $document->getValue('optionalPackages');
		}
	}
	
	/**
	 * Returns current package id.
	 * 
	 * @return	integer
	 */
	public function getPackageID() {
		return $this->queue->packageID;
	}
	
	/**
	 * Returns current package name.
	 * 
	 * @return	string		package name
	 * @since	3.0
	 */
	public function getPackageName() {
		return $this->queue->packageName;
	}
	
	/**
	 * Returns current package installation type.
	 * 
	 * @return	string
	 */
	public function getAction() {
		return $this->action;
	}
	
	/**
	 * Opens the package installation queue and
	 * starts the installation, update or uninstallation of the first entry.
	 * 
	 * @param	integer		$parentQueueID
	 * @param	integer		$processNo
	 */
	public static function openQueue($parentQueueID = 0, $processNo = 0) {
		$conditions = new PreparedStatementConditionBuilder();
		$conditions->add("userID = ?", [WCF::getUser()->userID]);
		$conditions->add("parentQueueID = ?", [$parentQueueID]);
		if ($processNo != 0) $conditions->add("processNo = ?", [$processNo]);
		$conditions->add("done = ?", [0]);
		
		$sql = "SELECT		*
			FROM		wcf".WCF_N."_package_installation_queue
			".$conditions."
			ORDER BY	queueID ASC";
		$statement = WCF::getDB()->prepareStatement($sql);
		$statement->execute($conditions->getParameters());
		$packageInstallation = $statement->fetchArray();
		
		if (!isset($packageInstallation['queueID'])) {
			$url = LinkHandler::getInstance()->getLink('PackageList');
			HeaderUtil::redirect($url);
			exit;
		}
		else {
			$url = LinkHandler::getInstance()->getLink('PackageInstallationConfirm', [], 'queueID='.$packageInstallation['queueID']);
			HeaderUtil::redirect($url);
			exit;
		}
	}
	
	/**
	 * Checks the package installation queue for outstanding entries.
	 * 
	 * @return	integer
	 */
	public static function checkPackageInstallationQueue() {
		$sql = "SELECT		queueID
			FROM		wcf".WCF_N."_package_installation_queue
			WHERE		userID = ?
					AND parentQueueID = 0
					AND done = 0
			ORDER BY	queueID ASC";
		$statement = WCF::getDB()->prepareStatement($sql);
		$statement->execute([WCF::getUser()->userID]);
		$row = $statement->fetchArray();
		
		if (!$row) {
			return 0;
		}
		
		return $row['queueID'];
	}
	
	/**
	 * Executes post-setup actions.
	 */
	public function completeSetup() {
		// remove archives
		$sql = "SELECT	archive
			FROM	wcf".WCF_N."_package_installation_queue
			WHERE	processNo = ?";
		$statement = WCF::getDB()->prepareStatement($sql);
		$statement->execute([$this->queue->processNo]);
		while ($row = $statement->fetchArray()) {
			@unlink($row['archive']);
		}
		
		// delete queues
		$sql = "DELETE FROM	wcf".WCF_N."_package_installation_queue
			WHERE		processNo = ?";
		$statement = WCF::getDB()->prepareStatement($sql);
		$statement->execute([$this->queue->processNo]);
		
		// clear language files once whole installation is completed
		LanguageEditor::deleteLanguageFiles();
		
		// reset all caches
		CacheHandler::getInstance()->flushAll();
	}
	
	/**
	 * Updates queue information.
	 */
	public function updatePackage() {
		if (empty($this->queue->packageName)) {
			$queueEditor = new PackageInstallationQueueEditor($this->queue);
			$queueEditor->update([
				'packageName' => $this->getArchive()->getLocalizedPackageInfo('packageName')
			]);
			
			// reload queue
			$this->queue = new PackageInstallationQueue($this->queue->queueID);
		}
	}
	
	/**
	 * Validates specific php requirements.
	 * 
	 * @param	array		$requirements
	 * @return	mixed[][]
	 */
	public static function validatePHPRequirements(array $requirements) {
		$errors = [];
		
		// validate php version
		if (isset($requirements['version'])) {
			$passed = false;
			if (version_compare(PHP_VERSION, $requirements['version'], '>=')) {
				$passed = true;
			}
			
			if (!$passed) {
				$errors['version'] = [
					'required' => $requirements['version'],
					'installed' => PHP_VERSION
				];
			}
		}
		
		// validate extensions
		if (isset($requirements['extensions'])) {
			foreach ($requirements['extensions'] as $extension) {
				$passed = extension_loaded($extension) ? true : false;
				
				if (!$passed) {
					$errors['extension'][] = [
						'extension' => $extension
					];
				}
			}
		}
		
		// validate settings
		if (isset($requirements['settings'])) {
			foreach ($requirements['settings'] as $setting => $value) {
				$iniValue = ini_get($setting);
				
				$passed = self::compareSetting($setting, $value, $iniValue);
				if (!$passed) {
					$errors['setting'][] = [
						'setting' => $setting,
						'required' => $value,
						'installed' => ($iniValue === false) ? '(unknown)' : $iniValue
					];
				}
			}
		}
		
		// validate functions
		if (isset($requirements['functions'])) {
			foreach ($requirements['functions'] as $function) {
				$function = mb_strtolower($function);
				
				$passed = self::functionExists($function);
				if (!$passed) {
					$errors['function'][] = [
						'function' => $function
					];
				}
			}
		}
		
		// validate classes
		if (isset($requirements['classes'])) {
			foreach ($requirements['classes'] as $class) {
				$passed = false;
				
				// see: http://de.php.net/manual/en/language.oop5.basic.php
				if (preg_match('~[a-zA-Z_\x7f-\xff][a-zA-Z0-9_\x7f-\xff]*.~', $class)) {
					$globalClass = '\\'.$class;
					
					if (class_exists($globalClass, false)) {
						$passed = true;
					}
				}
				
				if (!$passed) {
					$errors['class'][] = [
						'class' => $class
					];
				}
			}
		}
		
		return $errors;
	}
	
	/**
	 * Validates if an function exists and is not blacklisted by suhosin extension.
	 * 
	 * @param	string		$function
	 * @return	boolean
	 * @see		http://de.php.net/manual/en/function.function-exists.php#77980
	 */
	protected static function functionExists($function) {
		if (extension_loaded('suhosin')) {
			$blacklist = @ini_get('suhosin.executor.func.blacklist');
			if (!empty($blacklist)) {
				$blacklist = explode(',', $blacklist);
				foreach ($blacklist as $disabledFunction) {
					$disabledFunction = mb_strtolower(StringUtil::trim($disabledFunction));
					
					if ($function == $disabledFunction) {
						return false;
					}
				}
			}
		}
		
		return function_exists($function);
	}
	
	/**
	 * Compares settings, converting values into compareable ones.
	 * 
	 * @param	string		$setting
	 * @param	string		$value
	 * @param	mixed		$compareValue
	 * @return	boolean
	 */
	protected static function compareSetting($setting, $value, $compareValue) {
		if ($compareValue === false) return false;
		
		$value = mb_strtolower($value);
		$trueValues = ['1', 'on', 'true'];
		$falseValues = ['0', 'off', 'false'];
		
		// handle values considered as 'true'
		if (in_array($value, $trueValues)) {
			return $compareValue ? true : false;
		}
		// handle values considered as 'false'
		else if (in_array($value, $falseValues)) {
			return (!$compareValue) ? true : false;
		}
		else if (!is_numeric($value)) {
			$compareValue = self::convertShorthandByteValue($compareValue);
			$value = self::convertShorthandByteValue($value);
		}
		
		return ($compareValue >= $value) ? true : false;
	}
	
	/**
	 * Converts shorthand byte values into an integer representing bytes.
	 * 
	 * @param	string		$value
	 * @return	integer
	 * @see		http://www.php.net/manual/en/faq.using.php#faq.using.shorthandbytes
	 */
	protected static function convertShorthandByteValue($value) {
		// convert into bytes
		$lastCharacter = mb_substr($value, -1);
		switch ($lastCharacter) {
			// gigabytes
			case 'g':
				return (int)$value * 1073741824;
			break;
			
			// megabytes
			case 'm':
				return (int)$value * 1048576;
			break;
			
			// kilobytes
			case 'k':
				return (int)$value * 1024;
			break;
			
			default:
				return $value;
			break;
		}
	}
>>>>>>> 7355935c
}<|MERGE_RESOLUTION|>--- conflicted
+++ resolved
@@ -52,7 +52,6 @@
  * @license GNU Lesser General Public License <http://opensource.org/licenses/lgpl-license.php>
  * @package WoltLabSuite\Core\System\Package
  */
-<<<<<<< HEAD
 class PackageInstallationDispatcher
 {
     /**
@@ -551,13 +550,19 @@
                 $host = \str_replace(RouteHandler::getProtocol(), '', RouteHandler::getHost());
                 $path = RouteHandler::getPath(['acp']);
 
+                $isTainted = 1;
+                if ($this->getPackage()->package == 'com.woltlab.wcf') {
+                    // com.woltlab.wcf is special, because promptPackageDir() will not be executed.
+                    $isTainted = 0;
+                }
+
                 // insert as application
                 ApplicationEditor::create([
                     'domainName' => $host,
                     'domainPath' => $path,
                     'cookieDomain' => $host,
                     'packageID' => $package->packageID,
-                    'isTainted' => 1,
+                    'isTainted' => $isTainted,
                 ]);
             }
         }
@@ -1397,1287 +1402,4 @@
                 break;
         }
     }
-=======
-class PackageInstallationDispatcher {
-	/**
-	 * current installation type
-	 * @var	string
-	 */
-	protected $action = '';
-	
-	/**
-	 * instance of PackageArchive
-	 * @var	PackageArchive
-	 */
-	public $archive;
-	
-	/**
-	 * instance of PackageInstallationNodeBuilder
-	 * @var	PackageInstallationNodeBuilder
-	 */
-	public $nodeBuilder;
-	
-	/**
-	 * instance of Package
-	 * @var	Package
-	 */
-	public $package;
-	
-	/**
-	 * instance of PackageInstallationQueue
-	 * @var	PackageInstallationQueue
-	 */
-	public $queue;
-	
-	/**
-	 * default name of the config file
-	 * @var	string
-	 */
-	const CONFIG_FILE = 'app.config.inc.php';
-	
-	/**
-	 * data of previous package in queue
-	 * @var	string[]
-	 */
-	protected $previousPackageData;
-	
-	/**
-	 * Creates a new instance of PackageInstallationDispatcher.
-	 * 
-	 * @param	PackageInstallationQueue	$queue
-	 */
-	public function __construct(PackageInstallationQueue $queue) {
-		$this->queue = $queue;
-		$this->nodeBuilder = new PackageInstallationNodeBuilder($this);
-		
-		$this->action = $this->queue->action;
-	}
-	
-	/**
-	 * Sets data of previous package in queue.
-	 * 
-	 * @param	string[]	$packageData
-	 */
-	public function setPreviousPackage(array $packageData) {
-		$this->previousPackageData = $packageData;
-	}
-	
-	/**
-	 * Installs node components and returns next node.
-	 * 
-	 * @param	string		$node
-	 * @return	PackageInstallationStep
-	 * @throws      SystemException
-	 */
-	public function install($node) {
-		$nodes = $this->nodeBuilder->getNodeData($node);
-		if (empty($nodes)) {
-			// guard against possible issues with empty instruction blocks, including
-			// these blocks that contain no valid instructions at all (e.g. typo from
-			// copy & paste)
-			throw new SystemException("Failed to retrieve nodes for identifier '".$node."', the query returned no results.");
-		}
-		
-		// invoke node-specific actions
-		$step = null;
-		foreach ($nodes as $data) {
-			$nodeData = unserialize($data['nodeData']);
-			$this->logInstallationStep($data);
-			
-			switch ($data['nodeType']) {
-				case 'package':
-					$step = $this->installPackage($nodeData);
-				break;
-				
-				case 'pip':
-					$step = $this->executePIP($nodeData);
-				break;
-				
-				case 'optionalPackages':
-					$step = $this->selectOptionalPackages($node, $nodeData);
-				break;
-				
-				default:
-					die("Unknown node type: '".$data['nodeType']."'");
-				break;
-			}
-			
-			if ($step->splitNode()) {
-				$log = 'split node';
-				if ($step->getException() !== null && $step->getException()->getMessage()) {
-					$log .= ': ' . $step->getException()->getMessage();
-				}
-				
-				$this->logInstallationStep($data, $log);
-				$this->nodeBuilder->cloneNode($node, $data['sequenceNo']);
-				break;
-			}
-		}
-		
-		// mark node as completed
-		$this->nodeBuilder->completeNode($node);
-		
-		// assign next node
-		$node = $this->nodeBuilder->getNextNode($node);
-		$step->setNode($node);
-		
-		// perform post-install/update actions
-		if ($node == '') {
-			$this->logInstallationStep([], 'start cleanup');
-			
-			// update "last update time" option
-			$sql = "UPDATE	wcf".WCF_N."_option
-				SET	optionValue = ?
-				WHERE	optionName = ?";
-			$statement = WCF::getDB()->prepareStatement($sql);
-			$statement->execute([
-				TIME_NOW,
-				'last_update_time'
-			]);
-			
-			// update options.inc.php
-			OptionEditor::resetCache();
-			
-			if ($this->action == 'install') {
-				// save localized package infos
-				$this->saveLocalizedPackageInfos();
-				
-				// remove all cache files after WCFSetup
-				if (!PACKAGE_ID) {
-					CacheHandler::getInstance()->flushAll();
-					
-					$sql = "UPDATE	wcf".WCF_N."_option
-						SET	optionValue = ?
-						WHERE	optionName = ?";
-					$statement = WCF::getDB()->prepareStatement($sql);
-					
-					$statement->execute([
-						StringUtil::getUUID(),
-						'wcf_uuid'
-					]);
-					
-					if (file_exists(WCF_DIR . 'cookiePrefix.txt')) {
-						$statement->execute([
-							COOKIE_PREFIX,
-							'cookie_prefix'
-						]);
-						
-						@unlink(WCF_DIR . 'cookiePrefix.txt');
-					}
-					
-					$user = new User(1);
-					$statement->execute([
-						$user->username,
-						'mail_from_name'
-					]);
-					$statement->execute([
-						$user->email,
-						'mail_from_address'
-					]);
-					$statement->execute([
-						$user->email,
-						'mail_admin_address'
-					]);
-					
-					try {
-						$statement->execute([
-							bin2hex(\random_bytes(20)),
-							'signature_secret'
-						]);
-					}
-					catch (\Throwable $e) {
-						// ignore, the secret will stay empty and crypto operations
-						// depending on it will fail
-					}
-					
-					if (WCF::getSession()->getVar('__wcfSetup_developerMode')) {
-						$statement->execute([
-							1,
-							'enable_debug_mode'
-						]);
-						$statement->execute([
-							'public',
-							'exception_privacy'
-						]);
-						$statement->execute([
-							'debugFolder',
-							'mail_send_method'
-						]);
-						$statement->execute([
-							1,
-							'enable_developer_tools'
-						]);
-						$statement->execute([
-							1,
-							'log_missing_language_items'
-						]);
-						
-						foreach (DevtoolsSetup::getInstance()->getOptionOverrides() as $optionName => $optionValue) {
-							$statement->execute([
-								$optionValue,
-								$optionName
-							]);
-						}
-						
-						foreach (DevtoolsSetup::getInstance()->getUsers() as $newUser) {
-							try {
-								(new UserAction([], 'create', [
-									'data' => [
-										'email' => $newUser['email'],
-										'password' => $newUser['password'],
-										'username' => $newUser['username']
-									],
-									'groups' => [
-										1,
-										3
-									]
-								]))->executeAction();
-							}
-							catch (SystemException $e) {
-								// ignore errors due to event listeners missing at this
-								// point during installation
-							}
-						}
-						
-						if (($importPath = DevtoolsSetup::getInstance()->getDevtoolsImportPath()) !== '') {
-							(new DevtoolsProjectAction([], 'quickSetup', [
-								'path' => $importPath
-							]))->executeAction();
-						}
-					}
-					
-					if (WCF::getSession()->getVar('__wcfSetup_imagick')) {
-						$statement->execute([
-							'imagick',
-							'image_adapter_type',
-						]);
-					}
-					
-					// update options.inc.php
-					OptionEditor::resetCache();
-					
-					WCF::getSession()->register('__wcfSetup_completed', true);
-				}
-				
-				// rebuild application paths
-				ApplicationHandler::rebuild();
-			}
-			
-			// remove template listener cache
-			TemplateListenerCodeCacheBuilder::getInstance()->reset();
-			
-			// reset language cache
-			LanguageFactory::getInstance()->clearCache();
-			LanguageFactory::getInstance()->deleteLanguageCache();
-			
-			// reset stylesheets
-			StyleHandler::resetStylesheets();
-			
-			// clear user storage
-			UserStorageHandler::getInstance()->clear();
-			
-			// rebuild config files for affected applications
-			$sql = "SELECT		package.packageID
-				FROM		wcf".WCF_N."_package_installation_queue queue,
-						wcf".WCF_N."_package package
-				WHERE		queue.processNo = ?
-						AND package.packageID = queue.packageID
-						AND package.isApplication = ?";
-			$statement = WCF::getDB()->prepareStatement($sql);
-			$statement->execute([
-				$this->queue->processNo,
-				1
-			]);
-			while ($row = $statement->fetchArray()) {
-				Package::writeConfigFile($row['packageID']);
-			}
-			
-			EventHandler::getInstance()->fireAction($this, 'postInstall');
-			
-			// remove archives
-			$sql = "SELECT	archive
-				FROM	wcf".WCF_N."_package_installation_queue
-				WHERE	processNo = ?";
-			$statement = WCF::getDB()->prepareStatement($sql);
-			$statement->execute([$this->queue->processNo]);
-			while ($row = $statement->fetchArray()) {
-				@unlink($row['archive']);
-			}
-			
-			// delete queues
-			$sql = "DELETE FROM	wcf".WCF_N."_package_installation_queue
-				WHERE		processNo = ?";
-			$statement = WCF::getDB()->prepareStatement($sql);
-			$statement->execute([$this->queue->processNo]);
-			
-			$this->logInstallationStep([], 'finished cleanup');
-		}
-		
-		return $step;
-	}
-	
-	/**
-	 * Logs an installation step.
-	 * 
-	 * @param	array		$node	data of the executed node
-	 * @param	string		$log	optional additional log text
-	 */
-	protected function logInstallationStep(array $node = [], $log = '') {
-		$logEntry = "[" . TIME_NOW . "]\n";
-		if (!empty($node)) {
-			$logEntry .= 'sequenceNo: ' . $node['sequenceNo'] . "\n";
-			$logEntry .= 'nodeType: ' . $node['nodeType'] . "\n";
-			$logEntry .= "nodeData:\n";
-			
-			$nodeData = unserialize($node['nodeData']);
-			foreach ($nodeData as $index => $value) {
-				$logEntry .= "\t" . $index . ': ' . (!is_object($value) && !is_array($value) ? $value : JSON::encode($value)) . "\n";
-			}
-		}
-		
-		if ($log) {
-			$logEntry .= 'additional information: ' . $log . "\n";
-		}
-		
-		$logEntry .= str_repeat('-', 30) . "\n\n";
-		
-		file_put_contents(
-			WCF_DIR . 'log/' . date('Y-m-d', TIME_NOW) . '-update-' . $this->queue->queueID . '.txt',
-			$logEntry,
-			FILE_APPEND
-		);
-	}
-	
-	/**
-	 * Returns current package archive.
-	 * 
-	 * @return	PackageArchive
-	 */
-	public function getArchive() {
-		if ($this->archive === null) {
-			// check if we're doing an iterative update of the same package
-			if ($this->previousPackageData !== null && $this->getPackage()->package == $this->previousPackageData['package']) {
-				if (Package::compareVersion($this->getPackage()->packageVersion, $this->previousPackageData['packageVersion'], '<')) {
-					// fake package to simulate the package version required by current archive
-					$this->getPackage()->setPackageVersion($this->previousPackageData['packageVersion']);
-				}
-			}
-			
-			$this->archive = new PackageArchive($this->queue->archive, $this->getPackage());
-			
-			if (FileUtil::isURL($this->archive->getArchive())) {
-				// get return value and update entry in
-				// package_installation_queue with this value
-				$archive = $this->archive->downloadArchive();
-				$queueEditor = new PackageInstallationQueueEditor($this->queue);
-				$queueEditor->update(['archive' => $archive]);
-			}
-			
-			$this->archive->openArchive();
-		}
-		
-		return $this->archive;
-	}
-	
-	/**
-	 * Installs current package.
-	 * 
-	 * @param	mixed[]		$nodeData
-	 * @return	PackageInstallationStep
-	 * @throws	SystemException
-	 */
-	protected function installPackage(array $nodeData) {
-		$installationStep = new PackageInstallationStep();
-		
-		// check requirements
-		if (!empty($nodeData['requirements'])) {
-			foreach ($nodeData['requirements'] as $package => $requirementData) {
-				// get existing package
-				if ($requirementData['packageID']) {
-					$sql = "SELECT	packageName, packageVersion
-						FROM	wcf".WCF_N."_package
-						WHERE	packageID = ?";
-					$statement = WCF::getDB()->prepareStatement($sql);
-					$statement->execute([$requirementData['packageID']]);
-				}
-				else {
-					// try to find matching package
-					$sql = "SELECT	packageName, packageVersion
-						FROM	wcf".WCF_N."_package
-						WHERE	package = ?";
-					$statement = WCF::getDB()->prepareStatement($sql);
-					$statement->execute([$package]);
-				}
-				$row = $statement->fetchArray();
-				
-				// package is required but not available
-				if ($row === false) {
-					throw new SystemException("Package '".$package."' is required by '".$nodeData['packageName']."', but is neither installed nor shipped.");
-				}
-				
-				// check version requirements
-				if ($requirementData['minVersion']) {
-					if (Package::compareVersion($row['packageVersion'], $requirementData['minVersion']) < 0) {
-						throw new SystemException("Package '".$nodeData['packageName']."' requires package '".$row['packageName']."' in version '".$requirementData['minVersion']."', but only version '".$row['packageVersion']."' is installed");
-					}
-				}
-			}
-		}
-		unset($nodeData['requirements']);
-		
-		$applicationDirectory = '';
-		if (isset($nodeData['applicationDirectory'])) {
-			$applicationDirectory = $nodeData['applicationDirectory'];
-			unset($nodeData['applicationDirectory']);
-		}
-		
-		// update package
-		if ($this->queue->packageID) {
-			$packageEditor = new PackageEditor(new Package($this->queue->packageID));
-			unset($nodeData['installDate']);
-			$packageEditor->update($nodeData);
-			
-			// delete old excluded packages
-			$sql = "DELETE FROM	wcf".WCF_N."_package_exclusion
-				WHERE		packageID = ?";
-			$statement = WCF::getDB()->prepareStatement($sql);
-			$statement->execute([$this->queue->packageID]);
-			
-			// delete old compatibility versions
-			$sql = "DELETE FROM	wcf".WCF_N."_package_compatibility
-				WHERE		packageID = ?";
-			$statement = WCF::getDB()->prepareStatement($sql);
-			$statement->execute([$this->queue->packageID]);
-			
-			// delete old requirements and dependencies
-			$sql = "DELETE FROM	wcf".WCF_N."_package_requirement
-				WHERE		packageID = ?";
-			$statement = WCF::getDB()->prepareStatement($sql);
-			$statement->execute([$this->queue->packageID]);
-		}
-		else {
-			// create package entry
-			$package = $this->createPackage($nodeData);
-			
-			// update package id for current queue
-			$queueEditor = new PackageInstallationQueueEditor($this->queue);
-			$queueEditor->update(['packageID' => $package->packageID]);
-			
-			// reload queue
-			$this->queue = new PackageInstallationQueue($this->queue->queueID);
-			$this->package = null;
-			
-			if ($package->isApplication) {
-				$host = str_replace(RouteHandler::getProtocol(), '', RouteHandler::getHost());
-				$path = RouteHandler::getPath(['acp']);
-				
-				$isTainted = 1;
-				if ($this->getPackage()->package == 'com.woltlab.wcf') {
-					// com.woltlab.wcf is special, because promptPackageDir() will not be executed.
-					$isTainted = 0;
-				}
-				
-				// insert as application
-				ApplicationEditor::create([
-					'domainName' => $host,
-					'domainPath' => $path,
-					'cookieDomain' => $host,
-					'packageID' => $package->packageID,
-					'isTainted' => $isTainted,
-				]);
-			}
-		}
-		
-		// save excluded packages
-		if (count($this->getArchive()->getExcludedPackages())) {
-			$sql = "INSERT INTO	wcf".WCF_N."_package_exclusion
-						(packageID, excludedPackage, excludedPackageVersion)
-				VALUES		(?, ?, ?)";
-			$statement = WCF::getDB()->prepareStatement($sql);
-			
-			foreach ($this->getArchive()->getExcludedPackages() as $excludedPackage) {
-				$statement->execute([
-					$this->queue->packageID,
-					$excludedPackage['name'],
-					!empty($excludedPackage['version']) ? $excludedPackage['version'] : ''
-				]);
-			}
-		}
-		
-		// save compatible versions
-		if (!empty($this->getArchive()->getCompatibleVersions())) {
-			$sql = "INSERT INTO     wcf".WCF_N."_package_compatibility
-						(packageID, version)
-				VALUES          (?, ?)";
-			$statement = WCF::getDB()->prepareStatement($sql);
-			
-			foreach ($this->getArchive()->getCompatibleVersions() as $version) {
-				$statement->execute([
-					$this->queue->packageID,
-					$version
-				]);
-			}
-		}
-		
-		// insert requirements and dependencies
-		$requirements = $this->getArchive()->getAllExistingRequirements();
-		if (!empty($requirements)) {
-			$sql = "INSERT INTO	wcf".WCF_N."_package_requirement
-						(packageID, requirement)
-				VALUES		(?, ?)";
-			$statement = WCF::getDB()->prepareStatement($sql);
-			
-			foreach ($requirements as $identifier => $possibleRequirements) {
-				$requirement = array_shift($possibleRequirements);
-				
-				$statement->execute([
-					$this->queue->packageID,
-					$requirement['packageID']
-				]);
-			}
-		}
-		
-		if ($this->getPackage()->isApplication && $this->getPackage()->package != 'com.woltlab.wcf' && $this->getAction() == 'install' && empty($this->getPackage()->packageDir)) {
-			$document = $this->promptPackageDir($applicationDirectory);
-			if ($document !== null && $document instanceof FormDocument) {
-				$installationStep->setDocument($document);
-			}
-
-			$installationStep->setSplitNode();
-		}
-		
-		return $installationStep;
-	}
-	
-	/**
-	 * Creates a new package based on the given data and returns it.
-	 * 
-	 * @param	array	$packageData
-	 * @return	Package
-	 * @since	5.2
-	 */
-	protected function createPackage(array $packageData) {
-		return PackageEditor::create($packageData);
-	}
-	
-	/**
-	 * Saves the localized package info.
-	 */
-	protected function saveLocalizedPackageInfos() {
-		$package = new Package($this->queue->packageID);
-		
-		// localize package information
-		$sql = "INSERT INTO	wcf".WCF_N."_language_item
-					(languageID, languageItem, languageItemValue, languageCategoryID, packageID)
-			VALUES		(?, ?, ?, ?, ?)";
-		$statement = WCF::getDB()->prepareStatement($sql);
-		
-		// get language list
-		$languageList = new LanguageList();
-		$languageList->readObjects();
-		
-		// workaround for WCFSetup
-		if (!PACKAGE_ID) {
-			$sql = "SELECT	*
-				FROM	wcf".WCF_N."_language_category
-				WHERE	languageCategory = ?";
-			$statement2 = WCF::getDB()->prepareStatement($sql);
-			$statement2->execute(['wcf.acp.package']);
-			$languageCategory = $statement2->fetchObject(LanguageCategory::class);
-		}
-		else {
-			$languageCategory = LanguageFactory::getInstance()->getCategory('wcf.acp.package');
-		}
-		
-		// save package name
-		$this->saveLocalizedPackageInfo($statement, $languageList, $languageCategory, $package, 'packageName');
-		
-		// save package description
-		$this->saveLocalizedPackageInfo($statement, $languageList, $languageCategory, $package, 'packageDescription');
-		
-		// update description and name
-		$packageEditor = new PackageEditor($package);
-		$packageEditor->update([
-			'packageDescription' => 'wcf.acp.package.packageDescription.package'.$this->queue->packageID,
-			'packageName' => 'wcf.acp.package.packageName.package'.$this->queue->packageID
-		]);
-	}
-	
-	/**
-	 * Saves a localized package info.
-	 * 
-	 * @param	PreparedStatement	$statement
-	 * @param	LanguageList		$languageList
-	 * @param	LanguageCategory	$languageCategory
-	 * @param	Package			$package
-	 * @param	string			$infoName
-	 */
-	protected function saveLocalizedPackageInfo(PreparedStatement $statement, $languageList, LanguageCategory $languageCategory, Package $package, $infoName) {
-		$infoValues = $this->getArchive()->getPackageInfo($infoName);
-		
-		// get default value for languages without specified information
-		$defaultValue = '';
-		if (isset($infoValues['default'])) {
-			$defaultValue = $infoValues['default'];
-		}
-		else if (isset($infoValues['en'])) {
-			// fallback to English
-			$defaultValue = $infoValues['en'];
-		}
-		else if (isset($infoValues[WCF::getLanguage()->getFixedLanguageCode()])) {
-			// fallback to the language of the current user
-			$defaultValue = $infoValues[WCF::getLanguage()->getFixedLanguageCode()];
-		}
-		else if ($infoName == 'packageName') {
-			// fallback to the package identifier for the package name
-			$defaultValue = $this->getArchive()->getPackageInfo('name');
-		}
-		
-		foreach ($languageList as $language) {
-			$value = $defaultValue;
-			if (isset($infoValues[$language->languageCode])) {
-				$value = $infoValues[$language->languageCode];
-			}
-			
-			$statement->execute([
-				$language->languageID,
-				'wcf.acp.package.'.$infoName.'.package'.$package->packageID,
-				$value,
-				$languageCategory->languageCategoryID,
-				1
-			]);
-		}
-	}
-	
-	/**
-	 * Executes a package installation plugin.
-	 * 
-	 * @param	mixed[]		$nodeData
-	 * @return	PackageInstallationStep
-	 * @throws	SystemException
-	 */
-	protected function executePIP(array $nodeData) {
-		$step = new PackageInstallationStep();
-		
-		if ($nodeData['pip'] == PackageArchive::VOID_MARKER) {
-			return $step;
-		}
-		
-		// fetch all pips associated with current PACKAGE_ID and include pips
-		// previously installed by current installation queue
-		$sql = "SELECT	pluginName, className
-			FROM	wcf".WCF_N."_package_installation_plugin
-			WHERE	pluginName = ?";
-		$statement = WCF::getDB()->prepareStatement($sql);
-		$statement->execute([$nodeData['pip']]);
-		$row = $statement->fetchArray();
-		
-		// PIP is unknown
-		if (!$row || (strcmp($nodeData['pip'], $row['pluginName']) !== 0)) {
-			throw new SystemException("unable to find package installation plugin '".$nodeData['pip']."'");
-		}
-		
-		// valdidate class definition
-		$className = $row['className'];
-		if (!class_exists($className)) {
-			throw new SystemException("unable to find class '".$className."'");
-		}
-		
-		// set default value
-		if (empty($nodeData['value'])) {
-			$defaultValue = call_user_func([$className, 'getDefaultFilename']);
-			if ($defaultValue) {
-				$nodeData['value'] = $defaultValue;
-			}
-		}
-		
-		$plugin = new $className($this, $nodeData);
-		
-		if (!($plugin instanceof IPackageInstallationPlugin)) {
-			throw new ImplementationException($className, IPackageInstallationPlugin::class);
-		}
-		
-		// execute PIP
-		$document = null;
-		try {
-			$document = $plugin->{$this->action}();
-		}
-		catch (SplitNodeException $e) {
-			$step->setSplitNode($e);
-		}
-		
-		if ($document !== null && ($document instanceof FormDocument)) {
-			$step->setDocument($document);
-			$step->setSplitNode();
-		}
-		
-		return $step;
-	}
-	
-	/**
-	 * Displays a list to select optional packages or installs selection.
-	 * 
-	 * @param	string		$currentNode
-	 * @param	array		$nodeData
-	 * @return	PackageInstallationStep
-	 */
-	protected function selectOptionalPackages($currentNode, array $nodeData) {
-		$installationStep = new PackageInstallationStep();
-		
-		$document = $this->promptOptionalPackages($nodeData);
-		if ($document !== null && $document instanceof FormDocument) {
-			$installationStep->setDocument($document);
-			$installationStep->setSplitNode();
-		}
-		// insert new nodes for each package
-		else if (is_array($document)) {
-			// get target child node
-			$node = $currentNode;
-			$queue = $this->queue;
-			$shiftNodes = false;
-			
-			foreach ($nodeData as $package) {
-				if (in_array($package['package'], $document)) {
-					// ignore uninstallable packages
-					if (!$package['isInstallable']) {
-						continue;
-					}
-					
-					if (!$shiftNodes) {
-						$this->nodeBuilder->shiftNodes($currentNode, 'tempNode');
-						$shiftNodes = true;
-					}
-					
-					$queue = PackageInstallationQueueEditor::create([
-						'parentQueueID' => $queue->queueID,
-						'processNo' => $this->queue->processNo,
-						'userID' => WCF::getUser()->userID,
-						'package' => $package['package'],
-						'packageName' => $package['packageName'],
-						'archive' => $package['archive'],
-						'action' => $queue->action
-					]);
-					
-					$installation = new PackageInstallationDispatcher($queue);
-					$installation->nodeBuilder->setParentNode($node);
-					$installation->nodeBuilder->buildNodes();
-					$node = $installation->nodeBuilder->getCurrentNode();
-				}
-				else {
-					// remove archive
-					@unlink($package['archive']);
-				}
-			}
-			
-			// shift nodes
-			if ($shiftNodes) {
-				$this->nodeBuilder->shiftNodes('tempNode', $node);
-			}
-		}
-		
-		return $installationStep;
-	}
-	
-	/**
-	 * Extracts files from .tar(.gz) archive and installs them
-	 * 
-	 * @param	string		$targetDir
-	 * @param	string		$sourceArchive
-	 * @param	IFileHandler	$fileHandler
-	 * @return	Installer
-	 */
-	public function extractFiles($targetDir, $sourceArchive, $fileHandler = null) {
-		return new Installer($targetDir, $sourceArchive, $fileHandler);
-	}
-	
-	/**
-	 * Returns current package.
-	 * 
-	 * @return	\wcf\data\package\Package
-	 */
-	public function getPackage() {
-		if ($this->package === null) {
-			$this->package = new Package($this->queue->packageID);
-		}
-		
-		return $this->package;
-	}
-	
-	/**
-	 * Prompts for a text input for package directory (applies for applications only)
-	 * 
-	 * @param       string          $applicationDirectory
-	 * @return	FormDocument
-	 */
-	protected function promptPackageDir($applicationDirectory) {
-		// check for pre-defined directories originating from WCFSetup
-		$directory = WCF::getSession()->getVar('__wcfSetup_directories');
-		$abbreviation = Package::getAbbreviation($this->getPackage()->package);
-		if ($directory !== null) {
-			$directory = $directory[$abbreviation] ?? null;
-		}
-		else if (ENABLE_ENTERPRISE_MODE && defined('ENTERPRISE_MODE_APP_DIRECTORIES') && is_array(ENTERPRISE_MODE_APP_DIRECTORIES)) {
-			$directory = ENTERPRISE_MODE_APP_DIRECTORIES[$abbreviation] ?? null; 
-		}
-		
-		if ($directory === null && !PackageInstallationFormManager::findForm($this->queue, 'packageDir')) {
-			$container = new GroupFormElementContainer();
-			$packageDir = new TextInputFormElement($container);
-			$packageDir->setName('packageDir');
-			$packageDir->setLabel(WCF::getLanguage()->get('wcf.acp.package.packageDir.input'));
-			
-			// check if there are packages installed in a parent
-			// directory of WCF, or if packages are below it
-			$sql = "SELECT  packageDir
-				FROM    wcf".WCF_N."_package
-				WHERE   packageDir <> ''";
-			$statement = WCF::getDB()->prepareStatement($sql);
-			$statement->execute();
-			
-			$isParent = null;
-			while ($column = $statement->fetchColumn()) {
-				if ($isParent !== null) {
-					continue;
-				}
-				
-				if (preg_match('~^\.\./[^\.]~', $column)) {
-					$isParent = false;
-				}
-				else if (mb_strpos($column, '.') !== 0) {
-					$isParent = true;
-				}
-			}
-			
-			$defaultPath = WCF_DIR;
-			if ($isParent === false) {
-				$defaultPath = dirname(WCF_DIR);
-			}
-			if (!$applicationDirectory) {
-				$applicationDirectory = Package::getAbbreviation($this->getPackage()->package);
-			}
-			$defaultPath = FileUtil::addTrailingSlash(FileUtil::unifyDirSeparator($defaultPath)) . $applicationDirectory . '/';
-			
-			$packageDir->setValue($defaultPath);
-			$container->appendChild($packageDir);
-			
-			$document = new FormDocument('packageDir');
-			$document->appendContainer($container);
-			
-			PackageInstallationFormManager::registerForm($this->queue, $document);
-			return $document;
-		}
-		else {
-			if ($directory !== null) {
-				$document = null;
-				$packageDir = $directory;
-			}
-			else {
-				$document = PackageInstallationFormManager::getForm($this->queue, 'packageDir');
-				$document->handleRequest();
-				$packageDir = FileUtil::addTrailingSlash(FileUtil::getRealPath(FileUtil::unifyDirSeparator($document->getValue('packageDir'))));
-				if ($packageDir === '/') $packageDir = '';
-			}
-			
-			if ($packageDir !== null) {
-				// validate package dir
-				if ($document !== null && file_exists($packageDir . 'global.php')) {
-					$document->setError('packageDir', WCF::getLanguage()->get('wcf.acp.package.packageDir.notAvailable'));
-					return $document;
-				}
-				
-				// set package dir
-				$packageEditor = new PackageEditor($this->getPackage());
-				$packageEditor->update([
-					'packageDir' => FileUtil::getRelativePath(WCF_DIR, $packageDir)
-				]);
-				
-				// determine domain path, in some environments (e.g. ISPConfig) the $_SERVER paths are
-				// faked and differ from the real filesystem path
-				if (PACKAGE_ID) {
-					$wcfDomainPath = ApplicationHandler::getInstance()->getWCF()->domainPath;
-				}
-				else {
-					$sql = "SELECT	domainPath
-						FROM	wcf".WCF_N."_application
-						WHERE	packageID = ?";
-					$statement = WCF::getDB()->prepareStatement($sql);
-					$statement->execute([1]);
-					$row = $statement->fetchArray();
-					
-					$wcfDomainPath = $row['domainPath'];
-				}
-				
-				$documentRoot = substr(FileUtil::unifyDirSeparator(WCF_DIR), 0, -strlen(FileUtil::unifyDirSeparator($wcfDomainPath)));
-				$domainPath = FileUtil::getRelativePath($documentRoot, $packageDir);
-				if ($domainPath === './') {
-					// `FileUtil::getRelativePath()` returns `./` if both paths lead to the same directory
-					$domainPath = '/';
-				}
-				
-				$domainPath = FileUtil::addLeadingSlash($domainPath);
-				
-				// update application path and untaint application
-				$application = new Application($this->getPackage()->packageID);
-				$applicationEditor = new ApplicationEditor($application);
-				$applicationEditor->update([
-					'domainPath' => $domainPath,
-					'isTainted' => 0,
-				]);
-				
-				// create directory and set permissions
-				@mkdir($packageDir, 0777, true);
-				FileUtil::makeWritable($packageDir);
-			}
-			
-			return null;
-		}
-	}
-	
-	/**
-	 * Prompts a selection of optional packages.
-	 * 
-	 * @param	string[][]	$packages
-	 * @return	mixed
-	 */
-	protected function promptOptionalPackages(array $packages) {
-		if (!PackageInstallationFormManager::findForm($this->queue, 'optionalPackages')) {
-			$container = new MultipleSelectionFormElementContainer();
-			$container->setName('optionalPackages');
-			$container->setLabel(WCF::getLanguage()->get('wcf.acp.package.optionalPackages'));
-			$container->setDescription(WCF::getLanguage()->get('wcf.acp.package.optionalPackages.description'));
-			
-			foreach ($packages as $package) {
-				$optionalPackage = new MultipleSelectionFormElement($container);
-				$optionalPackage->setName('optionalPackages');
-				$optionalPackage->setLabel($package['packageName']);
-				$optionalPackage->setValue($package['package']);
-				$optionalPackage->setDescription($package['packageDescription']);
-				if (!$package['isInstallable']) {
-					$optionalPackage->setDisabledMessage(WCF::getLanguage()->get('wcf.acp.package.install.optionalPackage.missingRequirements'));
-				}
-				
-				$container->appendChild($optionalPackage);
-			}
-			
-			$document = new FormDocument('optionalPackages');
-			$document->appendContainer($container);
-			
-			PackageInstallationFormManager::registerForm($this->queue, $document);
-			return $document;
-		}
-		else {
-			$document = PackageInstallationFormManager::getForm($this->queue, 'optionalPackages');
-			$document->handleRequest();
-			
-			return $document->getValue('optionalPackages');
-		}
-	}
-	
-	/**
-	 * Returns current package id.
-	 * 
-	 * @return	integer
-	 */
-	public function getPackageID() {
-		return $this->queue->packageID;
-	}
-	
-	/**
-	 * Returns current package name.
-	 * 
-	 * @return	string		package name
-	 * @since	3.0
-	 */
-	public function getPackageName() {
-		return $this->queue->packageName;
-	}
-	
-	/**
-	 * Returns current package installation type.
-	 * 
-	 * @return	string
-	 */
-	public function getAction() {
-		return $this->action;
-	}
-	
-	/**
-	 * Opens the package installation queue and
-	 * starts the installation, update or uninstallation of the first entry.
-	 * 
-	 * @param	integer		$parentQueueID
-	 * @param	integer		$processNo
-	 */
-	public static function openQueue($parentQueueID = 0, $processNo = 0) {
-		$conditions = new PreparedStatementConditionBuilder();
-		$conditions->add("userID = ?", [WCF::getUser()->userID]);
-		$conditions->add("parentQueueID = ?", [$parentQueueID]);
-		if ($processNo != 0) $conditions->add("processNo = ?", [$processNo]);
-		$conditions->add("done = ?", [0]);
-		
-		$sql = "SELECT		*
-			FROM		wcf".WCF_N."_package_installation_queue
-			".$conditions."
-			ORDER BY	queueID ASC";
-		$statement = WCF::getDB()->prepareStatement($sql);
-		$statement->execute($conditions->getParameters());
-		$packageInstallation = $statement->fetchArray();
-		
-		if (!isset($packageInstallation['queueID'])) {
-			$url = LinkHandler::getInstance()->getLink('PackageList');
-			HeaderUtil::redirect($url);
-			exit;
-		}
-		else {
-			$url = LinkHandler::getInstance()->getLink('PackageInstallationConfirm', [], 'queueID='.$packageInstallation['queueID']);
-			HeaderUtil::redirect($url);
-			exit;
-		}
-	}
-	
-	/**
-	 * Checks the package installation queue for outstanding entries.
-	 * 
-	 * @return	integer
-	 */
-	public static function checkPackageInstallationQueue() {
-		$sql = "SELECT		queueID
-			FROM		wcf".WCF_N."_package_installation_queue
-			WHERE		userID = ?
-					AND parentQueueID = 0
-					AND done = 0
-			ORDER BY	queueID ASC";
-		$statement = WCF::getDB()->prepareStatement($sql);
-		$statement->execute([WCF::getUser()->userID]);
-		$row = $statement->fetchArray();
-		
-		if (!$row) {
-			return 0;
-		}
-		
-		return $row['queueID'];
-	}
-	
-	/**
-	 * Executes post-setup actions.
-	 */
-	public function completeSetup() {
-		// remove archives
-		$sql = "SELECT	archive
-			FROM	wcf".WCF_N."_package_installation_queue
-			WHERE	processNo = ?";
-		$statement = WCF::getDB()->prepareStatement($sql);
-		$statement->execute([$this->queue->processNo]);
-		while ($row = $statement->fetchArray()) {
-			@unlink($row['archive']);
-		}
-		
-		// delete queues
-		$sql = "DELETE FROM	wcf".WCF_N."_package_installation_queue
-			WHERE		processNo = ?";
-		$statement = WCF::getDB()->prepareStatement($sql);
-		$statement->execute([$this->queue->processNo]);
-		
-		// clear language files once whole installation is completed
-		LanguageEditor::deleteLanguageFiles();
-		
-		// reset all caches
-		CacheHandler::getInstance()->flushAll();
-	}
-	
-	/**
-	 * Updates queue information.
-	 */
-	public function updatePackage() {
-		if (empty($this->queue->packageName)) {
-			$queueEditor = new PackageInstallationQueueEditor($this->queue);
-			$queueEditor->update([
-				'packageName' => $this->getArchive()->getLocalizedPackageInfo('packageName')
-			]);
-			
-			// reload queue
-			$this->queue = new PackageInstallationQueue($this->queue->queueID);
-		}
-	}
-	
-	/**
-	 * Validates specific php requirements.
-	 * 
-	 * @param	array		$requirements
-	 * @return	mixed[][]
-	 */
-	public static function validatePHPRequirements(array $requirements) {
-		$errors = [];
-		
-		// validate php version
-		if (isset($requirements['version'])) {
-			$passed = false;
-			if (version_compare(PHP_VERSION, $requirements['version'], '>=')) {
-				$passed = true;
-			}
-			
-			if (!$passed) {
-				$errors['version'] = [
-					'required' => $requirements['version'],
-					'installed' => PHP_VERSION
-				];
-			}
-		}
-		
-		// validate extensions
-		if (isset($requirements['extensions'])) {
-			foreach ($requirements['extensions'] as $extension) {
-				$passed = extension_loaded($extension) ? true : false;
-				
-				if (!$passed) {
-					$errors['extension'][] = [
-						'extension' => $extension
-					];
-				}
-			}
-		}
-		
-		// validate settings
-		if (isset($requirements['settings'])) {
-			foreach ($requirements['settings'] as $setting => $value) {
-				$iniValue = ini_get($setting);
-				
-				$passed = self::compareSetting($setting, $value, $iniValue);
-				if (!$passed) {
-					$errors['setting'][] = [
-						'setting' => $setting,
-						'required' => $value,
-						'installed' => ($iniValue === false) ? '(unknown)' : $iniValue
-					];
-				}
-			}
-		}
-		
-		// validate functions
-		if (isset($requirements['functions'])) {
-			foreach ($requirements['functions'] as $function) {
-				$function = mb_strtolower($function);
-				
-				$passed = self::functionExists($function);
-				if (!$passed) {
-					$errors['function'][] = [
-						'function' => $function
-					];
-				}
-			}
-		}
-		
-		// validate classes
-		if (isset($requirements['classes'])) {
-			foreach ($requirements['classes'] as $class) {
-				$passed = false;
-				
-				// see: http://de.php.net/manual/en/language.oop5.basic.php
-				if (preg_match('~[a-zA-Z_\x7f-\xff][a-zA-Z0-9_\x7f-\xff]*.~', $class)) {
-					$globalClass = '\\'.$class;
-					
-					if (class_exists($globalClass, false)) {
-						$passed = true;
-					}
-				}
-				
-				if (!$passed) {
-					$errors['class'][] = [
-						'class' => $class
-					];
-				}
-			}
-		}
-		
-		return $errors;
-	}
-	
-	/**
-	 * Validates if an function exists and is not blacklisted by suhosin extension.
-	 * 
-	 * @param	string		$function
-	 * @return	boolean
-	 * @see		http://de.php.net/manual/en/function.function-exists.php#77980
-	 */
-	protected static function functionExists($function) {
-		if (extension_loaded('suhosin')) {
-			$blacklist = @ini_get('suhosin.executor.func.blacklist');
-			if (!empty($blacklist)) {
-				$blacklist = explode(',', $blacklist);
-				foreach ($blacklist as $disabledFunction) {
-					$disabledFunction = mb_strtolower(StringUtil::trim($disabledFunction));
-					
-					if ($function == $disabledFunction) {
-						return false;
-					}
-				}
-			}
-		}
-		
-		return function_exists($function);
-	}
-	
-	/**
-	 * Compares settings, converting values into compareable ones.
-	 * 
-	 * @param	string		$setting
-	 * @param	string		$value
-	 * @param	mixed		$compareValue
-	 * @return	boolean
-	 */
-	protected static function compareSetting($setting, $value, $compareValue) {
-		if ($compareValue === false) return false;
-		
-		$value = mb_strtolower($value);
-		$trueValues = ['1', 'on', 'true'];
-		$falseValues = ['0', 'off', 'false'];
-		
-		// handle values considered as 'true'
-		if (in_array($value, $trueValues)) {
-			return $compareValue ? true : false;
-		}
-		// handle values considered as 'false'
-		else if (in_array($value, $falseValues)) {
-			return (!$compareValue) ? true : false;
-		}
-		else if (!is_numeric($value)) {
-			$compareValue = self::convertShorthandByteValue($compareValue);
-			$value = self::convertShorthandByteValue($value);
-		}
-		
-		return ($compareValue >= $value) ? true : false;
-	}
-	
-	/**
-	 * Converts shorthand byte values into an integer representing bytes.
-	 * 
-	 * @param	string		$value
-	 * @return	integer
-	 * @see		http://www.php.net/manual/en/faq.using.php#faq.using.shorthandbytes
-	 */
-	protected static function convertShorthandByteValue($value) {
-		// convert into bytes
-		$lastCharacter = mb_substr($value, -1);
-		switch ($lastCharacter) {
-			// gigabytes
-			case 'g':
-				return (int)$value * 1073741824;
-			break;
-			
-			// megabytes
-			case 'm':
-				return (int)$value * 1048576;
-			break;
-			
-			// kilobytes
-			case 'k':
-				return (int)$value * 1024;
-			break;
-			
-			default:
-				return $value;
-			break;
-		}
-	}
->>>>>>> 7355935c
 }