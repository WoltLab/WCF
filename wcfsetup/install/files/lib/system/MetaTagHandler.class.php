<?php
namespace wcf\system;
use wcf\util\StringUtil;

/**
 * Handles meta tags.
 * 
 * @author	Alexander Ebert
 * @copyright	2001-2017 WoltLab GmbH
 * @license	GNU Lesser General Public License <http://opensource.org/licenses/lgpl-license.php>
 * @package	WoltLabSuite\Core\System\Message
 */
class MetaTagHandler extends SingletonFactory implements \Countable, \Iterator {
	/**
	 * current iterator index
	 * @var	integer
	 */
	protected $index = 0;
	
	/**
	 * list of index to object relation
	 * @var	integer[]
	 */
	protected $indexToObject = [];
	
	/**
	 * list of meta tags
	 * @var	array
	 */
	protected $objects = [];
	
	/**
	 * @inheritDoc
	 */
	protected function init() {
		// set default tags
		if ($value = WCF::getLanguage()->get(META_DESCRIPTION)) {
			$this->addTag('description', 'description', $value);
		}
		if ($value = WCF::getLanguage()->get(META_KEYWORDS)) {
			$this->addTag('keywords', 'keywords', $value);
		}
		if ($value = WCF::getLanguage()->get(PAGE_TITLE)) {
			$this->addTag('og:site_name', 'og:site_name', $value, true);
		}
	}
	
	/**
	 * Adds or replaces a meta tag.
	 * 
	 * @param	string		$identifier
	 * @param	string		$name
	 * @param	string		$value
	 * @param	boolean		$isProperty
	 */
	public function addTag($identifier, $name, $value, $isProperty = false) {
		if (!isset($this->objects[$identifier])) {
			$this->indexToObject[] = $identifier;
		}
		
		$this->objects[$identifier] = [
			'isProperty' => $isProperty,
			'name' => $name,
			'value' => $value
		];
		
		// replace description if Open Graph Protocol tag was given
<<<<<<< HEAD
		if ($name == 'og:description') {
			$this->addTag('description', 'description', $value);
		}
=======
		if ($name == 'og:description' && $value) {
			$this->objects['description']['value'] = $value;
		}		
>>>>>>> a1434a66
	}
	
	/**
	 * Removes a meta tag.
	 * 
	 * @param	string		$identifier
	 */
	public function removeTag($identifier) {
		if (isset($this->objects[$identifier])) {
			unset($this->objects[$identifier]);
			
			$this->indexToObject = array_keys($this->objects);
		}
	}
	
	/**
	 * @inheritDoc
	 */
	public function count() {
		return count($this->objects);
	}
	
	/**
	 * @inheritDoc
	 */
	public function current() {
		$tag = $this->objects[$this->indexToObject[$this->index]];
		
		return '<meta ' . ($tag['isProperty'] ? 'property' : 'name') . '="' . $tag['name'] . '" content="' . StringUtil::encodeHTML($tag['value']) . '">';
	}
	
	/**
	 * CAUTION: This methods does not return the current iterator index,
	 * rather than the object key which maps to that index.
	 * 
	 * @see	\Iterator::key()
	 */
	public function key() {
		return $this->indexToObject[$this->index];
	}
	
	/**
	 * @inheritDoc
	 */
	public function next() {
		++$this->index;
	}
	
	/**
	 * @inheritDoc
	 */
	public function rewind() {
		$this->index = 0;
	}
	
	/**
	 * @inheritDoc
	 */
	public function valid() {
		return isset($this->indexToObject[$this->index]);
	}
}<|MERGE_RESOLUTION|>--- conflicted
+++ resolved
@@ -65,15 +65,9 @@
 		];
 		
 		// replace description if Open Graph Protocol tag was given
-<<<<<<< HEAD
-		if ($name == 'og:description') {
+		if ($name == 'og:description' && $value) {
 			$this->addTag('description', 'description', $value);
 		}
-=======
-		if ($name == 'og:description' && $value) {
-			$this->objects['description']['value'] = $value;
-		}		
->>>>>>> a1434a66
 	}
 	
 	/**
