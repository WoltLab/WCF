--- conflicted
+++ resolved
@@ -208,17 +208,11 @@
 	 * Passing in an illegal page id will cause this method to fail silently, returning an
 	 * empty string.
 	 * 
-<<<<<<< HEAD
-	 * @param       integer         $pageID         page id
-	 * @param       integer         $languageID     language id, optional
-	 * @return      string          full URL of empty string if `$pageID` is invalid
-=======
 	 * @param	integer		$pageID		page id
 	 * @param	integer		$languageID	language id, optional
 	 * @return	string		full URL of empty string if `$pageID` is invalid
 	 * @throws	\wcf\system\exception\SystemException
 	 * @since	2.2
->>>>>>> 738b3932
 	 */
 	public function getCmsLink($pageID, $languageID = -1) {
 		// use current language
