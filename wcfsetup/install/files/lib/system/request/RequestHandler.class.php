<?php

namespace wcf\system\request;

use Laminas\Diactoros\ServerRequestFactory;
use Laminas\HttpHandlerRunner\Emitter\SapiEmitter;
use wcf\http\LegacyPlaceholderResponse;
use wcf\http\middleware\AddAcpSecurityHeaders;
use wcf\http\middleware\CheckForEnterpriseNonOwnerAccess;
use wcf\http\middleware\CheckForExpiredAppEvaluation;
use wcf\http\middleware\CheckForOfflineMode;
use wcf\http\middleware\EnforceCacheControlPrivate;
use wcf\http\middleware\EnforceFrameOptions;
use wcf\http\Pipeline;
use wcf\system\application\ApplicationHandler;
use wcf\system\exception\AJAXException;
use wcf\system\exception\IllegalLinkException;
use wcf\system\exception\NamedUserException;
use wcf\system\exception\SystemException;
use wcf\system\SingletonFactory;
use wcf\system\WCF;
use wcf\util\FileUtil;
use wcf\util\HeaderUtil;

/**
 * Handles http requests.
 *
 * @author  Marcel Werk
 * @copyright   2001-2022 WoltLab GmbH
 * @license GNU Lesser General Public License <http://opensource.org/licenses/lgpl-license.php>
 * @package WoltLabSuite\Core\System\Request
 */
final class RequestHandler extends SingletonFactory
{
    /**
     * active request object
     * @var Request
     */
    protected $activeRequest;

    /**
     * indicates if the request is an acp request
     * @var bool
     */
    protected $isACPRequest = false;

    /**
     * @inheritDoc
     */
    protected function init()
    {
        $this->isACPRequest = \class_exists('wcf\system\WCFACP', false);
    }

    /**
     * Handles a http request.
     *
     * @param string $application
     * @param bool $isACPRequest
     * @throws  AJAXException
     * @throws  IllegalLinkException
     * @throws  SystemException
     */
    public function handle($application = 'wcf', $isACPRequest = false)
    {
        try {
            $this->isACPRequest = $isACPRequest;

            if (!RouteHandler::getInstance()->matches()) {
                if (ENABLE_DEBUG_MODE) {
                    throw new SystemException("Cannot handle request, no valid route provided.");
                } else {
                    throw new IllegalLinkException();
                }
            }

<<<<<<< HEAD
            $psrRequest = ServerRequestFactory::fromGlobals();
=======
            $this->checkSystemEnvironment();
>>>>>>> c2ae090f

            // build request
            $this->buildRequest($application);

            $pipeline = new Pipeline([
                new AddAcpSecurityHeaders(),
                new EnforceCacheControlPrivate(),
                new EnforceFrameOptions(),
                new CheckForEnterpriseNonOwnerAccess(),
                new CheckForExpiredAppEvaluation(),
                new CheckForOfflineMode(),
            ]);

            $response = $pipeline->process($psrRequest, $this->getActiveRequest());

            if ($response instanceof LegacyPlaceholderResponse) {
                return;
            }

            $emitter = new SapiEmitter();
            $emitter->emit($response);
        } catch (NamedUserException $e) {
            $e->show();

            exit;
        }
    }

    private function checkSystemEnvironment()
    {
        if ($this->isACPRequest()) {
            return;
        }

        if (!(70200 <= PHP_VERSION_ID && PHP_VERSION_ID <= 80199)) {
            \header('HTTP/1.1 500 Internal Server Error');

            throw new NamedUserException(WCF::getLanguage()->get('wcf.global.incompatiblePhpVersion'));
        }
    }


    /**
     * Builds a new request.
     *
     * @param string $application
     * @throws  IllegalLinkException
     * @throws  NamedUserException
     * @throws  SystemException
     */
    protected function buildRequest($application)
    {
        try {
            $routeData = RouteHandler::getInstance()->getRouteData();

            \assert(RouteHandler::getInstance()->isDefaultController() || $routeData['controller']);

            if ($this->isACPRequest()) {
                if (empty($routeData['controller'])) {
                    $routeData['controller'] = 'index';

                    if ($application !== 'wcf') {
                        HeaderUtil::redirect(LinkHandler::getInstance()->getLink(), true, false);

                        exit;
                    }
                }
            } else {
                // handle landing page for frontend requests
                if (RouteHandler::getInstance()->isDefaultController()) {
                    $routeData = $this->handleDefaultController($application, $routeData);
                }

                // check if accessing from the wrong domain (e.g. "www." omitted but domain was configured with)
                $domainName = ApplicationHandler::getInstance()->getDomainName();
                if ($domainName !== $_SERVER['HTTP_HOST']) {
                    // build URL, e.g. http://example.net/forum/
                    $url = FileUtil::addTrailingSlash(
                        RouteHandler::getProtocol() . $domainName . RouteHandler::getPath()
                    );

                    // query string, e.g. ?foo=bar
                    if (!empty($_SERVER['QUERY_STRING'])) {
                        $url .= '?' . $_SERVER['QUERY_STRING'];
                    }

                    HeaderUtil::redirect($url, true, false);

                    exit;
                }
            }

            if (isset($routeData['className'])) {
                $className = $routeData['className'];
            } else {
                $controller = $routeData['controller'];

                $classApplication = $application;
                if (
                    !empty($routeData['isDefaultController'])
                    && !empty($routeData['application'])
                    && $routeData['application'] !== $application
                ) {
                    $classApplication = $routeData['application'];
                }

                $classData = ControllerMap::getInstance()->resolve(
                    $classApplication,
                    $controller,
                    $this->isACPRequest(),
                    RouteHandler::getInstance()->isRenamedController()
                );
                if (\is_string($classData)) {
                    $this->redirect($routeData, $application, $classData);
                } else {
                    $className = $classData['className'];
                }
            }

            // handle CMS page meta data
            $metaData = ['isDefaultController' => (!empty($routeData['isDefaultController']))];
            if (isset($routeData['cmsPageID'])) {
                $metaData['cms'] = [
                    'pageID' => $routeData['cmsPageID'],
                    'languageID' => $routeData['cmsPageLanguageID'],
                ];

                if (
                    $routeData['cmsPageLanguageID']
                    && $routeData['cmsPageLanguageID'] != WCF::getLanguage()->languageID
                ) {
                    WCF::setLanguage($routeData['cmsPageLanguageID']);
                }
            }

            $this->activeRequest = new Request(
                $className,
                $metaData
            );

            if (!$this->isACPRequest()) {
                // determine if current request matches the landing page
                if (ControllerMap::getInstance()->isLandingPage($className, $metaData)) {
                    $this->activeRequest->setIsLandingPage();
                }
            }
        } catch (SystemException $e) {
            if (
                \defined('ENABLE_DEBUG_MODE')
                && ENABLE_DEBUG_MODE
                && \defined('ENABLE_DEVELOPER_TOOLS')
                && ENABLE_DEVELOPER_TOOLS
            ) {
                throw $e;
            }

            throw new IllegalLinkException();
        }
    }

    /**
     * Redirects to the actual URL, e.g. controller has been aliased or mistyped (boardlist instead of board-list).
     *
     * @param string[] $routeData
     */
    protected function redirect(array $routeData, string $application, string $controller)
    {
        $routeData['application'] = $application;
        $routeData['controller'] = $controller;

        // append the remaining query parameters
        foreach ($_GET as $key => $value) {
            if (!empty($value) && $key != 'controller') {
                $routeData[$key] = $value;
            }
        }

        $redirectURL = LinkHandler::getInstance()->getLink($routeData['controller'], $routeData);
        HeaderUtil::redirect($redirectURL, true, false);

        exit;
    }

    /**
     * Checks page access for possible mandatory redirects.
     *
     * @param string $application
     * @param string[] $routeData
     * @throws  IllegalLinkException
     */
    protected function handleDefaultController(string $application, array $routeData): array
    {
        $data = ControllerMap::getInstance()->lookupDefaultController($application);
        if (!empty($data['redirect'])) {
            // force a redirect
            HeaderUtil::redirect($data['redirect'], true, false);

            exit;
        } elseif (!empty($data['application']) && $data['application'] !== $application) {
            $override = ControllerMap::getInstance()->getApplicationOverride($application, $data['controller']);
            if ($application !== $override) {
                HeaderUtil::redirect(
                    LinkHandler::getInstance()->getLink(
                        ControllerMap::getInstance()->resolve(
                            $data['application'],
                            $data['controller'],
                            false
                        )['controller'],
                        ['application' => $data['application']]
                    ),
                    true,
                    true
                );

                exit;
            }
        }

        // copy route data
        foreach ($data as $key => $value) {
            $routeData[$key] = $value;
        }

        $routeData['isDefaultController'] = true;

        return $routeData;
    }

    /**
     * Returns the active request object.
     *
     * @return  Request
     */
    public function getActiveRequest()
    {
        return $this->activeRequest;
    }

    /**
     * Returns true if the request is an acp request.
     *
     * @return  bool
     */
    public function isACPRequest()
    {
        return $this->isACPRequest;
    }

    /**
     * @deprecated 5.6 - This method always returns false.
     */
    public function inRescueMode()
    {
        return false;
    }
}<|MERGE_RESOLUTION|>--- conflicted
+++ resolved
@@ -74,11 +74,9 @@
                 }
             }
 
-<<<<<<< HEAD
             $psrRequest = ServerRequestFactory::fromGlobals();
-=======
+
             $this->checkSystemEnvironment();
->>>>>>> c2ae090f
 
             // build request
             $this->buildRequest($application);
@@ -119,7 +117,6 @@
             throw new NamedUserException(WCF::getLanguage()->get('wcf.global.incompatiblePhpVersion'));
         }
     }
-
 
     /**
      * Builds a new request.
