--- conflicted
+++ resolved
@@ -25,7 +25,6 @@
  * @method  bool        setnx($key, $value)
  * @method  int     ttl($key)
  */
-<<<<<<< HEAD
 class Redis
 {
     /**
@@ -76,7 +75,7 @@
             }
         }
 
-        if (!$this->redis->connect($host, $port)) {
+        if (!$this->redis->connect($host, (int)$port)) {
             throw new \RuntimeException('Unable to connect to Redis server');
         }
 
@@ -118,99 +117,4 @@
     {
         return (new self($this->dsn))->redis;
     }
-=======
-class Redis {
-	/**
-	 * wrapped redis connection
-	 * @var	\Redis
-	 */
-	protected $redis = null;
-	
-	/**
-	 * DSN string used to connect.
-	 * @var	string
-	 */
-	protected $dsn = '';
-	
-	/**
-	 * Connects to the redis server given by the DSN.
-	 * 
-	 * @param	string		$dsn
-	 */
-	public function __construct($dsn) {
-		if (!class_exists('Redis')) {
-			throw new \BadMethodCallException('Redis support is not enabled.');
-		}
-		
-		$this->dsn = $dsn;
-		
-		$this->redis = new \Redis();
-		
-		$regex = new Regex('^\[([a-z0-9\:\.]+)\](?::([0-9]{1,5}))?$', Regex::CASE_INSENSITIVE);
-		$host = StringUtil::trim($this->dsn);
-		$port = 6379; // default Redis port
-		
-		// check for IPv6
-		if ($regex->match($host)) {
-			$matches = $regex->getMatches();
-			$host = $matches[1];
-			
-			if (isset($matches[2])) {
-				$port = $matches[2];
-			}
-		}
-		else {
-			// IPv4 or host, try to get port
-			if (strpos($host, ':')) {
-				$parsedHost = explode(':', $host);
-				$host = $parsedHost[0];
-				$port = $parsedHost[1];
-			}
-		}
-		
-		if (!$this->redis->connect($host, (int)$port)) {
-			throw new \RuntimeException('Unable to connect to Redis server');
-		}
-		
-		// automatically prefix key names with the WCF UUID
-		$this->redis->setOption(\Redis::OPT_PREFIX, WCF_UUID.':');
-	}
-	
-	/**
-	 * Passes all method calls down to the underlying Redis connection.
-	 * 
-	 * @param	string		$name
-	 * @param	array		$arguments
-	 * @return	mixed
-	 */
-	public function __call($name, array $arguments) {
-		switch ($name) {
-			case 'setOption':
-			case 'getOption':
-			
-			case 'open':
-			case 'connect':
-			
-			case 'popen':
-			case 'pconnect':
-			
-			case 'auth':
-			
-			case 'select':
-			
-			case 'close':
-				throw new \BadMethodCallException('You must not use '.$name);
-		}
-		return call_user_func_array([$this->redis, $name], $arguments);
-	}
-	
-	/**
-	 * Returns a new, raw, redis instance to the same server.
-	 *
-	 * @return	\Redis
-	 */
-	public function unwrap() {
-		return (new self($this->dsn))->redis;
-	}
->>>>>>> b523ccca
 }