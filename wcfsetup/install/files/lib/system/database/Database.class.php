<?php

namespace wcf\system\database;

use wcf\data\application\Application;
use wcf\system\application\ApplicationHandler;
use wcf\system\benchmark\Benchmark;
use wcf\system\database\editor\DatabaseEditor;
use wcf\system\database\exception\DatabaseException as GenericDatabaseException;
use wcf\system\database\exception\DatabaseQueryException;
use wcf\system\database\exception\DatabaseTransactionException;
use wcf\system\database\statement\DebugPreparedStatement;
use wcf\system\database\statement\PreparedStatement;
use wcf\system\WCF;

/**
 * Abstract implementation of a database access class using PDO.
 *
 * @author  Marcel Werk
 * @copyright   2001-2019 WoltLab GmbH
 * @license GNU Lesser General Public License <http://opensource.org/licenses/lgpl-license.php>
 * @package WoltLabSuite\Core\System\Database
 */
<<<<<<< HEAD
abstract class Database
{
    /**
     * name of the class used for prepared statements
     * @var string
     */
    protected $preparedStatementClassName = PreparedStatement::class;

    /**
     * name of the database editor class
     * @var string
     */
    protected $editorClassName = DatabaseEditor::class;

    /**
     * sql server hostname
     * @var string
     */
    protected $host = '';

    /**
     * sql server post
     * @var int
     */
    protected $port = 0;

    /**
     * sql server login name
     * @var string
     */
    protected $user = '';

    /**
     * sql server login password
     * @var string
     */
    protected $password = '';

    /**
     * database name
     * @var string
     */
    protected $database = '';

    /**
     * enables failsafe connection
     * @var bool
     */
    protected $failsafeTest = false;

    /**
     * number of executed queries
     * @var int
     */
    protected $queryCount = 0;

    /**
     * database editor object
     * @var DatabaseEditor
     */
    protected $editor;

    /**
     * pdo object
     * @var \PDO
     */
    protected $pdo;

    /**
     * amount of active transactions
     * @var int
     */
    protected $activeTransactions = 0;

    /**
     * attempts to create the database after the connection has been established
     * @var bool
     */
    protected $tryToCreateDatabase = false;

    /**
     * default driver options passed to the PDO constructor
     * @var array
     */
    protected $defaultDriverOptions = [];

    /**
     * Creates a Database Object.
     *
     * @param string $host SQL database server host address
     * @param string $user SQL database server username
     * @param string $password SQL database server password
     * @param string $database SQL database server database name
     * @param int $port SQL database server port
     * @param bool $failsafeTest
     * @param bool $tryToCreateDatabase
     * @param array $defaultDriverOptions
     */
    public function __construct(
        $host,
        $user,
        $password,
        $database,
        $port,
        $failsafeTest = false,
        $tryToCreateDatabase = false,
        $defaultDriverOptions = []
    ) {
        $this->host = $host;
        $this->port = $port;
        $this->user = $user;
        $this->password = $password;
        $this->database = $database;
        $this->failsafeTest = $failsafeTest;
        $this->tryToCreateDatabase = $tryToCreateDatabase;
        $this->defaultDriverOptions = $defaultDriverOptions;

        // connect database
        $this->connect();
    }

    public function enableDebugMode()
    {
        $this->preparedStatementClassName = DebugPreparedStatement::class;
    }

    /**
     * Connects to database server.
     */
    abstract public function connect();

    /**
     * Returns ID from last insert.
     *
     * @param string $table
     * @param string $field
     * @return  int
     * @throws  DatabaseException
     */
    public function getInsertID($table, $field)
    {
        try {
            return $this->pdo->lastInsertId();
        } catch (\PDOException $e) {
            throw new GenericDatabaseException("Cannot fetch last insert id", $e);
        }
    }

    /**
     * Initiates a transaction.
     *
     * @return  bool        true on success
     * @throws  DatabaseTransactionException
     */
    public function beginTransaction()
    {
        try {
            if ($this->activeTransactions === 0) {
                if (WCF::benchmarkIsEnabled()) {
                    Benchmark::getInstance()->start("BEGIN", Benchmark::TYPE_SQL_QUERY);
                }
                $result = $this->pdo->beginTransaction();
            } else {
                if (WCF::benchmarkIsEnabled()) {
                    Benchmark::getInstance()->start(
                        "SAVEPOINT level" . $this->activeTransactions,
                        Benchmark::TYPE_SQL_QUERY
                    );
                }
                $result = $this->pdo->exec("SAVEPOINT level" . $this->activeTransactions) !== false;
            }
            if (WCF::benchmarkIsEnabled()) {
                Benchmark::getInstance()->stop();
            }

            $this->activeTransactions++;

            return $result;
        } catch (\PDOException $e) {
            throw new DatabaseTransactionException("Could not begin transaction", $e);
        }
    }

    /**
     * Commits a transaction and returns true if the transaction was successful.
     *
     * @return  bool
     * @throws  DatabaseTransactionException
     */
    public function commitTransaction()
    {
        if ($this->activeTransactions === 0) {
            return false;
        }

        try {
            $this->activeTransactions--;

            if ($this->activeTransactions === 0) {
                if (WCF::benchmarkIsEnabled()) {
                    Benchmark::getInstance()->start("COMMIT", Benchmark::TYPE_SQL_QUERY);
                }
                $result = $this->pdo->commit();
            } else {
                if (WCF::benchmarkIsEnabled()) {
                    Benchmark::getInstance()->start(
                        "RELEASE SAVEPOINT level" . $this->activeTransactions,
                        Benchmark::TYPE_SQL_QUERY
                    );
                }
                $result = $this->pdo->exec("RELEASE SAVEPOINT level" . $this->activeTransactions) !== false;
            }

            if (WCF::benchmarkIsEnabled()) {
                Benchmark::getInstance()->stop();
            }

            return $result;
        } catch (\PDOException $e) {
            throw new DatabaseTransactionException("Could not commit transaction", $e);
        }
    }

    /**
     * Rolls back a transaction and returns true if the rollback was successful.
     *
     * @return  bool
     * @throws  DatabaseTransactionException
     */
    public function rollBackTransaction()
    {
        if ($this->activeTransactions === 0) {
            return false;
        }

        try {
            $this->activeTransactions--;
            if ($this->activeTransactions === 0) {
                if (WCF::benchmarkIsEnabled()) {
                    Benchmark::getInstance()->start("ROLLBACK", Benchmark::TYPE_SQL_QUERY);
                }
                $result = $this->pdo->rollBack();
            } else {
                if (WCF::benchmarkIsEnabled()) {
                    Benchmark::getInstance()->start(
                        "ROLLBACK TO SAVEPOINT level" . $this->activeTransactions,
                        Benchmark::TYPE_SQL_QUERY
                    );
                }
                $result = $this->pdo->exec("ROLLBACK TO SAVEPOINT level" . $this->activeTransactions) !== false;
            }

            if (WCF::benchmarkIsEnabled()) {
                Benchmark::getInstance()->stop();
            }

            return $result;
        } catch (\PDOException $e) {
            throw new DatabaseTransactionException("Could not roll back transaction", $e);
        }
    }

    /**
     * Prepares a statement for execution and returns a statement object.
     *
     * @param string $statement
     * @param int $limit
     * @param int $offset
     * @return  PreparedStatement
     * @throws  DatabaseQueryException
     */
    public function prepareStatement($statement, $limit = 0, $offset = 0)
    {
        $statement = $this->handleLimitParameter($statement, $limit, $offset);

        try {
            // Append routing information of the current request as a comment.
            // This allows the system administrator to find offending requests
            // in MySQL's slow query log and / or MySQL's process list.
            // Note: This is meant to be run unconditionally in production to be
            //       useful. Thus the code to retrieve the request information
            //       must be absolutely lightweight.
            static $requestInformation = null;
            if ($requestInformation === null) {
                $requestInformation = '';
                if (
                    \defined('ENABLE_PRODUCTION_DEBUG_MODE')
                    && ENABLE_PRODUCTION_DEBUG_MODE
                    && isset($_SERVER['REQUEST_URI'])
                ) {
                    $requestInformation = $_SERVER['REQUEST_URI'];
                    if ($requestId = \wcf\getRequestId()) {
                        $requestInformation = \substr($requestInformation, 0, 70);
                        $requestInformation .= ' (' . $requestId . ')';
                    }
                    if (isset($_REQUEST['className']) && isset($_REQUEST['actionName'])) {
                        $requestInformation = \substr($requestInformation, 0, 90);
                        $requestInformation .= ' (' . $_REQUEST['className'] . ':' . $_REQUEST['actionName'] . ')';
                    }
                    $requestInformation = \substr($requestInformation, 0, 180);
                }
            }

            $pdoStatement = $this->pdo->prepare(
                $statement . ($requestInformation ? " -- " . $this->pdo->quote($requestInformation) : '')
            );

            return new $this->preparedStatementClassName($this, $pdoStatement, $statement);
        } catch (\PDOException $e) {
            throw new DatabaseQueryException("Could not prepare statement '" . $statement . "'", $e);
        }
    }

    /**
     * Prepares a statement for execution and returns a statement object.
     *
     * In contrast to `prepareStatement()`, for all installed apps, `app1_` is replaced with
     * `app{WCF_N}_`.
     *
     * @since   5.4
     */
    public function prepare(string $statement, int $limit = 0, int $offset = 0): PreparedStatement
    {
        static $regex = null;
        if ($regex === null) {
            $abbreviations = \implode(
                '|',
                \array_map(static function (Application $app): string {
                    return \preg_quote($app->getAbbreviation(), '~');
                }, ApplicationHandler::getInstance()->getApplications())
            );

            $regex = "~(\\b(?:{$abbreviations}))1_~";
        }

        $statement = \preg_replace(
            $regex,
            '${1}' . WCF_N . '_',
            $statement
        );

        return $this->prepareStatement($statement, $limit, $offset);
    }

    /**
     * Handles the limit and offset parameter in SELECT queries.
     * This is a default implementation compatible to MySQL and PostgreSQL.
     * Other database implementations should override this function.
     *
     * @param string $query
     * @param int $limit
     * @param int $offset
     * @return  string
     */
    public function handleLimitParameter($query, $limit = 0, $offset = 0)
    {
        if ($limit != 0) {
            $query = \preg_replace(
                '~(\s+FOR\s+UPDATE\s*)?$~',
                " LIMIT " . $limit . ($offset ? " OFFSET " . $offset : '') . "\\0",
                $query,
                1
            );
        }

        return $query;
    }

    /**
     * Returns the number of the last error.
     *
     * @return  int
     */
    public function getErrorNumber()
    {
        if ($this->pdo !== null) {
            return $this->pdo->errorCode();
        }

        return 0;
    }

    /**
     * Returns the description of the last error.
     *
     * @return  string
     */
    public function getErrorDesc()
    {
        if ($this->pdo !== null) {
            $errorInfoArray = $this->pdo->errorInfo();
            if (isset($errorInfoArray[2])) {
                return $errorInfoArray[2];
            }
        }

        return '';
    }

    /**
     * Returns the current database type.
     *
     * @return  string
     */
    public function getDBType()
    {
        return \get_class($this);
    }

    /**
     * Escapes a string for use in sql query.
     *
     * @param string $string
     * @return  string
     */
    public function escapeString($string)
    {
        return \addslashes($string);
    }

    /**
     * Returns the sql version.
     *
     * @return  string
     */
    public function getVersion()
    {
        try {
            if ($this->pdo !== null) {
                return $this->pdo->getAttribute(\PDO::ATTR_SERVER_VERSION);
            }
        } catch (\PDOException $e) {
        }

        return 'unknown';
    }

    /**
     * Returns the database name.
     *
     * @return  string
     */
    public function getDatabaseName()
    {
        return $this->database;
    }

    /**
     * Returns the name of the database user.
     *
     * @return  string      user name
     */
    public function getUser()
    {
        return $this->user;
    }

    /**
     * Returns the amount of executed sql queries.
     *
     * @return  int
     */
    public function getQueryCount()
    {
        return $this->queryCount;
    }

    /**
     * Increments the query counter by one.
     */
    public function incrementQueryCount()
    {
        $this->queryCount++;
    }

    /**
     * Returns a database editor object.
     *
     * @return  DatabaseEditor
     */
    public function getEditor()
    {
        if ($this->editor === null) {
            $this->editor = new $this->editorClassName($this);
        }

        return $this->editor;
    }

    /**
     * Returns true if this database type is supported.
     *
     * @return  bool
     */
    public static function isSupported()
    {
        return false;
    }

    /**
     * Sets default connection attributes.
     */
    protected function setAttributes()
    {
        $this->pdo->setAttribute(\PDO::ATTR_ERRMODE, \PDO::ERRMODE_EXCEPTION);
        $this->pdo->setAttribute(\PDO::ATTR_CASE, \PDO::CASE_NATURAL);
        $this->pdo->setAttribute(\PDO::ATTR_STRINGIFY_FETCHES, false);
    }
=======
abstract class Database {
	/**
	 * name of the class used for prepared statements
	 * @var	string
	 */
	protected $preparedStatementClassName = PreparedStatement::class;
	
	/**
	 * name of the database editor class
	 * @var	string
	 */
	protected $editorClassName = DatabaseEditor::class;
	
	/**
	 * sql server hostname
	 * @var	string
	 */
	protected $host = '';
	
	/**
	 * sql server post
	 * @var	integer
	 */
	protected $port = 0;
	
	/**
	 * sql server login name
	 * @var	string
	 */
	protected $user = '';
	
	/**
	 * sql server login password
	 * @var	string
	 */
	protected $password = '';
	
	/**
	 * database name
	 * @var	string
	 */
	protected $database = '';
	
	/**
	 * enables failsafe connection
	 * @var	boolean
	 */
	protected $failsafeTest = false;
	
	/**
	 * number of executed queries
	 * @var	integer
	 */
	protected $queryCount = 0;
	
	/**
	 * database editor object
	 * @var	DatabaseEditor
	 */
	protected $editor = null;
	
	/**
	 * pdo object
	 * @var	\PDO
	 */
	protected $pdo = null;
	
	/**
	 * amount of active transactions
	 * @var	integer
	 */
	protected $activeTransactions = 0;
	
	/**
	 * attempts to create the database after the connection has been established
	 * @var boolean
	 */
	protected $tryToCreateDatabase = false;
	
	/**
	 * default driver options passed to the PDO constructor
	 * @var array
	 */
	protected $defaultDriverOptions = [];
	
	/**
	 * Creates a Database Object.
	 * 
	 * @param	string		$host			SQL database server host address
	 * @param	string		$user			SQL database server username
	 * @param	string		$password		SQL database server password
	 * @param	string		$database		SQL database server database name
	 * @param	integer		$port			SQL database server port
	 * @param	boolean		$failsafeTest
	 * @param	boolean		$tryToCreateDatabase
	 * @param	array		$defaultDriverOptions
	 */
	public function __construct($host, $user, $password, $database, $port, $failsafeTest = false, $tryToCreateDatabase = false, $defaultDriverOptions = []) {
		$this->host = $host;
		$this->port = $port;
		$this->user = $user;
		$this->password = $password;
		$this->database = $database;
		$this->failsafeTest = $failsafeTest;
		$this->tryToCreateDatabase = $tryToCreateDatabase;
		$this->defaultDriverOptions = $defaultDriverOptions;
		
		// connect database
		$this->connect();
	}
	
	public function enableDebugMode() {
		$this->preparedStatementClassName = DebugPreparedStatement::class;
	}
	
	/**
	 * Connects to database server.
	 */
	abstract public function connect();
	
	/**
	 * Returns ID from last insert.
	 * 
	 * @param	string		$table
	 * @param	string		$field
	 * @return	integer
	 * @throws	DatabaseException
	 */
	public function getInsertID($table, $field) {
		try {
			return $this->pdo->lastInsertId();
		}
		catch (\PDOException $e) {
			throw new GenericDatabaseException("Cannot fetch last insert id", $e);
		}
	}
	
	/**
	 * Initiates a transaction.
	 * 
	 * @return	boolean		true on success
	 * @throws	DatabaseTransactionException
	 */
	public function beginTransaction() {
		try {
			if ($this->activeTransactions === 0) {
				if (WCF::benchmarkIsEnabled()) Benchmark::getInstance()->start("BEGIN", Benchmark::TYPE_SQL_QUERY);
				$result = $this->pdo->beginTransaction();
			}
			else {
				if (WCF::benchmarkIsEnabled()) Benchmark::getInstance()->start("SAVEPOINT level".$this->activeTransactions, Benchmark::TYPE_SQL_QUERY);
				$result = $this->pdo->exec("SAVEPOINT level".$this->activeTransactions) !== false;
			}
			if (WCF::benchmarkIsEnabled()) Benchmark::getInstance()->stop();
			
			$this->activeTransactions++;
			
			return $result;
		}
		catch (\PDOException $e) {
			throw new DatabaseTransactionException("Could not begin transaction", $e);
		}
	}
	
	/**
	 * Commits a transaction and returns true if the transaction was successful.
	 * 
	 * @return	boolean
	 * @throws	DatabaseTransactionException
	 */
	public function commitTransaction() {
		if ($this->activeTransactions === 0) return false;
		
		try {
			$this->activeTransactions--;
			
			if ($this->activeTransactions === 0) {
				if (WCF::benchmarkIsEnabled()) Benchmark::getInstance()->start("COMMIT", Benchmark::TYPE_SQL_QUERY);
				$result = $this->pdo->commit();
			}
			else {
				if (WCF::benchmarkIsEnabled()) Benchmark::getInstance()->start("RELEASE SAVEPOINT level".$this->activeTransactions, Benchmark::TYPE_SQL_QUERY);
				$result = $this->pdo->exec("RELEASE SAVEPOINT level".$this->activeTransactions) !== false;
			}
			
			if (WCF::benchmarkIsEnabled()) Benchmark::getInstance()->stop();
			
			return $result;
		}
		catch (\PDOException $e) {
			throw new DatabaseTransactionException("Could not commit transaction", $e);
		}
	}
	
	/**
	 * Rolls back a transaction and returns true if the rollback was successful.
	 * 
	 * @return	boolean
	 * @throws	DatabaseTransactionException
	 */
	public function rollBackTransaction() {
		if ($this->activeTransactions === 0) return false;
		
		try {
			$this->activeTransactions--;
			if ($this->activeTransactions === 0) {
				if (WCF::benchmarkIsEnabled()) Benchmark::getInstance()->start("ROLLBACK", Benchmark::TYPE_SQL_QUERY);
				$result = $this->pdo->rollBack();
			}
			else {
				if (WCF::benchmarkIsEnabled()) Benchmark::getInstance()->start("ROLLBACK TO SAVEPOINT level".$this->activeTransactions, Benchmark::TYPE_SQL_QUERY);
				$result = $this->pdo->exec("ROLLBACK TO SAVEPOINT level".$this->activeTransactions) !== false;
			}
			
			if (WCF::benchmarkIsEnabled()) Benchmark::getInstance()->stop();
			
			return $result;
		}
		catch (\PDOException $e) {
			throw new DatabaseTransactionException("Could not roll back transaction", $e);
		}
	}
	
	/**
	 * Prepares a statement for execution and returns a statement object.
	 * 
	 * @param	string			$statement
	 * @param	integer			$limit
	 * @param	integer			$offset
	 * @return	PreparedStatement
	 * @throws	DatabaseQueryException
	 */
	public function prepareStatement($statement, $limit = 0, $offset = 0) {
		$statement = $this->handleLimitParameter($statement, $limit, $offset);
		
		try {
			// Append routing information of the current request as a comment.
			// This allows the system administrator to find offending requests
			// in MySQL's slow query log and / or MySQL's process list.
			// Note: This is meant to be run unconditionally in production to be
			//       useful. Thus the code to retrieve the request information
			//       must be absolutely lightweight.
			static $requestInformation = null;
			if ($requestInformation === null) {
				$requestInformation = '';
				if (defined('ENABLE_PRODUCTION_DEBUG_MODE') && ENABLE_PRODUCTION_DEBUG_MODE && isset($_SERVER['REQUEST_URI'])) {
					$requestInformation = $_SERVER['REQUEST_URI'];
					if ($requestId = \wcf\getRequestId()) {
						$requestInformation = substr($requestInformation, 0, 70);
						$requestInformation .= ' ('.$requestId.')';
					}
					if (isset($_REQUEST['className']) && isset($_REQUEST['actionName'])) {
						$requestInformation = substr($requestInformation, 0, 90);
						$requestInformation .= ' ('.$_REQUEST['className'].':'.$_REQUEST['actionName'].')';
					}
					$requestInformation = substr($requestInformation, 0, 180);
				}
			}
			
			$pdoStatement = $this->pdo->prepare($statement.($requestInformation ? " -- ".$this->pdo->quote($requestInformation) : ''));
			
			return new $this->preparedStatementClassName($this, $pdoStatement, $statement);
		}
		catch (\PDOException $e) {
			throw new DatabaseQueryException("Could not prepare statement '".$statement."'", $e);
		}
	}
	
	/**
	 * Handles the limit and offset parameter in SELECT queries.
	 * This is a default implementation compatible to MySQL and PostgreSQL.
	 * Other database implementations should override this function. 
	 * 
	 * @param	string		$query
	 * @param	integer		$limit
	 * @param	integer		$offset
	 * @return	string
	 */
	public function handleLimitParameter($query, $limit = 0, $offset = 0) {
		$limit = \intval($limit);
		$offset = \intval($offset);
		if ($limit < 0) {
			throw new \InvalidArgumentException('The limit must not be negative.');
		}
		if ($offset < 0) {
			throw new \InvalidArgumentException('The offset must not be negative.');
		}

		if ($limit != 0) {
			$query = preg_replace('~(\s+FOR\s+UPDATE\s*)?$~', " LIMIT " . $limit . ($offset ? " OFFSET " . $offset : '') . "\\0", $query, 1);
		}
		
		return $query;
	}
	
	/**
	 * Returns the number of the last error.
	 * 
	 * @return	integer
	 */
	public function getErrorNumber() {
		if ($this->pdo !== null) return $this->pdo->errorCode();
		return 0;
	}
	
	/**
	 * Returns the description of the last error.
	 * 
	 * @return	string
	 */
	public function getErrorDesc() {
		if ($this->pdo !== null) {
			$errorInfoArray = $this->pdo->errorInfo();
			if (isset($errorInfoArray[2])) return $errorInfoArray[2];
		}
		return '';
	}
	
	/**
	 * Returns the current database type.
	 * 
	 * @return	string
	 */
	public function getDBType() {
		return get_class($this);
	}
	
	/**
	 * Escapes a string for use in sql query.
	 * 
	 * @param	string		$string
	 * @return	string
	 */
	public function escapeString($string) {
		return addslashes($string);
	}
	
	/**
	 * Returns the sql version.
	 * 
	 * @return	string
	 */
	public function getVersion() {
		try {
			if ($this->pdo !== null) {
				return $this->pdo->getAttribute(\PDO::ATTR_SERVER_VERSION);
			}
		}
		catch (\PDOException $e) {}
		
		return 'unknown';
	}
	
	/**
	 * Returns the database name.
	 * 
	 * @return	string
	 */
	public function getDatabaseName() {
		return $this->database;
	}
	
	/**
	 * Returns the name of the database user.
	 * 
	 * @return	string		user name
	 */
	public function getUser() {
		return $this->user;
	}
	
	/**
	 * Returns the amount of executed sql queries.
	 * 
	 * @return	integer
	 */
	public function getQueryCount() {
		return $this->queryCount;
	}
	
	/**
	 * Increments the query counter by one.
	 */
	public function incrementQueryCount() {
		$this->queryCount++;
	}
	
	/**
	 * Returns a database editor object.
	 * 
	 * @return	DatabaseEditor
	 */
	public function getEditor() {
		if ($this->editor === null) {
			$this->editor = new $this->editorClassName($this);
		}
		
		return $this->editor;
	}
	
	/**
	 * Returns true if this database type is supported.
	 * 
	 * @return	boolean
	 */
	public static function isSupported() {
		return false;
	}
	
	/**
	 * Sets default connection attributes.
	 */
	protected function setAttributes() {
		$this->pdo->setAttribute(\PDO::ATTR_ERRMODE, \PDO::ERRMODE_EXCEPTION);
		$this->pdo->setAttribute(\PDO::ATTR_CASE, \PDO::CASE_NATURAL);
		$this->pdo->setAttribute(\PDO::ATTR_STRINGIFY_FETCHES, false);
	}
>>>>>>> 313f04ff
}<|MERGE_RESOLUTION|>--- conflicted
+++ resolved
@@ -21,7 +21,6 @@
  * @license GNU Lesser General Public License <http://opensource.org/licenses/lgpl-license.php>
  * @package WoltLabSuite\Core\System\Database
  */
-<<<<<<< HEAD
 abstract class Database
 {
     /**
@@ -378,6 +377,15 @@
      */
     public function handleLimitParameter($query, $limit = 0, $offset = 0)
     {
+        $limit = \intval($limit);
+        $offset = \intval($offset);
+        if ($limit < 0) {
+            throw new \InvalidArgumentException('The limit must not be negative.');
+        }
+        if ($offset < 0) {
+            throw new \InvalidArgumentException('The offset must not be negative.');
+        }
+
         if ($limit != 0) {
             $query = \preg_replace(
                 '~(\s+FOR\s+UPDATE\s*)?$~',
@@ -530,423 +538,4 @@
         $this->pdo->setAttribute(\PDO::ATTR_CASE, \PDO::CASE_NATURAL);
         $this->pdo->setAttribute(\PDO::ATTR_STRINGIFY_FETCHES, false);
     }
-=======
-abstract class Database {
-	/**
-	 * name of the class used for prepared statements
-	 * @var	string
-	 */
-	protected $preparedStatementClassName = PreparedStatement::class;
-	
-	/**
-	 * name of the database editor class
-	 * @var	string
-	 */
-	protected $editorClassName = DatabaseEditor::class;
-	
-	/**
-	 * sql server hostname
-	 * @var	string
-	 */
-	protected $host = '';
-	
-	/**
-	 * sql server post
-	 * @var	integer
-	 */
-	protected $port = 0;
-	
-	/**
-	 * sql server login name
-	 * @var	string
-	 */
-	protected $user = '';
-	
-	/**
-	 * sql server login password
-	 * @var	string
-	 */
-	protected $password = '';
-	
-	/**
-	 * database name
-	 * @var	string
-	 */
-	protected $database = '';
-	
-	/**
-	 * enables failsafe connection
-	 * @var	boolean
-	 */
-	protected $failsafeTest = false;
-	
-	/**
-	 * number of executed queries
-	 * @var	integer
-	 */
-	protected $queryCount = 0;
-	
-	/**
-	 * database editor object
-	 * @var	DatabaseEditor
-	 */
-	protected $editor = null;
-	
-	/**
-	 * pdo object
-	 * @var	\PDO
-	 */
-	protected $pdo = null;
-	
-	/**
-	 * amount of active transactions
-	 * @var	integer
-	 */
-	protected $activeTransactions = 0;
-	
-	/**
-	 * attempts to create the database after the connection has been established
-	 * @var boolean
-	 */
-	protected $tryToCreateDatabase = false;
-	
-	/**
-	 * default driver options passed to the PDO constructor
-	 * @var array
-	 */
-	protected $defaultDriverOptions = [];
-	
-	/**
-	 * Creates a Database Object.
-	 * 
-	 * @param	string		$host			SQL database server host address
-	 * @param	string		$user			SQL database server username
-	 * @param	string		$password		SQL database server password
-	 * @param	string		$database		SQL database server database name
-	 * @param	integer		$port			SQL database server port
-	 * @param	boolean		$failsafeTest
-	 * @param	boolean		$tryToCreateDatabase
-	 * @param	array		$defaultDriverOptions
-	 */
-	public function __construct($host, $user, $password, $database, $port, $failsafeTest = false, $tryToCreateDatabase = false, $defaultDriverOptions = []) {
-		$this->host = $host;
-		$this->port = $port;
-		$this->user = $user;
-		$this->password = $password;
-		$this->database = $database;
-		$this->failsafeTest = $failsafeTest;
-		$this->tryToCreateDatabase = $tryToCreateDatabase;
-		$this->defaultDriverOptions = $defaultDriverOptions;
-		
-		// connect database
-		$this->connect();
-	}
-	
-	public function enableDebugMode() {
-		$this->preparedStatementClassName = DebugPreparedStatement::class;
-	}
-	
-	/**
-	 * Connects to database server.
-	 */
-	abstract public function connect();
-	
-	/**
-	 * Returns ID from last insert.
-	 * 
-	 * @param	string		$table
-	 * @param	string		$field
-	 * @return	integer
-	 * @throws	DatabaseException
-	 */
-	public function getInsertID($table, $field) {
-		try {
-			return $this->pdo->lastInsertId();
-		}
-		catch (\PDOException $e) {
-			throw new GenericDatabaseException("Cannot fetch last insert id", $e);
-		}
-	}
-	
-	/**
-	 * Initiates a transaction.
-	 * 
-	 * @return	boolean		true on success
-	 * @throws	DatabaseTransactionException
-	 */
-	public function beginTransaction() {
-		try {
-			if ($this->activeTransactions === 0) {
-				if (WCF::benchmarkIsEnabled()) Benchmark::getInstance()->start("BEGIN", Benchmark::TYPE_SQL_QUERY);
-				$result = $this->pdo->beginTransaction();
-			}
-			else {
-				if (WCF::benchmarkIsEnabled()) Benchmark::getInstance()->start("SAVEPOINT level".$this->activeTransactions, Benchmark::TYPE_SQL_QUERY);
-				$result = $this->pdo->exec("SAVEPOINT level".$this->activeTransactions) !== false;
-			}
-			if (WCF::benchmarkIsEnabled()) Benchmark::getInstance()->stop();
-			
-			$this->activeTransactions++;
-			
-			return $result;
-		}
-		catch (\PDOException $e) {
-			throw new DatabaseTransactionException("Could not begin transaction", $e);
-		}
-	}
-	
-	/**
-	 * Commits a transaction and returns true if the transaction was successful.
-	 * 
-	 * @return	boolean
-	 * @throws	DatabaseTransactionException
-	 */
-	public function commitTransaction() {
-		if ($this->activeTransactions === 0) return false;
-		
-		try {
-			$this->activeTransactions--;
-			
-			if ($this->activeTransactions === 0) {
-				if (WCF::benchmarkIsEnabled()) Benchmark::getInstance()->start("COMMIT", Benchmark::TYPE_SQL_QUERY);
-				$result = $this->pdo->commit();
-			}
-			else {
-				if (WCF::benchmarkIsEnabled()) Benchmark::getInstance()->start("RELEASE SAVEPOINT level".$this->activeTransactions, Benchmark::TYPE_SQL_QUERY);
-				$result = $this->pdo->exec("RELEASE SAVEPOINT level".$this->activeTransactions) !== false;
-			}
-			
-			if (WCF::benchmarkIsEnabled()) Benchmark::getInstance()->stop();
-			
-			return $result;
-		}
-		catch (\PDOException $e) {
-			throw new DatabaseTransactionException("Could not commit transaction", $e);
-		}
-	}
-	
-	/**
-	 * Rolls back a transaction and returns true if the rollback was successful.
-	 * 
-	 * @return	boolean
-	 * @throws	DatabaseTransactionException
-	 */
-	public function rollBackTransaction() {
-		if ($this->activeTransactions === 0) return false;
-		
-		try {
-			$this->activeTransactions--;
-			if ($this->activeTransactions === 0) {
-				if (WCF::benchmarkIsEnabled()) Benchmark::getInstance()->start("ROLLBACK", Benchmark::TYPE_SQL_QUERY);
-				$result = $this->pdo->rollBack();
-			}
-			else {
-				if (WCF::benchmarkIsEnabled()) Benchmark::getInstance()->start("ROLLBACK TO SAVEPOINT level".$this->activeTransactions, Benchmark::TYPE_SQL_QUERY);
-				$result = $this->pdo->exec("ROLLBACK TO SAVEPOINT level".$this->activeTransactions) !== false;
-			}
-			
-			if (WCF::benchmarkIsEnabled()) Benchmark::getInstance()->stop();
-			
-			return $result;
-		}
-		catch (\PDOException $e) {
-			throw new DatabaseTransactionException("Could not roll back transaction", $e);
-		}
-	}
-	
-	/**
-	 * Prepares a statement for execution and returns a statement object.
-	 * 
-	 * @param	string			$statement
-	 * @param	integer			$limit
-	 * @param	integer			$offset
-	 * @return	PreparedStatement
-	 * @throws	DatabaseQueryException
-	 */
-	public function prepareStatement($statement, $limit = 0, $offset = 0) {
-		$statement = $this->handleLimitParameter($statement, $limit, $offset);
-		
-		try {
-			// Append routing information of the current request as a comment.
-			// This allows the system administrator to find offending requests
-			// in MySQL's slow query log and / or MySQL's process list.
-			// Note: This is meant to be run unconditionally in production to be
-			//       useful. Thus the code to retrieve the request information
-			//       must be absolutely lightweight.
-			static $requestInformation = null;
-			if ($requestInformation === null) {
-				$requestInformation = '';
-				if (defined('ENABLE_PRODUCTION_DEBUG_MODE') && ENABLE_PRODUCTION_DEBUG_MODE && isset($_SERVER['REQUEST_URI'])) {
-					$requestInformation = $_SERVER['REQUEST_URI'];
-					if ($requestId = \wcf\getRequestId()) {
-						$requestInformation = substr($requestInformation, 0, 70);
-						$requestInformation .= ' ('.$requestId.')';
-					}
-					if (isset($_REQUEST['className']) && isset($_REQUEST['actionName'])) {
-						$requestInformation = substr($requestInformation, 0, 90);
-						$requestInformation .= ' ('.$_REQUEST['className'].':'.$_REQUEST['actionName'].')';
-					}
-					$requestInformation = substr($requestInformation, 0, 180);
-				}
-			}
-			
-			$pdoStatement = $this->pdo->prepare($statement.($requestInformation ? " -- ".$this->pdo->quote($requestInformation) : ''));
-			
-			return new $this->preparedStatementClassName($this, $pdoStatement, $statement);
-		}
-		catch (\PDOException $e) {
-			throw new DatabaseQueryException("Could not prepare statement '".$statement."'", $e);
-		}
-	}
-	
-	/**
-	 * Handles the limit and offset parameter in SELECT queries.
-	 * This is a default implementation compatible to MySQL and PostgreSQL.
-	 * Other database implementations should override this function. 
-	 * 
-	 * @param	string		$query
-	 * @param	integer		$limit
-	 * @param	integer		$offset
-	 * @return	string
-	 */
-	public function handleLimitParameter($query, $limit = 0, $offset = 0) {
-		$limit = \intval($limit);
-		$offset = \intval($offset);
-		if ($limit < 0) {
-			throw new \InvalidArgumentException('The limit must not be negative.');
-		}
-		if ($offset < 0) {
-			throw new \InvalidArgumentException('The offset must not be negative.');
-		}
-
-		if ($limit != 0) {
-			$query = preg_replace('~(\s+FOR\s+UPDATE\s*)?$~', " LIMIT " . $limit . ($offset ? " OFFSET " . $offset : '') . "\\0", $query, 1);
-		}
-		
-		return $query;
-	}
-	
-	/**
-	 * Returns the number of the last error.
-	 * 
-	 * @return	integer
-	 */
-	public function getErrorNumber() {
-		if ($this->pdo !== null) return $this->pdo->errorCode();
-		return 0;
-	}
-	
-	/**
-	 * Returns the description of the last error.
-	 * 
-	 * @return	string
-	 */
-	public function getErrorDesc() {
-		if ($this->pdo !== null) {
-			$errorInfoArray = $this->pdo->errorInfo();
-			if (isset($errorInfoArray[2])) return $errorInfoArray[2];
-		}
-		return '';
-	}
-	
-	/**
-	 * Returns the current database type.
-	 * 
-	 * @return	string
-	 */
-	public function getDBType() {
-		return get_class($this);
-	}
-	
-	/**
-	 * Escapes a string for use in sql query.
-	 * 
-	 * @param	string		$string
-	 * @return	string
-	 */
-	public function escapeString($string) {
-		return addslashes($string);
-	}
-	
-	/**
-	 * Returns the sql version.
-	 * 
-	 * @return	string
-	 */
-	public function getVersion() {
-		try {
-			if ($this->pdo !== null) {
-				return $this->pdo->getAttribute(\PDO::ATTR_SERVER_VERSION);
-			}
-		}
-		catch (\PDOException $e) {}
-		
-		return 'unknown';
-	}
-	
-	/**
-	 * Returns the database name.
-	 * 
-	 * @return	string
-	 */
-	public function getDatabaseName() {
-		return $this->database;
-	}
-	
-	/**
-	 * Returns the name of the database user.
-	 * 
-	 * @return	string		user name
-	 */
-	public function getUser() {
-		return $this->user;
-	}
-	
-	/**
-	 * Returns the amount of executed sql queries.
-	 * 
-	 * @return	integer
-	 */
-	public function getQueryCount() {
-		return $this->queryCount;
-	}
-	
-	/**
-	 * Increments the query counter by one.
-	 */
-	public function incrementQueryCount() {
-		$this->queryCount++;
-	}
-	
-	/**
-	 * Returns a database editor object.
-	 * 
-	 * @return	DatabaseEditor
-	 */
-	public function getEditor() {
-		if ($this->editor === null) {
-			$this->editor = new $this->editorClassName($this);
-		}
-		
-		return $this->editor;
-	}
-	
-	/**
-	 * Returns true if this database type is supported.
-	 * 
-	 * @return	boolean
-	 */
-	public static function isSupported() {
-		return false;
-	}
-	
-	/**
-	 * Sets default connection attributes.
-	 */
-	protected function setAttributes() {
-		$this->pdo->setAttribute(\PDO::ATTR_ERRMODE, \PDO::ERRMODE_EXCEPTION);
-		$this->pdo->setAttribute(\PDO::ATTR_CASE, \PDO::CASE_NATURAL);
-		$this->pdo->setAttribute(\PDO::ATTR_STRINGIFY_FETCHES, false);
-	}
->>>>>>> 313f04ff
 }