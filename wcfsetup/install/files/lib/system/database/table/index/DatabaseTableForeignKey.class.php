--- conflicted
+++ resolved
@@ -14,7 +14,6 @@
  * @package WoltLabSuite\Core\System\Database\Table\Index
  * @since   5.2
  */
-<<<<<<< HEAD
 class DatabaseTableForeignKey
 {
     use TDroppableDatabaseComponent;
@@ -276,7 +275,7 @@
      */
     public function referencedTable($referencedTable)
     {
-        $this->referencedTable = ApplicationHandler::insertRealDatabaseTableNames($referencedTable);
+        $this->referencedTable = ApplicationHandler::insertRealDatabaseTableNames($referencedTable, true);
 
         return $this;
     }
@@ -325,291 +324,4 @@
             ->referencedColumns($data['referencedColumns'])
             ->referencedTable($data['referencedTable']);
     }
-=======
-class DatabaseTableForeignKey {
-	use TDroppableDatabaseComponent;
-	
-	/**
-	 * columns affected by the foreign key 
-	 * @var	string[]
-	 */
-	protected $columns;
-	
-	/**
-	 * name of the foreign key
-	 * @var	string
-	 */
-	protected $name;
-	
-	/**
-	 * action executed in referenced table if row is deleted
-	 * @var	null|string
-	 */
-	protected $onDelete;
-	
-	/**
-	 * action executed in referenced table if row is updated
-	 * @var	null|string
-	 */
-	protected $onUpdate;
-	
-	/**
-	 * relevant columns in referenced table
-	 * @var	string[]
-	 */
-	protected $referencedColumns;
-	
-	/**
-	 * name of referenced table
-	 * @var	string
-	 */
-	protected $referencedTable;
-	
-	/**
-	 * valid on delete/update actions
-	 * @var	string[]
-	 */
-	const VALID_ACTIONS = [
-		'CASCADE',
-		'NO ACTION',
-		'SET NULL'
-	];
-	
-	/**
-	 * Creates a new `DatabaseTableForeignKey` object.
-	 *
-	 * @param	string		$name		column name
-	 */
-	protected function __construct($name) {
-		$this->name = $name;
-	}
-	
-	/**
-	 * Sets the columns affected by the foreign key and returns the foreign key.
-	 * 
-	 * @param	string[]	$columns	columns affected by foreign key
-	 * @return	$this				this foreign key
-	 */
-	public function columns(array $columns) {
-		$this->columns = array_values($columns);
-		
-		return $this;
-	}
-	
-	/**
-	 * Returns the name of the foreign key.
-	 * 
-	 * If the key belongs to a database table layout not created from an existing database table,
-	 * the name might be empty.
-	 * 
-	 * @return	string
-	 */
-	public function getName() {
-		return $this->name;
-	}
-	
-	/**
-	 * Returns the columns affected by the foreign key
-	 * 
-	 * @return	string[]			columns affected by foreign key
-	 * @throws	\BadMethodCallException		if not columns have been set
-	 */
-	public function getColumns() {
-		if ($this->columns === null) {
-			throw new \BadMethodCallException("Before getting the columns, they must be set for foreign key '{$this->getName()}'.");
-		}
-		
-		return $this->columns;
-	}
-	
-	/**
-	 * Returns the data used by `DatabaseEditor` to add the foreign key to a table.
-	 * 
-	 * @return	array
-	 */
-	public function getData() {
-		return [
-			'columns' => implode(',', $this->getColumns()),
-			'ON DELETE' => $this->normalizeAction($this->getOnDelete()),
-			'ON UPDATE' => $this->normalizeAction($this->getOnUpdate()),
-			'referencedColumns' => implode(',', $this->getReferencedColumns()),
-			'referencedTable' => $this->getReferencedTable(),
-		];
-	}
-	
-	/**
-	 * Returns the data used to compare foreign keys.
-	 * 
-	 * @return      array
-	 */
-	public function getDiffData() {
-		return [
-			'columns' => implode(',', $this->getColumns()),
-			'referencedColumns' => implode(',', $this->getReferencedColumns()),
-			'referencedTable' => $this->getReferencedTable(),
-		];
-	}
-	
-	/**
-	 * Returns the action executed in referenced table if row is deleted or `null` if no such
-	 * action has been set.
-	 * 
-	 * @return	null|string
-	 */
-	public function getOnDelete() {
-		return $this->onDelete;
-	}
-	
-	/**
-	 * Returns the action executed in referenced table if row is updated or `null` if no such
-	 * action has been set.
-	 * 
-	 * @return	null|string
-	 */
-	public function getOnUpdate() {
-		return $this->onUpdate;
-	}
-	
-	/**
-	 * Returns the relevant columns in referenced table.
-	 * 
-	 * @return	string[]
-	 * @throws	\BadMethodCallException		if referenced columns have not been set
-	 */
-	public function getReferencedColumns() {
-		if ($this->referencedColumns === null) {
-			throw new \BadMethodCallException("Before getting the referenced columns, they must be set for foreign key '{$this->getName()}'.");
-		}
-		
-		return $this->referencedColumns;
-	}
-	
-	/**
-	 * Returns the name of the referenced table.
-	 * 
-	 * @return	string
-	 * @throws	\BadMethodCallException		if referenced table has not been set
-	 */
-	public function getReferencedTable() {
-		if ($this->referencedTable === null) {
-			throw new \BadMethodCallException("Before getting the referenced table, it must be set for foreign key '{$this->getName()}'.");
-		}
-		
-		return $this->referencedTable;
-	}
-	
-	/**
-	 * Sets the name of the foreign key.
-	 *
-	 * @param	string		$name		index name
-	 * @return	$this				this index
-	 */
-	public function name($name) {
-		$this->name = $name;
-		
-		return $this;
-	}
-	
-	/**
-	 * Sets the action executed in referenced table if row is deleted and returns the foreign
-	 * key.
-	 * 
-	 * @param	string		$onDelete	action executed in referenced table if row is deleted
-	 * @return	$this				this foreign key
-	 * @throws	\InvalidArgumentException	if given action is invalid
-	 */
-	public function onDelete($onDelete) {
-		if ($onDelete !== null && !in_array($onDelete, static::VALID_ACTIONS)) {
-			throw new \InvalidArgumentException("Unknown on delete action '{$onDelete}'.");
-		}
-		
-		$this->onDelete = $onDelete;
-		
-		return $this;
-	}
-	
-	/**
-	 * Sets the action executed in referenced table if row is updated and returns the foreign
-	 * key.
-	 * 
-	 * @param	string		$onUpdate	action executed in referenced table if row is updated
-	 * @return	$this				this foreign key
-	 * @throws	\InvalidArgumentException	if given action is invalid
-	 */
-	public function onUpdate($onUpdate) {
-		if ($onUpdate !== null && !in_array($onUpdate, static::VALID_ACTIONS)) {
-			throw new \InvalidArgumentException("Unknown on update action '{$onUpdate}'.");
-		}
-		
-		$this->onUpdate = $onUpdate;
-		
-		return $this;
-	}
-	
-	/**
-	 * Sets the relevant columns of the referenced table and returns the foreign key.
-	 * 
-	 * @param	string[]	$referencedColumns	columns of referenced table
-	 * @return	$this					this foreign key
-	 */
-	public function referencedColumns(array $referencedColumns) {
-		$this->referencedColumns = $referencedColumns;
-		
-		return $this;
-	}
-	
-	/**
-	 * Sets the name of the referenced table and returns the foreign key.
-	 *
-	 * @param	string		$referencedTable	name of referenced table
-	 * @return	$this					this foreign key
-	 */
-	public function referencedTable($referencedTable) {
-		$this->referencedTable = ApplicationHandler::insertRealDatabaseTableNames($referencedTable, true);
-		
-		return $this;
-	}
-	
-	/**
-	 * In MySQL, `ON * RESTRICT`, `ON * NO ACTION` or omitting it entirely, is completely the same. However,
-	 * MySQL 8 reports `NO ACTION` where MySQL 5.7 would identify the action as `null`. This method normalized
-	 * the action, by always setting it to null if the value is `RESTRICT` or `NO ACTION`.
-	 * 
-	 * @param string $action
-	 * @return string|null
-	 */
-	protected function normalizeAction($action) {
-		if ($action === 'RESTRICT' || $action === 'NO ACTION') {
-			return null;
-		}
-		
-		return $action;
-	}
-	
-	/**
-	 * Returns a `DatabaseTableForeignKey` object with the given name.
-	 * 
-	 * @param	string		$name
-	 * @return	static
-	 */
-	public static function create($name = '') {
-		return new static($name);
-	}
-	
-	/**
-	 * Returns a `DatabaseTableForeignKey` object with the given name and data.
-	 * 
-	 * @param	string		$name
-	 * @param	array		$data		data returned by `DatabaseEditor::getForeignKeys()`
-	 * @return	static
-	 */
-	public static function createFromData($name, $data) {
-		return static::create($name)
-				->columns($data['columns'])
-				->onDelete($data['ON DELETE'])
-				->onUpdate($data['ON UPDATE'])
-				->referencedColumns($data['referencedColumns'])
-				->referencedTable($data['referencedTable']);
-	}
->>>>>>> c76e3341
 }