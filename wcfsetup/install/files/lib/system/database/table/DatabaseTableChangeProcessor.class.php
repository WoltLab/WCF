--- conflicted
+++ resolved
@@ -1182,11 +1182,7 @@
 
                         foreach ($table->getIndices() as $index) {
                             foreach ($existingIndices as $existingIndex) {
-<<<<<<< HEAD
-                                if (\array_diff_assoc($index->getData(), $existingIndex->getData()) === []) {
-=======
                                 if (!$this->diffIndices($existingIndex, $index)) {
->>>>>>> 91258199
                                     if ($index->willBeDropped()) {
                                         if ($this->getIndexPackageID($table, $index) !== $this->package->packageID) {
                                             $errors[] = [
