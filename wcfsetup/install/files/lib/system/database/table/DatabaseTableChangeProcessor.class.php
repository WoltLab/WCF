--- conflicted
+++ resolved
@@ -1137,28 +1137,14 @@
 									];
 								}
 							}
-						}
-<<<<<<< HEAD
-						else if ($column->getNewName()) {
-							$errors[] = [
-								'columnName' => $column->getName(),
-								'tableName' => $table->getName(),
-								'type' => 'renameNonexistingColumn'
-							];
-						}
-					}
-					
-					foreach ($table->getIndices() as $index) {
-						foreach ($existingIndices as $existingIndex) {
-							if (empty(array_diff($index->getData(), $existingIndex->getData()))) {
-								if ($index->willBeDropped()) {
-									if ($this->getIndexPackageID($table, $index) !== $this->package->packageID) {
-										$errors[] = [
-											'columnNames' => implode(',', $existingIndex->getColumns()),
-											'tableName' => $table->getName(),
-											'type' => 'foreignIndexDrop'
-										];
-=======
+							else if ($column->getNewName()) {
+								$errors[] = [
+									'columnName' => $column->getName(),
+									'tableName' => $table->getName(),
+									'type' => 'renameNonexistingColumn'
+								];
+							}
+						}
 						
 						foreach ($table->getIndices() as $index) {
 							foreach ($existingIndices as $existingIndex) {
@@ -1171,7 +1157,6 @@
 												'type' => 'foreignIndexDrop',
 											];
 										}
->>>>>>> d04b6645
 									}
 									
 									continue 2;
