--- conflicted
+++ resolved
@@ -14,7 +14,6 @@
  * @license GNU Lesser General Public License <http://opensource.org/licenses/lgpl-license.php>
  * @package WoltLabSuite\Core\System\Database\Editor
  */
-<<<<<<< HEAD
 class MySQLDatabaseEditor extends DatabaseEditor
 {
     /**
@@ -505,7 +504,7 @@
         }
 
         // index name
-        if (!empty($indexName)) {
+        if (!empty($indexName) && $indexData['type'] !== 'PRIMARY') {
             $definition .= " `" . $indexName . "`";
         }
         // columns
@@ -513,446 +512,4 @@
 
         return $definition;
     }
-=======
-class MySQLDatabaseEditor extends DatabaseEditor {
-	/**
-	 * @inheritDoc
-	 */
-	public function getTableNames() {
-		$existingTables = [];
-		$sql = "SHOW TABLES FROM `".$this->dbObj->getDatabaseName()."`";
-		$statement = $this->dbObj->prepareStatement($sql);
-		$statement->execute();
-		while ($row = $statement->fetchArray(\PDO::FETCH_NUM)) {
-			$existingTables[] = $row[0];
-		}
-		return $existingTables;
-	}
-	
-	/**
-	 * @inheritDoc
-	 */
-	public function getColumns($tableName) {
-		$columns = [];
-		$regex = new Regex('([a-z]+)\((.+)\)', Regex::CASE_INSENSITIVE);
-		
-		$sql = "SHOW COLUMNS FROM `".$tableName."`";
-		$statement = $this->dbObj->prepareStatement($sql);
-		$statement->execute();
-		while ($row = $statement->fetchArray()) {
-			$regex->match($row['Type']);
-			$typeMatches = $regex->getMatches();
-			
-			$type = $row['Type'];
-			$length = '';
-			$decimals = '';
-			$enumValues = '';
-			if (!empty($typeMatches)) {
-				$type = $typeMatches[1];
-				
-				switch ($type) {
-					case 'enum':
-					case 'set':
-						$enumValues = $typeMatches[2];
-						break;
-						
-					case 'decimal':
-					case 'double':
-					case 'float':
-						$pieces = explode(',', $typeMatches[2]);
-						switch (count($pieces)) {
-							case 1:
-								$length = $pieces[0];
-								break;
-								
-							case 2:
-								list($length, $decimals) = $pieces;
-								break;
-						}
-						
-						break;
-						
-					default:
-						if ($typeMatches[2] == (int)$typeMatches[2]) {
-							$length = $typeMatches[2];
-						}
-						break;
-				}
-			}
-			
-			$columns[] = ['name' => $row['Field'], 'data' => [
-				'type' => $type,
-				'length' => $length,
-				'notNull' => $row['Null'] == 'YES' ? false : true,
-				'key' => ($row['Key'] == 'PRI') ? 'PRIMARY' : (($row['Key'] == 'UNI') ? 'UNIQUE' : ''),
-				'default' => $row['Default'],
-				'autoIncrement' => $row['Extra'] == 'auto_increment' ? true : false,
-				'enumValues' => $enumValues,
-				'decimals' => $decimals
-			]];
-		}
-		
-		return $columns;
-	}
-	
-	/**
-	 * @inheritDoc
-	 */
-	public function getForeignKeys($tableName) {
-		$sql = "SELECT	CONSTRAINT_NAME, DELETE_RULE, UPDATE_RULE
-			FROM	INFORMATION_SCHEMA.REFERENTIAL_CONSTRAINTS
-			WHERE	CONSTRAINT_SCHEMA = ?
-				AND TABLE_NAME = ?";
-		$statement = $this->dbObj->prepareStatement($sql);
-		$statement->execute([
-			$this->dbObj->getDatabaseName(),
-			$tableName
-		]);
-		$referentialConstraints = $statement->fetchAll(\PDO::FETCH_ASSOC);
-		
-		$validActions = ['CASCADE', 'SET NULL', 'NO ACTION'];
-		
-		$foreignKeys = [];
-		foreach ($referentialConstraints as $information) {
-			$foreignKeys[$information['CONSTRAINT_NAME']] = [
-				'columns' => [],
-				'referencedColumns' => [],
-				'ON DELETE' => in_array($information['DELETE_RULE'], $validActions) ? $information['DELETE_RULE'] : null,
-				'ON UPDATE' => in_array($information['UPDATE_RULE'], $validActions) ? $information['UPDATE_RULE'] : null
-			];
-		}
-		
-		if (empty($foreignKeys)) {
-			return [];
-		}
-		
-		$conditionBuilder = new PreparedStatementConditionBuilder();
-		$conditionBuilder->add('CONSTRAINT_NAME IN (?)', [array_keys($foreignKeys)]);
-		$conditionBuilder->add('TABLE_SCHEMA = ?', [$this->dbObj->getDatabaseName()]);
-		$conditionBuilder->add('TABLE_NAME = ?', [$tableName]);
-		
-		$sql = "SELECT	CONSTRAINT_NAME, COLUMN_NAME, REFERENCED_TABLE_NAME, REFERENCED_COLUMN_NAME
-			FROM	INFORMATION_SCHEMA.KEY_COLUMN_USAGE
-			" . $conditionBuilder;
-		$statement = $this->dbObj->prepareStatement($sql);
-		$statement->execute($conditionBuilder->getParameters());
-		$keyColumnUsage = $statement->fetchAll(\PDO::FETCH_ASSOC);
-		
-		foreach ($keyColumnUsage as $information) {
-			$foreignKeys[$information['CONSTRAINT_NAME']]['columns'][] = $information['COLUMN_NAME'];
-			$foreignKeys[$information['CONSTRAINT_NAME']]['referencedColumns'][] = $information['REFERENCED_COLUMN_NAME'];
-			$foreignKeys[$information['CONSTRAINT_NAME']]['referencedTable'] = $information['REFERENCED_TABLE_NAME'];
-		}
-		
-		foreach ($foreignKeys as $keyName => $keyData) {
-			$foreignKeys[$keyName]['columns'] = array_unique($foreignKeys[$keyName]['columns']);
-			$foreignKeys[$keyName]['referencedColumns'] = array_unique($foreignKeys[$keyName]['referencedColumns']);
-		}
-		
-		return $foreignKeys;
-	}
-	
-	/**
-	 * @inheritDoc
-	 */
-	public function getIndexInformation($tableName) {
-		$sql = "SHOW	INDEX
-			FROM	`".$tableName."`";
-		$statement = $this->dbObj->prepareStatement($sql);
-		$statement->execute();
-		$indices = $statement->fetchAll(\PDO::FETCH_ASSOC);
-		
-		$indexInformation = [];
-		foreach ($indices as $index) {
-			if (!isset($indexInformation[$index['Key_name']])) {
-				$type = null;
-				if ($index['Index_type'] === 'FULLTEXT') {
-					$type = 'FULLTEXT';
-				}
-				else if ($index['Key_name'] === 'PRIMARY') {
-					$type = 'PRIMARY';
-				}
-				else if ($index['Non_unique'] == 0) {
-					$type = 'UNIQUE';
-				}
-				
-				$indexInformation[$index['Key_name']] = [
-					'columns' => [$index['Column_name']],
-					'type' => $type
-				];
-			}
-			else {
-				$indexInformation[$index['Key_name']]['columns'][] = $index['Column_name'];
-			}
-		}
-		
-		return $indexInformation;
-	}
-	
-	/**
-	 * @inheritDoc
-	 */
-	public function getIndices($tableName) {
-		$indices = [];
-		$sql = "SHOW INDEX FROM `".$tableName."`";
-		$statement = $this->dbObj->prepareStatement($sql);
-		$statement->execute();
-		while ($row = $statement->fetchArray()) {
-			$indices[] = $row['Key_name'];
-		}
-		
-		return array_unique($indices);
-	}
-	
-	/**
-	 * @inheritDoc
-	 */
-	public function createTable($tableName, $columns, $indices = []) {
-		$columnDefinition = $indexDefinition = '';
-		
-		// build column definition
-		foreach ($columns as $column) {
-			if (!empty($columnDefinition)) $columnDefinition .= ',';
-			$columnDefinition .= $this->buildColumnDefinition($column['name'], $column['data']);
-		}
-		
-		// build index definition
-		$hasFulltextIndex = false;
-		foreach ($indices as $index) {
-			if (!empty($indexDefinition)) $indexDefinition .= ',';
-			$indexDefinition .= $this->buildIndexDefinition($index['name'], $index['data']);
-			if ($index['data']['type'] == 'FULLTEXT') $hasFulltextIndex = true;
-		}
-		
-		// create table
-		$sql = "CREATE TABLE `".$tableName."` (
-				".$columnDefinition."
-				".(!empty($indexDefinition) ? ',' : '')."
-				".$indexDefinition."
-			) ENGINE=".($hasFulltextIndex ? 'MyISAM' : 'InnoDB')." DEFAULT CHARSET=utf8mb4 COLLATE=utf8mb4_unicode_ci";
-		$statement = $this->dbObj->prepareStatement($sql);
-		$statement->execute();
-	}
-	
-	/**
-	 * @inheritDoc
-	 */
-	public function dropTable($tableName) {
-		$sql = "DROP TABLE IF EXISTS `".$tableName."`";
-		$statement = $this->dbObj->prepareStatement($sql);
-		$statement->execute();
-	}
-	
-	/**
-	 * @inheritDoc
-	 */
-	public function addColumn($tableName, $columnName, $columnData) {
-		$sql = "ALTER TABLE `".$tableName."` ADD COLUMN ".$this->buildColumnDefinition($columnName, $columnData);
-		$statement = $this->dbObj->prepareStatement($sql);
-		$statement->execute();
-	}
-	
-	/**
-	 * @inheritDoc
-	 */
-	public function alterColumn($tableName, $oldColumnName, $newColumnName, $newColumnData) {
-		$sql = "ALTER TABLE `".$tableName."` CHANGE COLUMN `".$oldColumnName."` ".$this->buildColumnDefinition($newColumnName, $newColumnData);
-		$statement = $this->dbObj->prepareStatement($sql);
-		$statement->execute();
-	}
-	
-	/**
-	 * @inheritDoc
-	 */
-	public function alterColumns($tableName, $alterData) {
-		$queries = "";
-		foreach ($alterData as $columnName => $data) {
-			switch ($data['action']) {
-				case 'add':
-					$queries .= "ADD COLUMN {$this->buildColumnDefinition($columnName, $data['data'])},";
-					break;
-					
-				case 'alter':
-					$queries .= "CHANGE COLUMN `{$columnName}` {$this->buildColumnDefinition($data['oldColumnName'], $data['data'])},";
-					break;
-					
-				case 'drop':
-					$queries .= "DROP COLUMN `{$columnName}`,";
-					break;
-			}
-		}
-		
-		$this->dbObj->prepareStatement("ALTER TABLE `{$tableName}` " . rtrim($queries, ','))->execute();
-	}
-
-	/**
-	 * @inheritDoc
-	 */
-	public function dropColumn($tableName, $columnName) {
-		try {
-			$sql = "ALTER TABLE `".$tableName."` DROP COLUMN `".$columnName."`";
-			$statement = $this->dbObj->prepareStatement($sql);
-			$statement->execute();
-		}
-		catch (DatabaseQueryExecutionException $e) {
-			if ($e->getCode() != '42000') {
-				throw $e;
-			}
-			if (in_array($columnName, array_column($this->getColumns($tableName), 'name'))) {
-				throw $e;
-			}
-		}
-	}
-	
-	/**
-	 * @inheritDoc
-	 */
-	public function addIndex($tableName, $indexName, $indexData) {
-		$sql = "ALTER TABLE `".$tableName."` ADD ".$this->buildIndexDefinition($indexName, $indexData);
-		$statement = $this->dbObj->prepareStatement($sql);
-		$statement->execute();
-	}
-	
-	/**
-	 * @inheritDoc
-	 */
-	public function addForeignKey($tableName, $indexName, $indexData) {
-		$sql = "ALTER TABLE `".$tableName."` ADD";
-		
-		// add index name
-		if (!empty($indexName)) $sql .= " CONSTRAINT `".$indexName."`";
-		
-		// add columns
-		$sql .= " FOREIGN KEY (`".str_replace(',', '`,`', preg_replace('/\s+/', '', $indexData['columns']))."`)";
-		
-		// add referenced table name
-		$sql .= " REFERENCES `".$indexData['referencedTable']."`";
-		
-		// add referenced columns
-		$sql .= " (`".str_replace(',', '`,`', preg_replace('/\s+/', '', $indexData['referencedColumns']))."`)";
-		
-		// add operation and action
-		if (!empty($indexData['operation'])) $sql .= " ON ".$indexData['operation']." ".$indexData['action'];
-		if (!empty($indexData['ON DELETE'])) $sql .= " ON DELETE ".$indexData['ON DELETE'];
-		if (!empty($indexData['ON UPDATE'])) $sql .= " ON UPDATE ".$indexData['ON UPDATE'];
-		
-		$statement = $this->dbObj->prepareStatement($sql);
-		$statement->execute();
-	}
-	
-	/**
-	 * @inheritDoc
-	 */
-	public function dropIndex($tableName, $indexName) {
-		try {
-			$sql = "ALTER TABLE `".$tableName."` DROP INDEX `".$indexName."`";
-			$statement = $this->dbObj->prepareStatement($sql);
-			$statement->execute();
-		}
-		catch (DatabaseQueryExecutionException $e) {
-			if ($e->getCode() != '42000') {
-				throw $e;
-			}
-			if (in_array($indexName, $this->getIndices($tableName))) {
-				throw $e;
-			}
-		}
-	}
-	
-	/**
-	 * @inheritDoc
-	 */
-	public function dropPrimaryKey($tableName) {
-		try {
-			$sql = "ALTER TABLE ".$tableName." DROP PRIMARY KEY";
-			$statement = $this->dbObj->prepareStatement($sql);
-			$statement->execute();
-		}
-		catch (DatabaseQueryExecutionException $e) {
-			if ($e->getCode() != '42000') {
-				throw $e;
-			}
-			if (in_array("PRIMARY", $this->getIndices($tableName))) {
-				throw $e;
-			}
-		}
-	}
-	
-	/**
-	 * @inheritDoc
-	 */
-	public function dropForeignKey($tableName, $indexName) {
-		try {
-			$sql = "ALTER TABLE `".$tableName."` DROP FOREIGN KEY `".$indexName."`";
-			$statement = $this->dbObj->prepareStatement($sql);
-			$statement->execute();
-		}
-		catch (DatabaseQueryExecutionException $e) {
-			if ($e->getCode() != '42000') {
-				throw $e;
-			}
-			if (in_array($indexName, array_keys($this->getForeignKeys($tableName)))) {
-				throw $e;
-			}
-		}
-	}
-	
-	/**
-	 * Builds a column definition for execution in a create table or alter table statement.
-	 * 
-	 * @param	string		$columnName
-	 * @param	array		$columnData
-	 * @return	string
-	 */
-	protected function buildColumnDefinition($columnName, $columnData) {
-		// column name
-		$definition = "`".$columnName."`";
-		// column type
-		$definition .= " ".$columnData['type'];
-		
-		// column length and decimals
-		if (!empty($columnData['length'])) {
-			$definition .= "(".$columnData['length'].(!empty($columnData['decimals']) ? ",".$columnData['decimals'] : "").")";
-		}
-		// enum / set
-		if ($columnData['type'] == 'enum' && !empty($columnData['values'])) {
-			$definition .= "(".$columnData['values'].")";
-		}
-		// not null / null
-		if (!empty($columnData['notNull'])) $definition .= " NOT NULL";
-		// default
-		if (isset($columnData['default']) && $columnData['default'] !== '') $definition .= " DEFAULT ".$columnData['default'];
-		// auto_increment
-		if (!empty($columnData['autoIncrement'])) $definition .= " AUTO_INCREMENT";
-		// key
-		if (!empty($columnData['key'])) $definition .= " ".$columnData['key']." KEY";
-		
-		return $definition;
-	}
-	
-	/**
-	 * Builds a index definition for execution in a create table or alter table statement.
-	 * 
-	 * @param	string		$indexName
-	 * @param	array		$indexData
-	 * @return	string
-	 */
-	protected function buildIndexDefinition($indexName, $indexData) {
-		// index type
-		if ($indexData['type'] == 'PRIMARY') $definition = "PRIMARY KEY";
-		else if ($indexData['type'] == 'UNIQUE') $definition = "UNIQUE KEY";
-		else if ($indexData['type'] == 'FULLTEXT') $definition = "FULLTEXT KEY";
-		else $definition = "KEY";
-		
-		// index name
-		if (!empty($indexName) && $indexData['type'] !== 'PRIMARY') {
-			$definition .= " `".$indexName."`";
-		}
-		
-		// columns
-		$definition .= " (`".str_replace(',', '`,`', preg_replace('/\s+/', '', $indexData['columns']))."`)";
-		
-		return $definition;
-	}
->>>>>>> e6676e8d
 }