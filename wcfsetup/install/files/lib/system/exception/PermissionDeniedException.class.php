--- conflicted
+++ resolved
@@ -49,12 +49,8 @@
 			'stacktrace' => $this->getTraceAsString(),
 			'templateName' => 'permissionDenied',
 			'templateNameApplication' => 'wcf',
-<<<<<<< HEAD
-			'exceptionClassName' => $exceptionClassName
-=======
 			'exceptionClassName' => $exceptionClassName,
 			'isFirstVisit' => SessionHandler::getInstance()->isFirstVisit(),
->>>>>>> 32f9c5d9
 		]);
 		WCF::getTPL()->display('permissionDenied');
 	}
