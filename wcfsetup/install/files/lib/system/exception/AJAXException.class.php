<?php
namespace wcf\system\exception;
use wcf\system\WCF;
use wcf\system\WCFACP;
use wcf\util\JSON;

/**
 * AJAXException provides JSON-encoded exceptions.
 * 
 * @author	Alexander Ebert
 * @copyright	2001-2019 WoltLab GmbH
 * @license	GNU Lesser General Public License <http://opensource.org/licenses/lgpl-license.php>
 * @package	WoltLabSuite\Core\System\Exception
 */
class AJAXException extends LoggedException {
	/**
	 * missing parameters
	 * @var	integer
	 */
	const MISSING_PARAMETERS = 400;
	
	/**
	 * session expired
	 * @var	integer
	 */
	const SESSION_EXPIRED = 401;
	
	/**
	 * insufficient permissions
	 * @var	integer
	 */
	const INSUFFICIENT_PERMISSIONS = 403;
	
	/**
	 * illegal link
	 * @var	integer
	 */
	const ILLEGAL_LINK = 404;
	
	/**
	 * bad parameters
	 * @var	integer
	 */
	const BAD_PARAMETERS = 412;
	
	/**
	 * internal server error
	 * @var	integer
	 */
	const INTERNAL_ERROR = 503;
	
	/**
	 * Throws a JSON-encoded error message
	 * 
	 * @param	string		$message
	 * @param	integer		$errorType
	 * @param	string		$stacktrace
	 * @param	mixed[]		$returnValues
	 * @param	string		$exceptionID
	 * @param       \Exception|\Throwable   $previous
	 */
	public function __construct($message, $errorType = self::INTERNAL_ERROR, $stacktrace = null, $returnValues = [], $exceptionID = '', $previous = null) {
		if ($stacktrace === null) $stacktrace = $this->getTraceAsString();
		
		// include a stacktrace if:
		// - debug mode is enabled
		// - within ACP and a SystemException was thrown
		$includeStacktrace = (WCF::debugModeIsEnabled(false) || WCF::debugModeIsEnabled() && self::INTERNAL_ERROR);
		
		// extract file and line in which exception was thrown and only include it
		// if stacktrace is also included
		$file = $line = null;
		if (isset($returnValues['file'])) {
			if ($includeStacktrace) {
				$file = $returnValues['file'];
			}
			
			unset($returnValues['file']);
		}
		if (isset($returnValues['line'])) {
			if ($includeStacktrace) {
				$line = $returnValues['line'];
			}
			
			unset($returnValues['line']);
		}
		
		$responseData = [
			'code' => $errorType,
			'file' => $file,
			'line' => $line,
			'message' => $message,
			'previous' => [],
			'returnValues' => $returnValues
		];
		
<<<<<<< HEAD
=======
		// include a stacktrace if:
		// - debug mode is enabled or
		// - within ACP and a SystemException was thrown
		$includeStacktrace = false;
		if (class_exists(WCFACP::class, false)) {
			// ACP
			if (WCF::debugModeIsEnabled(true) || $errorType === self::INTERNAL_ERROR) {
				$includeStacktrace = true;
			}
		}
		else {
			// frontend
			$includeStacktrace = WCF::debugModeIsEnabled();
		}
		
>>>>>>> a23eaf6d
		if ($includeStacktrace) {
			$responseData['stacktrace'] = nl2br($stacktrace, false);
			
			while ($previous) {
				$data = ['message' => $previous->getMessage()];
				$data['stacktrace'] = nl2br($previous->getTraceAsString(), false);
				
				$responseData['previous'][] = $data;
				$previous = $previous->getPrevious();
			}
		}
		
		$statusHeader = '';
		switch ($errorType) {
			case self::MISSING_PARAMETERS:
				$statusHeader = 'HTTP/1.1 400 Bad Request';
				
				$responseData['exceptionID'] = $exceptionID;
				$responseData['message'] = WCF::getLanguage()->get('wcf.ajax.error.badRequest');
			break;
			
			case self::SESSION_EXPIRED:
				$statusHeader = 'HTTP/1.1 409 Conflict';
			break;
			
			case self::INSUFFICIENT_PERMISSIONS:
				$statusHeader = 'HTTP/1.1 403 Forbidden';
			break;
			
			case self::BAD_PARAMETERS:
				// see https://github.com/WoltLab/WCF/issues/2378
				//$statusHeader = 'HTTP/1.1 431 Bad Parameters';
				$statusHeader = 'HTTP/1.1 400 Bad Request';
				
				$responseData['exceptionID'] = $exceptionID;
			break;
			
			default:
			case self::ILLEGAL_LINK:
			case self::INTERNAL_ERROR:
				//header('HTTP/1.1 418 I\'m a Teapot');
				header('HTTP/1.1 503 Service Unavailable');
				
				$responseData['code'] = self::INTERNAL_ERROR;
				$responseData['exceptionID'] = $exceptionID;
				if (!WCF::debugModeIsEnabled()) {
					$responseData['message'] = WCF::getLanguage()->getDynamicVariable('wcf.ajax.error.internalError');
				}
			break;
		}
		
		header($statusHeader);
		header('Content-type: application/json');
		echo JSON::encode($responseData);
		exit;
	}
}<|MERGE_RESOLUTION|>--- conflicted
+++ resolved
@@ -63,9 +63,19 @@
 		if ($stacktrace === null) $stacktrace = $this->getTraceAsString();
 		
 		// include a stacktrace if:
-		// - debug mode is enabled
+		// - debug mode is enabled or
 		// - within ACP and a SystemException was thrown
-		$includeStacktrace = (WCF::debugModeIsEnabled(false) || WCF::debugModeIsEnabled() && self::INTERNAL_ERROR);
+		$includeStacktrace = false;
+		if (class_exists(WCFACP::class, false)) {
+			// ACP
+			if (WCF::debugModeIsEnabled(true) || $errorType === self::INTERNAL_ERROR) {
+				$includeStacktrace = true;
+			}
+		}
+		else {
+			// frontend
+			$includeStacktrace = WCF::debugModeIsEnabled();
+		}
 		
 		// extract file and line in which exception was thrown and only include it
 		// if stacktrace is also included
@@ -94,24 +104,6 @@
 			'returnValues' => $returnValues
 		];
 		
-<<<<<<< HEAD
-=======
-		// include a stacktrace if:
-		// - debug mode is enabled or
-		// - within ACP and a SystemException was thrown
-		$includeStacktrace = false;
-		if (class_exists(WCFACP::class, false)) {
-			// ACP
-			if (WCF::debugModeIsEnabled(true) || $errorType === self::INTERNAL_ERROR) {
-				$includeStacktrace = true;
-			}
-		}
-		else {
-			// frontend
-			$includeStacktrace = WCF::debugModeIsEnabled();
-		}
-		
->>>>>>> a23eaf6d
 		if ($includeStacktrace) {
 			$responseData['stacktrace'] = nl2br($stacktrace, false);
 			
