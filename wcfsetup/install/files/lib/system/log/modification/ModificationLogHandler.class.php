<?php
namespace wcf\system\log\modification;
<<<<<<< HEAD
use wcf\data\modification\log\ModificationLog;
use wcf\data\modification\log\ModificationLogEditor;
use wcf\data\object\type\ObjectType;
=======
use wcf\data\modification\log\ModificationLogAction;
>>>>>>> a39eb241
use wcf\data\object\type\ObjectTypeCache;
use wcf\system\database\util\PreparedStatementConditionBuilder;
use wcf\system\exception\SystemException;
use wcf\system\SingletonFactory;
use wcf\system\WCF;

/**
 * Handles modification logs.
 * 
 * @author	Alexander Ebert
 * @copyright	2001-2016 WoltLab GmbH
 * @license	GNU Lesser General Public License <http://opensource.org/licenses/lgpl-license.php>
 * @package	WoltLabSuite\Core\System\Log\Modification
 * @deprecated	3.0, use AbstractModificationLogHandler
 */
class ModificationLogHandler extends SingletonFactory {
	/**
	 * list of object types
	 * @var	ObjectType[]
	 */
	protected $cache = [];
	
	/**
	 * @inheritDoc
	 */
	protected function init() {
		$this->cache = ObjectTypeCache::getInstance()->getObjectTypes('com.woltlab.wcf.modifiableContent');
	}
	
	/**
	 * Returns object type by object type name.
	 * 
	 * @param	string		$objectType
	 * @return	\wcf\data\object\type\ObjectType
	 */
	public function getObjectType($objectType) {
		foreach ($this->cache as $objectTypeObj) {
			if ($objectTypeObj->objectType == $objectType) {
				return $objectTypeObj;
			}
		}
		
		return null;
	}
	
	/**
	 * Adds a new entry to modification log.
	 * 
	 * @param	string		$objectType
	 * @param	integer		$objectID
	 * @param	string		$action
	 * @param	array		$additionalData
	 * @param	integer		$time
	 * @param	integer		$userID
	 * @param	string		$username
	 * @return	ModificationLog
	 * @throws	SystemException
	 */
	protected function _add($objectType, $objectID, $action, array $additionalData = [], $time = TIME_NOW, $userID = null, $username = null) {
		$objectTypeObj = $this->getObjectType($objectType);
		if ($objectTypeObj === null) {
			throw new SystemException("Object type '".$objectType."' not found within definition 'com.woltlab.wcf.modifiableContent'");
		}
		
		if ($userID === null) {
			if (WCF::getUser()->userID) {
				$userID = WCF::getUser()->userID;
			}
			else if ($username === null) {
				$username = 'System';
			}
		}
		if ($username === null) {
			if (WCF::getUser()->username) $username = WCF::getUser()->username;
			else $username = '';
		}
		
<<<<<<< HEAD
		return ModificationLogEditor::create([
			'objectTypeID' => $objectTypeObj->objectTypeID,
			'objectID' => $objectID,
			'action' => $action,
			'userID' => $userID,
			'username' => $username,
			'time' => $time,
			'additionalData' => serialize($additionalData)
		]);
=======
		$action = new ModificationLogAction(array(), 'create', array(
			'data' => array(
				'objectTypeID' => $objectTypeObj->objectTypeID,
				'objectID' => $objectID,
				'action' => $action,
				'userID' => $userID,
				'username' => $username,
				'time' => $time,
				'additionalData' => serialize($additionalData)
			)
		));
		$result = $action->executeAction();
		return $result['returnValues']; 
>>>>>>> a39eb241
	}
	
	/**
	 * Removes log entries.
	 * 
	 * @param	string		$objectType
	 * @param	integer[]	$objectIDs
	 * @throws	SystemException
	 */
	protected function _remove($objectType, array $objectIDs) {
		$objectTypeObj = $this->getObjectType($objectType);
		if ($objectTypeObj === null) {
			throw new SystemException("Object type '".$objectType."' not found within definition 'com.woltlab.wcf.modifiableContent'");
		}
		
		$conditions = new PreparedStatementConditionBuilder();
		$conditions->add("objectTypeID = ?", [$objectTypeObj->objectTypeID]);
		$conditions->add("objectID IN (?)", [$objectIDs]);
		
		$sql = "DELETE FROM	wcf".WCF_N."_modification_log
			".$conditions;
		$statement = WCF::getDB()->prepareStatement($sql);
		$statement->execute($conditions->getParameters());
	}
}<|MERGE_RESOLUTION|>--- conflicted
+++ resolved
@@ -1,12 +1,8 @@
 <?php
 namespace wcf\system\log\modification;
-<<<<<<< HEAD
 use wcf\data\modification\log\ModificationLog;
-use wcf\data\modification\log\ModificationLogEditor;
+use wcf\data\modification\log\ModificationLogAction;
 use wcf\data\object\type\ObjectType;
-=======
-use wcf\data\modification\log\ModificationLogAction;
->>>>>>> a39eb241
 use wcf\data\object\type\ObjectTypeCache;
 use wcf\system\database\util\PreparedStatementConditionBuilder;
 use wcf\system\exception\SystemException;
@@ -40,7 +36,7 @@
 	 * Returns object type by object type name.
 	 * 
 	 * @param	string		$objectType
-	 * @return	\wcf\data\object\type\ObjectType
+	 * @return	ObjectType
 	 */
 	public function getObjectType($objectType) {
 		foreach ($this->cache as $objectTypeObj) {
@@ -84,19 +80,8 @@
 			else $username = '';
 		}
 		
-<<<<<<< HEAD
-		return ModificationLogEditor::create([
-			'objectTypeID' => $objectTypeObj->objectTypeID,
-			'objectID' => $objectID,
-			'action' => $action,
-			'userID' => $userID,
-			'username' => $username,
-			'time' => $time,
-			'additionalData' => serialize($additionalData)
-		]);
-=======
-		$action = new ModificationLogAction(array(), 'create', array(
-			'data' => array(
+		$action = new ModificationLogAction([], 'create', [
+			'data' => [
 				'objectTypeID' => $objectTypeObj->objectTypeID,
 				'objectID' => $objectID,
 				'action' => $action,
@@ -104,11 +89,10 @@
 				'username' => $username,
 				'time' => $time,
 				'additionalData' => serialize($additionalData)
-			)
-		));
-		$result = $action->executeAction();
-		return $result['returnValues']; 
->>>>>>> a39eb241
+			]
+		]);
+		
+		return $action->executeAction()['returnValues'];
 	}
 	
 	/**
