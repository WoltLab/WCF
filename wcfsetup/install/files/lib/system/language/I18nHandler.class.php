<?php
namespace wcf\system\language;
use wcf\data\language\Language;
use wcf\system\database\util\PreparedStatementConditionBuilder;
use wcf\system\exception\SystemException;
use wcf\system\Regex;
use wcf\system\SingletonFactory;
use wcf\system\WCF;
use wcf\util\StringUtil;

/**
 * Provides internationalization support for input fields.
 * 
 * @author	Alexander Ebert
 * @copyright	2001-2018 WoltLab GmbH
 * @license	GNU Lesser General Public License <http://opensource.org/licenses/lgpl-license.php>
 * @package	WoltLabSuite\Core\System\Language
 */
class I18nHandler extends SingletonFactory {
	/**
	 * list of available languages
	 * @var	Language[]
	 */
	protected $availableLanguages = [];
	
	/**
	 * list of element ids
	 * @var	string[]
	 */
	protected $elementIDs = [];
	
	/**
	 * list of plain values for elements
	 * @var	string[]
	 */
	protected $plainValues = [];
	
	/**
	 * i18n values for elements
	 * @var	string[][]
	 */
	protected $i18nValues = [];
	
	/**
	 * element options
	 * @var	mixed[][]
	 */
	protected $elementOptions = [];
	
	/**
	 * language variable regex object
	 * @var	Regex
	 */
	protected $regex = null;
	
	/**
	 * @inheritDoc
	 */
	protected function init() {
		$this->availableLanguages = LanguageFactory::getInstance()->getLanguages();
	}
	
	/**
	 * Registers a new element id, returns false if element id is already set.
	 * 
	 * @param	string		$elementID
	 * @return	boolean
	 */
	public function register($elementID) {
		if (in_array($elementID, $this->elementIDs)) {
			return false;
		}
		
		$this->elementIDs[] = $elementID;
		return true;
	}
	
	/**
	 * Unregisters the element with the given id.
	 * 
	 * Does nothing if no such element exists.
	 * 
	 * @param	string		$elementID
<<<<<<< HEAD
	 * @since	3.2
=======
	 * @since	5.2
>>>>>>> 9ea32398
	 */
	public function unregister($elementID) {
		$index = array_search($elementID, $this->elementIDs);
		if ($index !== false) {
			unset($this->elementIDs[$index]);
		}
		
		unset($this->plainValues[$elementID], $this->i18nValues[$elementID]);
	}
	
	/**
	 * Reads plain and i18n values from request data.
	 */
	public function readValues() {
		foreach ($this->elementIDs as $elementID) {
			if (isset($_POST[$elementID])) {
				// you should trim the string before using it; prevents unwanted newlines
				$this->plainValues[$elementID] = StringUtil::unifyNewlines(StringUtil::trim($_POST[$elementID]));
				continue;
			}
			
			$i18nElementID = $elementID . '_i18n';
			if (isset($_POST[$i18nElementID]) && is_array($_POST[$i18nElementID])) {
				$this->i18nValues[$elementID] = [];
				
				foreach ($_POST[$i18nElementID] as $languageID => $value) {
					$this->i18nValues[$elementID][$languageID] = StringUtil::unifyNewlines(StringUtil::trim($value));
				}
				
				continue;
			}
			
			throw new SystemException("Missing expected value for element id '".$elementID."'");
		}
	}
	
	/**
	 * Returns true if given element has disabled i18n functionality.
	 * 
	 * @param	string		$elementID
	 * @return	boolean
	 */
	public function isPlainValue($elementID) {
		if (isset($this->plainValues[$elementID])) {
			return true;
		}
		
		return false;
	}
	
	/**
	 * Returns true if given element has enabled i18n functionality.
	 * 
	 * @param	string		$elementID
	 * @return	boolean
	 */
	public function hasI18nValues($elementID) {
		if (isset($this->i18nValues[$elementID])) {
			return true;
		}
		
		return false;
	}
	
	/**
	 * Returns the plain value for the given element.
	 * 
	 * @param	string		$elementID
	 * @return	string
	 * @see		\wcf\system\language\I18nHandler::isPlainValue()
	 */
	public function getValue($elementID) {
		return $this->plainValues[$elementID];
	}
	
	/**
	 * Returns the values for the given element. If the element is multilingual,
	 * the multilingual values are returned, otherwise the plain value is
	 * returned for each language id.
	 * 
	 * @param	string		$elementID
	 * @return	string[]
	 */
	public function getValues($elementID) {
		if ($this->hasI18nValues($elementID)) {
			return $this->i18nValues[$elementID];
		}
		
		$plainValue = $this->getValue($elementID);
		
		$values = [];
		foreach ($this->availableLanguages as $language) {
			$values[$language->languageID] = $plainValue;
		}
		
		return $values;
	}
	
	/**
	 * Sets the value for the given element. If the element is multilingual,
	 * the given value is set for every available language.
	 * 
	 * @param	string		$elementID
	 * @param	string		$plainValue
	 * @param	boolean		$forceAsPlainValue	if `true`, the value is added as a plain value in any case
	 * @throws	SystemException
	 */
	public function setValue($elementID, $plainValue, $forceAsPlainValue = false) {
		if (!is_string($plainValue)) {
			throw new SystemException('Invalid argument for parameter $plainValue', 0, 'Expected string. '.ucfirst(gettype($plainValue)).' given.');
		}
		
		if (!$this->isPlainValue($elementID) && !$forceAsPlainValue) {
			$i18nValues = [];
			foreach ($this->availableLanguages as $language) {
				$i18nValues[$language->languageID] = StringUtil::trim($plainValue);
			}
			$this->setValues($elementID, $i18nValues);
		}
		else {
			$this->plainValues[$elementID] = StringUtil::trim($plainValue);
		}
	}
	
	/**
	 * Sets the values for the given element. If the element is not multilingual,
	 * use I18nHandler::setValue() instead.
	 * 
	 * @param	string		$elementID
	 * @param	string[]	$i18nValues
	 * @throws	SystemException
	 */
	public function setValues($elementID, array $i18nValues) {
		if (empty($i18nValues)) {
			throw new SystemException('Invalid argument for parameter $i18nValues', 0, 'Expected filled array as second argument. Empty array given.');
		}
		if (!$this->isPlainValue($elementID)) {
			$this->i18nValues[$elementID] = $i18nValues;
		}
		else {
			$plainValue = array_shift($i18nValues);
			$this->setValue($elementID, $plainValue);
		}
	}
	
	/**
	 * Returns true if the value with the given id is valid.
	 * 
	 * @param	string		$elementID
	 * @param	boolean		$requireI18n
	 * @param	boolean		$permitEmptyValue
	 * @return	boolean
	 */
	public function validateValue($elementID, $requireI18n = false, $permitEmptyValue = false) {
		// do not force i18n if only one language is available
		if ($requireI18n && count($this->availableLanguages) == 1) {
			$requireI18n = false;
		}
		
		if ($this->isPlainValue($elementID)) {
			// plain values may be left empty
			if ($permitEmptyValue) {
				return true;
			}
			
			if ($requireI18n || $this->getValue($elementID) == '') {
				return false;
			}
		}
		else if ($requireI18n && (!isset($this->i18nValues[$elementID]) || empty($this->i18nValues[$elementID]))) {
			return false;
		}
		else {
			foreach ($this->availableLanguages as $language) {
				if (!isset($this->i18nValues[$elementID][$language->languageID])) {
					return false;
				}
				
				if (!$permitEmptyValue && empty($this->i18nValues[$elementID][$language->languageID])) {
					return false;
				}
			}
		}
		
		return true;
	}
	
	/**
	 * Saves language variable for i18n.
	 * 
	 * @param	string|string[]		$elementID		either the id of the element or externally passed array `languageID => value`
	 * @param	string			$languageVariable
	 * @param	string			$languageCategory
	 * @param	integer			$packageID
	 */
	public function save($elementID, $languageVariable, $languageCategory, $packageID = PACKAGE_ID) {
		// get language category id
		$sql = "SELECT	languageCategoryID
			FROM	wcf".WCF_N."_language_category
			WHERE	languageCategory = ?";
		$statement = WCF::getDB()->prepareStatement($sql);
		$statement->execute([$languageCategory]);
		$row = $statement->fetchArray();
		$languageCategoryID = $row['languageCategoryID'];
		
		if (count($this->availableLanguages) == 1) {
			$languageIDs = array_keys($this->availableLanguages);
		}
		else {
			if (is_array($elementID)) {
				$languageIDs = array_keys($elementID);
			}
			else {
				$languageIDs = array_keys($this->i18nValues[$elementID]);
			}
		}
		
		$conditions = new PreparedStatementConditionBuilder();
		$conditions->add("languageID IN (?)", [$languageIDs]);
		$conditions->add("languageItem = ?", [$languageVariable]);
		
		$sql = "SELECT	languageItemID, languageID
			FROM	wcf".WCF_N."_language_item
			".$conditions;
		$statement = WCF::getDB()->prepareStatement($sql);
		$statement->execute($conditions->getParameters());
		$languageItemIDs = $statement->fetchMap('languageID', 'languageItemID');
		
		$insertLanguageIDs = $updateLanguageIDs = [];
		foreach ($languageIDs as $languageID) {
			if (isset($languageItemIDs[$languageID])) {
				$updateLanguageIDs[] = $languageID;
			}
			else {
				$insertLanguageIDs[] = $languageID;
			}
		}
		
		// insert language items
		if (!empty($insertLanguageIDs)) {
			$sql = "INSERT INTO	wcf".WCF_N."_language_item
						(languageID, languageItem, languageItemValue, languageItemOriginIsSystem, languageCategoryID, packageID)
				VALUES		(?, ?, ?, ?, ?, ?)";
			$statement = WCF::getDB()->prepareStatement($sql);
			
			foreach ($insertLanguageIDs as $languageID) {
				if (is_array($elementID)) {
					$value = $elementID[$languageID];
				}
				else if (isset($this->i18nValues[$elementID])) {
					$value = $this->i18nValues[$elementID][$languageID];
				}
				else {
					$value = $this->plainValues[$elementID];
				}
				
				$statement->execute([
					$languageID,
					$languageVariable,
					$value,
					0,
					$languageCategoryID,
					$packageID
				]);
			}
		}
		
		// update language items
		if (!empty($updateLanguageIDs)) {
			$sql = "UPDATE	wcf".WCF_N."_language_item
				SET	languageItemValue = ?,
					languageItemOriginIsSystem = ?
				WHERE	languageItemID = ?";
			$statement = WCF::getDB()->prepareStatement($sql);
			
			foreach ($updateLanguageIDs as $languageID) {
				if (is_array($elementID)) {
					$value = $elementID[$languageID];
				}
				else if (isset($this->i18nValues[$elementID])) {
					$value = $this->i18nValues[$elementID][$languageID];
				}
				else {
					$value = $this->plainValues[$elementID];
				}
				
				$statement->execute([
					$value,
					0,
					$languageItemIDs[$languageID]
				]);
			}
		}
		
		// reset language cache
		LanguageFactory::getInstance()->deleteLanguageCache();
	}
	
	/**
	 * Removes previously created i18n language variables.
	 * 
	 * @param	string		$languageVariable
	 */
	public function remove($languageVariable) {
		$sql = "DELETE FROM	wcf".WCF_N."_language_item
			WHERE		languageItem = ?";
		$statement = WCF::getDB()->prepareStatement($sql);
		$statement->execute([$languageVariable]);
		
		// reset language cache
		LanguageFactory::getInstance()->deleteLanguageCache();
	}
	
	/**
	 * Sets additional options for elements, required if updating values.
	 * 
	 * @param	integer		$elementID
	 * @param	integer		$packageID
	 * @param	string		$value
	 * @param	string		$pattern
	 */
	public function setOptions($elementID, $packageID, $value, $pattern) {
		$this->elementOptions[$elementID] = [
			'packageID' => $packageID,
			'pattern' => $pattern,
			'value' => $value
		];
	}
	
	/**
	 * Assigns element values to template. Using request data once reading
	 * initial database data is explicitly disallowed.
	 * 
	 * @param	boolean		$useRequestData
	 */
	public function assignVariables($useRequestData = true) {
		$elementValues = [];
		$elementValuesI18n = [];
		
		foreach ($this->elementIDs as $elementID) {
			$value = '';
			$i18nValues = [];
			
			// use POST values instead of querying database
			if ($useRequestData) {
				if ($this->isPlainValue($elementID)) {
					$value = $this->getValue($elementID);
				}
				else {
					if ($this->hasI18nValues($elementID)) {
						$i18nValues = $this->i18nValues[$elementID];
						// encoding the entries for javascript
						foreach ($i18nValues as $languageID => $value) {
							$i18nValues[$languageID] = StringUtil::encodeJS(StringUtil::unifyNewlines($value));
						}
					}
					else {
						$i18nValues = [];
					}
				}
			}
			else {
				$isI18n = Regex::compile('^'.$this->elementOptions[$elementID]['pattern'].'$')->match($this->elementOptions[$elementID]['value']);
				if (!$isI18n) {
					// check if it's a regular language variable
					$isI18n = Regex::compile('^([a-zA-Z0-9-_]+\.)+[a-zA-Z0-9-_]+$')->match($this->elementOptions[$elementID]['value']);
				}
				
				if ($isI18n) {
					// use i18n values from language items
					$sql = "SELECT	languageID, languageItemValue
						FROM	wcf".WCF_N."_language_item
						WHERE	languageItem = ?";
					$statement = WCF::getDB()->prepareStatement($sql);
					$statement->execute([
						$this->elementOptions[$elementID]['value']
					]);
					while ($row = $statement->fetchArray()) {
						$languageItemValue = StringUtil::unifyNewlines($row['languageItemValue']);
						$i18nValues[$row['languageID']] = StringUtil::encodeJS($languageItemValue);
						
						if ($row['languageID'] == LanguageFactory::getInstance()->getDefaultLanguageID()) {
							$value = $languageItemValue;
						}
					}
					
					// item appeared to be a language item but either is not or does not exist
					if (empty($i18nValues) && empty($value)) {
						$value = $this->elementOptions[$elementID]['value'];
					}
				}
				else {
					// use data provided by setOptions()
					$value = $this->elementOptions[$elementID]['value'];
				}
			}
			
			$elementValues[$elementID] = $value;
			$elementValuesI18n[$elementID] = $i18nValues;
		}
		
		WCF::getTPL()->assign([
			'availableLanguages' => $this->availableLanguages,
			'i18nPlainValues' => $elementValues,
			'i18nValues' => $elementValuesI18n
		]);
	}
	
	/**
	 * Resets internally stored data after creating a new object through a form.
	 */
	public function reset() {
		$this->i18nValues = $this->plainValues = [];
	}
	
	/**
	 * Returns true if given string equals a language variable.
	 * 
	 * @param	string		$string
	 * @return	boolean
	 */
	protected function isLanguageVariable($string) {
		if ($this->regex === null) {
			$this->regex = new Regex('^([a-zA-Z0-9-_]+\.)+[a-zA-Z0-9-_]+$');
		}
		
		return $this->regex->match($string);
	}
}<|MERGE_RESOLUTION|>--- conflicted
+++ resolved
@@ -81,11 +81,7 @@
 	 * Does nothing if no such element exists.
 	 * 
 	 * @param	string		$elementID
-<<<<<<< HEAD
-	 * @since	3.2
-=======
 	 * @since	5.2
->>>>>>> 9ea32398
 	 */
 	public function unregister($elementID) {
 		$index = array_search($elementID, $this->elementIDs);
