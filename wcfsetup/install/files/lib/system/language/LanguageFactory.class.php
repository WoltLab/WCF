<?php
namespace wcf\system\language;
use wcf\data\language\Language;
use wcf\data\language\LanguageEditor;
use wcf\system\cache\CacheHandler;
use wcf\system\template\TemplateScriptingCompiler;
use wcf\system\SingletonFactory;
use wcf\system\WCF;

/**
 * Handles language related functions.
 * 
 * @author	Alexander Ebert
 * @copyright	2001-2012 WoltLab GmbH
 * @license	GNU Lesser General Public License <http://opensource.org/licenses/lgpl-license.php>
 * @package	com.woltlab.wcf
 * @subpackage	system.language
 * @category	Community Framework
 */
class LanguageFactory extends SingletonFactory {
	/**
	 * language cache
	 * @var	array<array>
	 */
	protected $cache = null;
	
	/**
	 * initialized languages
	 * @var	array<wcf\data\language\Language>
	 */
	protected $languages = array();
	
	/**
	 * active template scripting compiler
	 * @var	wcf\system\template\TemplateScriptingCompiler
	 */
	protected $scriptingCompiler = null;
	
	/**
	 * @see	wcf\system\SingletonFactory::init()
	 */
	protected function init() {
		$this->loadCache();
	}
	
	/**
	 * Returns a Language object for the language with the given id.
	 * 
	 * @param	integer		$languageID
	 * @return	wcf\data\language\Language
	 */
	public function getLanguage($languageID) {
		if (!isset($this->languages[$languageID])) {
			if (!isset($this->cache['languages'][$languageID])) {
				return null;
			}
			
			$this->languages[$languageID] = $this->cache['languages'][$languageID];
		}
		
		return $this->languages[$languageID];
	}
	
	/**
	 * Gets the preferred language of the current user.
	 * 
	 * @param	integer		$languageID
	 * @return	wcf\data\language\Language
	 */
	public function getUserLanguage($languageID = 0) {
		if ($languageID) {
			$language = $this->getLanguage($languageID);
			if ($language !== null) return $language;
		}
		
		$languageID = $this->findPreferredLanguage();
		return $this->getLanguage($languageID);
	}
	
	/**
	 * Returns the language with the given language code or null if no such
	 * language exists.
	 * 
	 * @param	string		$languageCode
	 * @return	wcf\data\language\Language
	 */
	public function getLanguageByCode($languageCode) {
		// called within WCFSetup
		if ($this->cache === false || empty($this->cache['codes'])) {
			$sql = "SELECT	languageID
				FROM	wcf".WCF_N."_language
				WHERE	languageCode = ?";
			$statement = WCF::getDB()->prepareStatement($sql);
			$statement->execute(array($languageCode));
			$row = $statement->fetchArray();
			if (isset($row['languageID'])) return new Language($row['languageID']);
		}
		else if (isset($this->cache['codes'][$languageCode])) {
			return $this->getLanguage($this->cache['codes'][$languageCode]);
		}
		
		return null;
	}
	
	/**
	 * Returns true if the language category with the given name exists.
	 * 
	 * @param	string		$categoryName
	 * @return	boolean
	 */
	public function isValidCategory($categoryName) {
		return isset($this->cache['categories'][$categoryName]);
	}
	
	/**
	 * Returns the language category with the given name.
	 * 
	 * @param	string		$categoryName
	 * @return	wcf\data\language\category\LanguageCategory
	 */
	public function getCategory($categoryName) {
		if (isset($this->cache['categories'][$categoryName])) {
			return $this->cache['categories'][$categoryName];
		}
		
		return null;
	}
	
	/**
	 * Returns a list of available language categories.
	 * 
	 * @return	array<wcf\data\language\category\LanguageCategory>
	 */	
	public function getCategories() {
		return $this->cache['categories'];
	}
	
	/**
	 * Searches the preferred language of the current user.
	 */
	protected function findPreferredLanguage() {
		// get available language codes
		$availableLanguageCodes = array();
		foreach ($this->getLanguages() as $language) {
			$availableLanguageCodes[] = $language->languageCode;
		}
		
		// get default language
		$defaultLanguageCode = $this->cache['languages'][$this->cache['default']]->languageCode;
		
		// get preferred language
		$languageCode = self::getPreferredLanguage($availableLanguageCodes, $defaultLanguageCode);
		
		// get language id of preferred language
		foreach ($this->cache['languages'] as $key => $language) {
			if ($language->languageCode == $languageCode) {
				return $key;
			}
		}
	}
	
	/**
	 * Determines the preferred language of the current user.
	 * 
	 * @param	array		$availableLanguageCodes
	 * @param	string		$defaultLanguageCode
	 * @return	string
	 */
	public static function getPreferredLanguage($availableLanguageCodes, $defaultLanguageCode) {
		if (isset($_SERVER['HTTP_ACCEPT_LANGUAGE']) && $_SERVER['HTTP_ACCEPT_LANGUAGE']) {
			$acceptedLanguages = explode(',', str_replace('_', '-', strtolower($_SERVER['HTTP_ACCEPT_LANGUAGE'])));
			foreach ($acceptedLanguages as $acceptedLanguage) {
				foreach ($availableLanguageCodes as $availableLanguageCode) {
					$fixedCode = strtolower(self::fixLanguageCode($availableLanguageCode));
					
					if ($fixedCode == $acceptedLanguage || $fixedCode == preg_replace('%^([a-z]{2}).*$%i', '$1', $acceptedLanguage)) {
						return $availableLanguageCode;
					}
				}
			}
		}
		
		return $defaultLanguageCode;
	}
	
	/**
	 * Returns the active scripting compiler object.
	 * 
	 * @return	wcf\system\template\TemplateScriptingCompiler
	 */
	public function getScriptingCompiler() {
		if ($this->scriptingCompiler === null) {
			$this->scriptingCompiler = new TemplateScriptingCompiler(WCF::getTPL());
		}
		
		return $this->scriptingCompiler;
	}
	
	/**
	 * Loads the language cache.
	 */
	protected function loadCache() {
		if (defined('WCF_N')) {
			CacheHandler::getInstance()->addResource(
				'language',
				WCF_DIR.'cache/cache.language.php',
				'wcf\system\cache\builder\LanguageCacheBuilder'
			);
			
			$this->cache = CacheHandler::getInstance()->get('language');
		}
	}
	
	/**
	 * Clears languages cache.
	 */
	public function clearCache() {
		CacheHandler::getInstance()->clear(WCF_DIR.'cache/', 'cache.language.php');
	}
	
	/**
	 * Removes additional language identifier from given language code.
	 * Converts e.g. 'de-informal' to 'de'.
	 * 
	 * @param	string		$languageCode
	 * @return	string		$languageCode
	 */
	public static function fixLanguageCode($languageCode) {
		return preg_replace('/-[a-z0-9]+/', '', $languageCode);
	}
	
	/**
	 * Returns the default language id
	 * 
	 * @return	integer
	 */
	public function getDefaultLanguageID() {
		return $this->cache['default'];
	}
	
	/**
	 * Returns all available languages.
	 * 
<<<<<<< HEAD
	 * @param	integer		$packageID
=======
>>>>>>> ec0dcfa2
	 * @return	array<wcf\data\language\Language>
	 */
	public function getLanguages() {
		return $this->cache['languages'];
	}
	
	/**
	 * Returns all available content languages for given package.
	 * 
<<<<<<< HEAD
	 * @param	integer		$packageID
=======
>>>>>>> ec0dcfa2
	 * @return	array<wcf\data\language\Language>
	 */
	public function getContentLanguages() {
		$availableLanguages = array();
		foreach ($this->getLanguages() as $languageID => $language) {
			if ($language->hasContent) {
				$availableLanguages[$languageID] = $language;
			}
		}
		
		return $availableLanguages;
	}
	
	/**
	 * Makes given language the default language.
	 * 
	 * @param	integer		$languageID
	 */
	public function makeDefault($languageID) {
		// remove old default language
		$sql = "UPDATE	wcf".WCF_N."_language
			SET	isDefault = 0
			WHERE	isDefault = 1";
		$statement = WCF::getDB()->prepareStatement($sql);
		$statement->execute();
		
		// make this language to default
		$sql = "UPDATE	wcf".WCF_N."_language
			SET	isDefault = 1
			WHERE	languageID = ?";
		$statement = WCF::getDB()->prepareStatement($sql);
		$statement->execute(array($languageID));
		
		// rebuild language cache
		$this->clearCache();
	}
	
	/**
	 * Removes language cache and compiled templates.
	 */
	public function deleteLanguageCache() {
		LanguageEditor::deleteLanguageFiles();
		
		foreach ($this->cache['languages'] as $language) {
			$languageEditor = new LanguageEditor($language);
			$languageEditor->deleteCompiledTemplates();
		}
	}
}<|MERGE_RESOLUTION|>--- conflicted
+++ resolved
@@ -241,10 +241,6 @@
 	/**
 	 * Returns all available languages.
 	 * 
-<<<<<<< HEAD
-	 * @param	integer		$packageID
-=======
->>>>>>> ec0dcfa2
 	 * @return	array<wcf\data\language\Language>
 	 */
 	public function getLanguages() {
@@ -254,10 +250,6 @@
 	/**
 	 * Returns all available content languages for given package.
 	 * 
-<<<<<<< HEAD
-	 * @param	integer		$packageID
-=======
->>>>>>> ec0dcfa2
 	 * @return	array<wcf\data\language\Language>
 	 */
 	public function getContentLanguages() {
