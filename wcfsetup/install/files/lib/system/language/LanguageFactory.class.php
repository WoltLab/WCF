--- conflicted
+++ resolved
@@ -6,7 +6,6 @@
 use wcf\system\template\TemplateScriptingCompiler;
 use wcf\system\SingletonFactory;
 use wcf\system\WCF;
-use wcf\system\WCFSetup;
 
 /**
  * Handles language related functions.
@@ -224,17 +223,7 @@
 	 * Clears languages cache.
 	 */
 	public function clearCache() {
-<<<<<<< HEAD
-		// workaround for CLIWCFSetup, as we cannot redefine WCF_DIR
-		if (class_exists('wcf\system\WCFSetup', false)) {
-			CacheHandler::getInstance()->clear(WCFSetup::getWCFFolder().'cache/', 'cache.language.php');
-		}
-		else {
-			CacheHandler::getInstance()->clear(WCF_DIR.'cache/', 'cache.language.php');
-		}
-=======
 		LanguageCacheBuilder::getInstance()->reset();
->>>>>>> 2d6d0ba8
 	}
 	
 	/**
