--- conflicted
+++ resolved
@@ -89,11 +89,7 @@
 	 * Revoke user trophies which are not longer fulfills the conditions. 
 	 * 
 	 * @param 	integer		$maxRevokes
-<<<<<<< HEAD
-	 * @since       3.2
-=======
 	 * @since       5.2
->>>>>>> 9ea32398
 	 */
 	public function revokeTrophies($maxRevokes = 500) {
 		$trophyList = new TrophyList();
@@ -119,11 +115,7 @@
 	 *
 	 * @param	Trophy		$trophy
 	 * @return	integer[]
-<<<<<<< HEAD
-	 * @since       3.2
-=======
 	 * @since       5.2
->>>>>>> 9ea32398
 	 */
 	private function getUserIDs(Trophy $trophy) {
 		$userList = new UserList();
@@ -146,11 +138,7 @@
 	 * 
 	 * @param       Trophy          $trophy
 	 * @return      integer[]
-<<<<<<< HEAD
-	 * @since       3.2
-=======
 	 * @since       5.2
->>>>>>> 9ea32398
 	 */
 	private function getRevocableUserTrophyIDs(Trophy $trophy, $maxTrophyIDs) {
 		// Unfortunately, the condition system does not support negated conditions. 
