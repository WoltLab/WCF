--- conflicted
+++ resolved
@@ -265,11 +265,7 @@
 		// remove options which are not asked during registration
 		if ($this->inRegistration && !empty($options)) {
 			foreach ($this->options as $option) {
-<<<<<<< HEAD
-				if (!$option->askDuringRegistration && !($option->editable & UserOption::EDITABILITY_OWNER_DURING_REGISTRATION) && array_key_exists($option->optionID, $options)) {
-=======
-				if (array_key_exists($option->optionID, $options) && !$option->askDuringRegistration && !$option->required && ($option->optionName != 'birthday' || !REGISTER_MIN_USER_AGE)) {
->>>>>>> c4336d82
+				if (array_key_exists($option->optionID, $options) && !$option->askDuringRegistration && !($option->editable & UserOption::EDITABILITY_OWNER_DURING_REGISTRATION) && !$option->required && ($option->optionName != 'birthday' || !REGISTER_MIN_USER_AGE)) {
 					unset($options[$option->optionID]);
 				}
 			}
