--- conflicted
+++ resolved
@@ -24,11 +24,7 @@
 	/**
 	 * time when the webserver received this request
 	 * @var float
-<<<<<<< HEAD
-	 * @since 3.2
-=======
 	 * @since	5.2
->>>>>>> 9ea32398
 	 */
 	protected $requestStartTime = 0;
 	
@@ -109,11 +105,7 @@
 	 * received this request.
 	 * 
 	 * @return float
-<<<<<<< HEAD
-	 * @since 3.2
-=======
 	 * @since	5.2
->>>>>>> 9ea32398
 	 */
 	public function getRequestExecutionTime() {
 		return self::compareMicrotimes($this->requestStartTime, self::getMicrotime());
@@ -124,11 +116,7 @@
 	 * the timestamp when our PHP code is being executed.
 	 * 
 	 * @return float
-<<<<<<< HEAD
-	 * @since 3.2
-=======
 	 * @since	5.2
->>>>>>> 9ea32398
 	 */
 	public function getOffsetToRequestTime() {
 		return self::compareMicrotimes($this->requestStartTime, $this->startTime);
