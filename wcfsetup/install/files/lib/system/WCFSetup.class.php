<?php

namespace wcf\system;

use Laminas\Diactoros\Response\HtmlResponse;
use Laminas\HttpHandlerRunner\Emitter\SapiEmitter;
use Psr\Http\Message\ResponseInterface;
use wcf\data\language\LanguageEditor;
use wcf\data\language\SetupLanguage;
use wcf\data\package\installation\queue\PackageInstallationQueueEditor;
use wcf\data\package\Package;
use wcf\data\user\User;
use wcf\data\user\UserAction;
use wcf\system\cache\builder\LanguageCacheBuilder;
use wcf\system\database\exception\DatabaseException;
use wcf\system\database\MySQLDatabase;
use wcf\system\database\util\SQLParser;
use wcf\system\devtools\DevtoolsSetup;
use wcf\system\exception\SystemException;
use wcf\system\exception\UserInputException;
use wcf\system\image\adapter\GDImageAdapter;
use wcf\system\image\adapter\ImagickImageAdapter;
use wcf\system\io\File;
use wcf\system\io\Tar;
use wcf\system\language\LanguageFactory;
use wcf\system\package\PackageArchive;
use wcf\system\request\RouteHandler;
use wcf\system\session\ACPSessionFactory;
use wcf\system\session\SessionHandler;
use wcf\system\setup\Installer;
use wcf\system\setup\SetupFileHandler;
use wcf\system\template\SetupTemplateEngine;
use wcf\util\FileUtil;
use wcf\util\HeaderUtil;
use wcf\util\StringUtil;
use wcf\util\UserUtil;
use wcf\util\XML;

// define
\define('PACKAGE_ID', 0);
\define('CACHE_SOURCE_TYPE', 'disk');
\define('ENABLE_DEBUG_MODE', 1);
\define('ENABLE_BENCHMARK', 0);
\define('ENABLE_ENTERPRISE_MODE', 0);

/**
 * Executes the installation of the basic WCF systems.
 *
 * @author  Marcel Werk
 * @copyright   2001-2019 WoltLab GmbH
 * @license GNU Lesser General Public License <http://opensource.org/licenses/lgpl-license.php>
 * @package WoltLabSuite\Core\System
 */
final class WCFSetup extends WCF
{
    /**
     * list of available languages
     * @var string[]
     */
    protected static $availableLanguages = [];

    /**
     * installation directories
     * @var string[]
     */
    protected static $directories = [];

    /**
     * language code of selected installation language
     * @var string
     */
    protected static $selectedLanguageCode = 'en';

    /**
     * list of installed files
     * @var string[]
     */
    protected static $installedFiles = [];

    /**
     * indicates if developer mode is used to install
     * @var bool
     */
    protected static $developerMode = 0;

    /** @noinspection PhpMissingParentConstructorInspection */

    /**
     * Calls all init functions of the WCFSetup class and starts the setup process.
     */
    public function __construct()
    {
        @\set_time_limit(0);

        static::getDeveloperMode();
        static::getLanguageSelection();
        static::getInstallationDirectories();
        $this->initLanguage();
        $this->initTPL();
        /** @noinspection PhpUndefinedMethodInspection */
        self::getLanguage()->loadLanguage();

        $emitter = new SapiEmitter();
        $response = $this->dispatch();
        $response = HeaderUtil::withNoCacheHeaders($response);
        $response = $response->withHeader('x-frame-options', 'SAMEORIGIN');
        $emitter->emit($response);
    }

    /**
     * Sets the status of the developer mode.
     */
    protected static function getDeveloperMode()
    {
        if (isset($_GET['dev'])) {
            self::$developerMode = \intval($_GET['dev']);
        } elseif (isset($_POST['dev'])) {
            self::$developerMode = \intval($_POST['dev']);
        }
    }

    /**
     * Sets the selected language.
     */
    protected static function getLanguageSelection()
    {
        self::$availableLanguages = self::getAvailableLanguages();

        if (isset($_REQUEST['languageCode']) && isset(self::$availableLanguages[$_REQUEST['languageCode']])) {
            self::$selectedLanguageCode = $_REQUEST['languageCode'];
        } else {
            self::$selectedLanguageCode = LanguageFactory::getPreferredLanguage(
                \array_keys(self::$availableLanguages),
                self::$selectedLanguageCode
            );
        }
    }

    /**
     * Sets the selected wcf dir from request.
     *
     * @since   3.0
     */
    protected static function getInstallationDirectories()
    {
        if (!empty($_REQUEST['directories']) && \is_array($_REQUEST['directories'])) {
            foreach ($_REQUEST['directories'] as $application => $directory) {
                self::$directories[$application] = $directory;

                if ($application === 'wcf' && @\file_exists(self::$directories['wcf'])) {
                    \define(
                        'RELATIVE_WCF_DIR',
                        FileUtil::getRelativePath(INSTALL_SCRIPT_DIR, self::$directories['wcf'])
                    );
                }
            }
        }

        \define('WCF_DIR', (self::$directories['wcf'] ?? ''));
    }

    /**
     * Initialises the language engine.
     */
    protected function initLanguage()
    {
        // set mb settings
        \mb_internal_encoding('UTF-8');
        if (\function_exists('mb_regex_encoding')) {
            \mb_regex_encoding('UTF-8');
        }
        \mb_language('uni');

        // init setup language
        self::$languageObj = new SetupLanguage(null, ['languageCode' => self::$selectedLanguageCode]);
    }

    /**
     * Initialises the template engine.
     */
    protected function initTPL()
    {
        self::$tplObj = SetupTemplateEngine::getInstance();
        self::getTPL()->setLanguageID((self::$selectedLanguageCode == 'en' ? 0 : 1));
        self::getTPL()->setCompileDir(TMP_DIR);
        self::getTPL()->addApplication('wcf', TMP_DIR);
        self::getTPL()->assign([
            '__wcf' => $this,
            'tmpFilePrefix' => TMP_FILE_PREFIX,
            'languageCode' => self::$selectedLanguageCode,
            'directories' => self::$directories,
            'developerMode' => self::$developerMode,

            'setupAssets' => [
                'WCFSetup.css' => \sprintf(
                    'data:text/css;base64,%s',
                    \base64_encode(\file_get_contents(TMP_DIR . 'install/files/acp/style/setup/WCFSetup.css'))
                ),
                'woltlabSuite.png' => \sprintf(
                    'data:image/png;base64,%s',
                    \base64_encode(\file_get_contents(TMP_DIR . 'install/files/acp/images/woltlabSuite.png'))
                ),
            ],
        ]);
    }

    /**
     * Returns all languages from WCFSetup.tar.gz.
     *
     * @return  string[]
     */
    protected static function getAvailableLanguages()
    {
        $languages = [];
        foreach (\glob(TMP_DIR . 'setup/lang/*.xml') as $file) {
            $xml = new XML();
            $xml->load($file);
            $languageCode = LanguageEditor::readLanguageCodeFromXML($xml);
            $languageName = LanguageEditor::readLanguageNameFromXML($xml);

            $languages[$languageCode] = $languageName;
        }

        // sort languages by language name
        \asort($languages);

        return $languages;
    }

    /**
     * Calculates the current state of the progress bar.
     *
     * @param int $currentStep
     */
    protected function calcProgress($currentStep)
    {
        // calculate progress
        $progress = \round((100 / 24) * ++$currentStep, 0);
        self::getTPL()->assign(['progress' => $progress]);
    }

    /**
     * Executes the setup steps.
     */
    protected function dispatch(): ResponseInterface
    {
        // get current step
        if (isset($_REQUEST['step'])) {
            $step = $_REQUEST['step'];
        } else {
            $step = 'selectSetupLanguage';
        }

        \header('set-cookie: wcfsetup_cookietest=' . TMP_FILE_PREFIX . '; domain=' . \str_replace(
            RouteHandler::getProtocol(),
            '',
            RouteHandler::getHost()
        ) . (RouteHandler::secureConnection() ? '; secure' : ''));

        // execute current step
        switch ($step) {
            case 'selectSetupLanguage':
                if (!self::$developerMode) {
                    $this->calcProgress(0);

                    return $this->selectSetupLanguage();
                }

                // no break
            case 'showLicense':
                if (!self::$developerMode) {
                    $this->calcProgress(1);

                    return $this->showLicense();
                }

                // no break
            case 'showSystemRequirements':
                if (!self::$developerMode) {
                    $this->calcProgress(2);

                    return $this->showSystemRequirements();
                }

                // no break
            case 'configureDirectories':
                $this->calcProgress(3);

                return $this->configureDirectories();

            case 'unzipFiles':
                $this->calcProgress(4);

                return $this->unzipFiles();

            case 'configureDB':
                $this->calcProgress(5);

                return $this->configureDB();

            case 'createDB':
                $currentStep = 6;
                if (isset($_POST['offset'])) {
                    $currentStep += \intval($_POST['offset']);
                }

                $this->calcProgress($currentStep);

                return $this->createDB();

            case 'logFiles':
                $this->calcProgress(20);

                return $this->logFiles();

            case 'installLanguage':
                $this->calcProgress(21);

                return $this->installLanguage();

            case 'createUser':
                $this->calcProgress(22);

                return $this->createUser();

            case 'installPackages':
                $this->calcProgress(23);

                return $this->installPackages();
        }
    }

    /**
     * Shows the first setup page.
     */
    protected function selectSetupLanguage(): ResponseInterface
    {
        return new HtmlResponse(
            WCF::getTPL()->fetchStream(
                'stepSelectSetupLanguage',
                'wcf',
                [
                    'availableLanguages' => self::$availableLanguages,
                    'nextStep' => 'showLicense',
                ]
            )
        );
    }

    /**
     * Shows the license agreement.
     */
    protected function showLicense(): ResponseInterface
    {
        $missingAcception = false;

        if (isset($_POST['send'])) {
            if (isset($_POST['accepted'])) {
                return $this->gotoNextStep('showSystemRequirements');
            } else {
                $missingAcception = true;
            }
        }

        if (\file_exists(TMP_DIR . 'setup/license/license_' . self::$selectedLanguageCode . '.txt')) {
            $license = \file_get_contents(TMP_DIR . 'setup/license/license_' . self::$selectedLanguageCode . '.txt');
        } else {
            $license = \file_get_contents(TMP_DIR . 'setup/license/license_en.txt');
        }

        return new HtmlResponse(
            WCF::getTPL()->fetchStream(
                'stepShowLicense',
                'wcf',
                [
                    'license' => $license,
                    'missingAcception' => $missingAcception,
                    'nextStep' => 'showLicense',
                ]
            )
        );
    }

    /**
     * Shows the system requirements.
     */
    protected function showSystemRequirements(): ResponseInterface
    {
        $system = [];

        // php version
        $system['phpVersion']['value'] = \PHP_VERSION;
        $comparePhpVersion = \preg_replace('/^(\d+\.\d+\.\d+).*$/', '\\1', $system['phpVersion']['value']);
        $system['phpVersion']['result'] = (\version_compare($comparePhpVersion, '8.1.2') >= 0);

        $system['x64']['result'] = \PHP_INT_SIZE == 8;

        // sql
        $system['sql']['result'] = MySQLDatabase::isSupported();

        // upload_max_filesize
        $system['uploadMaxFilesize']['value'] = \min(\ini_get('upload_max_filesize'), \ini_get('post_max_size'));
        $system['uploadMaxFilesize']['result'] = (\intval($system['uploadMaxFilesize']['value']) > 0);

        // graphics library
        $system['graphicsLibrary']['result'] = false;
        $system['graphicsLibrary']['value'] = '';
        if (
            ImagickImageAdapter::isSupported()
            && ImagickImageAdapter::supportsAnimatedGIFs(ImagickImageAdapter::getVersion())
            && ImagickImageAdapter::supportsWebp()
        ) {
            $system['graphicsLibrary'] = [
                'result' => true,
                'value' => 'ImageMagick',
            ];
        } elseif (GDImageAdapter::isSupported()) {
            $system['graphicsLibrary'] = [
                'result' => GDImageAdapter::supportsWebp(),
                'value' => 'GD Library',
            ];
        }

        // memory limit
        $system['memoryLimit']['value'] = \ini_get('memory_limit');
        $system['memoryLimit']['result'] = $this->compareMemoryLimit();

        // openssl extension
        $system['openssl']['result'] = @\extension_loaded('openssl');

        // curl
        $system['curl']['result'] = @\extension_loaded('curl');

        // intl
        $system['intl']['result'] = @\extension_loaded('intl');

        // misconfigured reverse proxy / cookies
        $system['hostname']['result'] = true;
        [$system['hostname']['value']] = \explode(':', $_SERVER['HTTP_HOST'], 2);
        if (!empty($_SERVER['HTTP_REFERER'])) {
            $refererHostname = \parse_url($_SERVER['HTTP_REFERER'], \PHP_URL_HOST);
            $system['hostname']['result'] = $_SERVER['HTTP_HOST'] == $refererHostname;
        }

        $system['cookie']['result'] = !empty($_COOKIE['wcfsetup_cookietest']) && $_COOKIE['wcfsetup_cookietest'] == TMP_FILE_PREFIX;

        $system['tls']['result'] = RouteHandler::secureConnection() || $system['hostname']['value'] == 'localhost';

        foreach ($system as $result) {
            if (!$result['result']) {
                return new HtmlResponse(
                    WCF::getTPL()->fetchStream(
                        'stepShowSystemRequirements',
                        'wcf',
                        [
                            'system' => $system,
                            'nextStep' => 'configureDirectories',
                        ]
                    )
                );
            }
        }

        // If all system requirements are met, directly go to next step.
        return $this->gotoNextStep('configureDirectories');
    }

    /**
     * Returns true if memory_limit is set to at least 128 MB
     *
     * @return  bool
     */
    protected function compareMemoryLimit()
    {
        $memoryLimit = \ini_get('memory_limit');

        // no limit
        if ($memoryLimit == -1) {
            return true;
        }

        // completely numeric, PHP assumes byte
        if (\is_numeric($memoryLimit)) {
            $memoryLimit = $memoryLimit / 1024 / 1024;

            return $memoryLimit >= 128;
        }

        // PHP supports 'K', 'M' and 'G' shorthand notation
        if (\preg_match('~^(\d+)([KMG])$~', $memoryLimit, $matches)) {
            switch ($matches[2]) {
                case 'K':
                    $memoryLimit = $matches[1] * 1024;

                    return $memoryLimit >= 128;
                    break;

                case 'M':
                    return $matches[1] >= 128;
                    break;

                case 'G':
                    return $matches[1] >= 1;
                    break;
            }
        }

        return false;
    }

    /**
     * Searches the wcf dir.
     *
     * @since   3.0
     */
    protected function configureDirectories()
    {
        // get available packages
        $packages = [];
        foreach (\glob(TMP_DIR . 'install/packages/*') as $file) {
            $filename = \basename($file);
            if (\preg_match('~\.(?:tar|tar\.gz|tgz)$~', $filename)) {
                $package = new PackageArchive($file);
                $package->openArchive();

                $application = Package::getAbbreviation($package->getPackageInfo('name'));

                $packages[$application] = [
                    'directory' => $package->getPackageInfo('applicationDirectory') ?: $application,
                    'packageDescription' => $package->getLocalizedPackageInfo('packageDescription'),
                    'packageName' => $package->getLocalizedPackageInfo('packageName'),
                ];
            }
        }

        \uasort($packages, static function ($a, $b) {
            return \strcmp($a['packageName'], $b['packageName']);
        });

        // force cms being shown first
        $showOrder = ['wcf'];
        foreach (\array_keys($packages) as $application) {
            if ($application !== 'wcf') {
                $showOrder[] = $application;
            }
        }

        $documentRoot = FileUtil::unifyDirSeparator(\realpath($_SERVER['DOCUMENT_ROOT']));
        if (
            self::$developerMode
            && (isset($_ENV['WCFSETUP_USEDEFAULTWCFDIR']) || DevtoolsSetup::getInstance()->useDefaultInstallPath())
        ) {
            // resolve path relative to document root
            $relativePath = FileUtil::getRelativePath($documentRoot, INSTALL_SCRIPT_DIR);
            foreach ($packages as $application => $packageData) {
                self::$directories[$application] = $relativePath . ($application === 'wcf' ? '' : $packageData['directory'] . '/');
            }
        }

        $errors = [];
        if (!empty(self::$directories)) {
            $applicationPaths = $knownPaths = [];

            // use $showOrder to ensure that the error message for duplicate directories
            // will trigger in display order rather than the random sort order returned
            // by glob() above
            foreach ($showOrder as $application) {
                $path = FileUtil::getRealPath(
                    $documentRoot . '/' . FileUtil::addTrailingSlash(FileUtil::removeLeadingSlash(self::$directories[$application]))
                );
                if (!empty($documentRoot) && \strpos($path, $documentRoot) !== 0) {
                    // verify that given path is still within the current document root
                    $errors[$application] = 'outsideDocumentRoot';
                } elseif (\in_array($path, $knownPaths)) {
                    // prevent the same path for two or more applications
                    $errors[$application] = 'duplicate';
                } elseif (@\is_file($path . 'global.php')) {
                    // check if directory is empty (dotfiles are okay)
                    $errors[$application] = 'notEmpty';
                } else {
                    // try to create directory if it does not exist
                    if (!\is_dir($path) && !FileUtil::makePath($path)) {
                        $errors[$application] = 'makePath';
                    }

                    try {
                        FileUtil::makeWritable($path);
                    } catch (SystemException $e) {
                        $errors[$application] = 'makeWritable';
                    }
                }

                $applicationPaths[$application] = $path;
                $knownPaths[] = $path;
            }

            if (empty($errors)) {
                // copy over the actual paths
                self::$directories = \array_merge(self::$directories, $applicationPaths);
                WCF::getTPL()->assign(['directories' => self::$directories]);

                return $this->unzipFiles();
            }
        } else {
            // resolve path relative to document root
            $relativePath = FileUtil::getRelativePath($documentRoot, INSTALL_SCRIPT_DIR);
            foreach ($packages as $application => $packageData) {
                $dir = $relativePath . ($application === 'wcf' ? '' : $packageData['directory'] . '/');
                if (\str_starts_with($dir, './')) {
                    $dir = \mb_substr($dir, 1);
                }

                self::$directories[$application] = $dir;
            }
        }

        return new HtmlResponse(
            WCF::getTPL()->fetchStream(
                'stepConfigureDirectories',
                'wcf',
                [
                    'directories' => self::$directories,
                    'documentRoot' => $documentRoot,
                    'errors' => $errors,
                    'installScriptDir' => FileUtil::unifyDirSeparator(INSTALL_SCRIPT_DIR),
                    'nextStep' => 'configureDirectories', // call this step again to validate paths
                    'packages' => $packages,
                    'showOrder' => $showOrder,
                ]
            )
        );
    }

    /**
     * Unzips the files of the wcfsetup tar archive.
     */
    protected function unzipFiles(): ResponseInterface
    {
        // WCF seems to be installed, abort
        if (@\is_file(self::$directories['wcf'] . 'lib/system/WCF.class.php')) {
            throw new SystemException(
                'Target directory seems to be an existing installation of WCF, unable to continue.'
            );
        }

        $fileHandler = new SetupFileHandler();
        new Installer(self::$directories['wcf'], SETUP_FILE, $fileHandler, 'install/files/');
        $fileHandler->dumpToFile(self::$directories['wcf'] . 'files.log');

        return $this->gotoNextStep('configureDB');
    }

    /**
     * Shows the page for configuring the database connection.
     */
    protected function configureDB(): ResponseInterface
    {
        $attemptConnection = isset($_POST['send']);

        if (self::$developerMode && isset($_ENV['WCFSETUP_DBHOST'])) {
            $dbHost = $_ENV['WCFSETUP_DBHOST'];
            $dbUser = $_ENV['WCFSETUP_DBUSER'];
            $dbPassword = $_ENV['WCFSETUP_DBPASSWORD'];
            $dbName = $_ENV['WCFSETUP_DBNAME'];

            $attemptConnection = true;
        } elseif (self::$developerMode && ($config = DevtoolsSetup::getInstance()->getDatabaseConfig()) !== null) {
            $dbHost = $config['host'];
            $dbUser = $config['username'];
            $dbPassword = $config['password'];
            $dbName = $config['dbName'];

            if ($config['auto']) {
                $attemptConnection = true;
            }
        } else {
            $dbHost = 'localhost';
            $dbUser = 'root';
            $dbPassword = '';
            $dbName = 'wcf';
        }

        if ($attemptConnection) {
            if (isset($_POST['dbHost'])) {
                $dbHost = $_POST['dbHost'];
            }
            if (isset($_POST['dbUser'])) {
                $dbUser = $_POST['dbUser'];
            }
            if (isset($_POST['dbPassword'])) {
                $dbPassword = $_POST['dbPassword'];
            }
            if (isset($_POST['dbName'])) {
                $dbName = $_POST['dbName'];
            }

            // get port
            $dbHostWithoutPort = $dbHost;
            $dbPort = 0;
            if (\preg_match('/^(.+?):(\d+)$/', $dbHost, $match)) {
                $dbHostWithoutPort = $match[1];
                $dbPort = \intval($match[2]);
            }

            // test connection
            try {
                // check connection data
                /** @var \wcf\system\database\Database $db */
                try {
                    $db = new MySQLDatabase(
                        $dbHostWithoutPort,
                        $dbUser,
                        $dbPassword,
                        $dbName,
                        $dbPort,
                        true,
                        !!(self::$developerMode)
                    );
                } catch (DatabaseException $e) {
                    switch ($e->getPrevious()->getCode()) {
                        case 1049: // try to manually create non-existing database
                            try {
                                $db = new MySQLDatabase(
                                    $dbHostWithoutPort,
                                    $dbUser,
                                    $dbPassword,
                                    $dbName,
                                    $dbPort,
                                    true,
                                    true
                                );
                            } catch (DatabaseException $e) {
                                throw new SystemException("Unknown database '{$dbName}'. Please create the database manually.");
                            }

                            break;

<<<<<<< HEAD
                        // work-around for older MySQL versions that don't know utf8mb4
                        case 1115:
                            throw new SystemException("Insufficient MySQL version. Version '8.0.29' or greater is needed.");
=======
                        case 1115: // work-around for older MySQL versions that don't know utf8mb4
                            throw new SystemException("Insufficient MySQL version. Version '5.7.31' or greater is needed.");
>>>>>>> d30f7757
                            break;

                        default:
                            throw $e;
                    }
                }

                // check sql version
                $sqlVersion = $db->getVersion();
                $compareSQLVersion = \preg_replace('/^(\d+\.\d+\.\d+).*$/', '\\1', $sqlVersion);
                if (\stripos($sqlVersion, 'MariaDB')) {
                    if (!(\version_compare($compareSQLVersion, '10.5.12') >= 0)) {
                        throw new SystemException("Insufficient MariaDB version '" . $compareSQLVersion . "'. Version '10.5.12' or greater is needed.");
                    }
                } else {
                    if (!(\version_compare($compareSQLVersion, '8.0.29') >= 0)) {
                        throw new SystemException("Insufficient MySQL version '" . $compareSQLVersion . "'. Version '8.0.29' or greater is needed.");
                    }
                }

                // check innodb support
                $sql = "SHOW ENGINES";
                $statement = $db->prepareStatement($sql);
                $statement->execute();
                $hasInnoDB = false;
                while ($row = $statement->fetchArray()) {
                    if ($row['Engine'] == 'InnoDB' && \in_array($row['Support'], ['DEFAULT', 'YES'])) {
                        $hasInnoDB = true;
                        break;
                    }
                }

                if (!$hasInnoDB) {
                    throw new SystemException("Support for InnoDB is missing.");
                }

                // check for PHP's MySQL native driver
                /*
                $sql = "SELECT 1";
                $statement = $db->prepareStatement($sql);
                $statement->execute();
                // MySQL native driver understands data types, libmysqlclient does not
                if ($statement->fetchSingleColumn() !== 1) {
                    throw new SystemException("MySQLnd is not being used for database communication.");
                }
                */

                // check for table conflicts
                $conflictedTables = $this->getConflictedTables($db);

                if (empty($conflictedTables)) {
                    // connection successfully established
                    // write configuration to config.inc.php
                    $file = new File(WCF_DIR . 'config.inc.php');
                    $file->write("<?php\n");
                    $file->write("\$dbHost = '" . \str_replace("'", "\\'", $dbHostWithoutPort) . "';\n");
                    $file->write("\$dbPort = " . $dbPort . ";\n");
                    $file->write("\$dbUser = '" . \str_replace("'", "\\'", $dbUser) . "';\n");
                    $file->write("\$dbPassword = '" . \str_replace("'", "\\'", $dbPassword) . "';\n");
                    $file->write("\$dbName = '" . \str_replace("'", "\\'", $dbName) . "';\n");
                    $file->write("if (!defined('WCF_N')) define('WCF_N', 1);\n");
                    $file->close();

                    return $this->gotoNextStep('createDB');
                } else {
                    // show configure template again
                    WCF::getTPL()->assign(['conflictedTables' => $conflictedTables]);
                }
            } catch (SystemException $e) {
                WCF::getTPL()->assign(['exception' => $e]);
            }
        }

        return new HtmlResponse(
            WCF::getTPL()->fetchStream(
                'stepConfigureDB',
                'wcf',
                [
                    'dbHost' => $dbHost,
                    'dbUser' => $dbUser,
                    'dbPassword' => $dbPassword,
                    'dbName' => $dbName,
                    'nextStep' => 'configureDB',
                ]
            )
        );
    }

    /**
     * Checks if in the chosen database are tables in conflict with the wcf tables
     * which will be created in the next step.
     *
     * @param \wcf\system\database\Database $db
     * @return  string[]    list of already existing tables
     */
    protected function getConflictedTables($db)
    {
        // get content of the sql structure file
        $sql = \file_get_contents(TMP_DIR . 'setup/db/install.sql');

        // get all tablenames which should be created
        \preg_match_all("%CREATE\\s+TABLE\\s+(\\w+)%", $sql, $matches);

        // get all installed tables from chosen database
        $existingTables = $db->getEditor()->getTableNames();

        // check if existing tables are in conflict with wcf tables
        $conflictedTables = [];
        foreach ($existingTables as $existingTableName) {
            foreach ($matches[1] as $wcfTableName) {
                if ($existingTableName == $wcfTableName) {
                    $conflictedTables[] = $wcfTableName;
                }
            }
        }

        return $conflictedTables;
    }

    /**
     * Creates the database structure of the wcf.
     */
    protected function createDB(): ResponseInterface
    {
        $this->initDB();

        // get content of the sql structure file
        $sql = \file_get_contents(TMP_DIR . 'setup/db/install.sql');

        // split by offsets
        $sqlData = \explode('/* SQL_PARSER_OFFSET */', $sql);
        $offset = isset($_POST['offset']) ? \intval($_POST['offset']) : 0;
        if (!isset($sqlData[$offset])) {
            throw new SystemException("Offset for SQL parser is out of bounds, " . $offset . " was requested, but there are only " . \count($sqlData) . " sections");
        }
        $sql = $sqlData[$offset];

        // installation number value 'n' (WCF_N) must be reflected in the executed sql queries
        $sql = \str_replace('wcf1_', 'wcf' . WCF_N . '_', $sql);

        // execute sql queries
        $parser = new SQLParser($sql);
        $parser->execute();

        // log sql queries
        \preg_match_all("~CREATE\\s+TABLE\\s+(\\w+)~i", $sql, $matches);

        if (!empty($matches[1])) {
            $sql = "INSERT INTO wcf" . WCF_N . "_package_installation_sql_log
                                (packageID, sqlTable)
                    VALUES      (?, ?)";
            $statement = self::getDB()->prepareStatement($sql);
            foreach ($matches[1] as $tableName) {
                $statement->execute([1, $tableName]);
            }
        }

        if ($offset < (\count($sqlData) - 1)) {
            WCF::getTPL()->assign([
                '__additionalParameters' => [
                    'offset' => $offset + 1,
                ],
            ]);

            return $this->gotoNextStep('createDB');
        } else {
            /*
             * Manually install PIPPackageInstallationPlugin since install.sql content is not escaped resulting
            * in different behaviour in MySQL and MSSQL. You SHOULD NOT move this into install.sql!
            */
            $sql = "INSERT INTO wcf" . WCF_N . "_package_installation_plugin
                                (packageID, pluginName, priority, className)
                    VALUES      (?, ?, ?, ?)";
            $statement = self::getDB()->prepareStatement($sql);
            $statement->execute([
                1,
                'packageInstallationPlugin',
                1,
                'wcf\system\package\plugin\PIPPackageInstallationPlugin',
            ]);

            return $this->gotoNextStep('logFiles');
        }
    }

    /**
     * Logs the unzipped files.
     */
    protected function logFiles(): ResponseInterface
    {
        $this->initDB();

        $this->getInstalledFiles(WCF_DIR);
        $acpTemplateInserts = $fileInserts = [];
        foreach (self::$installedFiles as $file) {
            $match = [];
            if (\preg_match('~^acp/templates/([^/]+)\.tpl$~', $file, $match)) {
                // acp template
                $acpTemplateInserts[] = $match[1];
            } else {
                // regular file
                $fileInserts[] = $file;
            }
        }

        // save acp template log
        if (!empty($acpTemplateInserts)) {
            $sql = "INSERT INTO wcf" . WCF_N . "_acp_template
                                (packageID, templateName, application)
                    VALUES      (?, ?, ?)";
            $statement = self::getDB()->prepareStatement($sql);

            self::getDB()->beginTransaction();
            foreach ($acpTemplateInserts as $acpTemplate) {
                $statement->execute([1, $acpTemplate, 'wcf']);
            }
            self::getDB()->commitTransaction();
        }

        // save file log
        if (!empty($fileInserts)) {
            $sql = "INSERT INTO wcf" . WCF_N . "_package_installation_file_log
                                (packageID, filename, application)
                    VALUES      (?, ?, ?)";
            $statement = self::getDB()->prepareStatement($sql);

            self::getDB()->beginTransaction();
            foreach ($fileInserts as $file) {
                $statement->execute([1, $file, 'wcf']);
            }
            self::getDB()->commitTransaction();
        }

        return $this->gotoNextStep('installLanguage');
    }

    /**
     * Scans the given dir for installed files.
     *
     * @param string $dir
     * @throws      SystemException
     */
    protected function getInstalledFiles($dir)
    {
        $logFile = $dir . 'files.log';
        if (!\file_exists($logFile)) {
            throw new SystemException("Expected a valid file log at '" . $logFile . "'.");
        }

        self::$installedFiles = \explode("\n", \file_get_contents($logFile));

        @\unlink($logFile);
    }

    /**
     * Installs the selected languages.
     */
    protected function installLanguage(): ResponseInterface
    {
        $this->initDB();

        $languageCodes = \array_keys(self::$availableLanguages);
        foreach ($languageCodes as $language) {
            // get language.xml file name
            $filename = TMP_DIR . 'install/lang/' . $language . '.xml';

            // check the file
            if (!\file_exists($filename)) {
                throw new SystemException("unable to find language file '" . $filename . "'");
            }

            // open the file
            $xml = new XML();
            $xml->load($filename);

            // import xml
            LanguageEditor::importFromXML($xml, 1);
        }

        // set default language
        $language = LanguageFactory::getInstance()->getLanguageByCode(
            \in_array(
                self::$selectedLanguageCode,
                $languageCodes
            ) ? self::$selectedLanguageCode : $languageCodes[0]
        );
        LanguageFactory::getInstance()->makeDefault($language->languageID);

        // rebuild language cache
        LanguageCacheBuilder::getInstance()->reset();

        return $this->gotoNextStep('createUser');
    }

    /**
     * Shows the page for creating the admin account.
     */
    protected function createUser(): ResponseInterface
    {
        $errorType = $errorField = $username = $email = $confirmEmail = $password = $confirmPassword = '';

        $username = '';
        $email = $confirmEmail = '';
        $password = $confirmPassword = '';

        if (isset($_POST['send']) || self::$developerMode) {
            if (isset($_POST['send'])) {
                if (isset($_POST['username'])) {
                    $username = StringUtil::trim($_POST['username']);
                }
                if (isset($_POST['email'])) {
                    $email = StringUtil::trim($_POST['email']);
                }
                if (isset($_POST['confirmEmail'])) {
                    $confirmEmail = StringUtil::trim($_POST['confirmEmail']);
                }
                if (isset($_POST['password'])) {
                    $password = $_POST['password'];
                }
                if (isset($_POST['confirmPassword'])) {
                    $confirmPassword = $_POST['confirmPassword'];
                }
            } else {
                $username = 'dev';
                $password = $confirmPassword = 'root';
                $email = $confirmEmail = 'wsc-developer-mode@example.com';
            }

            // error handling
            try {
                // username
                if (empty($username)) {
                    throw new UserInputException('username');
                }
                if (!UserUtil::isValidUsername($username)) {
                    throw new UserInputException('username', 'invalid');
                }

                // e-mail address
                if (empty($email)) {
                    throw new UserInputException('email');
                }
                if (!UserUtil::isValidEmail($email)) {
                    throw new UserInputException('email', 'invalid');
                }

                // confirm e-mail address
                if ($email != $confirmEmail) {
                    throw new UserInputException('confirmEmail', 'notEqual');
                }

                // password
                if (empty($password)) {
                    throw new UserInputException('password');
                }

                // confirm e-mail address
                if ($password != $confirmPassword) {
                    throw new UserInputException('confirmPassword', 'notEqual');
                }

                // no errors
                // init database connection
                $this->initDB();

                // get language id
                $languageID = 0;
                $sql = "SELECT  languageID
                        FROM    wcf" . WCF_N . "_language
                        WHERE   languageCode = ?";
                $statement = self::getDB()->prepareStatement($sql);
                $statement->execute([self::$selectedLanguageCode]);
                $row = $statement->fetchArray();
                if (isset($row['languageID'])) {
                    $languageID = $row['languageID'];
                }

                if (!$languageID) {
                    $languageID = LanguageFactory::getInstance()->getDefaultLanguageID();
                }

                // create user
                $data = [
                    'data' => [
                        'email' => $email,
                        'languageID' => $languageID,
                        'password' => $password,
                        'username' => $username,
                        'signature' => '',
                        'signatureEnableHtml' => 1,
                    ],
                    'groups' => [
                        1,
                        3,
                        4,
                    ],
                    'languages' => [
                        $languageID,
                    ],
                ];

                $userAction = new UserAction([], 'create', $data);
                $userAction->executeAction();

                return $this->gotoNextStep('installPackages');
            } catch (UserInputException $e) {
                $errorField = $e->getField();
                $errorType = $e->getType();
            }
        }

        return new HtmlResponse(
            WCF::getTPL()->fetchStream(
                'stepCreateUser',
                'wcf',
                [
                    'errorField' => $errorField,
                    'errorType' => $errorType,
                    'username' => $username,
                    'email' => $email,
                    'confirmEmail' => $confirmEmail,
                    'password' => $password,
                    'confirmPassword' => $confirmPassword,
                    'nextStep' => 'createUser',
                ]
            )
        );
    }

    /**
     * Registers with wcf setup delivered packages in the package installation queue.
     */
    protected function installPackages(): ResponseInterface
    {
        // init database connection
        $this->initDB();

        // get admin account
        $admin = new User(1);

        // get delivered packages
        $wcfPackageFile = '';
        $otherPackages = [];
        $tar = new Tar(SETUP_FILE);
        foreach ($tar->getContentList() as $file) {
            if ($file['type'] != 'folder' && \str_starts_with($file['filename'], 'install/packages/')) {
                $packageFile = \basename($file['filename']);

                // ignore any files which aren't an archive
                if (\preg_match('~\.(tar\.gz|tgz|tar)$~', $packageFile)) {
                    $packageName = \preg_replace('!\.(tar\.gz|tgz|tar)$!', '', $packageFile);

                    if ($packageName == 'com.woltlab.wcf') {
                        $wcfPackageFile = $packageFile;
                    } else {
                        $otherPackages[$packageName] = $packageFile;
                    }
                }
            }
        }
        $tar->close();

        // delete install files
        \unlink(\INSTALL_SCRIPT);
        \unlink(\SETUP_FILE);
        if (\file_exists(\INSTALL_SCRIPT_DIR . 'test.php')) {
            \unlink(\INSTALL_SCRIPT_DIR . 'test.php');
        }

        // register packages in queue
        $processNo = 1;

        if (empty($wcfPackageFile)) {
            throw new SystemException('the essential package com.woltlab.wcf is missing.');
        }

        $from = TMP_DIR . 'install/packages/' . $wcfPackageFile;
        $to = WCF_DIR . 'tmp/' . TMP_FILE_PREFIX . '-' . $wcfPackageFile;

        \rename($from, $to);

        // register essential wcf package
        $queue = PackageInstallationQueueEditor::create([
            'processNo' => $processNo,
            'userID' => $admin->userID,
            'package' => 'com.woltlab.wcf',
            'packageName' => 'WoltLab Suite Core',
            'archive' => $to,
            'isApplication' => 1,
        ]);

        // register all other delivered packages
        \asort($otherPackages);
        foreach ($otherPackages as $packageName => $packageFile) {
            $from = TMP_DIR . 'install/packages/' . $packageFile;
            $to = WCF_DIR . 'tmp/' . TMP_FILE_PREFIX . '-' . $packageFile;

            // extract packageName from archive's package.xml
            $archive = new PackageArchive($from);
            $archive->openArchive();

            \rename($from, $to);

            /** @noinspection PhpUndefinedVariableInspection */
            $queue = PackageInstallationQueueEditor::create([
                'parentQueueID' => $queue->queueID,
                'processNo' => $processNo,
                'userID' => $admin->userID,
                'package' => $packageName,
                'packageName' => $archive->getLocalizedPackageInfo('packageName'),
                'archive' => $to,
                'isApplication' => 1,
            ]);
        }

        // determine the (randomized) cookie prefix
        $useRandomCookiePrefix = true;
        if (self::$developerMode && DevtoolsSetup::getInstance()->forceStaticCookiePrefix()) {
            $useRandomCookiePrefix = false;
        }

        $prefix = 'wsc_';
        if ($useRandomCookiePrefix) {
            $cookieNames = \array_keys($_COOKIE);
            while (true) {
                $prefix = 'wsc_' . \bin2hex(\random_bytes(3)) . '_';
                $isValid = true;
                foreach ($cookieNames as $cookieName) {
                    if (\strpos($cookieName, $prefix) === 0) {
                        $isValid = false;
                        break;
                    }
                }

                if ($isValid) {
                    break;
                }
            }

            // the options have not been imported yet
            \file_put_contents(WCF_DIR . 'cookiePrefix.txt', $prefix);
        }

        \define('COOKIE_PREFIX', $prefix);

        // Generate the output. This must happen before the session updates, because the
        // language won't work correctly otherwise.
        $output = new HtmlResponse(
            WCF::getTPL()->fetchStream(
                'stepInstallPackages',
                'wcf',
                [
                    'wcfAcp' => \RELATIVE_WCF_DIR . 'acp/index.php',
                ]
            )
        );

        // Set up the session and login as the administrator.
        $factory = new ACPSessionFactory();
        $factory->load();

        SessionHandler::getInstance()->changeUser($admin);
        SessionHandler::getInstance()->register('__wcfSetup_developerMode', self::$developerMode);
        SessionHandler::getInstance()->register('__wcfSetup_directories', self::$directories);
        SessionHandler::getInstance()->registerReauthentication();
        SessionHandler::getInstance()->update();

        // Delete tmp files
        foreach (new \DirectoryIterator(\INSTALL_SCRIPT_DIR) as $fileInfo) {
            if (!$fileInfo->isDir()) {
                continue;
            }

            if (!\preg_match('/^WCFSetup-[0-9a-f]{16}$/', $fileInfo->getBasename())) {
                continue;
            }

            $tmpDirectory = $fileInfo->getPathname();

            $tmpDirectoryIterator = new \RecursiveIteratorIterator(
                new \RecursiveDirectoryIterator(
                    $tmpDirectory,
                    \RecursiveDirectoryIterator::CURRENT_AS_FILEINFO | \RecursiveDirectoryIterator::SKIP_DOTS
                ),
                \RecursiveIteratorIterator::CHILD_FIRST
            );
            foreach ($tmpDirectoryIterator as $tmpFile) {
                if ($tmpFile->isDir()) {
                    \rmdir($tmpFile);
                } else {
                    \unlink($tmpFile);
                }
            }
            \rmdir($tmpDirectory);
        }

        return $output;
    }

    /**
     * Goes to the next step.
     */
    protected function gotoNextStep(string $nextStep): ResponseInterface
    {
        return new HtmlResponse(
            WCF::getTPL()->fetchStream(
                'stepNext',
                'wcf',
                [
                    'nextStep' => $nextStep,
                ]
            )
        );
    }
}<|MERGE_RESOLUTION|>--- conflicted
+++ resolved
@@ -735,14 +735,8 @@
 
                             break;
 
-<<<<<<< HEAD
-                        // work-around for older MySQL versions that don't know utf8mb4
-                        case 1115:
+                        case 1115: // work-around for older MySQL versions that don't know utf8mb4
                             throw new SystemException("Insufficient MySQL version. Version '8.0.29' or greater is needed.");
-=======
-                        case 1115: // work-around for older MySQL versions that don't know utf8mb4
-                            throw new SystemException("Insufficient MySQL version. Version '5.7.31' or greater is needed.");
->>>>>>> d30f7757
                             break;
 
                         default:
