--- conflicted
+++ resolved
@@ -13,10 +13,14 @@
  * @license GNU Lesser General Public License <http://opensource.org/licenses/lgpl-license.php>
  * @package WoltLabSuite\Core\System\Moderation\Queue
  */
-<<<<<<< HEAD
 class CommentResponseModerationQueueReportHandler extends AbstractCommentResponseModerationQueueHandler implements
     IModerationQueueReportHandler
 {
+    /**
+     * @inheritDoc
+     */
+    protected $definitionName = 'com.woltlab.wcf.moderation.report';
+
     /**
      * @inheritDoc
      */
@@ -50,42 +54,4 @@
     {
         return $this->getResponse($objectID);
     }
-=======
-class CommentResponseModerationQueueReportHandler extends AbstractCommentResponseModerationQueueHandler implements IModerationQueueReportHandler {
-	/**
-	 * @inheritDoc
-	 */
-	protected $definitionName = 'com.woltlab.wcf.moderation.report';
-	
-	/**
-	 * @inheritDoc
-	 */
-	public function canReport($objectID) {
-		if (!$this->isValid($objectID)) {
-			return false;
-		}
-		
-		$response = $this->getResponse($objectID);
-		$comment = $this->getComment($response->commentID);
-		if (!$this->getCommentManager($comment)->isAccessible($comment->objectID)) {
-			return false;
-		}
-		
-		return true;
-	}
-	
-	/**
-	 * @inheritDoc
-	 */
-	public function getReportedContent(ViewableModerationQueue $queue) {
-		return $this->getRelatedContent($queue);
-	}
-	
-	/**
-	 * @inheritDoc
-	 */
-	public function getReportedObject($objectID) {
-		return $this->getResponse($objectID);
-	}
->>>>>>> 5a18bbbe
 }