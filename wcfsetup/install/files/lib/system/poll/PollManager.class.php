--- conflicted
+++ resolved
@@ -205,8 +205,6 @@
 	 * Validates poll parameters.
 	 */
 	public function validate() {
-<<<<<<< HEAD
-=======
 		$count = count($this->pollOptions);
 
 		// if no question and no options are given, ignore poll completely
@@ -219,7 +217,6 @@
 			throw new UserInputException('pollQuestion');
 		}
 		
->>>>>>> a39eb241
 		if ($this->pollData['endTime'] && $this->pollData['endTime'] <= TIME_NOW) {
 			if ($this->poll === null || $this->poll->endTime >= TIME_NOW) {
 				// end time is in the past
@@ -227,24 +224,8 @@
 			}
 		}
 		
-<<<<<<< HEAD
-		$count = count($this->pollOptions);
-		if (empty($this->pollData['question'])) {
-			if ($count) {
-				// options given, but no question
-				throw new UserInputException('pollQuestion');
-			}
-			else {
-				// if no question and no options are given, ignore poll completely
-				return;
-			}
-		}
-		else if (!$count) {
-			// no options given
-=======
 		// no options given
 		if (!$count) {
->>>>>>> a39eb241
 			throw new UserInputException('pollOptions');
 		}
 		
