--- conflicted
+++ resolved
@@ -24,11 +24,7 @@
 	
 	/**
 	 * @inheritDoc
-<<<<<<< HEAD
-	 * @since       3.2
-=======
 	 * @since       5.2
->>>>>>> 9ea32398
 	 */
 	public function getOutstandingItemCount($objectID = null) {
 		return ARTICLE_ENABLE_VISIT_TRACKING ? ViewableArticle::getUnreadArticlesForCategory($objectID) : 0;
