<?php

namespace wcf\system\email\transport;

use wcf\system\email\Email;
use wcf\system\email\Mailbox;
use wcf\system\email\transport\exception\PermanentFailure;
use wcf\system\email\transport\exception\TransientFailure;
use wcf\system\exception\SystemException;
use wcf\system\io\RemoteFile;
use wcf\system\WCF;
use wcf\util\StringUtil;

/**
 * SmtpEmailTransport is an implementation of an email transport which sends emails via SMTP (RFC 5321, 3207 and 4954).
 *
 * @author  Tim Duesterhus
 * @copyright   2001-2019 WoltLab GmbH
 * @license GNU Lesser General Public License <http://opensource.org/licenses/lgpl-license.php>
 * @package WoltLabSuite\Core\System\Email\Transport
 * @since   3.0
 */
class SmtpEmailTransport implements IStatusReportingEmailTransport
{
    /**
     * SMTP connection
     * @var RemoteFile
     */
    protected $connection;

    /**
     * host of the smtp server to use
     * @var string
     */
    protected $host;

    /**
     * port to use
     * @var int
     */
    protected $port;

    /**
     * username to use for authentication
     * @var string
     */
    protected $username;

    /**
     * password corresponding to the username
     * @var string
     */
    protected $password;

    /**
     * STARTTLS encryption level
     * @var string
     */
    protected $starttls;

    /**
     * last value written to the server
     * @var string
     */
    protected $lastWrite = '';

    /**
     * ESMTP features advertised by the server
     * @var string[]
     */
    protected $features = [];

    /**
     * if this property is an instance of \Exception email delivery will be locked
     * and the \Exception will be thrown when attempting to deliver() an email
     * @var \Exception
     */
    protected $locked;

    /**
     * Creates a new SmtpEmailTransport using the given host.
     *
     * @param string $host host of the smtp server to use
     * @param int $port port to use
     * @param string $username username to use for authentication
     * @param string $password corresponding password
     * @param string $starttls one of 'none' and 'encrypt'
     * @throws  \InvalidArgumentException
     */
    public function __construct(
        $host = MAIL_SMTP_HOST,
        $port = MAIL_SMTP_PORT,
        $username = MAIL_SMTP_USER,
        $password = MAIL_SMTP_PASSWORD,
        $starttls = MAIL_SMTP_STARTTLS
    ) {
        $this->host = StringUtil::trim($host);
        $this->port = \intval($port);
        $this->username = StringUtil::trim($username);
        $this->password = StringUtil::trim($password);

        switch ($starttls) {
            case 'none':
            case 'encrypt':
                $this->starttls = $starttls;
                break;
            default:
                throw new \InvalidArgumentException(
                    "Invalid STARTTLS preference '" . $starttls . "'. Must be one of 'none' and 'encrypt'."
                );
        }
    }

    /**
     * @inheritDoc
     */
    public function __destruct()
    {
        $this->disconnect();
    }

    /**
     * Tests the connection by establishing a connection and optionally
     * providing user credentials. Returns the error message or an empty
     * string on success.
     *
     * @return      string
     */
    public function testConnection()
    {
        try {
            $this->connect(10);
            $this->auth();
        } catch (SystemException $e) {
            if (\strpos($e->getMessage(), 'Can not connect to') === 0) {
                return WCF::getLanguage()->get('wcf.acp.email.smtp.test.error.hostUnknown');
            }

            return $e->getMessage();
        } catch (PermanentFailure $e) {
            if (\strpos($e->getMessage(), 'Remote SMTP server does not support EHLO') === 0) {
                return WCF::getLanguage()->get('wcf.acp.email.smtp.test.error.notTlsSupport');
            } elseif (\strpos($e->getMessage(), 'Remote SMTP server does not advertise STARTTLS') === 0) {
                return WCF::getLanguage()->get('wcf.acp.email.smtp.test.error.notTlsSupport');
            } elseif (\strpos($e->getMessage(), "Remote SMTP server reported permanent error code: 535 (") === 0) {
                return WCF::getLanguage()->get('wcf.acp.email.smtp.test.error.badAuth');
            }

            return $e->getMessage();
        } catch (TransientFailure $e) {
            if (\strpos($e->getMessage(), 'Enabling TLS failed') === 0) {
                return WCF::getLanguage()->get('wcf.acp.email.smtp.test.error.tlsFailed');
            }

            return $e->getMessage();
        }

        $this->disconnect();

        return '';
    }

    /**
     * Reads a server reply and validates it against the given expected status codes.
     * Returns a tuple [ status code, reply text ].
     *
     * @param int[] $expectedCodes
     * @return  array
     * @throws  PermanentFailure
     * @throws  TransientFailure
     */
    protected function read(array $expectedCodes)
    {
        $truncateReply = static function ($reply) {
            return StringUtil::truncate(
                \preg_replace('/[\x00-\x1F\x80-\xFF]/', '.', $reply),
                250,
                StringUtil::HELLIP,
                true
            );
        };

        $code = null;
        $reply = '';
        do {
            $data = $this->connection->gets();
            if (\preg_match('/^(\d{3})([- ])(.*)$/', $data, $matches)) {
                if ($code === null) {
                    $code = \intval($matches[1]);

                    if (!\in_array($code, $expectedCodes)) {
                        // 4xx is a transient failure
                        if (400 <= $code && $code < 500) {
                            throw new TransientFailure("Remote SMTP server reported transient error code: " . $code . " (" . $truncateReply($matches[3]) . ") in reply to '" . $this->lastWrite . "'");
                        }

                        // 5xx is a permanent failure
                        if (500 <= $code && $code < 600) {
                            throw new PermanentFailure("Remote SMTP server reported permanent error code: " . $code . " (" . $truncateReply($matches[3]) . ") in reply to '" . $this->lastWrite . "'");
                        }

                        throw new TransientFailure("Remote SMTP server reported not expected code: " . $code . " (" . $truncateReply($matches[3]) . ") in reply to '" . $this->lastWrite . "'");
                    }
                }

                if ($code == $matches[1]) {
                    $reply .= \trim($matches[3]) . "\r\n";

                    // no more continuation lines
                    if ($matches[2] === ' ') {
                        break;
                    }
                } else {
                    throw new TransientFailure("Unexpected reply '" . $data . "' from SMTP server. Code does not match previous codes from multiline answer.");
                }
            } else {
                if ($this->connection->eof()) {
                    throw new TransientFailure("Unexpected EOF / connection close from SMTP server.");
                }
                if ($data === false) {
<<<<<<< HEAD
=======
                    // fgets returning false without feof returning true indicates that
                    // the read timeout struck. The connection will still be usable, though.
                    //
                    // We must tear down the connection to avoid a desync when the SMTP server
                    // sends the response to whatever command is currently waiting for the
                    // response when we already attempt to deliver a new mail:
                    //
                    // RCPT TO:<foo@example.com>
                    // -> timeout strikes
                    // RSET
                    // -> SMTP server belatedly responds to the RCPT TO, the response will
                    //    be interpreted as the response to the RSET.
                    // MAIL FROM:<bar@example.com>
                    // -> SMTP server responds to the RSET
                    $this->disconnect();

>>>>>>> 0a098b98
                    throw new TransientFailure("Failed to read from SMTP server.");
                }

                throw new TransientFailure("Unexpected reply '" . $data . "' from SMTP server.");
            }
        } while (true);

        return [$code, $reply];
    }

    /**
     * Writes the given line to the server.
     *
     * @param string $data
     */
    protected function write($data)
    {
        $this->lastWrite = $data;
        $this->connection->write($data . "\r\n");
    }

    /**
     * Connects to the server and enables STARTTLS if available. Bails
     * out if STARTTLS is not available and connection is set to 'encrypt'.
     *
     * @param int $overrideTimeout
     * @throws  PermanentFailure
     */
    protected function connect($overrideTimeout = null)
    {
        if ($overrideTimeout === null) {
            $this->connection = new RemoteFile($this->host, $this->port);
        } else {
            $this->connection = new RemoteFile($this->host, $this->port, $overrideTimeout);
        }

        $this->read([220]);

        try {
            $this->write('EHLO ' . Email::getHost());
            $this->features = \array_map(
                'strtolower',
                \explode("\n", StringUtil::unifyNewlines($this->read([250])[1]))
            );
        } catch (\Exception $e) {
            if ($this->starttls == 'encrypt') {
                throw new PermanentFailure(
                    "Remote SMTP server does not support EHLO, but \$starttls is set to 'encrypt'.",
                    0,
                    $e
                );
            }

            $this->write('HELO ' . Email::getHost());
            $this->features = [];
        }

        switch ($this->starttls) {
            case 'encrypt':
                if (!\in_array('starttls', $this->features)) {
                    throw new PermanentFailure(
                        "Remote SMTP server does not advertise STARTTLS, but \$starttls is set to 'encrypt'."
                    );
                }

                $this->starttls();

                $this->write('EHLO ' . Email::getHost());
                $this->features = \array_map(
                    'strtolower',
                    \explode("\n", StringUtil::unifyNewlines($this->read([250])[1]))
                );
                break;
            case 'none':
                // nothing to do here
        }
    }

    /**
     * Enables STARTTLS on the connection.
     *
     * @throws  TransientFailure
     */
    protected function starttls()
    {
        $this->write("STARTTLS");
        $this->read([220]);

        try {
            if (!$this->connection->setTLS(true)) {
                throw new TransientFailure('Enabling TLS failed');
            }
        } catch (SystemException $e) {
            throw new TransientFailure('Enabling TLS failed', 0, $e);
        }
    }

    /**
     * Performs SASL authentication using the credentials provided in the
     * constructor. Supported mechanisms are LOGIN and PLAIN.
     */
    protected function auth()
    {
        if (!$this->username || !$this->password) {
            return;
        }

        $authException = null;
        foreach ($this->features as $feature) {
            $parameters = \explode(" ", $feature);

            if ($parameters[0] == 'auth') {
                // Try mechanisms in order of preference.
                foreach (['login', 'plain'] as $method) {
                    if (\in_array($method, $parameters)) {
                        switch ($method) {
                            case 'login':
                                try {
                                    $this->write('AUTH LOGIN');
                                    $this->read([334]);
                                } catch (SystemException $e) {
                                    $authException = $e;
                                    // try next authentication method
                                    continue 2;
                                }
                                $this->write(\base64_encode($this->username));
                                $this->lastWrite = '*redacted*';
                                $this->read([334]);
                                $this->write(\base64_encode($this->password));
                                $this->lastWrite = '*redacted*';
                                $this->read([235]);

                                // Authentication was successful.
                                return;
                                break;
                            case 'plain':
                                // RFC 4616
                                try {
                                    $this->write('AUTH PLAIN');
                                    $this->read([334]);
                                } catch (SystemException $e) {
                                    $authException = $e;
                                    // try next authentication method
                                    continue 2;
                                }
                                $this->write(\base64_encode("\0" . $this->username . "\0" . $this->password));
                                $this->lastWrite = '*redacted*';
                                $this->read([235]);

                                // Authentication was successful.
                                return;
                        }
                    }
                }

                // No mechanism was accepted.
                break;
            }
        }

        // server does not support auth
        throw new TransientFailure(
            "Remote SMTP server does not support AUTH, but SMTP credentials are specified.",
            0,
            $authException
        );
    }

    /**
     * Cleanly closes the connection to the server.
     */
    protected function disconnect()
    {
        if ($this->connection) {
            try {
                $this->write("QUIT");
                $this->connection->close();
            } catch (SystemException $e) {
                // quit failed, don't care about it
            } finally {
                $this->connection = null;
            }
        }
    }

    /**
     * Delivers the given email using SMTP.
     *
     * @param Email $email
     * @param Mailbox $envelopeFrom
     * @param Mailbox $envelopeTo
     * @throws  \Exception
     * @throws  PermanentFailure
     */
    public function deliver(Email $email, Mailbox $envelopeFrom, Mailbox $envelopeTo): string
    {
        // delivery is locked
        if ($this->locked instanceof \Exception) {
            throw $this->locked;
        }

        if (!$this->connection || $this->connection->eof()) {
            try {
                $this->connect();
                $this->auth();
            } catch (PermanentFailure $e) {
                // lock delivery on permanent failure to avoid spamming the SMTP server
                $this->locked = $e;
                $this->disconnect();

                throw $e;
            } catch (\Exception $e) {
                $this->disconnect();

                throw $e;
            }
        }

        try {
            $this->write('RSET');
            $this->read([250]);
        } catch (\Exception $e) {
            // If the RSET command failed, then this most likely means that the state
            // of the SMTP connection desynced between client and server.
            //
            // This can happen if an LF is inserted into the MAIL FROM or RCPT TO
            // address. This will push the trailing `>` into a new line, which itself
            // will be terminated by CRLF, thus resulting in it interpreted by a separate
            // command which itself will then be interpreted as the response to whatever
            // the SMTP transport sends next (most likely the RSET).
            //
            // If such a desync is detected, we must tear down the SMTP connection to
            // revert back to a known safe state within a fresh connection.
            $this->disconnect();

            // We must wrap any existing exception, because it most likely is a bogus PermanentFailure with
            // cause '5.5.2 Error: command not recognized'. If we would emit the PermanentFailure, then we
            // would drop the email, even though the email itself is not at fault.
            throw new TransientFailure('Failed to RSET the SMTP connection.', 0, $e);
        }

        $this->write('MAIL FROM:<' . $envelopeFrom->getAddress() . '>');
        $this->read([250]);
        $this->write('RCPT TO:<' . $envelopeTo->getAddress() . '>');
        $this->read([250, 251]);
        $this->write('DATA');
        $this->read([354]);
        $this->connection->write(\implode("\r\n", \array_map(static function ($item) {
            // 4.5.2 Transparency
            // o  Before sending a line of mail text, the SMTP client checks the
            //    first character of the line.  If it is a period, one additional
            //    period is inserted at the beginning of the line.
            if (\str_starts_with($item, '.')) {
                return '.' . $item;
            }

            return $item;
        }, \explode("\r\n", $email->getEmail()))) . "\r\n");
        $this->write(".");
        [, $message] = $this->read([250]);

        return $message;
    }
}<|MERGE_RESOLUTION|>--- conflicted
+++ resolved
@@ -218,8 +218,6 @@
                     throw new TransientFailure("Unexpected EOF / connection close from SMTP server.");
                 }
                 if ($data === false) {
-<<<<<<< HEAD
-=======
                     // fgets returning false without feof returning true indicates that
                     // the read timeout struck. The connection will still be usable, though.
                     //
@@ -236,7 +234,6 @@
                     // -> SMTP server responds to the RSET
                     $this->disconnect();
 
->>>>>>> 0a098b98
                     throw new TransientFailure("Failed to read from SMTP server.");
                 }
 
