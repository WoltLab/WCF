--- conflicted
+++ resolved
@@ -20,7 +20,6 @@
  * @package WoltLabSuite\Core\System\Email\Transport
  * @since   3.0
  */
-<<<<<<< HEAD
 class SmtpEmailTransport implements IStatusReportingEmailTransport
 {
     /**
@@ -176,7 +175,7 @@
         $truncateReply = static function ($reply) {
             return StringUtil::truncate(
                 \preg_replace('/[\x00-\x1F\x80-\xFF]/', '.', $reply),
-                80,
+                250,
                 StringUtil::HELLIP,
                 true
             );
@@ -473,424 +472,4 @@
 
         return $message;
     }
-=======
-class SmtpEmailTransport implements IEmailTransport {
-	/**
-	 * SMTP connection
-	 * @var	RemoteFile
-	 */
-	protected $connection = null;
-	
-	/**
-	 * host of the smtp server to use
-	 * @var	string
-	 */
-	protected $host;
-	
-	/**
-	 * port to use
-	 * @var	integer
-	 */
-	protected $port;
-	
-	/**
-	 * username to use for authentication
-	 * @var	string
-	 */
-	protected $username;
-	
-	/**
-	 * password corresponding to the username
-	 * @var	string
-	 */
-	protected $password;
-	
-	/**
-	 * STARTTLS encryption level
-	 * @var	string
-	 */
-	protected $starttls;
-	
-	/**
-	 * last value written to the server
-	 * @var	string
-	 */
-	protected $lastWrite = '';
-	
-	/**
-	 * ESMTP features advertised by the server
-	 * @var	string[]
-	 */
-	protected $features = [];
-	
-	/**
-	 * if this property is an instance of \Exception email delivery will be locked
-	 * and the \Exception will be thrown when attempting to deliver() an email
-	 * @var	\Exception
-	 */
-	protected $locked = null;
-	
-	/**
-	 * Creates a new SmtpEmailTransport using the given host.
-	 * 
-	 * @param	string	$host		host of the smtp server to use
-	 * @param	integer	$port		port to use
-	 * @param	string	$username	username to use for authentication
-	 * @param	string	$password	corresponding password
-	 * @param	string	$starttls	one of 'none', 'may' and 'encrypt'
-	 * @throws	\InvalidArgumentException
-	 */
-	public function __construct($host = MAIL_SMTP_HOST, $port = MAIL_SMTP_PORT, $username = MAIL_SMTP_USER, $password = MAIL_SMTP_PASSWORD, $starttls = MAIL_SMTP_STARTTLS) {
-		$this->host = StringUtil::trim($host);
-		$this->port = intval($port);
-		$this->username = StringUtil::trim($username);
-		$this->password = StringUtil::trim($password);
-		
-		switch ($starttls) {
-			case 'none':
-			case 'may':
-			case 'encrypt':
-				$this->starttls = $starttls;
-			break;
-			default:
-				throw new \InvalidArgumentException("Invalid STARTTLS preference '".$starttls."'. Must be one of 'none', 'may' and 'encrypt'.");
-		}
-	}
-	
-	/**
-	 * @inheritDoc
-	 */
-	public function __destruct() {
-		$this->disconnect();
-	}
-	
-	/**
-	 * Tests the connection by establishing a connection and optionally
-	 * providing user credentials. Returns the error message or an empty
-	 * string on success.
-	 * 
-	 * @return      string
-	 */
-	public function testConnection() {
-		try {
-			$this->connect(10);
-			$this->auth();
-		}
-		catch (SystemException $e) {
-			if (strpos($e->getMessage(), 'Can not connect to') === 0) {
-				return WCF::getLanguage()->get('wcf.acp.email.smtp.test.error.hostUnknown');
-			}
-			
-			return $e->getMessage();
-		}
-		catch (PermanentFailure $e) {
-			if (strpos($e->getMessage(), 'Remote SMTP server does not support EHLO') === 0) {
-				return WCF::getLanguage()->get('wcf.acp.email.smtp.test.error.notTlsSupport');
-			}
-			else if (strpos($e->getMessage(), 'Remote SMTP server does not advertise STARTTLS') === 0) {
-				return WCF::getLanguage()->get('wcf.acp.email.smtp.test.error.notTlsSupport');
-			}
-			else if (strpos($e->getMessage(), "Remote SMTP server reported permanent error code: 535 (") === 0) {
-				return WCF::getLanguage()->get('wcf.acp.email.smtp.test.error.badAuth');
-			}
-			
-			return $e->getMessage();
-		}
-		catch (TransientFailure $e) {
-			if (strpos($e->getMessage(), 'Enabling TLS failed') === 0) {
-				return WCF::getLanguage()->get('wcf.acp.email.smtp.test.error.tlsFailed');
-			}
-			
-			return $e->getMessage();
-		}
-		
-		$this->disconnect();
-		
-		return '';
-	}
-	
-	/**
-	 * Reads a server reply and validates it against the given expected status codes.
-	 * Returns a tuple [ status code, reply text ].
-	 * 
-	 * @param	integer[]	$expectedCodes
-	 * @return	array
-	 * @throws	PermanentFailure
-	 * @throws	TransientFailure
-	 */
-	protected function read(array $expectedCodes) {
-		$truncateReply = function ($reply) {
-			return StringUtil::truncate(preg_replace('/[\x00-\x1F\x80-\xFF]/', '.', $reply), 250, StringUtil::HELLIP, true);
-		};
-		
-		$code = null;
-		$reply = '';
-		do {
-			$data = $this->connection->gets();
-			if (preg_match('/^(\d{3})([- ])(.*)$/', $data, $matches)) {
-				if ($code === null) {
-					$code = intval($matches[1]);
-					
-					if (!in_array($code, $expectedCodes)) {
-						// 4xx is a transient failure
-						if (400 <= $code && $code < 500) {
-							throw new TransientFailure("Remote SMTP server reported transient error code: ".$code." (".$truncateReply($matches[3]).") in reply to '".$this->lastWrite."'");
-						}
-						
-						// 5xx is a permanent failure
-						if (500 <= $code && $code < 600) {
-							throw new PermanentFailure("Remote SMTP server reported permanent error code: ".$code." (".$truncateReply($matches[3]).") in reply to '".$this->lastWrite."'");
-						}
-						
-						throw new TransientFailure("Remote SMTP server reported not expected code: ".$code." (".$truncateReply($matches[3]).") in reply to '".$this->lastWrite."'");
-					}
-				}
-				
-				if ($code == $matches[1]) {
-					$reply .= trim($matches[3])."\r\n";
-					
-					// no more continuation lines
-					if ($matches[2] === ' ') break;
-				}
-				else {
-					throw new TransientFailure("Unexpected reply '".$data."' from SMTP server. Code does not match previous codes from multiline answer.");
-				}
-			}
-			else {
-				if ($this->connection->eof()) {
-					throw new TransientFailure("Unexpected EOF / connection close from SMTP server.");
-				}
-				
-				throw new TransientFailure("Unexpected reply '".$data."' from SMTP server.");
-			}
-		}
-		while (true);
-		
-		return [$code, $reply];
-	}
-	
-	/**
-	 * Writes the given line to the server.
-	 * 
-	 * @param	string	$data
-	 */
-	protected function write($data) {
-		$this->lastWrite = $data;
-		$this->connection->write($data."\r\n");
-	}
-	
-	/**
-	 * Connects to the server and enables STARTTLS if available. Bails
-	 * out if STARTTLS is not available and connection is set to 'encrypt'.
-	 * 
-	 * @param       integer         $overrideTimeout
-	 * @throws	PermanentFailure
-	 */
-	protected function connect($overrideTimeout = null) {
-		if ($overrideTimeout === null) $this->connection = new RemoteFile($this->host, $this->port);
-		else $this->connection = new RemoteFile($this->host, $this->port, $overrideTimeout);
-		
-		$this->read([220]);
-		
-		try {
-			$this->write('EHLO '.Email::getHost());
-			$this->features = array_map('strtolower', explode("\n", StringUtil::unifyNewlines($this->read([250])[1])));
-		}
-		catch (SystemException $e) {
-			if ($this->starttls == 'encrypt') {
-				throw new PermanentFailure("Remote SMTP server does not support EHLO, but \$starttls is set to 'encrypt'.");
-			}
-			
-			$this->write('HELO '.Email::getHost());
-			$this->features = [];
-		}
-		
-		switch ($this->starttls) {
-			case 'encrypt':
-				if (!in_array('starttls', $this->features)) {
-					throw new PermanentFailure("Remote SMTP server does not advertise STARTTLS, but \$starttls is set to 'encrypt'.");
-				}
-				
-				$this->starttls();
-				
-				$this->write('EHLO '.Email::getHost());
-				$this->features = array_map('strtolower', explode("\n", StringUtil::unifyNewlines($this->read([250])[1])));
-			break;
-			case 'may':
-				if (in_array('starttls', $this->features)) {
-					try {
-						$this->starttls();
-					
-						$this->write('EHLO '.Email::getHost());
-						$this->features = array_map('strtolower', explode("\n", StringUtil::unifyNewlines($this->read([250])[1])));
-					}
-					catch (\Exception $e) {
-						\wcf\functions\exception\logThrowable($e);
-						$this->disconnect();
-						$this->starttls = 'none';
-						$this->connect();
-					}
-				}
-			break;
-			case 'none':
-				// nothing to do here
-		}
-	}
-	
-	/**
-	 * Enables STARTTLS on the connection.
-	 * 
-	 * @throws	TransientFailure
-	 */
-	protected function starttls() {
-		$this->write("STARTTLS");
-		$this->read([220]);
-		
-		try {
-			if (!$this->connection->setTLS(true)) {
-				throw new TransientFailure('Enabling TLS failed');
-			}
-		}
-		catch (SystemException $e) {
-			throw new TransientFailure('Enabling TLS failed', 0, $e);
-		}
-	}
-	
-	/**
-	 * Performs SASL authentication using the credentials provided in the
-	 * constructor. Supported mechanisms are LOGIN and PLAIN.
-	 */
-	protected function auth() {
-		if (!$this->username || !$this->password) return;
-		
-		$authException = null;
-		foreach ($this->features as $feature) {
-			$parameters = explode(" ", $feature);
-			
-			if ($parameters[0] == 'auth') {
-				// Try mechanisms in order of preference.
-				foreach (['login', 'plain'] as $method) {
-					if (in_array($method, $parameters)) {
-						switch ($method) {
-							case 'login':
-								try {
-									$this->write('AUTH LOGIN');
-									$this->read([334]);
-								}
-								catch (SystemException $e) {
-									$authException = $e;
-									// try next authentication method
-									continue 2;
-								}
-								$this->write(base64_encode($this->username));
-								$this->lastWrite = '*redacted*';
-								$this->read([334]);
-								$this->write(base64_encode($this->password));
-								$this->lastWrite = '*redacted*';
-								$this->read([235]);
-								
-								// Authentication was successful.
-								return;
-							break;
-							case 'plain':
-								// RFC 4616
-								try {
-									$this->write('AUTH PLAIN');
-									$this->read([334]);
-								}
-								catch (SystemException $e) {
-									$authException = $e;
-									// try next authentication method
-									continue 2;
-								}
-								$this->write(base64_encode("\0".$this->username."\0".$this->password));
-								$this->lastWrite = '*redacted*';
-								$this->read([235]);
-								
-								// Authentication was successful.
-								return;
-						}
-					}
-				}
-				
-				// No mechanism was accepted.
-				break;
-			}
-		}
-		
-		// server does not support auth
-		throw new TransientFailure("Remote SMTP server does not support AUTH, but SMTP credentials are specified.", 0, $authException);
-	}
-	
-	/**
-	 * Cleanly closes the connection to the server.
-	 */
-	protected function disconnect() {
-		if ($this->connection) {
-			try {
-				$this->write("QUIT");
-				$this->connection->close();
-			}
-			catch (SystemException $e) {
-				// quit failed, don't care about it
-			}
-			finally {
-				$this->connection = null;
-			}
-		}
-	}
-	
-	/**
-	 * Delivers the given email using SMTP.
-	 * 
-	 * @param	Email		$email
-	 * @param	Mailbox		$envelopeFrom
-	 * @param	Mailbox		$envelopeTo
-	 * @throws	\Exception
-	 * @throws	PermanentFailure
-	 */
-	public function deliver(Email $email, Mailbox $envelopeFrom, Mailbox $envelopeTo) {
-		// delivery is locked
-		if ($this->locked instanceof \Exception) {
-			throw $this->locked;
-		}
-		
-		if (!$this->connection || $this->connection->eof()) {
-			try {
-				$this->connect();
-				$this->auth();
-			}
-			catch (PermanentFailure $e) {
-				// lock delivery on permanent failure to avoid spamming the SMTP server
-				$this->locked = $e;
-				$this->disconnect();
-				throw $e;
-			}
-			catch (\Exception $e) {
-				$this->disconnect();
-				throw $e;
-			}
-		}
-		
-		$this->write('RSET');
-		$this->read([250]);
-		$this->write('MAIL FROM:<'.$envelopeFrom->getAddress().'>');
-		$this->read([250]);
-		$this->write('RCPT TO:<'.$envelopeTo->getAddress().'>');
-		$this->read([250, 251]);
-		$this->write('DATA');
-		$this->read([354]);
-		$this->connection->write(implode("\r\n", array_map(function ($item) {
-			// 4.5.2 Transparency
-			// o  Before sending a line of mail text, the SMTP client checks the
-			//    first character of the line.  If it is a period, one additional
-			//    period is inserted at the beginning of the line.
-			if (StringUtil::startsWith($item, '.')) return '.'.$item;
-			
-			return $item;
-		}, explode("\r\n", $email->getEmail())))."\r\n");
-		$this->write(".");
-		$this->read([250]);
-	}
->>>>>>> 4cddfd8f
 }