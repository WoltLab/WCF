<?php

namespace wcf\system\email;

/**
 * Holds RFC 2045 and RFC 5322 grammar tokens and provides helper functions
 * for dealing with these RFCs.
 *
 * @author  Tim Duesterhus
 * @copyright   2001-2019 WoltLab GmbH
 * @license GNU Lesser General Public License <http://opensource.org/licenses/lgpl-license.php>
 * @package WoltLabSuite\Core\System\Email
 * @since   3.0
 */
<<<<<<< HEAD
final class EmailGrammar
{
    /**
     * Returns a regular expression matching the given type in RFC 5322.
     *
     * @param string $type
     * @return  string
     */
    public static function getGrammar($type)
    {
        switch ($type) {
            case 'VCHAR':
                return '[\x21-\x7E]';
            case 'WSP':
                return '[\x20\x09]';
            case 'FWS':
                return "(?:(?:" . self::getGrammar('WSP') . "*\r\n)?" . self::getGrammar('WSP') . "+)";
            case 'CFWS':
                // note: no support for comments
                return self::getGrammar('FWS');
            case 'quoted-pair':
                return "(?:\\\\(?:" . self::getGrammar('WSP') . "|" . self::getGrammar('VCHAR') . "))";
            case 'atext':
                return "[a-zA-Z0-9!#$%&'*+-/=?^_`{|}~]";
            case 'atom':
                return "(?:" . self::getGrammar('CFWS') . "?" . self::getGrammar('atext') . "+" . self::getGrammar('CFWS') . "?)";
            case 'id-left':
            case 'list-label':
            case 'dot-atom-text':
                return "(?:" . self::getGrammar('atext') . "+(?:\\." . self::getGrammar('atext') . '+)*)';
            case 'no-fold-literal':
                return "(?:\\[" . self::getGrammar('dtext') . "*\\])";
            case 'id-right':
                return "(?:" . self::getGrammar('dot-atom-text') . "|" . self::getGrammar('no-fold-literal') . ")";
            case 'dot-atom':
                return "(?:" . self::getGrammar('CFWS') . "?" . self::getGrammar('dot-atom-text') . self::getGrammar('CFWS') . "?)";
            case 'qtext':
                return '[\x21\x23-\x5B\x5D-\x7E]';
            case 'qcontent':
                return "(?:" . self::getGrammar('qtext') . "|" . self::getGrammar('quoted-pair') . ")";
            case 'quoted-string':
                return "(?:" . self::getGrammar('CFWS') . "?\"(?:" . self::getGrammar('FWS') . "?" . self::getGrammar('qcontent') . ")*" . self::getGrammar('FWS') . "?\"" . self::getGrammar('CFWS') . "?)";
            case 'word':
                return "(?:" . self::getGrammar('atom') . "|" . self::getGrammar('quoted-string') . ")";
            case 'display-name':
            case 'phrase':
                return "(?:" . self::getGrammar('word') . "+)";
            case 'local-part':
                return "(?:" . self::getGrammar('dot-atom') . "|" . self::getGrammar('quoted-string') . ")";
            case 'dtext':
                return '[\x21-\x5A\x5E-\x7E]';
            case 'domain-literal':
                return "(?:" . self::getGrammar('CFWS') . "?\\[(?:" . self::getGrammar('FWS') . "?" . self::getGrammar('dtext') . ")*" . self::getGrammar('FWS') . "?\\]" . self::getGrammar('CFWS') . "?)";
            case 'domain':
                return "(?:" . self::getGrammar('dot-atom') . "|" . self::getGrammar('domain-literal') . ")";
            case 'addr-spec':
                return "(?:" . self::getGrammar('local-part') . "@" . self::getGrammar('domain') . ")";
            case 'angle-addr':
                return "(?:" . self::getGrammar('CFWS') . "?<" . self::getGrammar('addr-spec') . ">" . self::getGrammar('CFWS') . "?)";
            case 'name-addr':
                return "(?:" . self::getGrammar('display-name') . "?" . self::getGrammar('angle-addr') . ")";
            case 'mailbox':
                return "(?:" . self::getGrammar('name-addr') . "|" . self::getGrammar('addr-spec') . ")";
            case 'msg-id':
                return "(?:" . self::getGrammar('CFWS') . "?<" . self::getGrammar('id-left') . "@" . self::getGrammar('id-right') . ">" . self::getGrammar('CFWS') . "?)";
        }
    }

    /**
     * Encode text using quoted printable encoding.
     *
     * @param string $header Header to encode
     * @return  string          Encoded header
     */
    public static function encodeQuotedPrintableHeader($header)
    {
        return \mb_encode_mimeheader($header, "UTF-8", "Q", "\r\n");
    }

    /**
     * Return text either unmodified, if it matches the 'atom' grammar,
     * in double quotes or encoded in quoted printable. Depending on which
     * encoding is necessary.
     *
     * @param string $header Header to encode
     * @return  string          Encoded header
     */
    public static function encodeHeader($header)
    {
        if (!\preg_match('(^' . self::getGrammar('atom') . '$)', $header)) {
            if (($encoded = self::encodeQuotedPrintableHeader($header)) === $header) {
                $header = '"' . \addcslashes($header, '\\"') . '"';
            } else {
                $header = $encoded;
            }
        }

        return $header;
    }

    /**
     * Forbid creation of EmailGrammar objects.
     */
    private function __construct()
    {
        // does nothing
    }
=======
final class EmailGrammar {
	/**
	 * Returns a regular expression matching the given type in RFC 5322.
	 * 
	 * @param	string	$type
	 * @return	string
	 */
	public static function getGrammar($type) {
		switch ($type) {
			case 'VCHAR':
				return '[\x21-\x7E]';
			case 'WSP':
				return '[\x20\x09]';
			case 'FWS':
				return "(?:(?:".self::getGrammar('WSP')."*\r\n)?".self::getGrammar('WSP')."+)";
			case 'CFWS':
				// note: no support for comments
				return self::getGrammar('FWS');
			case 'quoted-pair':
				return "(?:\\\\(?:".self::getGrammar('WSP')."|".self::getGrammar('VCHAR')."))";
			case 'atext':
				return "[a-zA-Z0-9!#$%&'*+\\-/=?^_`{|}~]";
			case 'atom':
				return "(?:".self::getGrammar('CFWS')."?".self::getGrammar('atext')."+".self::getGrammar('CFWS')."?)";
			case 'id-left':
			case 'list-label':
			case 'dot-atom-text':
				return "(?:".self::getGrammar('atext')."+(?:\\.".self::getGrammar('atext').'+)*)';
			case 'no-fold-literal':
				return "(?:\\[".self::getGrammar('dtext')."*\\])";
			case 'id-right':
				return "(?:".self::getGrammar('dot-atom-text')."|".self::getGrammar('no-fold-literal').")";
			case 'dot-atom':
				return "(?:".self::getGrammar('CFWS')."?".self::getGrammar('dot-atom-text').self::getGrammar('CFWS')."?)";
			case 'qtext':
				return '[\x21\x23-\x5B\x5D-\x7E]';
			case 'qcontent':
				return "(?:".self::getGrammar('qtext')."|".self::getGrammar('quoted-pair').")";
			case 'quoted-string':
				return "(?:".self::getGrammar('CFWS')."?\"(?:".self::getGrammar('FWS')."?".self::getGrammar('qcontent').")*".self::getGrammar('FWS')."?\"".self::getGrammar('CFWS')."?)";
			case 'word':
				return "(?:".self::getGrammar('atom')."|".self::getGrammar('quoted-string').")";
			case 'display-name':
			case 'phrase':
				return "(?:".self::getGrammar('word')."+)";
			case 'local-part':
				return "(?:".self::getGrammar('dot-atom')."|".self::getGrammar('quoted-string').")";
			case 'dtext':
				return '[\x21-\x5A\x5E-\x7E]';
			case 'domain-literal':
				return "(?:".self::getGrammar('CFWS')."?\\[(?:".self::getGrammar('FWS')."?".self::getGrammar('dtext').")*".self::getGrammar('FWS')."?\\]".self::getGrammar('CFWS')."?)";
			case 'domain':
				return "(?:".self::getGrammar('dot-atom')."|".self::getGrammar('domain-literal').")";
			case 'addr-spec':
				return "(?:".self::getGrammar('local-part')."@".self::getGrammar('domain').")";
			case 'angle-addr':
				return "(?:".self::getGrammar('CFWS')."?<".self::getGrammar('addr-spec').">".self::getGrammar('CFWS')."?)";
			case 'name-addr':
				return "(?:".self::getGrammar('display-name')."?".self::getGrammar('angle-addr').")";
			case 'mailbox':
				return "(?:".self::getGrammar('name-addr')."|".self::getGrammar('addr-spec').")";
			case 'msg-id':
				return "(?:".self::getGrammar('CFWS')."?<".self::getGrammar('id-left')."@".self::getGrammar('id-right').">".self::getGrammar('CFWS')."?)";
		}
	}
	
	/**
	 * Encode text using quoted printable encoding.
	 * 
	 * @param	string	$header		Header to encode
	 * @return	string			Encoded header
	 */
	public static function encodeQuotedPrintableHeader($header) {
		return mb_encode_mimeheader($header, "UTF-8", "Q", "\r\n");
	}
	
	/**
	 * Return text either unmodified, if it matches the 'atom' grammar,
	 * in double quotes or encoded in quoted printable. Depending on which
	 * encoding is necessary.
	 *
	 * @param	string	$header		Header to encode
	 * @return	string			Encoded header
	 */
	public static function encodeHeader($header) {
		if (!preg_match('(^'.self::getGrammar('atom').'$)', $header)) {
			if (($encoded = self::encodeQuotedPrintableHeader($header)) === $header) {
				$header = '"'.addcslashes($header, '\\"').'"';
			}
			else {
				$header = $encoded;
			}
		}
		
		return $header;
	}
	
	/**
	 * Forbid creation of EmailGrammar objects.
	 */
	private function __construct() {
		// does nothing
	}
>>>>>>> 69a0ac1c
}<|MERGE_RESOLUTION|>--- conflicted
+++ resolved
@@ -12,7 +12,6 @@
  * @package WoltLabSuite\Core\System\Email
  * @since   3.0
  */
-<<<<<<< HEAD
 final class EmailGrammar
 {
     /**
@@ -36,7 +35,7 @@
             case 'quoted-pair':
                 return "(?:\\\\(?:" . self::getGrammar('WSP') . "|" . self::getGrammar('VCHAR') . "))";
             case 'atext':
-                return "[a-zA-Z0-9!#$%&'*+-/=?^_`{|}~]";
+                return "[a-zA-Z0-9!#$%&'*+\\-/=?^_`{|}~]";
             case 'atom':
                 return "(?:" . self::getGrammar('CFWS') . "?" . self::getGrammar('atext') . "+" . self::getGrammar('CFWS') . "?)";
             case 'id-left':
@@ -120,109 +119,4 @@
     {
         // does nothing
     }
-=======
-final class EmailGrammar {
-	/**
-	 * Returns a regular expression matching the given type in RFC 5322.
-	 * 
-	 * @param	string	$type
-	 * @return	string
-	 */
-	public static function getGrammar($type) {
-		switch ($type) {
-			case 'VCHAR':
-				return '[\x21-\x7E]';
-			case 'WSP':
-				return '[\x20\x09]';
-			case 'FWS':
-				return "(?:(?:".self::getGrammar('WSP')."*\r\n)?".self::getGrammar('WSP')."+)";
-			case 'CFWS':
-				// note: no support for comments
-				return self::getGrammar('FWS');
-			case 'quoted-pair':
-				return "(?:\\\\(?:".self::getGrammar('WSP')."|".self::getGrammar('VCHAR')."))";
-			case 'atext':
-				return "[a-zA-Z0-9!#$%&'*+\\-/=?^_`{|}~]";
-			case 'atom':
-				return "(?:".self::getGrammar('CFWS')."?".self::getGrammar('atext')."+".self::getGrammar('CFWS')."?)";
-			case 'id-left':
-			case 'list-label':
-			case 'dot-atom-text':
-				return "(?:".self::getGrammar('atext')."+(?:\\.".self::getGrammar('atext').'+)*)';
-			case 'no-fold-literal':
-				return "(?:\\[".self::getGrammar('dtext')."*\\])";
-			case 'id-right':
-				return "(?:".self::getGrammar('dot-atom-text')."|".self::getGrammar('no-fold-literal').")";
-			case 'dot-atom':
-				return "(?:".self::getGrammar('CFWS')."?".self::getGrammar('dot-atom-text').self::getGrammar('CFWS')."?)";
-			case 'qtext':
-				return '[\x21\x23-\x5B\x5D-\x7E]';
-			case 'qcontent':
-				return "(?:".self::getGrammar('qtext')."|".self::getGrammar('quoted-pair').")";
-			case 'quoted-string':
-				return "(?:".self::getGrammar('CFWS')."?\"(?:".self::getGrammar('FWS')."?".self::getGrammar('qcontent').")*".self::getGrammar('FWS')."?\"".self::getGrammar('CFWS')."?)";
-			case 'word':
-				return "(?:".self::getGrammar('atom')."|".self::getGrammar('quoted-string').")";
-			case 'display-name':
-			case 'phrase':
-				return "(?:".self::getGrammar('word')."+)";
-			case 'local-part':
-				return "(?:".self::getGrammar('dot-atom')."|".self::getGrammar('quoted-string').")";
-			case 'dtext':
-				return '[\x21-\x5A\x5E-\x7E]';
-			case 'domain-literal':
-				return "(?:".self::getGrammar('CFWS')."?\\[(?:".self::getGrammar('FWS')."?".self::getGrammar('dtext').")*".self::getGrammar('FWS')."?\\]".self::getGrammar('CFWS')."?)";
-			case 'domain':
-				return "(?:".self::getGrammar('dot-atom')."|".self::getGrammar('domain-literal').")";
-			case 'addr-spec':
-				return "(?:".self::getGrammar('local-part')."@".self::getGrammar('domain').")";
-			case 'angle-addr':
-				return "(?:".self::getGrammar('CFWS')."?<".self::getGrammar('addr-spec').">".self::getGrammar('CFWS')."?)";
-			case 'name-addr':
-				return "(?:".self::getGrammar('display-name')."?".self::getGrammar('angle-addr').")";
-			case 'mailbox':
-				return "(?:".self::getGrammar('name-addr')."|".self::getGrammar('addr-spec').")";
-			case 'msg-id':
-				return "(?:".self::getGrammar('CFWS')."?<".self::getGrammar('id-left')."@".self::getGrammar('id-right').">".self::getGrammar('CFWS')."?)";
-		}
-	}
-	
-	/**
-	 * Encode text using quoted printable encoding.
-	 * 
-	 * @param	string	$header		Header to encode
-	 * @return	string			Encoded header
-	 */
-	public static function encodeQuotedPrintableHeader($header) {
-		return mb_encode_mimeheader($header, "UTF-8", "Q", "\r\n");
-	}
-	
-	/**
-	 * Return text either unmodified, if it matches the 'atom' grammar,
-	 * in double quotes or encoded in quoted printable. Depending on which
-	 * encoding is necessary.
-	 *
-	 * @param	string	$header		Header to encode
-	 * @return	string			Encoded header
-	 */
-	public static function encodeHeader($header) {
-		if (!preg_match('(^'.self::getGrammar('atom').'$)', $header)) {
-			if (($encoded = self::encodeQuotedPrintableHeader($header)) === $header) {
-				$header = '"'.addcslashes($header, '\\"').'"';
-			}
-			else {
-				$header = $encoded;
-			}
-		}
-		
-		return $header;
-	}
-	
-	/**
-	 * Forbid creation of EmailGrammar objects.
-	 */
-	private function __construct() {
-		// does nothing
-	}
->>>>>>> 69a0ac1c
 }