--- conflicted
+++ resolved
@@ -18,7 +18,6 @@
  * @license GNU Lesser General Public License <http://opensource.org/licenses/lgpl-license.php>
  * @package WoltLabSuite\Core\System\Search\Acp
  */
-<<<<<<< HEAD
 class OptionACPSearchResultProvider extends AbstractCategorizedACPSearchResultProvider implements
     IACPSearchResultProvider
 {
@@ -32,6 +31,10 @@
      */
     public function search($query)
     {
+        if (!WCF::getSession()->getPermission('admin.configuration.canEditOption')) {
+            return [];
+        }
+
         $results = [];
 
         // search by language item
@@ -127,107 +130,4 @@
 
         return $results;
     }
-=======
-class OptionACPSearchResultProvider extends AbstractCategorizedACPSearchResultProvider implements IACPSearchResultProvider {
-	/**
-	 * @inheritDoc
-	 */
-	protected $listClassName = OptionCategoryList::class;
-	
-	/**
-	 * @inheritDoc
-	 */
-	public function search($query) {
-		if (!WCF::getSession()->getPermission('admin.configuration.canEditOption')) {
-			return [];
-		}
-		
-		$results = [];
-		
-		// search by language item
-		$conditions = new PreparedStatementConditionBuilder();
-		$conditions->add("languageID = ?", [WCF::getLanguage()->languageID]);
-		$conditions->add("languageItem LIKE ?", ['wcf.acp.option.%']);
-		$conditions->add("languageItemValue LIKE ?", ['%'.$query.'%']);
-		
-		$sql = "SELECT		languageItem
-			FROM		wcf".WCF_N."_language_item
-			".$conditions."
-			ORDER BY	languageItemValue ASC";
-		$statement = WCF::getDB()->prepareStatement($sql); // don't use a limit here
-		$statement->execute($conditions->getParameters());
-		$optionNames = $categoryNames = [];
-		while ($languageItem = $statement->fetchColumn()) {
-			$optionName = preg_replace('~^([a-z]+)\.acp\.option\.~', '', $languageItem);
-			
-			if (strpos($optionName, 'category.') === 0) {
-				// 9 = length of `category.`
-				$categoryNames[] = substr($optionName, 9);
-			}
-			else {
-				$optionNames[] = $optionName;
-			}
-		}
-		
-		if (empty($optionNames) && empty($categoryNames) && !(ENABLE_DEBUG_MODE && ENABLE_DEVELOPER_TOOLS)) {
-			return [];
-		}
-		
-		$conditions = new PreparedStatementConditionBuilder(true, 'OR');
-		if (!empty($categoryNames)) {
-			$conditions->add('categoryName IN (?)', [$categoryNames]);
-		}
-		if (!empty($optionNames)) {
-			$conditions->add('optionName IN (?)', [$optionNames]);
-		}
-		if (ENABLE_DEBUG_MODE && ENABLE_DEVELOPER_TOOLS) {
-			$conditions->add('optionName LIKE ?', ['%'.$query.'%']);
-		}
-		
-		$sql = "SELECT	optionName, categoryName, options, permissions, hidden
-			FROM	wcf".WCF_N."_option
-			".$conditions;
-		$statement = WCF::getDB()->prepareStatement($sql); // don't use a limit here
-		$statement->execute($conditions->getParameters());
-		
-		$optionCategories = OptionCacheBuilder::getInstance()->getData([], 'categories');
-		
-		/** @var Option $option */
-		while ($option = $statement->fetchObject(Option::class)) {
-			// category is not accessible
-			if (!$this->isValid($option->categoryName)) {
-				continue;
-			}
-			
-			// option is not accessible
-			if (!$this->validate($option) || $option->hidden) {
-				continue;
-			}
-			
-			// hide special option for multi-domain setups if not applicable
-			if ($option->optionName === 'desktop_notification_package_id' && !ApplicationHandler::getInstance()->isMultiDomainSetup()) {
-				continue;
-			}
-			
-			$link = LinkHandler::getInstance()->getLink('Option', [
-				'id' => $this->getCategoryID($this->getTopCategory($option->categoryName)->parentCategoryName)
-			], 'optionName='.$option->optionName.'#category_'.$this->getCategoryName($option->categoryName));
-			$categoryName = $option->categoryName;
-			$parentCategories = [];
-			while (isset($optionCategories[$categoryName])) {
-				array_unshift($parentCategories, 'wcf.acp.option.category.'.$optionCategories[$categoryName]->categoryName);
-				
-				$categoryName = $optionCategories[$categoryName]->parentCategoryName;
-			}
-			
-			$results[] = new ACPSearchResult(
-				WCF::getLanguage()->get('wcf.acp.option.'.$option->optionName),
-				$link,
-				WCF::getLanguage()->getDynamicVariable('wcf.acp.search.result.subtitle', ['pieces' => $parentCategories])
-			);
-		}
-		
-		return $results;
-	}
->>>>>>> 9f66c621
 }