<?php

namespace wcf\system\search\acp;

use wcf\data\user\group\option\category\UserGroupOptionCategoryList;
use wcf\data\user\group\option\UserGroupOption;
use wcf\system\cache\builder\UserGroupOptionCacheBuilder;
use wcf\system\database\util\PreparedStatementConditionBuilder;
use wcf\system\request\LinkHandler;
use wcf\system\WCF;

/**
 * ACP search provider implementation for user group options.
 *
 * @author  Alexander Ebert
 * @copyright   2001-2019 WoltLab GmbH
 * @license GNU Lesser General Public License <http://opensource.org/licenses/lgpl-license.php>
 * @package WoltLabSuite\Core\System\Search\Acp
 */
<<<<<<< HEAD
class UserGroupOptionACPSearchResultProvider extends AbstractCategorizedACPSearchResultProvider implements
    IACPSearchResultProvider
{
    /**
     * @inheritDoc
     */
    protected $listClassName = UserGroupOptionCategoryList::class;

    /**
     * @inheritDoc
     */
    public function search($query)
    {
        $results = [];

        // search by language item
        $conditions = new PreparedStatementConditionBuilder();
        $conditions->add("languageID = ?", [WCF::getLanguage()->languageID]);
        $conditions->add("languageItem LIKE ?", ['wcf.acp.group.option.%']);
        $conditions->add("languageItemValue LIKE ?", ['%' . $query . '%']);

        $sql = "SELECT      languageItem
                FROM        wcf" . WCF_N . "_language_item
                " . $conditions . "
                ORDER BY    languageItemValue ASC";
        $statement = WCF::getDB()->prepareStatement($sql); // don't use a limit here
        $statement->execute($conditions->getParameters());
        $languageItems = [];
        while ($languageItem = $statement->fetchColumn()) {
            // ignore descriptions
            if (\substr($languageItem, -12) == '.description') {
                continue;
            }

            $itemName = \preg_replace('~^([a-z]+)\.acp\.group\.option\.~', '', $languageItem);
            $languageItems[$itemName] = $languageItem;
        }

        if (empty($languageItems) && !(ENABLE_DEBUG_MODE && ENABLE_DEVELOPER_TOOLS)) {
            return [];
        }

        $conditions = new PreparedStatementConditionBuilder(true, 'OR');
        if (!empty($languageItems)) {
            $conditions->add("optionName IN (?)", [\array_keys($languageItems)]);
        }
        if (ENABLE_DEBUG_MODE && ENABLE_DEVELOPER_TOOLS) {
            $conditions->add('optionName LIKE ?', ['%' . $query . '%']);
        }

        $sql = "SELECT  optionID, optionName, categoryName, permissions, options
                FROM    wcf" . WCF_N . "_user_group_option
                " . $conditions;
        $statement = WCF::getDB()->prepareStatement($sql); // don't use a limit here
        $statement->execute($conditions->getParameters());

        $optionCategories = UserGroupOptionCacheBuilder::getInstance()->getData([], 'categories');

        while ($userGroupOption = $statement->fetchObject(UserGroupOption::class)) {
            // category is not accessible
            if (!$this->isValid($userGroupOption->categoryName)) {
                continue;
            }

            // option is not accessible
            if (!$this->validate($userGroupOption)) {
                continue;
            }

            $link = LinkHandler::getInstance()->getLink('UserGroupOption', ['id' => $userGroupOption->optionID]);
            $categoryName = $userGroupOption->categoryName;
            $parentCategories = [];
            while (isset($optionCategories[$categoryName])) {
                \array_unshift(
                    $parentCategories,
                    'wcf.acp.group.option.category.' . $optionCategories[$categoryName]->categoryName
                );

                $categoryName = $optionCategories[$categoryName]->parentCategoryName;
            }

            if (isset($languageItems[$userGroupOption->optionName])) {
                $languageItem = $languageItems[$userGroupOption->optionName];
            } else {
                $languageItem = 'wcf.acp.group.option.' . $userGroupOption->optionName;
            }

            $results[] = new ACPSearchResult(
                WCF::getLanguage()->getDynamicVariable($languageItem),
                $link,
                WCF::getLanguage()->getDynamicVariable(
                    'wcf.acp.search.result.subtitle',
                    ['pieces' => $parentCategories]
                )
            );
        }

        return $results;
    }
=======
class UserGroupOptionACPSearchResultProvider extends AbstractCategorizedACPSearchResultProvider implements IACPSearchResultProvider {
	/**
	 * @inheritDoc
	 */
	protected $listClassName = UserGroupOptionCategoryList::class;
	
	/**
	 * @inheritDoc
	 */
	public function search($query) {
		if (!WCF::getSession()->getPermission('admin.user.canEditGroup')) {
			return [];
		}
		
		$results = [];
		
		// search by language item
		$conditions = new PreparedStatementConditionBuilder();
		$conditions->add("languageID = ?", [WCF::getLanguage()->languageID]);
		$conditions->add("languageItem LIKE ?", ['wcf.acp.group.option.%']);
		$conditions->add("languageItemValue LIKE ?", ['%'.$query.'%']);
		
		$sql = "SELECT		languageItem
			FROM		wcf".WCF_N."_language_item
			".$conditions."
			ORDER BY	languageItemValue ASC";
		$statement = WCF::getDB()->prepareStatement($sql); // don't use a limit here
		$statement->execute($conditions->getParameters());
		$languageItems = [];
		while ($languageItem = $statement->fetchColumn()) {
			// ignore descriptions
			if (substr($languageItem, -12) == '.description') {
				continue;
			}
			
			$itemName = preg_replace('~^([a-z]+)\.acp\.group\.option\.~', '', $languageItem);
			$languageItems[$itemName] = $languageItem;
		}
		
		if (empty($languageItems) && !(ENABLE_DEBUG_MODE && ENABLE_DEVELOPER_TOOLS)) {
			return [];
		}
		
		$conditions = new PreparedStatementConditionBuilder(true, 'OR');
		if (!empty($languageItems)) {
			$conditions->add("optionName IN (?)", [array_keys($languageItems)]);
		}
		if (ENABLE_DEBUG_MODE && ENABLE_DEVELOPER_TOOLS) {
			$conditions->add('optionName LIKE ?', ['%'.$query.'%']);
		}
		
		$sql = "SELECT	optionID, optionName, categoryName, permissions, options
			FROM	wcf".WCF_N."_user_group_option
			".$conditions;
		$statement = WCF::getDB()->prepareStatement($sql); // don't use a limit here
		$statement->execute($conditions->getParameters());
		
		$optionCategories = UserGroupOptionCacheBuilder::getInstance()->getData([], 'categories');
		
		while ($userGroupOption = $statement->fetchObject(UserGroupOption::class)) {
			// category is not accessible
			if (!$this->isValid($userGroupOption->categoryName)) {
				continue;
			}
			
			// option is not accessible
			if (!$this->validate($userGroupOption)) {
				continue;
			}
			
			$link = LinkHandler::getInstance()->getLink('UserGroupOption', ['id' => $userGroupOption->optionID]);
			$categoryName = $userGroupOption->categoryName;
			$parentCategories = [];
			while (isset($optionCategories[$categoryName])) {
				array_unshift($parentCategories, 'wcf.acp.group.option.category.'.$optionCategories[$categoryName]->categoryName);
				
				$categoryName = $optionCategories[$categoryName]->parentCategoryName;
			}
			
			if (isset($languageItems[$userGroupOption->optionName])) {
				$languageItem = $languageItems[$userGroupOption->optionName];
			}
			else {
				$languageItem = 'wcf.acp.group.option.' . $userGroupOption->optionName;
			}
			
			$results[] = new ACPSearchResult(
				WCF::getLanguage()->getDynamicVariable($languageItem),
				$link,
				WCF::getLanguage()->getDynamicVariable('wcf.acp.search.result.subtitle', ['pieces' => $parentCategories])
			);
		}
		
		return $results;
	}
>>>>>>> 9f66c621
}<|MERGE_RESOLUTION|>--- conflicted
+++ resolved
@@ -17,7 +17,6 @@
  * @license GNU Lesser General Public License <http://opensource.org/licenses/lgpl-license.php>
  * @package WoltLabSuite\Core\System\Search\Acp
  */
-<<<<<<< HEAD
 class UserGroupOptionACPSearchResultProvider extends AbstractCategorizedACPSearchResultProvider implements
     IACPSearchResultProvider
 {
@@ -31,6 +30,10 @@
      */
     public function search($query)
     {
+        if (!WCF::getSession()->getPermission('admin.user.canEditGroup')) {
+            return [];
+        }
+
         $results = [];
 
         // search by language item
@@ -117,101 +120,4 @@
 
         return $results;
     }
-=======
-class UserGroupOptionACPSearchResultProvider extends AbstractCategorizedACPSearchResultProvider implements IACPSearchResultProvider {
-	/**
-	 * @inheritDoc
-	 */
-	protected $listClassName = UserGroupOptionCategoryList::class;
-	
-	/**
-	 * @inheritDoc
-	 */
-	public function search($query) {
-		if (!WCF::getSession()->getPermission('admin.user.canEditGroup')) {
-			return [];
-		}
-		
-		$results = [];
-		
-		// search by language item
-		$conditions = new PreparedStatementConditionBuilder();
-		$conditions->add("languageID = ?", [WCF::getLanguage()->languageID]);
-		$conditions->add("languageItem LIKE ?", ['wcf.acp.group.option.%']);
-		$conditions->add("languageItemValue LIKE ?", ['%'.$query.'%']);
-		
-		$sql = "SELECT		languageItem
-			FROM		wcf".WCF_N."_language_item
-			".$conditions."
-			ORDER BY	languageItemValue ASC";
-		$statement = WCF::getDB()->prepareStatement($sql); // don't use a limit here
-		$statement->execute($conditions->getParameters());
-		$languageItems = [];
-		while ($languageItem = $statement->fetchColumn()) {
-			// ignore descriptions
-			if (substr($languageItem, -12) == '.description') {
-				continue;
-			}
-			
-			$itemName = preg_replace('~^([a-z]+)\.acp\.group\.option\.~', '', $languageItem);
-			$languageItems[$itemName] = $languageItem;
-		}
-		
-		if (empty($languageItems) && !(ENABLE_DEBUG_MODE && ENABLE_DEVELOPER_TOOLS)) {
-			return [];
-		}
-		
-		$conditions = new PreparedStatementConditionBuilder(true, 'OR');
-		if (!empty($languageItems)) {
-			$conditions->add("optionName IN (?)", [array_keys($languageItems)]);
-		}
-		if (ENABLE_DEBUG_MODE && ENABLE_DEVELOPER_TOOLS) {
-			$conditions->add('optionName LIKE ?', ['%'.$query.'%']);
-		}
-		
-		$sql = "SELECT	optionID, optionName, categoryName, permissions, options
-			FROM	wcf".WCF_N."_user_group_option
-			".$conditions;
-		$statement = WCF::getDB()->prepareStatement($sql); // don't use a limit here
-		$statement->execute($conditions->getParameters());
-		
-		$optionCategories = UserGroupOptionCacheBuilder::getInstance()->getData([], 'categories');
-		
-		while ($userGroupOption = $statement->fetchObject(UserGroupOption::class)) {
-			// category is not accessible
-			if (!$this->isValid($userGroupOption->categoryName)) {
-				continue;
-			}
-			
-			// option is not accessible
-			if (!$this->validate($userGroupOption)) {
-				continue;
-			}
-			
-			$link = LinkHandler::getInstance()->getLink('UserGroupOption', ['id' => $userGroupOption->optionID]);
-			$categoryName = $userGroupOption->categoryName;
-			$parentCategories = [];
-			while (isset($optionCategories[$categoryName])) {
-				array_unshift($parentCategories, 'wcf.acp.group.option.category.'.$optionCategories[$categoryName]->categoryName);
-				
-				$categoryName = $optionCategories[$categoryName]->parentCategoryName;
-			}
-			
-			if (isset($languageItems[$userGroupOption->optionName])) {
-				$languageItem = $languageItems[$userGroupOption->optionName];
-			}
-			else {
-				$languageItem = 'wcf.acp.group.option.' . $userGroupOption->optionName;
-			}
-			
-			$results[] = new ACPSearchResult(
-				WCF::getLanguage()->getDynamicVariable($languageItem),
-				$link,
-				WCF::getLanguage()->getDynamicVariable('wcf.acp.search.result.subtitle', ['pieces' => $parentCategories])
-			);
-		}
-		
-		return $results;
-	}
->>>>>>> 9f66c621
 }