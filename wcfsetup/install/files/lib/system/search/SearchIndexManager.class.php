--- conflicted
+++ resolved
@@ -114,15 +114,11 @@
         $username,
         $languageID = null,
         $metaData = ''
-<<<<<<< HEAD
     ): void {
-=======
-    ) {
         // Inserts a whitespace after certain tags to prevent words from adjacent
         // lines to be effectively be glued together when the tags are removed.
         $message = \preg_replace('~(<br>|</(?:h[1-6]|kbd|li|p|pre|td|woltlab-metacode)>)~', '\\1 ', $message);
 
->>>>>>> d4c6f893
         // strip html; remove whitespace from beginning and end of the message
         $message = StringUtil::trim(StringUtil::stripHTML($message));
 
@@ -149,6 +145,10 @@
     ): void {
         $searchIndexManager = $this->getSearchIndexManager();
         if ($searchIndexManager instanceof IContextAwareSearchIndexManager) {
+            // Inserts a whitespace after certain tags to prevent words from adjacent
+            // lines to be effectively be glued together when the tags are removed.
+            $message = \preg_replace('~(<br>|</(?:h[1-6]|kbd|li|p|pre|td|woltlab-metacode)>)~', '\\1 ', $message);
+
             $message = StringUtil::trim(StringUtil::stripHTML($message));
 
             $searchIndexManager->setWithContext(
