<?php

namespace wcf\system\search\mysql;

<<<<<<< HEAD
use wcf\system\database\DatabaseException as LegacyDatabaseException;
use wcf\system\database\exception\DatabaseException;
=======
use wcf\system\database\exception\DatabaseQueryExecutionException;
>>>>>>> 7e05195a
use wcf\system\database\util\PreparedStatementConditionBuilder;
use wcf\system\search\AbstractSearchEngine;
use wcf\system\search\exception\SearchFailed;
use wcf\system\search\ISearchProvider;
use wcf\system\search\SearchEngine;
use wcf\system\search\SearchIndexManager;
use wcf\system\WCF;
use wcf\util\StringUtil;

/**
 * Search engine using MySQL's FULLTEXT index.
 *
 * @author  Alexander Ebert
 * @copyright   2001-2019 WoltLab GmbH
 * @license GNU Lesser General Public License <http://opensource.org/licenses/lgpl-license.php>
 * @package WoltLabSuite\Core\System\Search
 */
class MysqlSearchEngine extends AbstractSearchEngine
{
    /**
     * @deprecated 5.4 - This property is used for the deprecated getFulltextMinimumWordLength().
     */
    protected $ftMinWordLen;

    /**
     * @var int
     */
    private $minTokenSize;

    /**
     * @inheritDoc
     */
    protected $specialCharacters = ['(', ')', '@', '+', '-', '"', '<', '>', '~', '*'];

    /**
     * @inheritDoc
     */
    public function search(
        $q,
        array $objectTypes,
        $subjectOnly = false,
        ?PreparedStatementConditionBuilder $searchIndexCondition = null,
        array $additionalConditions = [],
        $orderBy = 'time DESC',
        $limit = 1000
    ) {
        if (empty($objectTypes)) {
            throw new \InvalidArgumentException('The $objectTypes parameter must not be empty.');
        }

        // build search query
        $sql = '';
        $parameters = [];
        foreach ($objectTypes as $objectTypeName) {
            $objectType = SearchEngine::getInstance()->getObjectType($objectTypeName);

            if (!empty($sql)) {
                $sql .= "\nUNION ALL\n";
            }
            $additionalConditionsConditionBuilder = ($additionalConditions[$objectTypeName] ?? null);

            if ($objectType instanceof ISearchProvider) {
                $query = $objectType->getFetchObjectsQuery($additionalConditionsConditionBuilder);
            } else {
                $query = $objectType->getOuterSQLQuery($q, $searchIndexCondition, $additionalConditionsConditionBuilder);
            }
            if (empty($query)) {
                $query = "
                    SELECT      " . $objectType->getIDFieldName() . " AS objectID,
                                " . $objectType->getSubjectFieldName() . " AS subject,
                                " . $objectType->getTimeFieldName() . " AS time,
                                " . $objectType->getUsernameFieldName() . " AS username,
                                '" . $objectTypeName . "' AS objectType
                                " . ($orderBy == 'relevance ASC' || $orderBy == 'relevance DESC' ? ',search_index.relevance' : '') . "
                    FROM        " . $objectType->getTableName() . "
                    INNER JOIN  ({WCF_SEARCH_INNER_JOIN}) search_index
                    ON          " . $objectType->getIDFieldName() . " = search_index.objectID
                    " . $objectType->getJoins() . "
                    " . ($additionalConditions[$objectTypeName] ?? '');
            }

            if (\mb_strpos($query, '{WCF_SEARCH_INNER_JOIN}')) {
                $innerJoin = $this->getInnerJoin(
                    $objectTypeName,
                    $q,
                    $subjectOnly,
                    $searchIndexCondition,
                    $orderBy,
                    $limit
                );

                $query = \str_replace('{WCF_SEARCH_INNER_JOIN}', $innerJoin['sql'], $query);
                if ($innerJoin['fulltextCondition'] !== null) {
                    $parameters = \array_merge($parameters, $innerJoin['fulltextCondition']->getParameters());
                }
            }

            if ($searchIndexCondition !== null) {
                $parameters = \array_merge($parameters, $searchIndexCondition->getParameters());
            }
            if (isset($additionalConditions[$objectTypeName])) {
                $parameters = \array_merge($parameters, $additionalConditions[$objectTypeName]->getParameters());
            }

            $sql .= $query;
        }
        \assert(!empty($sql));

        if (!empty($orderBy)) {
            $sql .= " ORDER BY " . $orderBy;
        }

        try {
            $messages = [];
            $statement = WCF::getDB()->prepareStatement($sql, $limit);
            $statement->execute($parameters);
            while ($row = $statement->fetchArray()) {
                $messages[] = [
                    'objectID' => $row['objectID'],
                    'objectType' => $row['objectType'],
                ];
            }
        } catch (DatabaseException $e) {
            throw new SearchFailed('MySQL search query failed.', $e);
        }

        return $messages;
    }

    /**
     * @inheritDoc
     */
    public function getInnerJoin(
        $objectTypeName,
        $q,
        $subjectOnly = false,
        ?PreparedStatementConditionBuilder $searchIndexCondition = null,
        $orderBy = 'time DESC',
        $limit = 1000
    ) {
        $fulltextCondition = null;
        $relevanceCalc = '';
        if (!empty($q)) {
            $q = $this->parseSearchQuery($q);

            $fulltextCondition = new PreparedStatementConditionBuilder(false);
            $fulltextCondition->add(
                "MATCH (subject" . (!$subjectOnly ? ', message, metaData' : '') . ") AGAINST (? IN BOOLEAN MODE)",
                [$q]
            );

            if ($orderBy == 'relevance ASC' || $orderBy == 'relevance DESC') {
                $escapedQuery = WCF::getDB()->escapeString($q);
                $relevanceCalc = "MATCH (subject" . (!$subjectOnly ? ', message, metaData' : '') . ") AGAINST ('" . $escapedQuery . "') + (5 / (1 + POW(LN(1 + (" . TIME_NOW . " - time) / 2592000), 2))) AS relevance";
            }
        }

        $sql = "SELECT  objectID
                        " . ($relevanceCalc ? ',' . $relevanceCalc : ", '0' AS relevance") . "
                FROM    " . SearchIndexManager::getTableName($objectTypeName) . "
                WHERE   " . ($fulltextCondition !== null ? $fulltextCondition : '') . "
                " . (($searchIndexCondition !== null && $searchIndexCondition->__toString()) ? ($fulltextCondition !== null ? "AND " : '') . $searchIndexCondition : '') . "
                " . (!empty($orderBy) && $fulltextCondition === null ? 'ORDER BY ' . $orderBy : '') . "
                LIMIT   " . ($limit == 1000 ? SearchEngine::INNER_SEARCH_LIMIT : $limit);

        return [
            'fulltextCondition' => $fulltextCondition,
            'searchIndexCondition' => $searchIndexCondition,
            'sql' => $sql,
        ];
    }

    /**
     * Manipulates the search term by adding prefixes and suffixes.
     *
     * - `test foo` becomes `+test* +foo*`
     * - `test -foo bar` becomes `+test* -foo +bar*`
     * - `test <foo bar` becomes `+test* <foo* +bar*`
     * - `test "foo bar"` becomes `+test* +"foo bar"`
     */
    protected function parseSearchQuery($query)
    {
        $query = StringUtil::trim($query);

        $result = [];
        foreach ($this->splitIntoTerms($query) as $term) {
            [$prefix, $word, $suffix] = $term;

            // Ignore parentheses.
            if ($word === '(' || $word === ')') {
                continue;
            }

            if (!$prefix) {
                // Add a '+' prefix if no prefix is given, and
                // - the word is longer than the min token size, or
                // - the word is quoted.
                if ($word[0] === '"' || \strlen($word) >= $this->getMinTokenSize()) {
                    $prefix = '+';
                }
            }
            if (!$suffix) {
                // Add a '*' suffix if no suffix is given,
                // - the word is not quoted, and
                // - the prefix is not '-'.
                if ($word[0] !== '"' && $prefix !== '-') {
                    $suffix = '*';
                }
            }

            $result[] = $prefix . $word . $suffix;
        }

        return \implode(' ', $result);
    }

    /**
     * Parses the query into separate search terms.
     *
     * The parser is based off the original InnoDB search query parser with
     * a small difference: Prefixes are only understood if they stand right
     * beside the search term. InnoDB allows an arbitrary number of whitespace
     * after the prefix, leading to unexpected results if the search query
     * was copied from a sentence that uses the dash as word separator.
     *
     * The resulting terms should not be split by MySQL when concatenated
     * with spaces and neither should they cause syntax errors.
     *
     * Examples:
     *
     * Query: `Apfel - Banane`
     * Word: |Apfel|
     * Word: |Banane|
     *
     * Query: `Apfel -Banane`
     * Word: |Apfel|
     * Word: -|Banane|
     *
     * Query: ` Apfel `
     * Word: |Apfel|
     *
     * Query: ` Apfel Banane `
     * Word: |Apfel|
     * Word: |Banane|
     *
     * Query: `Apfel*`
     * Word: |Apfel|*
     *
     * Query: `Apfel *`
     * Word: |Apfel|
     *
     * Query: `Apfel * Banane`
     * Word: |Apfel|
     * Word: |Banane|
     *
     * Query: `+-"Apfel Banane"*`
     * Word: -|"Apfel Banane"|
     *
     * Query: `Äpfel Bananen`
     * Word: |Äpfel|
     * Word: |Bananen|
     *
     * Query: `+-*`
     *
     * Query: `"Apfel`
     * Word: |"Apfel"|
     *
     * Query: `Apfel"`
     * Word: |Apfel|
     *
     * Query: `Ap"fel`
     * Word: |Ap|
     * Word: |"fel"|
     *
     * Query: `"`
     *
     * Query: `"Apfel Banane" @8`
     * Word: |"Apfel Banane"|
     *
     * Query: `Apfel Banane @8`
     * Word: |Apfel|
     * Word: |Banane|
     *
     * Query: `+((+Apfel -Banane) (-Apfel +Banane)) >Clementine`
     * Word: +|(|
     * Word: |(|
     * Word: +|Apfel|
     * Word: -|Banane|
     * Word: |)|
     * Word: |(|
     * Word: -|Apfel|
     * Word: +|Banane|
     * Word: |)|
     * Word: |)|
     * Word: >|Clementine|
     *
     * Query: `"foo("`
     * Word: |"foo("|
     *
     * Query: `+"foo("`
     * Word: +|"foo("|
     *
     * Query: `foo(`
     * Word: |foo|
     * Word: |(|
     * Word: |)|
     *
     * Query: `"foo(bar)"`
     * Word: |"foo(bar)"|
     *
     * Query: `foo(bar)`
     * Word: |foo|
     * Word: |(|
     * Word: |bar|
     * Word: |)|
     *
     * @see https://dev.mysql.com/doc/refman/8.0/en/fulltext-boolean.html
     * @see https://github.com/mysql/mysql-server/blob/ee4455a33b10f1b1886044322e4893f587b319ed/storage/innobase/fts/fts0pars.y
     * @see https://github.com/mysql/mysql-server/blob/ee4455a33b10f1b1886044322e4893f587b319ed/storage/innobase/fts/fts0blex.l
     */
    protected function splitIntoTerms($query)
    {
        $state = 'beforePrefix';

        $parentheses = 0;
        $word = "";
        $isQuoted = null;
        $prefix = null;
        $suffix = null;

        for ($i = 0, $max = \strlen($query); $i < $max;) {
            $char = $query[$i];

            // Treat ASCII control characters as spaces.
            if (\ord($query[$i]) < 0x20 || \ord($query[$i]) == 0x7f) {
                $char = " ";
            }

            if ($state === 'beforePrefix') {
                // Skip Whitespace.
                if (
                    \in_array($char, [
                        ' ',
                        "\t",
                    ])
                ) {
                    $i++;
                    continue;
                }

                // After a word is before a word. Handle the closing parenthesis
                // early on to avoid needing to go through all the states.
                if ($char === ')') {
                    if ($parentheses > 0) {
                        $word = ')';
                    }
                    $parentheses--;
                    $i++;
                    $state = 'finish';
                    continue;
                }

                $state = 'prefix';

                // No increment, we must interpret the current character as a prefix.
                continue;
            } elseif ($state === 'prefix') {
                if (
                    \in_array($char, [
                        '-',
                        '+',
                        '~',
                        '<',
                        '>',
                    ])
                ) {
                    // The last prefix character wins.
                    $prefix = $char;
                    $i++;
                    continue;
                } else {
                    $state = 'parenthesis';
                    // No increment, we must interpret the current character as a possible parenthesis.
                    continue;
                }
            } elseif ($state === 'parenthesis') {
                if ($char === '(') {
                    $word = '(';
                    $parentheses++;
                    $i++;

                    // Immediately go to the finish to allow for parsing the prefix
                    // of the first word within the parenthesis.
                    $state = 'finish';
                    continue;
                } else {
                    $state = 'word';
                    // No increment, we must interpret the current character as a word.
                    continue;
                }
            } elseif ($state === 'word') {
                // Check whether this word is quoted.
                if ($isQuoted === null) {
                    if ($char === '"') {
                        $isQuoted = true;
                        $word .= $char;
                        $i++;
                        continue;
                    } else {
                        $isQuoted = false;
                    }
                }

                if ($isQuoted) {
                    $word .= $char;
                    if ($char === '"') {
                        $state = 'suffix';
                    }
                    $i++;
                    continue;
                } else {
                    if (\preg_match('/[^" \n*()+\-<>~@%]/', $char)) {
                        $word .= $char;
                        $i++;
                        continue;
                    } else {
                        $state = 'suffix';
                        // No increment, we must interpret the current character as a suffix.
                        continue;
                    }
                }
            } elseif ($state === 'suffix') {
                if (
                    !$isQuoted && \in_array($char, [
                        '*',
                    ])
                ) {
                    $suffix = $char;
                    $i++;
                    continue;
                } elseif ($char == '@') {
                    $state = 'atSign';
                    $i++;
                    continue;
                } else {
                    $state = 'finish';
                    // No increment, we must yield the word and then continue parsing at
                    // the current position to prevent skipping characters.
                    continue;
                }
            } elseif ($state === 'atSign') {
                if (\preg_match('/[0-9]/', $char)) {
                    $i++;
                    continue;
                } else {
                    $state = 'finish';
                    // No increment, we must yield the word and then continue parsing at
                    // the current position to prevent skipping characters.
                    continue;
                }
            } elseif ($state === 'finish') {
                // Yield only if the word is non-empty.
                if ($word) {
                    yield [$prefix, $word, $suffix];
                }

                $state = 'beforePrefix';
                $word = "";
                $isQuoted = null;
                $prefix = null;
                $suffix = null;

                // It's a bit unclear what we need to do for the percent sign.
                // It may not appear within a word, but it is no legal operator either.
                // Just skip it here to prevent infinite loops, due to no state making
                // progress at the percent sign.
                if ($char === '%') {
                    $i++;
                }

                // No increment, we must interpret the current character as a prefix.
                continue;
            } else {
                throw new \Exception('Unreachable');
            }
        }

        // Yield only if the word is non-empty.
        if ($word && $word !== '"') {
            // Add missing quote.
            if ($isQuoted && \substr($word, -1) !== '"') {
                $word .= '"';
            }

            yield [$prefix, $word, $suffix];
        }

        // Yield the remaining closing parentheses.
        while ($parentheses-- > 0) {
            yield ['', ')', ''];
        }
    }

    /**
     * @deprecated 5.4 - This method was required for use in parseSearchQuery().
     */
    protected function getFulltextMinimumWordLength()
    {
        if ($this->ftMinWordLen === null) {
            $this->ftMinWordLen = $this->getMinTokenSize();
        }

        return $this->ftMinWordLen;
    }

    private function getMinTokenSize(): int
    {
        if (!isset($this->minTokenSize)) {
            try {
                $sql = "SELECT @@innodb_ft_min_token_size";
                $statement = WCF::getDB()->prepareStatement($sql);
                $statement->execute();
<<<<<<< HEAD
                $row = $statement->fetchArray();
            } catch (LegacyDatabaseException $e) {
                // fallback if user is disallowed to issue 'SHOW VARIABLES'
                $row = ['Value' => 3];
=======
                $this->minTokenSize = $statement->fetchSingleColumn();
            } catch (DatabaseQueryExecutionException $e) {
                $this->minTokenSize = 3;
>>>>>>> 7e05195a
            }
        }

        return $this->minTokenSize;
    }
}<|MERGE_RESOLUTION|>--- conflicted
+++ resolved
@@ -2,12 +2,8 @@
 
 namespace wcf\system\search\mysql;
 
-<<<<<<< HEAD
-use wcf\system\database\DatabaseException as LegacyDatabaseException;
 use wcf\system\database\exception\DatabaseException;
-=======
 use wcf\system\database\exception\DatabaseQueryExecutionException;
->>>>>>> 7e05195a
 use wcf\system\database\util\PreparedStatementConditionBuilder;
 use wcf\system\search\AbstractSearchEngine;
 use wcf\system\search\exception\SearchFailed;
@@ -530,16 +526,9 @@
                 $sql = "SELECT @@innodb_ft_min_token_size";
                 $statement = WCF::getDB()->prepareStatement($sql);
                 $statement->execute();
-<<<<<<< HEAD
-                $row = $statement->fetchArray();
-            } catch (LegacyDatabaseException $e) {
-                // fallback if user is disallowed to issue 'SHOW VARIABLES'
-                $row = ['Value' => 3];
-=======
                 $this->minTokenSize = $statement->fetchSingleColumn();
             } catch (DatabaseQueryExecutionException $e) {
                 $this->minTokenSize = 3;
->>>>>>> 7e05195a
             }
         }
 
