--- conflicted
+++ resolved
@@ -17,11 +17,7 @@
 	 * @see	wcf\system\cache\ICacheBuilder::getData()
 	 */
 	public function getData(array $cacheResource) {
-<<<<<<< HEAD
-		list(,, $environment) = explode('-', $cacheResource['cache']);
-=======
-		list(, $environment) = explode('-', $cacheResource['cache']); 
->>>>>>> b8e1429f
+		list(, $environment) = explode('-', $cacheResource['cache']);
 		
 		// get templates for current package id
 		$templateListenerList = new TemplateListenerList();
