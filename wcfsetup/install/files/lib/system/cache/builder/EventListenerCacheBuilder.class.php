--- conflicted
+++ resolved
@@ -18,27 +18,14 @@
 	 * @see	wcf\system\cache\ICacheBuilder::getData()
 	 */
 	public function getData(array $cacheResource) {
-<<<<<<< HEAD
-		list(, $packageID) = explode('-', $cacheResource['cache']);
-=======
->>>>>>> b8e1429f
 		$data = array(
 			'actions' => array('user' => array(), 'admin' => array()),
 			'inheritedActions' => array('user' => array(), 'admin' => array())
 		);
 		
 		// get all listeners and filter options with low priority
-<<<<<<< HEAD
-		$sql = "SELECT		event_listener.*
-			FROM		wcf".WCF_N."_event_listener event_listener
-			LEFT JOIN	wcf".WCF_N."_package_dependency package_dependency
-			ON		(package_dependency.dependency = event_listener.packageID)
-			WHERE		package_dependency.packageID = ?
-			ORDER BY	package_dependency.priority ASC";
-=======
 		$sql = "SELECT	event_listener.*
 			FROM	wcf".WCF_N."_event_listener event_listener";
->>>>>>> b8e1429f
 		$statement = WCF::getDB()->prepareStatement($sql);
 		$statement->execute();
 		while ($row = $statement->fetchArray()) {
