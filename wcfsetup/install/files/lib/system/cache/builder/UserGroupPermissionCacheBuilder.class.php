--- conflicted
+++ resolved
@@ -27,30 +27,6 @@
 	 * @see	wcf\system\cache\ICacheBuilder::getData()
 	 */
 	public function getData(array $cacheResource) {
-<<<<<<< HEAD
-		list(, $packageID, $groupIDs) = explode('-', $cacheResource['cache']);
-		$data = array();
-		
-		// get all options and filter options with low priority
-		if ($packageID == 0) {
-			// during the installation of the package wcf
-			$sql = "SELECT		optionName, optionID 
-				FROM		wcf".WCF_N."_user_group_option
-				WHERE		packageID IS NULL";
-			$statement = WCF::getDB()->prepareStatement($sql);
-			$statement->execute();
-		}
-		else {
-			$sql = "SELECT		optionName, optionID 
-				FROM		wcf".WCF_N."_user_group_option option_table
-				LEFT JOIN	wcf".WCF_N."_package_dependency package_dependency
-				ON		(package_dependency.dependency = option_table.packageID)
-				WHERE		package_dependency.packageID = ?
-				ORDER BY	package_dependency.priority ASC";
-			$statement = WCF::getDB()->prepareStatement($sql);
-			$statement->execute(array($packageID));
-		}
-=======
 		list(, $groupIDs) = explode('-', $cacheResource['cache']);
 		$data = array();
 		
@@ -59,7 +35,6 @@
 			FROM	wcf".WCF_N."_user_group_option";
 		$statement = WCF::getDB()->prepareStatement($sql);
 		$statement->execute();
->>>>>>> b8e1429f
 		
 		$options = array();
 		while ($row = $statement->fetchArray()) {
