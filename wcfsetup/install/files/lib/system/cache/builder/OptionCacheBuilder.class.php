<?php
namespace wcf\system\cache\builder;
use wcf\data\option\category\OptionCategory;
use wcf\system\database\util\PreparedStatementConditionBuilder;
use wcf\system\WCF;

/**
 * Caches the options and option categories
 * 
 * @author	Marcel Werk
 * @copyright	2001-2012 WoltLab GmbH
 * @license	GNU Lesser General Public License <http://opensource.org/licenses/lgpl-license.php>
 * @package	com.woltlab.wcf
 * @subpackage	system.cache.builder
 * @category	Community Framework
 */
class OptionCacheBuilder implements ICacheBuilder {
	/**
	 * @see	wcf\system\cache\ICacheBuilder::getData()
	 */
	public function getData(array $cacheResource) {
		$information = explode('-', $cacheResource['cache']);
		$tableName = '';
		
		if (count($information) == 3) {
			$type = $information[0];
			
			preg_match_all('~((?:^|[A-Z])[a-z]+)~', $information[0], $matches);
			if (isset($matches[1])) {
				for ($i = 0, $length = count($matches[1]); $i < $length; $i++) {
					$tableName .= strtolower($matches[1][$i]) . '_';
				}
			}
		}
		else {
			$type = '';
		}
		 
		$data = array(
			'categories' => array(),
			'options' => array(),
			'categoryStructure' => array(),
			'optionToCategories' => array()
		);
		
		// option categories
		// get all option categories and sort categories by priority
<<<<<<< HEAD
		$sql = "SELECT		categoryName, categoryID 
			FROM		wcf".WCF_N."_".$tableName."option_category option_category
			LEFT JOIN	wcf".WCF_N."_package_dependency package_dependency
			ON		(package_dependency.dependency = option_category.packageID)
			WHERE		package_dependency.packageID = ?
			ORDER BY	package_dependency.priority ASC";
=======
		$sql = "SELECT	categoryName, categoryID 
			FROM	wcf".WCF_N."_".$tableName."option_category";
>>>>>>> b8e1429f
		$statement = WCF::getDB()->prepareStatement($sql);
		$statement->execute();
		$optionCategories = array();
		while ($row = $statement->fetchArray()) {
			$optionCategories[$row['categoryName']] = $row['categoryID'];
		}
		
		if (!empty($optionCategories)) {
			// get needed option categories
			$conditions = new PreparedStatementConditionBuilder();
			$conditions->add("categoryID IN (?)", array($optionCategories));
			
			$sql = "SELECT		option_category.*, package.packageDir
				FROM		wcf".WCF_N."_".$tableName."option_category option_category
				LEFT JOIN	wcf".WCF_N."_package package
				ON		(package.packageID = option_category.packageID)
				".$conditions."
				ORDER BY	showOrder ASC";
			$statement = WCF::getDB()->prepareStatement($sql);
			$statement->execute($conditions->getParameters());
			while ($row = $statement->fetchArray()) {
				$data['categories'][$row['categoryName']] = new OptionCategory(null, $row);
				if (!isset($data['categoryStructure'][$row['parentCategoryName']])) {
					$data['categoryStructure'][$row['parentCategoryName']] = array();
				}
				
				$data['categoryStructure'][$row['parentCategoryName']][] = $row['categoryName'];
			}
		}
		
		// options
		// get all options and sort options by priority
		$optionIDs = array();
		$sql = "SELECT		optionName, optionID 
<<<<<<< HEAD
			FROM		wcf".WCF_N."_".$tableName."option option_table
			LEFT JOIN	wcf".WCF_N."_package_dependency package_dependency
			ON		(package_dependency.dependency = option_table.packageID)
			WHERE		package_dependency.packageID = ?
			ORDER BY	package_dependency.priority ASC";
=======
			FROM		wcf".WCF_N."_".$tableName."option";
>>>>>>> b8e1429f
		$statement = WCF::getDB()->prepareStatement($sql);
		$statement->execute();
		while ($row = $statement->fetchArray()) {
			$optionIDs[$row['optionName']] = $row['optionID'];
		}
		
		if (!empty($optionIDs)) {
			// get option class from type
			$className = 'wcf\data\option\Option';
			if (!empty($type)) {
				// strip trailing underscore
				preg_match_all('~((?:^|[A-Z])[a-z]+)~', $type, $matches);
				
				if (isset($matches[1])) {
					$className = 'wcf\data\\';
					for ($i = 0, $length = count($matches[1]); $i < $length; $i++) {
						$className .= strtolower($matches[1][$i] . '\\');
					}
					$className .= 'option\\' . ucfirst($type) . 'Option';
				}
			}
			
			// get needed options
			$conditions = new PreparedStatementConditionBuilder();
			$conditions->add("optionID IN (?)", array($optionIDs));
			
			$sql = "SELECT		*
				FROM		wcf".WCF_N."_".$tableName."option
				".$conditions."
				ORDER BY	showOrder ASC";
			$statement = WCF::getDB()->prepareStatement($sql);
			$statement->execute($conditions->getParameters());
			while ($row = $statement->fetchArray()) {
				$data['options'][$row['optionName']] = new $className(null, $row);
				if (!isset($data['optionToCategories'][$row['categoryName']])) {
					$data['optionToCategories'][$row['categoryName']] = array();
				}
				
				$data['optionToCategories'][$row['categoryName']][] = $row['optionName'];
			}
		}
		
		return $data;
	}
}<|MERGE_RESOLUTION|>--- conflicted
+++ resolved
@@ -45,17 +45,8 @@
 		
 		// option categories
 		// get all option categories and sort categories by priority
-<<<<<<< HEAD
-		$sql = "SELECT		categoryName, categoryID 
-			FROM		wcf".WCF_N."_".$tableName."option_category option_category
-			LEFT JOIN	wcf".WCF_N."_package_dependency package_dependency
-			ON		(package_dependency.dependency = option_category.packageID)
-			WHERE		package_dependency.packageID = ?
-			ORDER BY	package_dependency.priority ASC";
-=======
 		$sql = "SELECT	categoryName, categoryID 
 			FROM	wcf".WCF_N."_".$tableName."option_category";
->>>>>>> b8e1429f
 		$statement = WCF::getDB()->prepareStatement($sql);
 		$statement->execute();
 		$optionCategories = array();
@@ -90,15 +81,7 @@
 		// get all options and sort options by priority
 		$optionIDs = array();
 		$sql = "SELECT		optionName, optionID 
-<<<<<<< HEAD
-			FROM		wcf".WCF_N."_".$tableName."option option_table
-			LEFT JOIN	wcf".WCF_N."_package_dependency package_dependency
-			ON		(package_dependency.dependency = option_table.packageID)
-			WHERE		package_dependency.packageID = ?
-			ORDER BY	package_dependency.priority ASC";
-=======
 			FROM		wcf".WCF_N."_".$tableName."option";
->>>>>>> b8e1429f
 		$statement = WCF::getDB()->prepareStatement($sql);
 		$statement->execute();
 		while ($row = $statement->fetchArray()) {
