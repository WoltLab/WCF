--- conflicted
+++ resolved
@@ -37,26 +37,6 @@
 			$data['styles'][$row['styleID']] = $style;
 		}
 		
-<<<<<<< HEAD
-		// get style to packages
-		$sql = "SELECT		*
-			FROM		wcf".WCF_N."_style_to_package
-			ORDER BY	packageID ASC";
-		$statement = WCF::getDB()->prepareStatement($sql);
-		$statement->execute();
-		while ($row = $statement->fetchArray()) {
-			if (!isset($data['packages'][$row['packageID']])) {
-				$data['packages'][$row['packageID']] = array('default' => 0, 'disabled' => array());
-			}
-			
-			if ($row['isDefault']) {
-				$data['packages'][$row['packageID']]['default'] = $row['styleID'];
-			}
-			$data['packages'][$row['packageID']]['disabled'][$row['styleID']] = $row['disabled'];
-		}
-		
-=======
->>>>>>> b8e1429f
 		return $data;
 	}
 }