<?php
namespace wcf\system\cache\builder;
use wcf\system\WCF;

/**
 * Caches cleanup adapters.
 * 
 * @author	Alexander Ebert
 * @copyright	2001-2011 WoltLab GmbH
 * @license	GNU Lesser General Public License <http://opensource.org/licenses/lgpl-license.php>
 * @package	com.woltlab.wcf
 * @subpackage	system.cache.builder
 * @category	Community Framework
 */
class CleanupAdapterCacheBuilder implements ICacheBuilder {
	/**
	 * @see	wcf\system\cache\ICacheBuilder::getData()
	 */
	public function getData(array $cacheResource) {
<<<<<<< HEAD
		list(, $packageID) = explode('-', $cacheResource['cache']);
=======
>>>>>>> b8e1429f
		$data = array(
			'adapters' => array(),
			'objectTypes' => array(),
			'packageIDs' => array()
		);
		
		$sql = "SELECT		listener.*, package.packageDir
			FROM		wcf".WCF_N."_cleanup_listener listener
			LEFT JOIN	wcf".WCF_N."_package package
<<<<<<< HEAD
			ON		(package.packageID = listener.packageID)
			WHERE		package_dependency.packageID = ?
			ORDER BY	package_dependency.priority ASC";
=======
			ON		(package.packageID = listener.packageID)";
>>>>>>> b8e1429f
		$statement = WCF::getDB()->prepareStatement($sql);
		$statement->execute();
		while ($row = $statement->fetchArray()) {
			if (!is_array($data['adapters'][$row['objectType']])) $data['adapters'][$row['objectType']] = array();
			$data['adapters'][$row['objectType']][] = $row;
			
			if (!is_array($data['objectTypes'][$row['objectType']])) $data['objectTypes'][$row['objectType']] = array();
			$data['objectTypes'][$row['objectType']][] = $row['packageID'];
		}
		
		$data['objectTypes'] = array_unique($data['objectTypes']);
		$data['packageIDs'] = array_unique($data['packageIDs']);
		
		return $data;
	}
}<|MERGE_RESOLUTION|>--- conflicted
+++ resolved
@@ -17,10 +17,6 @@
 	 * @see	wcf\system\cache\ICacheBuilder::getData()
 	 */
 	public function getData(array $cacheResource) {
-<<<<<<< HEAD
-		list(, $packageID) = explode('-', $cacheResource['cache']);
-=======
->>>>>>> b8e1429f
 		$data = array(
 			'adapters' => array(),
 			'objectTypes' => array(),
@@ -30,13 +26,7 @@
 		$sql = "SELECT		listener.*, package.packageDir
 			FROM		wcf".WCF_N."_cleanup_listener listener
 			LEFT JOIN	wcf".WCF_N."_package package
-<<<<<<< HEAD
-			ON		(package.packageID = listener.packageID)
-			WHERE		package_dependency.packageID = ?
-			ORDER BY	package_dependency.priority ASC";
-=======
 			ON		(package.packageID = listener.packageID)";
->>>>>>> b8e1429f
 		$statement = WCF::getDB()->prepareStatement($sql);
 		$statement->execute();
 		while ($row = $statement->fetchArray()) {
