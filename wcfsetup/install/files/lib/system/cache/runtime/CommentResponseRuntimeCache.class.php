--- conflicted
+++ resolved
@@ -7,7 +7,6 @@
 
 /**
  * Runtime cache implementation for comment responses.
-<<<<<<< HEAD
  *
  * @author  Matthias Schmidt
  * @copyright   2001-2019 WoltLab GmbH
@@ -15,21 +14,9 @@
  * @package WoltLabSuite\Core\System\Cache\Runtime
  * @since   3.0
  *
- * @method  CommentResponse[]   getCachedObjects()
- * @method  CommentResponse     getObject($objectID)
- * @method  CommentResponse[]   getObjects(array $objectIDs)
-=======
- * 
- * @author	Matthias Schmidt
- * @copyright	2001-2019 WoltLab GmbH
- * @license	GNU Lesser General Public License <http://opensource.org/licenses/lgpl-license.php>
- * @package	WoltLabSuite\Core\System\Cache\Runtime
- * @since	3.0
- * 
- * @method	CommentResponse[]	getCachedObjects()
- * @method	CommentResponse|null	getObject($objectID)
- * @method	CommentResponse[]	getObjects(array $objectIDs)
->>>>>>> 3a063b97
+ * @method  CommentResponse[]    getCachedObjects()
+ * @method  CommentResponse|null getObject($objectID)
+ * @method  CommentResponse[]    getObjects(array $objectIDs)
  */
 class CommentResponseRuntimeCache extends AbstractRuntimeCache
 {
