--- conflicted
+++ resolved
@@ -7,7 +7,6 @@
 
 /**
  * Runtime cache implementation for shared media.
-<<<<<<< HEAD
  *
  * @author  Alexander Ebert
  * @copyright   2001-2019 WoltLab GmbH
@@ -16,20 +15,8 @@
  * @since   3.0
  *
  * @method  Media[]         getCachedObjects()
- * @method  Media           getObject($objectID)
+ * @method  Media|null      getObject($objectID)
  * @method  Media[]         getObjects(array $objectIDs)
-=======
- * 
- * @author	Alexander Ebert
- * @copyright	2001-2019 WoltLab GmbH
- * @license	GNU Lesser General Public License <http://opensource.org/licenses/lgpl-license.php>
- * @package	WoltLabSuite\Core\System\Cache\Runtime
- * @since	3.0
- * 
- * @method	Media[]         getCachedObjects()
- * @method	Media|null      getObject($objectID)
- * @method	Media[]         getObjects(array $objectIDs)
->>>>>>> 3a063b97
  */
 class MediaRuntimeCache extends AbstractRuntimeCache
 {
