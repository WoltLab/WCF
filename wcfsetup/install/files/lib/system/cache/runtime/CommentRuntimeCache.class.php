<?php

namespace wcf\system\cache\runtime;

use wcf\data\comment\Comment;
use wcf\data\comment\CommentList;

/**
 * Runtime cache implementation for comments.
<<<<<<< HEAD
 *
 * @author  Matthias Schmidt
 * @copyright   2001-2019 WoltLab GmbH
 * @license GNU Lesser General Public License <http://opensource.org/licenses/lgpl-license.php>
 * @package WoltLabSuite\Core\System\Cache\Runtime
 * @since   3.0
 *
 * @method  Comment[]   getCachedObjects()
 * @method  Comment     getObject($objectID)
 * @method  Comment[]   getObjects(array $objectIDs)
=======
 * 
 * @author	Matthias Schmidt
 * @copyright	2001-2019 WoltLab GmbH
 * @license	GNU Lesser General Public License <http://opensource.org/licenses/lgpl-license.php>
 * @package	WoltLabSuite\Core\System\Cache\Runtime
 * @since	3.0
 * 
 * @method	Comment[]	getCachedObjects()
 * @method	Comment|null	getObject($objectID)
 * @method	Comment[]	getObjects(array $objectIDs)
>>>>>>> 3a063b97
 */
class CommentRuntimeCache extends AbstractRuntimeCache
{
    /**
     * @inheritDoc
     */
    protected $listClassName = CommentList::class;
}<|MERGE_RESOLUTION|>--- conflicted
+++ resolved
@@ -7,7 +7,6 @@
 
 /**
  * Runtime cache implementation for comments.
-<<<<<<< HEAD
  *
  * @author  Matthias Schmidt
  * @copyright   2001-2019 WoltLab GmbH
@@ -15,21 +14,9 @@
  * @package WoltLabSuite\Core\System\Cache\Runtime
  * @since   3.0
  *
- * @method  Comment[]   getCachedObjects()
- * @method  Comment     getObject($objectID)
- * @method  Comment[]   getObjects(array $objectIDs)
-=======
- * 
- * @author	Matthias Schmidt
- * @copyright	2001-2019 WoltLab GmbH
- * @license	GNU Lesser General Public License <http://opensource.org/licenses/lgpl-license.php>
- * @package	WoltLabSuite\Core\System\Cache\Runtime
- * @since	3.0
- * 
- * @method	Comment[]	getCachedObjects()
- * @method	Comment|null	getObject($objectID)
- * @method	Comment[]	getObjects(array $objectIDs)
->>>>>>> 3a063b97
+ * @method  Comment[]    getCachedObjects()
+ * @method  Comment|null getObject($objectID)
+ * @method  Comment[]    getObjects(array $objectIDs)
  */
 class CommentRuntimeCache extends AbstractRuntimeCache
 {
