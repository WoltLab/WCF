<?php

namespace wcf\system\cache\runtime;

use wcf\data\user\User;
use wcf\data\user\UserList;

/**
 * Runtime cache implementation for users.
 *
<<<<<<< HEAD
 * @author  Matthias Schmidt
 * @copyright   2001-2019 WoltLab GmbH
 * @license GNU Lesser General Public License <http://opensource.org/licenses/lgpl-license.php>
 * @package WoltLabSuite\Core\System\Cache\Runtime
 * @since   3.0
 *
 * @method  User[]      getCachedObjects()
 * @method  User        getObject($objectID)
 * @method  User[]      getObjects(array $objectIDs)
=======
 * @author	Matthias Schmidt
 * @copyright	2001-2019 WoltLab GmbH
 * @license	GNU Lesser General Public License <http://opensource.org/licenses/lgpl-license.php>
 * @package	WoltLabSuite\Core\System\Cache\Runtime
 * @since	3.0
 * 
 * @method	User[]		getCachedObjects()
 * @method	User|null	getObject($objectID)
 * @method	User[]		getObjects(array $objectIDs)
>>>>>>> 3a063b97
 */
class UserRuntimeCache extends AbstractRuntimeCache
{
    /**
     * @inheritDoc
     */
    protected $listClassName = UserList::class;
}<|MERGE_RESOLUTION|>--- conflicted
+++ resolved
@@ -8,7 +8,6 @@
 /**
  * Runtime cache implementation for users.
  *
-<<<<<<< HEAD
  * @author  Matthias Schmidt
  * @copyright   2001-2019 WoltLab GmbH
  * @license GNU Lesser General Public License <http://opensource.org/licenses/lgpl-license.php>
@@ -16,19 +15,8 @@
  * @since   3.0
  *
  * @method  User[]      getCachedObjects()
- * @method  User        getObject($objectID)
+ * @method  User|null   getObject($objectID)
  * @method  User[]      getObjects(array $objectIDs)
-=======
- * @author	Matthias Schmidt
- * @copyright	2001-2019 WoltLab GmbH
- * @license	GNU Lesser General Public License <http://opensource.org/licenses/lgpl-license.php>
- * @package	WoltLabSuite\Core\System\Cache\Runtime
- * @since	3.0
- * 
- * @method	User[]		getCachedObjects()
- * @method	User|null	getObject($objectID)
- * @method	User[]		getObjects(array $objectIDs)
->>>>>>> 3a063b97
  */
 class UserRuntimeCache extends AbstractRuntimeCache
 {
