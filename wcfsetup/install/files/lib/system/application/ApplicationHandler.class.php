--- conflicted
+++ resolved
@@ -251,11 +251,7 @@
 	 * @param	string		$string		string to be processed
 	 * @param	bool		$skipCache	if `true`, no caches will be used and relevant application packages will be read from database directly
 	 * @return	string				processed string
-<<<<<<< HEAD
-	 * @since	3.2
-=======
 	 * @since	5.2
->>>>>>> 9ea32398
 	 */
 	public static function insertRealDatabaseTableNames($string, $skipCache = false) {
 		if ($skipCache) {
