--- conflicted
+++ resolved
@@ -73,19 +73,6 @@
 	}
 	
 	/**
-<<<<<<< HEAD
-	 * Returns active application group or null if the current application
-	 * is not within a group.
-	 * 
-	 * @return	wcf\data\application\group\ApplicationGroup
-	 */
-	public function getActiveGroup() {
-		return $this->cache['group'];
-	}
-	
-	/**
-=======
->>>>>>> b8e1429f
 	 * Returns pseudo-application representing WCF used for special cases,
 	 * e.g. cross-domain files requestable through the webserver.
 	 * 
