--- conflicted
+++ resolved
@@ -6,22 +6,18 @@
  * The 'icon' prefilter compiles static icon paths.
  * 
  * Usage:
-<<<<<<< HEAD
- *	{icon size='L'}iconName{/icon}
-=======
  * {icon}iconName{/icon}
->>>>>>> baa4743d
  * 
  * @author	Marcel Werk
  * @copyright	2001-2012 WoltLab GmbH
  * @license	GNU Lesser General Public License <http://opensource.org/licenses/lgpl-license.php>
  * @package	com.woltlab.wcf
  * @subpackage	system.template.plugin
- * @category	Community Framework
+ * @category 	Community Framework
  */
 class IconPrefilterTemplatePlugin implements IPrefilterTemplatePlugin {
 	/**
-	 * @see	wcf\system\template\ITemplatePluginPrefilter::execute()
+	 * @see wcf\system\template\ITemplatePluginPrefilter::execute()
 	 */
 	public function execute($templateName, $sourceContent, TemplateScriptingCompiler $compiler) {
 		$ldq = preg_quote($compiler->getLeftDelimiter(), '~');
