--- conflicted
+++ resolved
@@ -4,59 +4,28 @@
 
 /**
  * The 'icon' compiler function compiles dynamic icon paths.
- * 
+ *
  * Usage:
-<<<<<<< HEAD
- *	{icon size='L'}{$foo}{/icon}
-=======
  * {icon}{$foo}{/icon}
->>>>>>> baa4743d
  * 
  * @author	Marcel Werk
  * @copyright	2001-2012 WoltLab GmbH
  * @license	GNU Lesser General Public License <http://opensource.org/licenses/lgpl-license.php>
  * @package	com.woltlab.wcf
  * @subpackage	system.template.plugin
- * @category	Community Framework
+ * @category 	Community Framework
  */
 class IconCompilerTemplatePlugin implements ICompilerTemplatePlugin {
 	/**
-<<<<<<< HEAD
-	 * icon size
-	 * @var	string
-	 */
-	protected $size = '';
-	
-	/**
-	 * valid icon sizes
-	 * @var	array<string>
-	 */
-	protected static $validSizes = array('S', 'M', 'L');
-	
-	/**
-	 * @see	wcf\system\template\ICompilerTemplatePlugin::executeStart()
-	 */
-	public function executeStart($tagArgs, TemplateScriptingCompiler $compiler) {
-		// set default size
-		$this->size = 'L';
-		
-		// get size
-		if (isset($tagArgs['size'])) {
-			if (strlen($tagArgs['size']) > 1) $tagArgs['size'] = substr($tagArgs['size'], 1, 1);
-			if (in_array($tagArgs['size'], self::$validSizes)) $this->size = $tagArgs['size'];
-		}
-		
-=======
 	 * @see wcf\system\template\ICompilerTemplatePlugin::executeStart()
 	 */
 	public function executeStart($tagArgs, TemplateScriptingCompiler $compiler) {
->>>>>>> baa4743d
 		$compiler->pushTag('icon');
 		return "<?php ob_start(); ?>";
 	}
 	
 	/**
-	 * @see	wcf\system\template\ICompilerTemplatePlugin::executeEnd()
+	 * @see wcf\system\template\ICompilerTemplatePlugin::executeEnd()
 	 */
 	public function executeEnd(TemplateScriptingCompiler $compiler) {
 		$compiler->popTag('icon');
