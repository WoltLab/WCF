--- conflicted
+++ resolved
@@ -17,7 +17,6 @@
  * @license GNU Lesser General Public License <http://opensource.org/licenses/lgpl-license.php>
  * @package WoltLabSuite\Core\System\Message\Embedded\Object
  */
-<<<<<<< HEAD
 class MessageEmbeddedObjectManager extends SingletonFactory
 {
     /**
@@ -70,6 +69,12 @@
         'insert' => [],
         'remove' => [],
     ];
+
+    /**
+     * A list of previous active message settings used to restore
+     * the internal state in case of nested message processing.
+     */
+    protected $activeMessageHistory = [];
 
     /**
      * Registers the embedded objects found in given message.
@@ -303,10 +308,37 @@
      */
     public function setActiveMessage($messageObjectType, $messageID, $languageID = null)
     {
+        if ($this->activeMessageObjectTypeID) {
+            $this->activeMessageHistory[] = [
+                'activeMessageID' => $this->activeMessageID,
+                'activeMessageLanguageID' => $this->activeMessageLanguageID,
+                'activeMessageObjectTypeID' => $this->activeMessageObjectTypeID,
+            ];
+        }
+
         $this->activeMessageObjectTypeID = ObjectTypeCache::getInstance()
             ->getObjectTypeIDByName('com.woltlab.wcf.message', $messageObjectType);
         $this->activeMessageID = $messageID;
         $this->activeMessageLanguageID = $languageID;
+    }
+
+    /**
+     * Restores the internal state in case of nested message processing.
+     */
+    public function reset()
+    {
+        $newState = \array_pop($this->activeMessageHistory);
+        if ($newState === null) {
+            $newState = [
+                'activeMessageID' => null,
+                'activeMessageLanguageID' => null,
+                'activeMessageObjectTypeID' => null,
+            ];
+        }
+
+        $this->activeMessageID = $newState['activeMessageID'];
+        $this->activeMessageLanguageID = $newState['activeMessageLanguageID'];
+        $this->activeMessageObjectTypeID = $newState['activeMessageObjectTypeID'];
     }
 
     /**
@@ -451,439 +483,4 @@
             "parseTemporaryMessage() has been removed, please use registerTemporaryMessage() instead."
         );
     }
-=======
-class MessageEmbeddedObjectManager extends SingletonFactory {
-	/**
-	 * caches message to embedded object assignments
-	 * @var	array
-	 */
-	protected $messageEmbeddedObjects = [];
-	
-	/**
-	 * caches embedded objects
-	 * @var	array
-	 */
-	protected $embeddedObjects = [];
-	
-	/**
-	 * object type of the active message
-	 * @var	integer
-	 */
-	protected $activeMessageObjectTypeID;
-	
-	/**
-	 * id of the active message
-	 * @var	integer
-	 */
-	protected $activeMessageID;
-	
-	/**
-	 * language id of the active message
-	 * @var integer
-	 */
-	protected $activeMessageLanguageID;
-	
-	/**
-	 * list of embedded object handlers
-	 * @var	array
-	 */
-	protected $embeddedObjectHandlers;
-	
-	/**
-	 * content language id
-	 * @var integer
-	 */
-	protected $contentLanguageID;
-	
-	/**
-	 * local cache for bulk operations
-	 * @var mixed[][]
-	 */
-	protected $bulkData = [
-		'insert' => [],
-		'remove' => []
-	];
-
-	/**
-	 * A list of previous active message settings used to restore
-	 * the internal state in case of nested message processing.
-	 */
-	protected $activeMessageHistory = [];
-	
-	/**
-	 * Registers the embedded objects found in given message.
-	 * 
-	 * @param       HtmlInputProcessor      $htmlInputProcessor     html input processor instance holding embedded object data
-	 * @param       boolean                 $isBulk                 true for bulk operations
-	 * @return      boolean                 true if at least one embedded object was found
-	 */
-	public function registerObjects(HtmlInputProcessor $htmlInputProcessor, $isBulk = false) {
-		$context = $htmlInputProcessor->getContext();
-		
-		$messageObjectType = $context['objectType'];
-		$messageObjectTypeID = $context['objectTypeID'];
-		$messageID = $context['objectID'];
-		
-		// delete existing assignments
-		if ($isBulk) {
-			if (!isset($this->bulkData['remove'][$messageObjectType])) $this->bulkData['remove'][$messageObjectType] = [];
-			$this->bulkData['remove'][$messageObjectType][] = $messageID;
-		}
-		else {
-			$this->removeObjects($messageObjectType, [$messageID]);
-		}
-		
-		$statement = null;
-		if (!$isBulk) {
-			// prepare statement
-			$sql = "INSERT INTO	wcf".WCF_N."_message_embedded_object
-						(messageObjectTypeID, messageID, embeddedObjectTypeID, embeddedObjectID)
-				VALUES		(?, ?, ?, ?)";
-			$statement = WCF::getDB()->prepareStatement($sql);
-			
-			WCF::getDB()->beginTransaction();
-		}
-		
-		$embeddedData = $htmlInputProcessor->getEmbeddedContent();
-		$returnValue = false;
-		
-		/** @var IMessageEmbeddedObjectHandler $handler */
-		foreach ($this->getEmbeddedObjectHandlers() as $handler) {
-			$objectIDs = $handler->parse($htmlInputProcessor, $embeddedData);
-			
-			if (!empty($objectIDs)) {
-				foreach ($objectIDs as $objectID) {
-					$parameters = [$messageObjectTypeID, $messageID, $handler->objectTypeID, $objectID];
-					if ($isBulk) {
-						$this->bulkData['insert'][] = $parameters;
-					}
-					else {
-						$statement->execute($parameters);
-					}
-				}
-				
-				$returnValue = true;
-			}
-		}
-		
-		if (!$isBulk) {
-			WCF::getDB()->commitTransaction();
-		}
-		
-		return $returnValue;
-	}
-	
-	/**
-	 * Commits the bulk operation by performing all deletes and inserts
-	 * in one big transaction to save performance.
-	 */
-	public function commitBulkOperation() {
-		// delete existing data
-		WCF::getDB()->beginTransaction();
-		foreach ($this->bulkData['remove'] as $objectType => $objectIDs) {
-			$this->removeObjects($objectType, $objectIDs);
-		}
-		WCF::getDB()->commitTransaction();
-		
-		// prepare statement
-		$sql = "INSERT INTO	wcf".WCF_N."_message_embedded_object
-					(messageObjectTypeID, messageID, embeddedObjectTypeID, embeddedObjectID)
-			VALUES		(?, ?, ?, ?)";
-		$statement = WCF::getDB()->prepareStatement($sql);
-		
-		WCF::getDB()->beginTransaction();
-		foreach ($this->bulkData['insert'] as $parameters) {
-			$statement->execute($parameters);
-		}
-		WCF::getDB()->commitTransaction();
-		
-		// reset cache
-		$this->bulkData = [
-			'insert' => [],
-			'remove' => []
-		];
-	}
-	
-	/**
-	 * Registers the embedded objects found in a message using the simplified syntax.
-	 * 
-	 * @param       string          $messageObjectType      object type identifier
-	 * @param       integer         $messageID              object id
-	 * @param       integer[][]     $embeddedContent        list of object ids for embedded objects by object type id
-	 * @return      boolean         true if at least one embedded object was found
-	 */
-	public function registerSimpleObjects($messageObjectType, $messageID, array $embeddedContent) {
-		$messageObjectTypeID = ObjectTypeCache::getInstance()->getObjectTypeIDByName('com.woltlab.wcf.message', $messageObjectType);
-		
-		// delete existing assignments
-		$this->removeObjects($messageObjectType, [$messageID]);
-		
-		if (empty($embeddedContent)) {
-			return false;
-		}
-		
-		// prepare statement
-		$sql = "INSERT INTO	wcf".WCF_N."_message_embedded_object
-					(messageObjectTypeID, messageID, embeddedObjectTypeID, embeddedObjectID)
-			VALUES		(?, ?, ?, ?)";
-		$statement = WCF::getDB()->prepareStatement($sql);
-		
-		// call embedded object handlers
-		WCF::getDB()->beginTransaction();
-		foreach ($embeddedContent as $objectTypeID => $objectIDs) {
-			foreach ($objectIDs as $objectID) {
-				$statement->execute([$messageObjectTypeID, $messageID, $objectTypeID, $objectID]);
-			}
-		}
-		WCF::getDB()->commitTransaction();
-		
-		return true;
-	}
-	
-	/**
-	 * Removes embedded object assignments for given messages.
-	 * 
-	 * @param	string			$messageObjectType
-	 * @param	integer[]		$messageIDs
-	 */
-	public function removeObjects($messageObjectType, array $messageIDs) {
-		$conditionBuilder = new PreparedStatementConditionBuilder();
-		$conditionBuilder->add('messageObjectTypeID = ?', [ObjectTypeCache::getInstance()->getObjectTypeIDByName('com.woltlab.wcf.message', $messageObjectType)]);
-		$conditionBuilder->add('messageID IN (?)', [$messageIDs]);
-		
-		$sql = "DELETE FROM	wcf".WCF_N."_message_embedded_object
-			".$conditionBuilder;
-		$statement = WCF::getDB()->prepareStatement($sql);
-		$statement->execute($conditionBuilder->getParameters());
-	}
-	
-	/**
-	 * Loads the embedded objects for given messages.
-	 * 
-	 * @param	string		$messageObjectType
-	 * @param	integer[]	$messageIDs
-	 * @param       integer         $contentLanguageID
-	 * @throws	InvalidObjectTypeException
-	 */
-	public function loadObjects($messageObjectType, array $messageIDs, $contentLanguageID = null) {
-		$messageObjectTypeID = ObjectTypeCache::getInstance()->getObjectTypeIDByName('com.woltlab.wcf.message', $messageObjectType);
-		if ($messageObjectTypeID === null) {
-			throw new InvalidObjectTypeException($messageObjectType, 'com.woltlab.wcf.message');
-		}
-		
-		$conditionBuilder = new PreparedStatementConditionBuilder();
-		$conditionBuilder->add('messageObjectTypeID = ?', [$messageObjectTypeID]);
-		$conditionBuilder->add('messageID IN (?)', [$messageIDs]);
-		
-		// get object ids
-		$sql = "SELECT	*
-			FROM	wcf".WCF_N."_message_embedded_object
-			".$conditionBuilder;
-		$statement = WCF::getDB()->prepareStatement($sql);
-		$statement->execute($conditionBuilder->getParameters());
-		$embeddedObjects = [];
-		while ($row = $statement->fetchArray()) {
-			if (!isset($this->embeddedObjects[$row['embeddedObjectTypeID']][$row['embeddedObjectID']])) {
-				// group objects by object type
-				if (!isset($embeddedObjects[$row['embeddedObjectTypeID']])) $embeddedObjects[$row['embeddedObjectTypeID']] = [];
-				$embeddedObjects[$row['embeddedObjectTypeID']][] = $row['embeddedObjectID'];
-			}
-			
-			// store message to embedded object assignment
-			if (!isset($this->messageEmbeddedObjects[$row['messageObjectTypeID']][$row['messageID']][$row['embeddedObjectTypeID']])) {
-				$this->messageEmbeddedObjects[$row['messageObjectTypeID']][$row['messageID']][$row['embeddedObjectTypeID']] = [];
-			}
-			$this->messageEmbeddedObjects[$row['messageObjectTypeID']][$row['messageID']][$row['embeddedObjectTypeID']][] = $row['embeddedObjectID'];
-		}
-		
-		$this->contentLanguageID = $contentLanguageID;
-		
-		// load objects
-		foreach ($embeddedObjects as $embeddedObjectTypeID => $objectIDs) {
-			if (!isset($this->embeddedObjects[$embeddedObjectTypeID])) $this->embeddedObjects[$embeddedObjectTypeID] = [];
-			foreach ($this->getEmbeddedObjectHandler($embeddedObjectTypeID)->loadObjects(array_unique($objectIDs)) as $objectID => $object) {
-				$this->embeddedObjects[$embeddedObjectTypeID][$objectID] = $object;
-			}
-		}
-		
-		$this->contentLanguageID = null;
-	}
-	
-	/**
-	 * Returns the content language id or null.
-	 * 
-	 * @return      integer
-	 */
-	public function getContentLanguageID() {
-		return $this->contentLanguageID;
-	}
-	
-	/**
-	 * Sets active message information.
-	 * 
-	 * @param	string		$messageObjectType
-	 * @param	integer		$messageID
-	 * @param	integer		$languageID
-	 */
-	public function setActiveMessage($messageObjectType, $messageID, $languageID = null) {
-		if ($this->activeMessageObjectTypeID) {
-			$this->activeMessageHistory[] = [
-				'activeMessageID' => $this->activeMessageID,
-				'activeMessageLanguageID' => $this->activeMessageLanguageID,
-				'activeMessageObjectTypeID' => $this->activeMessageObjectTypeID,
-			];
-		}
-
-		$this->activeMessageObjectTypeID = ObjectTypeCache::getInstance()->getObjectTypeIDByName('com.woltlab.wcf.message', $messageObjectType);
-		$this->activeMessageID = $messageID;
-		$this->activeMessageLanguageID = $languageID;
-	}
-
-	/**
-	 * Restores the internal state in case of nested message processing.
-	 */
-	public function reset() {
-		$newState = \array_pop($this->activeMessageHistory);
-		if ($newState === null) {
-			$newState = [
-				'activeMessageID' => null,
-				'activeMessageLanguageID' => null,
-				'activeMessageObjectTypeID' => null,
-			];
-		}
-
-		$this->activeMessageID = $newState['activeMessageID'];
-		$this->activeMessageLanguageID = $newState['activeMessageLanguageID'];
-		$this->activeMessageObjectTypeID = $newState['activeMessageObjectTypeID'];
-	}
-	
-	/**
-	 * Returns the language id of the active message.
-	 * 
-	 * @return      integer
-	 */
-	public function getActiveMessageLanguageID() {
-		return $this->activeMessageLanguageID;
-	}
-	
-	/**
-	 * Returns all embedded objects of a specific type.
-	 * 
-	 * @param	string		$embeddedObjectType
-	 * @return	array
-	 */
-	public function getObjects($embeddedObjectType) {
-		$embeddedObjectTypeID = ObjectTypeCache::getInstance()->getObjectTypeIDByName('com.woltlab.wcf.message.embeddedObject', $embeddedObjectType);
-		$returnValue = [];
-		if (!empty($this->messageEmbeddedObjects[$this->activeMessageObjectTypeID][$this->activeMessageID][$embeddedObjectTypeID])) {
-			foreach ($this->messageEmbeddedObjects[$this->activeMessageObjectTypeID][$this->activeMessageID][$embeddedObjectTypeID] as $embeddedObjectID) {
-				if (isset($this->embeddedObjects[$embeddedObjectTypeID][$embeddedObjectID])) {
-					$returnValue[] = $this->embeddedObjects[$embeddedObjectTypeID][$embeddedObjectID];
-				}
-			}
-		}
-		
-		return $returnValue;
-	}
-	
-	/**
-	 * Returns a specific embedded object.
-	 * 
-	 * @param	string		$embeddedObjectType
-	 * @param	integer		$objectID
-	 * @return	\wcf\data\DatabaseObject
-	 */
-	public function getObject($embeddedObjectType, $objectID) {
-		$embeddedObjectTypeID = ObjectTypeCache::getInstance()->getObjectTypeIDByName('com.woltlab.wcf.message.embeddedObject', $embeddedObjectType);
-		if (!empty($this->messageEmbeddedObjects[$this->activeMessageObjectTypeID][$this->activeMessageID][$embeddedObjectTypeID])) {
-			foreach ($this->messageEmbeddedObjects[$this->activeMessageObjectTypeID][$this->activeMessageID][$embeddedObjectTypeID] as $embeddedObjectID) {
-				if ($embeddedObjectID == $objectID) {
-					if (isset($this->embeddedObjects[$embeddedObjectTypeID][$embeddedObjectID])) {
-						return $this->embeddedObjects[$embeddedObjectTypeID][$embeddedObjectID];
-					}
-				}
-			}
-		}
-		
-		return null;
-	}
-	
-	/**
-	 * Temporarily registers a message, the parsed data will not be stored.
-	 * 
-	 * @param       HtmlInputProcessor      $htmlInputProcessor     html input processor
-	 */
-	public function registerTemporaryMessage(HtmlInputProcessor $htmlInputProcessor) {
-		$context = $htmlInputProcessor->getContext();
-		
-		// set active message information
-		$this->activeMessageObjectTypeID = $context['objectTypeID'];
-		$this->activeMessageID = $context['objectID'];
-		
-		$embeddedData = $htmlInputProcessor->getEmbeddedContent();
-		
-		/** @var IMessageEmbeddedObjectHandler $handler */
-		foreach ($this->getEmbeddedObjectHandlers() as $handler) {
-			$objectIDs = $handler->parse($htmlInputProcessor, $embeddedData);
-			
-			if (!empty($objectIDs)) {
-				// save assignments
-				$this->messageEmbeddedObjects[$this->activeMessageObjectTypeID][$this->activeMessageID][$handler->objectTypeID] = $objectIDs;
-				
-				// loads objects
-				$this->embeddedObjects[$handler->objectTypeID] = $handler->loadObjects($objectIDs);
-			}
-		}
-	}
-	
-	/**
-	 * @return      ISimpleMessageEmbeddedObjectHandler[];
-	 */
-	public function getSimpleMessageEmbeddedObjectHandlers() {
-		$handlers = [];
-		foreach ($this->getEmbeddedObjectHandlers() as $handler) {
-			if ($handler instanceof ISimpleMessageEmbeddedObjectHandler) {
-				$name = lcfirst(preg_replace('~^.*\\\\([A-Z][a-zA-Z]+)MessageEmbeddedObjectHandler$~', '$1', get_class($handler)));
-				$handlers[$name] = $handler;
-			}
-		}
-		
-		return $handlers;
-	}
-	
-	/**
-	 * Returns all embedded object handlers.
-	 * 
-	 * @return	IMessageEmbeddedObjectHandler[]
-	 */
-	protected function getEmbeddedObjectHandlers() {
-		if ($this->embeddedObjectHandlers === null) {
-			$this->embeddedObjectHandlers = [];
-			foreach (ObjectTypeCache::getInstance()->getObjectTypes('com.woltlab.wcf.message.embeddedObject') as $objectType) {
-				$this->embeddedObjectHandlers[$objectType->objectTypeID] = $objectType->getProcessor();
-			}
-		}
-		
-		return $this->embeddedObjectHandlers;
-	}
-	
-	/**
-	 * Returns a specific embedded object handler.
-	 * 
-	 * @param	integer		$objectTypeID
-	 * @return	IMessageEmbeddedObjectHandler
-	 */
-	protected function getEmbeddedObjectHandler($objectTypeID) {
-		$this->getEmbeddedObjectHandlers();
-		
-		return $this->embeddedObjectHandlers[$objectTypeID];
-	}
-	
-	/**
-	 * @deprecated  3.0
-	 */
-	public function parseTemporaryMessage() {
-		throw new \BadMethodCallException("parseTemporaryMessage() has been removed, please use registerTemporaryMessage() instead.");
-	}
->>>>>>> 1c57402d
 }