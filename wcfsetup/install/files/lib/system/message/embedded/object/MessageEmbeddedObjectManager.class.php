--- conflicted
+++ resolved
@@ -53,12 +53,12 @@
 	protected $embeddedObjectHandlers;
 	
 	/**
-<<<<<<< HEAD
 	 * content language id
 	 * @var integer
 	 */
 	protected $contentLanguageID;
-=======
+	
+	/**
 	 * local cache for bulk operations
 	 * @var mixed[][]
 	 */
@@ -66,16 +66,14 @@
 		'insert' => [],
 		'remove' => []
 	];
->>>>>>> 3e8d7a2a
 	
 	/**
 	 * Registers the embedded objects found in given message.
 	 * 
 	 * @param       HtmlInputProcessor      $htmlInputProcessor     html input processor instance holding embedded object data
-	 * @param       boolean                 $isBulk                 true for bulk operations
 	 * @return      boolean                 true if at least one embedded object was found
 	 */
-	public function registerObjects(HtmlInputProcessor $htmlInputProcessor, $isBulk = false) {
+	public function registerObjects(HtmlInputProcessor $htmlInputProcessor) {
 		$context = $htmlInputProcessor->getContext();
 		
 		$messageObjectType = $context['objectType'];
@@ -83,13 +81,7 @@
 		$messageID = $context['objectID'];
 		
 		// delete existing assignments
-		if ($isBulk) {
-			if (!isset($this->bulkData['remove'][$messageObjectType])) $this->bulkData['remove'][$messageObjectType] = [];
-			$this->bulkData['remove'][$messageObjectType][] = $messageID;
-		}
-		else {
-			$this->removeObjects($messageObjectType, [$messageID]);
-		}
+		$this->removeObjects($messageObjectType, [$messageID]);
 		
 		// prepare statement
 		$sql = "INSERT INTO	wcf".WCF_N."_message_embedded_object
@@ -98,7 +90,7 @@
 		$statement = WCF::getDB()->prepareStatement($sql);
 		
 		// call embedded object handlers
-		if (!$isBulk) WCF::getDB()->beginTransaction();
+		WCF::getDB()->beginTransaction();
 		
 		$embeddedData = $htmlInputProcessor->getEmbeddedContent();
 		$returnValue = false;
@@ -109,52 +101,15 @@
 			
 			if (!empty($objectIDs)) {
 				foreach ($objectIDs as $objectID) {
-					$parameters = [$messageObjectTypeID, $messageID, $handler->objectTypeID, $objectID];
-					if ($isBulk) {
-						$this->bulkData['insert'][] = $parameters;
-					}
-					else {
-						$statement->execute($parameters);
-					}
+					$statement->execute([$messageObjectTypeID, $messageID, $handler->objectTypeID, $objectID]);
 				}
 				
 				$returnValue = true;
 			}
 		}
-		if (!$isBulk) WCF::getDB()->commitTransaction();
+		WCF::getDB()->commitTransaction();
 		
 		return $returnValue;
-	}
-	
-	/**
-	 * Commits the bulk operation by performing all deletes and inserts
-	 * in one big transaction to save performance.
-	 */
-	public function commitBulkOperation() {
-		// delete existing data
-		WCF::getDB()->beginTransaction();
-		foreach ($this->bulkData['remove'] as $objectType => $objectIDs) {
-			$this->removeObjects($objectType, $objectIDs);
-		}
-		WCF::getDB()->commitTransaction();
-		
-		// prepare statement
-		$sql = "INSERT INTO	wcf".WCF_N."_message_embedded_object
-					(messageObjectTypeID, messageID, embeddedObjectTypeID, embeddedObjectID)
-			VALUES		(?, ?, ?, ?)";
-		$statement = WCF::getDB()->prepareStatement($sql);
-		
-		WCF::getDB()->beginTransaction();
-		foreach ($this->bulkData['insert'] as $parameters) {
-			$statement->execute($parameters);
-		}
-		WCF::getDB()->commitTransaction();
-		
-		// reset cache
-		$this->bulkData = [
-			'insert' => [],
-			'remove' => []
-		];
 	}
 	
 	/**
