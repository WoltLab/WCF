--- conflicted
+++ resolved
@@ -5,13 +5,9 @@
 use wcf\data\IDatabaseObjectAction;
 use wcf\data\IMessage;
 use wcf\data\IMessageQuickReplyAction;
-<<<<<<< HEAD
+use wcf\data\IMessageQuickReplyParametersAction;
 use wcf\data\IVisitableObjectAction;
 use wcf\system\bbcode\BBCodeHandler;
-=======
-use wcf\data\IMessageQuickReplyParametersAction;
-use wcf\system\bbcode\PreParser;
->>>>>>> f7ca0182
 use wcf\system\event\EventHandler;
 use wcf\system\exception\ParentClassException;
 use wcf\system\exception\SystemException;
@@ -164,16 +160,15 @@
 			unset($parameters['data']['tmpHash']);
 		}
 		
-<<<<<<< HEAD
-=======
-		$allowedDataParameters = array('message');
+		$allowedDataParameters = ['message'];
+		if (!WCF::getUser()->userID) $allowedDataParameters[] = 'username';
 		if ($object instanceof IMessageQuickReplyParametersAction) {
 			$allowedDataParameters = array_merge($allowedDataParameters, $object->getAllowedQuickReplyParameters());
 		}
-		$eventParameters = array(
+		$eventParameters = [
 			'allowedDataParameters' => $allowedDataParameters,
 			'object' => $object
-		);
+		];
 		EventHandler::getInstance()->fireAction($this, 'allowedDataParameters', $eventParameters);
 		$allowedDataParameters = $eventParameters['allowedDataParameters'];
 		
@@ -183,13 +178,6 @@
 			}
 		}
 		
-		// message settings
-		$parameters['data'] = array_merge($parameters['data'], MessageFormSettingsHandler::getSettings($parameters));
-		
-		$parameters['data']['enableHtml'] = 0;
-		$parameters['data']['showSignature'] = (WCF::getUser()->userID ? WCF::getUser()->showSignature : 0);
-		
->>>>>>> f7ca0182
 		EventHandler::getInstance()->fireAction($this, 'validateParameters', $parameters);
 	}
 	
