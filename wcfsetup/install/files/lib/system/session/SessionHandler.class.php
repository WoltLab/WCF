--- conflicted
+++ resolved
@@ -430,28 +430,11 @@
             // 2) We want to set the SameSite=lax parameter.
             // 3) We don't want the HttpOnly parameter.
 
-<<<<<<< HEAD
             $sameSite = '; SameSite=lax';
-=======
-            if (ApplicationHandler::getInstance()->isMultiDomainSetup()) {
-                // We need to specify the cookieDomain in a multi domain set-up, because
-                // otherwise no cookies are sent to subdomains.
-                $cookieDomain = HeaderUtil::getCookieDomain();
-                $cookieDomain = ($cookieDomain !== null ? '; domain=' . $cookieDomain : '');
-            } else {
-                // SameSite=lax is not supported in a multi domain set-up, because
-                // it breaks cross-application requests.
-                $sameSite = '; SameSite=lax';
-
-                // Workaround for WebKit Bug #255524.
-                // https://bugs.webkit.org/show_bug.cgi?id=255524
-                $sameSite = '';
-            }
-
-            if (!HTTP_SEND_X_FRAME_OPTIONS) {
-                $sameSite = '; SameSite=none';
-            }
->>>>>>> ed2f4f8f
+
+            // Workaround for WebKit Bug #255524.
+            // https://bugs.webkit.org/show_bug.cgi?id=255524
+            $sameSite = '';
 
             \header(
                 'set-cookie: XSRF-TOKEN=' . \rawurlencode($xsrfToken) . '; path=/' . (RouteHandler::secureConnection() ? '; secure' : '') . $sameSite,
