<?php
namespace wcf\system\session;
use wcf\data\session\virtual\SessionVirtual;
use wcf\data\session\virtual\SessionVirtualAction;
use wcf\data\session\virtual\SessionVirtualEditor;
use wcf\data\user\User;
use wcf\data\user\UserEditor;
use wcf\page\ITrackablePage;
use wcf\system\cache\builder\SpiderCacheBuilder;
use wcf\system\cache\builder\UserGroupOptionCacheBuilder;
use wcf\system\cache\builder\UserGroupPermissionCacheBuilder;
use wcf\system\database\DatabaseException;
use wcf\system\event\EventHandler;
use wcf\system\exception\PermissionDeniedException;
use wcf\system\request\RequestHandler;
use wcf\system\user\authentication\UserAuthenticationFactory;
use wcf\system\user\storage\UserStorageHandler;
use wcf\system\SingletonFactory;
use wcf\system\WCF;
use wcf\util\HeaderUtil;
use wcf\util\PasswordUtil;
use wcf\util\StringUtil;
use wcf\util\UserUtil;

/**
 * Handles sessions.
 * 
 * @author	Alexander Ebert
 * @copyright	2001-2015 WoltLab GmbH
 * @license	GNU Lesser General Public License <http://opensource.org/licenses/lgpl-license.php>
 * @package	com.woltlab.wcf
 * @subpackage	system.session
 * @category	Community Framework
 */
class SessionHandler extends SingletonFactory {
	/**
	 * prevents update on shutdown
	 * @var	boolean
	 */
	protected $doNotUpdate = false;
	
	/**
	 * various environment variables
	 * @var	array
	 */
	protected $environment = array();
	
	/**
	 * group data and permissions
	 * @var	array<array>
	 */
	protected $groupData = null;
	
	/**
	 * language id for active user
	 * @var	integer
	 */
	protected $languageID = 0;
	
	/**
	 * language ids for active user
	 * @var	array<integer>
	 */
	protected $languageIDs = null;
	
	/**
	 * session object
	 * @var	\wcf\data\acp\session\ACPSession
	 */
	protected $session = null;
	
	/**
	 * session class name
	 * @var	string
	 */
	protected $sessionClassName = '';
	
	/**
	 * session editor class name
	 * @var	string
	 */
	protected $sessionEditorClassName = '';
	
	/**
	 * virtual session support
	 * @var	boolean
	 */
	protected $supportsVirtualSessions = false;
	
	/**
	 * style id
	 * @var	integer
	 */
	protected $styleID = null;
	
	/**
	 * enable cookie support
	 * @var	boolean
	 */
	protected $useCookies = false;
	
	/**
	 * user object
	 * @var	\wcf\data\user\User
	 */
	protected $user = null;
	
	/**
	 * session variables
	 * @var	array
	 */
	protected $variables = null;
	
	/**
	 * indicates if session variables changed and must be saved upon shutdown
	 * @var	boolean
	 */
	protected $variablesChanged = false;
	
	/**
	 * virtual session object, null for guests
	 * @var	\wcf\data\session\virtual\SessionVirtual
	 */
	protected $virtualSession = false;
	
	/**
	 * true if this is a new session
	 * @var	boolean
	 */
	protected $firstVisit = false;
	
	/**
	 * list of names of permissions only available for users
	 * @var	array<string>
	 */
	protected $usersOnlyPermissions = array();
	
	/**
	 * Provides access to session data.
	 * 
	 * @param	string		$key
	 * @return	mixed
	 */
	public function __get($key) {
		if (isset($this->environment[$key])) {
			return $this->environment[$key];
		}
		
		return $this->session->{$key};
	}
	
	/**
	 * @see	\wcf\system\SingletonFactory::init()
	 */
	protected function init() {
		$this->usersOnlyPermissions = UserGroupOptionCacheBuilder::getInstance()->getData(array(), 'usersOnlyOptions');
	}
	
	/**
	 * Loads an existing session or creates a new one.
	 * 
	 * @param	string		$sessionEditorClassName
	 * @param	string		$sessionID
	 */
	public function load($sessionEditorClassName, $sessionID) {
		$this->sessionEditorClassName = $sessionEditorClassName;
		$this->sessionClassName = call_user_func(array($sessionEditorClassName, 'getBaseClass'));
		$this->supportsVirtualSessions = call_user_func(array($this->sessionClassName, 'supportsVirtualSessions'));
		
		// try to get existing session
		if (!empty($sessionID)) {
			$this->getExistingSession($sessionID);
		}
		
		// create new session
		if ($this->session === null) {
			$this->create();
		}
	}
	
	/**
	 * Initializes session system.
	 */
	public function initSession() {
		// init session environment
		$this->loadVariables();
		$this->initSecurityToken();
		
		// session id change was delayed to the next request
		// as the SID constants already were defined
		if ($this->getVar('__changeSessionID')) {
			$this->unregister('__changeSessionID');
			$this->changeSessionID();
		}
		$this->defineConstants();
		
		// assign language and style id
		$this->languageID = ($this->getVar('languageID') === null) ? $this->user->languageID : $this->getVar('languageID');
		$this->styleID = ($this->getVar('styleID') === null) ? $this->user->styleID : $this->getVar('styleID');
		
		// init environment variables
		$this->initEnvironment();
	}
	
	/**
	 * Changes the session id to a new random one.
	 * 
	 * Usually a change is requested after login to ensure
	 * that the user is not running a fixated session by an
	 * attacker.
	 */
	protected function changeSessionID() {
		$oldSessionID = $this->session->sessionID;
		$newSessionID = StringUtil::getRandomID();
		
		$sessionEditor = new $this->sessionEditorClassName($this->session);
		$sessionEditor->update(array(
			'sessionID' => $newSessionID
		));
		
		// fetch new session data from database
		$this->session = new $this->sessionClassName($newSessionID);
		
		if ($this->useCookies) {
			// we know that the user accepts cookies, simply send new session id
			HeaderUtil::setCookie('cookieHash', $newSessionID);
		}
		else if ($_SERVER['REQUEST_METHOD'] === 'GET') {
			// user maybe does not accept cookies, replace session id in url
			// otherwise reloading the page will generate a new session
			
			$this->update();
			HeaderUtil::redirect(str_replace('s='.$oldSessionID, 's='.$newSessionID, UserUtil::getRequestURI()));
			exit;
		}
	}
	
	/**
	 * Enables cookie support.
	 */
	public function enableCookies() {
		$this->useCookies = true;
	}
	
	/**
	 * Initializes environment variables.
	 */
	protected function initEnvironment() {
		$this->environment = array(
			'lastRequestURI' => $this->session->requestURI,
			'lastRequestMethod' => $this->session->requestMethod,
			'ipAddress' => UserUtil::getIpAddress(),
			'userAgent' => UserUtil::getUserAgent(),
			'requestURI' => UserUtil::getRequestURI(),
			'requestMethod' => (!empty($_SERVER['REQUEST_METHOD']) ? substr($_SERVER['REQUEST_METHOD'], 0, 7) : '')
		);
	}
	
	/**
	 * Disables update on shutdown.
	 */
	public function disableUpdate() {
		$this->doNotUpdate = true;
	}
	
	/**
	 * Defines global wcf constants related to session.
	 */
	protected function defineConstants() {
		if ($this->useCookies || $this->session->spiderID) {
			if (!defined('SID_ARG_1ST')) define('SID_ARG_1ST', '');
			if (!defined('SID_ARG_2ND')) define('SID_ARG_2ND', '');
			if (!defined('SID_ARG_2ND_NOT_ENCODED')) define('SID_ARG_2ND_NOT_ENCODED', '');
			if (!defined('SID')) define('SID', '');
			if (!defined('SID_INPUT_TAG')) define('SID_INPUT_TAG', '');
		}
		else {
			if (!defined('SID_ARG_1ST')) define('SID_ARG_1ST', '?s='.$this->session->sessionID);
			if (!defined('SID_ARG_2ND')) define('SID_ARG_2ND', '&amp;s='.$this->session->sessionID);
			if (!defined('SID_ARG_2ND_NOT_ENCODED')) define('SID_ARG_2ND_NOT_ENCODED', '&s='.$this->session->sessionID);
			if (!defined('SID')) define('SID', $this->session->sessionID);
			if (!defined('SID_INPUT_TAG')) define('SID_INPUT_TAG', '<input type="hidden" name="s" value="'.$this->session->sessionID.'" />');
		}
		
		// security token
		if (!defined('SECURITY_TOKEN')) define('SECURITY_TOKEN', $this->getSecurityToken());
		if (!defined('SECURITY_TOKEN_INPUT_TAG')) define('SECURITY_TOKEN_INPUT_TAG', '<input type="hidden" name="t" value="'.$this->getSecurityToken().'" />');
	}
	
	/**
	 * Initializes security token.
	 */
	protected function initSecurityToken() {
		if ($this->getVar('__SECURITY_TOKEN') === null) {
			$this->register('__SECURITY_TOKEN', StringUtil::getRandomID());
		}
	}
	
	/**
	 * Returns security token.
	 * 
	 * @return	string
	 */
	public function getSecurityToken() {
		return $this->getVar('__SECURITY_TOKEN');
	}
	
	/**
	 * Validates the given security token, returns false if
	 * given token is invalid.
	 * 
	 * @param	string		$token
	 * @return	boolean
	 */
	public function checkSecurityToken($token) {
		return PasswordUtil::secureCompare($this->getSecurityToken(), $token);
	}
	
	/**
	 * Registers a session variable.
	 * 
	 * @param	string		$key
	 * @param	string		$value
	 */
	public function register($key, $value) {
		$this->variables[$key] = $value;
		$this->variablesChanged = true;
	}
	
	/**
	 * Unsets a session variable.
	 * 
	 * @param	string		$key
	 */
	public function unregister($key) {
		unset($this->variables[$key]);
		$this->variablesChanged = true;
	}
	
	/**
	 * Returns the value of a session variable.
	 * 
	 * @param	string		$key
	 */
	public function getVar($key) {
		if (isset($this->variables[$key])) {
			return $this->variables[$key];
		}
		
		return null;
	}
	
	/**
	 * Initializes session variables.
	 */
	protected function loadVariables() {
		@$this->variables = unserialize($this->session->sessionVariables);
		if (!is_array($this->variables)) {
			$this->variables = array();
		}
	}
	
	/**
	 * Returns the user object of this session.
	 * 
	 * @return	\wcf\data\user\User	$user
	 */
	public function getUser() {
		return $this->user;
	}
	
	/**
	 * Tries to read existing session identified by the given session id.
	 * 
	 * @param	string		$sessionID
	 */
	protected function getExistingSession($sessionID) {
		$this->session = new $this->sessionClassName($sessionID);
		if (!$this->session->sessionID) {
			$this->session = null;
			return;
		}
		
		$this->user = new User($this->session->userID);
		if ($this->supportsVirtualSessions) $this->virtualSession = SessionVirtual::getExistingSession($sessionID);
		
		if (!$this->validate()) {
			$this->session = null;
			$this->user = null;
			$this->virtualSession = false;
			
			return;
		}
		
		if ($this->supportsVirtualSessions) $this->loadVirtualSession();
	}
	
	/**
	 * Loads the virtual session object unless the user is not logged in or the session
	 * does not support virtual sessions. If there is no virtual session yet, it will be
	 * created on-the-fly.
	 * 
	 * @param	boolean		$forceReload
	 */
	protected function loadVirtualSession($forceReload = false) {
		if ($this->virtualSession === false || $forceReload) {
			$this->virtualSession = null;
			if ($this->user->userID && $this->supportsVirtualSessions) {
				$virtualSessionAction = new SessionVirtualAction(array(), 'create', array('data' => array('sessionID' => $this->session->sessionID)));
				
				try {
					$returnValues = $virtualSessionAction->executeAction();
					$this->virtualSession = $returnValues['returnValues'];
				}
				catch (DatabaseException $e) {
					// MySQL error 23000 = unique key
					// do not check against the message itself, some weird systems localize them
					if ($e->getCode() == 23000) {
						$this->virtualSession = SessionVirtual::getExistingSession($this->session->sessionID);
					}
				}
			}
		}
	}
	
	/**
	 * Validates the ip address and the user agent of this session.
	 * 
	 * @return	boolean
	 */
	protected function validate() {
		if (SESSION_VALIDATE_IP_ADDRESS) {
			if ($this->supportsVirtualSessions && ($this->virtualSession instanceof SessionVirtual)) {
				if ($this->virtualSession->ipAddress != UserUtil::getIpAddress()) {
					return false;
				}
			}
			else if ($this->session->ipAddress != UserUtil::getIpAddress()) {
				return false;
			}
		}
		
		if (SESSION_VALIDATE_USER_AGENT) {
			if ($this->supportsVirtualSessions && ($this->virtualSession instanceof SessionVirtual)) {
				if ($this->virtualSession->userAgent != UserUtil::getUserAgent()) {
					return false;
				}
			}
			else if ($this->session->userAgent != UserUtil::getUserAgent()) {
				return false;
			}
		}
		
		return true;
	}
	
	/**
	 * Creates a new session.
	 */
	protected function create() {
		$spiderID = null;
		if ($this->sessionEditorClassName == 'wcf\data\session\SessionEditor') {
			// get spider information
			$spiderID = $this->getSpiderID(UserUtil::getUserAgent());
			if ($spiderID !== null) {
				// try to use existing session
				if (($session = $this->getExistingSpiderSession($spiderID)) !== null) {
					$this->user = new User(null);
					$this->session = $session;
					return;
				}
			}
		}
		
		// create new session hash
		$sessionID = StringUtil::getRandomID();
		
		// get user automatically
		$this->user = UserAuthenticationFactory::getInstance()->getUserAuthentication()->loginAutomatically(call_user_func(array($this->sessionClassName, 'supportsPersistentLogins')));
		
		// create user
		if ($this->user === null) {
			// no valid user found
			// create guest user
			$this->user = new User(null);
		}
		else if (!$this->supportsVirtualSessions) {
			// delete all other sessions of this user
			call_user_func(array($this->sessionEditorClassName, 'deleteUserSessions'), array($this->user->userID));
		}
		
		$createNewSession = true;
		if ($this->supportsVirtualSessions) {
			// find existing session
			$session = call_user_func(array($this->sessionClassName, 'getSessionByUserID'), $this->user->userID);
			
			if ($session !== null) {
				// inherit existing session
				$this->session = $session;
				$this->loadVirtualSession(true);
					
				$createNewSession = false;
			}
		}
		
		if ($createNewSession) {
			// save session
			$sessionData = array(
				'sessionID' => $sessionID,
				'userID' => $this->user->userID,
				'ipAddress' => UserUtil::getIpAddress(),
				'userAgent' => UserUtil::getUserAgent(),
				'lastActivityTime' => TIME_NOW,
				'requestURI' => UserUtil::getRequestURI(),
				'requestMethod' => (!empty($_SERVER['REQUEST_METHOD']) ? substr($_SERVER['REQUEST_METHOD'], 0, 7) : '')
			);
			
			if ($spiderID !== null) $sessionData['spiderID'] = $spiderID;
			
			try {
				$this->session = call_user_func(array($this->sessionEditorClassName, 'create'), $sessionData);
			}
			catch (DatabaseException $e) {
				// MySQL error 23000 = unique key
				// do not check against the message itself, some weird systems localize them
				if ($e->getCode() == 23000 && $this->supportsVirtualSessions) {
					// find existing session
					$session = call_user_func(array($this->sessionClassName, 'getSessionByUserID'), $this->user->userID);
					
					if ($session === null) {
						// MySQL reported a unique key error, but no corresponding session exists, rethrow exception
						throw $e;
					}
					else {
						// inherit existing session
						$this->session = $session;
						$this->loadVirtualSession(true);
					}
				}
				else {
					// unrelated to user id
					throw $e;
				}
			}
			
			$this->firstVisit = true;
			$this->loadVirtualSession(true);
		}
	}
	
	/**
	 * Returns the value of the permission with the given name.
	 * 
	 * @param	string		$permission
	 * @return	mixed		permission value
	 */
	public function getPermission($permission) {
		// check if a users only permission is checked for a guest and return
		// false if that is the case
		if (!$this->user->userID && in_array($permission, $this->usersOnlyPermissions)) {
			return false;
		}
		
		$this->loadGroupData();
		
		if (!isset($this->groupData[$permission])) return false;
		return $this->groupData[$permission];
	}
	
	/**
	 * Checks if the active user has the given permissions and throws a
	 * PermissionDeniedException if that isn't the case.
	 */
	public function checkPermissions(array $permissions) {
		foreach ($permissions as $permission) {
			if (!$this->getPermission($permission)) {
				throw new PermissionDeniedException();
			}
		}
	}
	
	/**
	 * Loads group data from cache.
	 */
	protected function loadGroupData() {
		if ($this->groupData !== null) return;
		
		// work-around for setup process (package wcf does not exist yet)
		if (!PACKAGE_ID) {
			$groupIDs = array();
			$sql = "SELECT	groupID
				FROM	wcf".WCF_N."_user_to_group
				WHERE	userID = ?";
			$statement = WCF::getDB()->prepareStatement($sql);
			$statement->execute(array($this->user->userID));
			while ($row = $statement->fetchArray()) {
				$groupIDs[] = $row['groupID'];
			}
		}
		else {
			$groupIDs = $this->user->getGroupIDs();
		}
		
		// get group data from cache
		$this->groupData = UserGroupPermissionCacheBuilder::getInstance()->getData($groupIDs);
		if (isset($this->groupData['groupIDs']) && $this->groupData['groupIDs'] != $groupIDs) {
			$this->groupData = array();
		}
	}
	
	/**
	 * Returns language ids for active user.
	 * 
	 * @return	array<integer>
	 */
	public function getLanguageIDs() {
		$this->loadLanguageIDs();
		
		return $this->languageIDs;
	}
	
	/**
	 * Loads language ids for active user.
	 */
	protected function loadLanguageIDs() {
		if ($this->languageIDs !== null) return;
		
		$this->languageIDs = array();
		
		if (!$this->user->userID) {
			return;
		}
		
		// work-around for setup process (package wcf does not exist yet)
		if (!PACKAGE_ID) {
			$sql = "SELECT	languageID
				FROM	wcf".WCF_N."_user_to_language
				WHERE	userID = ?";
			$statement = WCF::getDB()->prepareStatement($sql);
			$statement->execute(array($this->user->userID));
			while ($row = $statement->fetchArray()) {
				$this->languageIDs[] = $row['languageID'];
			}
		}
		else {
			$this->languageIDs = $this->user->getLanguageIDs();
		}
	}
	
	/**
	 * Stores a new user object in this session, e.g. a user was guest because not
	 * logged in, after the login his old session is used to store his full data.
	 * 
	 * @param	\wcf\data\userUser		$user
	 * @param	boolean				$hideSession	if true, database won't be updated
	 */
	public function changeUser(User $user, $hideSession = false) {
		$eventParameters = array('user' => $user, 'hideSession' => $hideSession); 
		
		EventHandler::getInstance()->fireAction($this, 'beforeChangeUser', $eventParameters);
		
<<<<<<< HEAD
		$user = $eventParameters['user']; 
		$hideSession = $eventParameters['hideSession'];
=======
		// update user reference
		$this->user = $user;
		$this->userID = $this->user->userID ?: 0;
>>>>>>> d8089cd6
		
		// skip changeUserVirtual, if session will not be persistent anyway
		if ($this->supportsVirtualSessions && !$hideSession) {
			$this->changeUserVirtual($user);
		}
		else {
			// update user reference
			$this->user = $user;
			
			if (!$hideSession) {
				// update session
				$sessionEditor = new $this->sessionEditorClassName($this->session);
				
				$this->register('__changeSessionID', true);
				
				try {
					$sessionEditor->update(array(
						'userID' => $user->userID
					));
				}
				catch (DatabaseException $e) {
					// MySQL error 23000 = unique key
					// do not check against the message itself, some weird systems localize them
					if ($e->getCode() == 23000) {
						$sessionTable = call_user_func(array($this->sessionClassName, 'getDatabaseTableName'));
						
						// user is not a guest, delete all other sessions of this user
						$sql = "DELETE FROM	".$sessionTable."
							WHERE		sessionID <> ?
									AND userID = ?";
						$statement = WCF::getDB()->prepareStatement($sql);
						$statement->execute(array($this->sessionID, $user->userID));
						
						// update session
						$sessionEditor->update(array(
							'userID' => $user->userID
						));
					}
					else {
						// not our business
						throw $e;
					}
				}
			}
		}
		
		// reset caches
		$this->groupData = null;
		$this->languageIDs = null;
		$this->languageID = $this->user->languageID;
		$this->styleID = $this->user->styleID;
		
		// in some cases the language id can be stuck in the session variables
		$this->unregister('languageID');
		
		EventHandler::getInstance()->fireAction($this, 'afterChangeUser');
	}
	
	/**
	 * Changes the user stored in the session, this method is different from changeUser() because it
	 * attempts to re-use sessions unless there are other virtual sessions for the same user (userID != 0).
	 * In reverse, logging out attempts to re-use the current session or spawns a new session depending
	 * on other virtual sessions.
	 * 
	 * @param	\wcf\data\user\User	$user
	 */
	protected function changeUserVirtual(User $user) {
		$sessionTable = call_user_func(array($this->sessionClassName, 'getDatabaseTableName'));
		
		switch ($user->userID) {
			//
			// user -> guest (logout)
			//
			case 0:
				// delete virtual session
				if ($this->virtualSession) {
					$virtualSessionEditor = new SessionVirtualEditor($this->virtualSession);
					$virtualSessionEditor->delete();
				}
				
				// there are still other virtual sessions, create a new session
				if (SessionVirtual::countVirtualSessions($this->session->sessionID)) {
					// save session
					$sessionData = array(
						'sessionID' => StringUtil::getRandomID(),
						'userID' => $user->userID,
						'ipAddress' => UserUtil::getIpAddress(),
						'userAgent' => UserUtil::getUserAgent(),
						'lastActivityTime' => TIME_NOW,
						'requestURI' => UserUtil::getRequestURI(),
						'requestMethod' => (!empty($_SERVER['REQUEST_METHOD']) ? substr($_SERVER['REQUEST_METHOD'], 0, 7) : '')
					);
					
					$this->session = call_user_func(array($this->sessionEditorClassName, 'create'), $sessionData);
					
					HeaderUtil::setCookie('cookieHash', $this->session->sessionID);
				}
				else {
					// this was the last virtual session, re-use current session
					// update session
					$sessionEditor = new $this->sessionEditorClassName($this->session);
					$sessionEditor->update(array(
						'userID' => $user->userID
					));
				}
			break;
			
			//
			// guest -> user (login)
			//
			default:
				// find existing session for this user
				$session = call_user_func(array($this->sessionClassName, 'getSessionByUserID'), $user->userID);
				
				// no session exists, re-use current session
				if ($session === null) {
					// update session
					$sessionEditor = new $this->sessionEditorClassName($this->session);
					
					try {
						$this->register('__changeSessionID', true);
						
						$sessionEditor->update(array(
							'userID' => $user->userID
						));
					}
					catch (DatabaseException $e) {
						// MySQL error 23000 = unique key
						// do not check against the message itself, some weird systems localize them
						if ($e->getCode() == 23000) {
							// delete guest session
							$sessionEditor = new $this->sessionEditorClassName($this->session);
							$sessionEditor->delete();
							
							// inherit existing session
							$this->session = $session;
						}
						else {
							// not our business
							throw $e;
						}
					}
				}
				else {
					// delete guest session
					$sessionEditor = new $this->sessionEditorClassName($this->session);
					$sessionEditor->delete();
					
					// inherit existing session
					$this->session = $session;
					
					// inherit security token
					$variables = @unserialize($this->session->sessionVariables);
					if (is_array($variables) && !empty($variables['__SECURITY_TOKEN'])) {
						$this->register('__SECURITY_TOKEN', $variables['__SECURITY_TOKEN']);
					}
					
					HeaderUtil::setCookie('cookieHash', $this->session->sessionID);
				}
			break;
		}
		
		$this->user = $user;
		$this->loadVirtualSession(true);
	}
	
	/**
	 * Updates user session on shutdown.
	 */
	public function update() {
		if ($this->doNotUpdate) return;
		
		// set up data
		$data = array(
			'ipAddress' => UserUtil::getIpAddress(),
			'userAgent' => $this->userAgent,
			'requestURI' => $this->requestURI,
			'requestMethod' => $this->requestMethod,
			'lastActivityTime' => TIME_NOW
		);
		if (!class_exists('wcf\system\CLIWCF', false) && PACKAGE_ID && RequestHandler::getInstance()->getActiveRequest() && RequestHandler::getInstance()->getActiveRequest()->getRequestObject() instanceof ITrackablePage && RequestHandler::getInstance()->getActiveRequest()->getRequestObject()->isTracked()) {
			$data['controller'] = RequestHandler::getInstance()->getActiveRequest()->getRequestObject()->getController();
			$data['parentObjectType'] = RequestHandler::getInstance()->getActiveRequest()->getRequestObject()->getParentObjectType();
			$data['parentObjectID'] = RequestHandler::getInstance()->getActiveRequest()->getRequestObject()->getParentObjectID();
			$data['objectType'] = RequestHandler::getInstance()->getActiveRequest()->getRequestObject()->getObjectType();
			$data['objectID'] = RequestHandler::getInstance()->getActiveRequest()->getRequestObject()->getObjectID();
		}
		if ($this->variablesChanged) {
			$data['sessionVariables'] = serialize($this->variables);
		}
		
		// update session
		$sessionEditor = new $this->sessionEditorClassName($this->session);
		$sessionEditor->update($data);
		
		if ($this->virtualSession instanceof SessionVirtual) {
			$virtualSessionEditor = new SessionVirtualEditor($this->virtualSession);
			$virtualSessionEditor->updateLastActivityTime();
		}
	}
	
	/**
	 * Updates last activity time to protect session from expiring.
	 */
	public function keepAlive() {
		$this->disableUpdate();
		
		// update last activity time
		$sessionEditor = new $this->sessionEditorClassName($this->session);
		$sessionEditor->update(array(
			'lastActivityTime' => TIME_NOW
		));
		
		if ($this->virtualSession instanceof SessionVirtual) {
			$virtualSessionEditor = new SessionVirtualEditor($this->virtualSession);
			$virtualSessionEditor->updateLastActivityTime();
		}
	}
	
	/**
	 * Deletes this session and it's related data.
	 */
	public function delete() {
		// clear storage
		if ($this->user->userID) {
			self::resetSessions(array($this->user->userID));
			
			// update last activity time
			if (!class_exists('\wcf\system\WCFACP', false)) {
				$editor = new UserEditor($this->user);
				$editor->update(array('lastActivityTime' => TIME_NOW));
			}
		}
		
		// 1st: Change user to guest, otherwise other the entire session, including
		// all virtual sessions of the user will be deleted
		$this->changeUser(new User(null));
		
		// 2nd: Actually remove session
		$sessionEditor = new $this->sessionEditorClassName($this->session);
		$sessionEditor->delete();
		
		// disable update
		$this->disableUpdate();
	}
	
	/**
	 * Returns currently active language id.
	 * 
	 * @return	integer
	 */
	public function getLanguageID() {
		return $this->languageID;
	}
	
	/**
	 * Sets the currently active language id.
	 * 
	 * @param	integer		$languageID
	 */
	public function setLanguageID($languageID) {
		$this->languageID = $languageID;
		$this->register('languageID', $this->languageID);
	}
	
	/**
	 * Returns currently active style id.
	 * 
	 * @return	integer
	 */
	public function getStyleID() {
		return $this->styleID;
	}
	
	/**
	 * Sets the currently active style id.
	 * 
	 * @param	integer		$styleID
	 */
	public function setStyleID($styleID) {
		$this->styleID = $styleID;
		$this->register('styleID', $this->styleID);
	}
	
	/**
	 * Resets session-specific storage data.
	 * 
	 * @param	array<integer>	$userIDs
	 */
	public static function resetSessions(array $userIDs = array()) {
		if (!empty($userIDs)) {
			UserStorageHandler::getInstance()->reset($userIDs, 'groupIDs', 1);
			UserStorageHandler::getInstance()->reset($userIDs, 'languageIDs', 1);
		}
		else {
			UserStorageHandler::getInstance()->resetAll('groupIDs', 1);
			UserStorageHandler::getInstance()->resetAll('languageIDs', 1);
		}
	}
	
	/**
	 * Returns the spider id for given user agent.
	 * 
	 * @param	string		$userAgent
	 * @return	mixed
	 */
	protected function getSpiderID($userAgent) {
		$spiderList = SpiderCacheBuilder::getInstance()->getData();
		$userAgent = strtolower($userAgent);
		
		foreach ($spiderList as $spider) {
			if (strpos($userAgent, $spider->spiderIdentifier) !== false) {
				return $spider->spiderID;
			}
		}
		
		return null;
	}
	
	/**
	 * Searches for existing session of a search spider.
	 * 
	 * @param	integer		$spiderID
	 * @return	\wcf\data\session\Session
	 */
	protected function getExistingSpiderSession($spiderID) {
		$sql = "SELECT	*
			FROM	wcf".WCF_N."_session
			WHERE	spiderID = ?
				AND userID IS NULL";
		$statement = WCF::getDB()->prepareStatement($sql);
		$statement->execute(array($spiderID));
		$row = $statement->fetchArray();
		if ($row !== false) {
			// fix session validation
			$row['ipAddress'] = UserUtil::getIpAddress();
			$row['userAgent'] = UserUtil::getUserAgent();
			
			// return session object
			return new $this->sessionClassName(null, $row);
		}
		
		return null;
	}
	
	/**
	 * Returns true if this is a new session.
	 * 
	 * @return	boolean
	 */
	public function isFirstVisit() {
		return $this->firstVisit;
	}
}<|MERGE_RESOLUTION|>--- conflicted
+++ resolved
@@ -659,14 +659,8 @@
 		
 		EventHandler::getInstance()->fireAction($this, 'beforeChangeUser', $eventParameters);
 		
-<<<<<<< HEAD
 		$user = $eventParameters['user']; 
 		$hideSession = $eventParameters['hideSession'];
-=======
-		// update user reference
-		$this->user = $user;
-		$this->userID = $this->user->userID ?: 0;
->>>>>>> d8089cd6
 		
 		// skip changeUserVirtual, if session will not be persistent anyway
 		if ($this->supportsVirtualSessions && !$hideSession) {
@@ -675,6 +669,7 @@
 		else {
 			// update user reference
 			$this->user = $user;
+			$this->userID = $this->user->userID ?: 0;
 			
 			if (!$hideSession) {
 				// update session
