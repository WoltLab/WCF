<?php

namespace wcf\system\form\builder\container\wysiwyg;

use wcf\data\smiley\SmileyCache;
use wcf\system\form\builder\container\FormContainer;
use wcf\system\form\builder\container\TabFormContainer;
use wcf\system\form\builder\container\TabTabMenuFormContainer;
use wcf\system\form\builder\TWysiwygFormNode;
use wcf\system\form\builder\wysiwyg\WysiwygSmileyFormNode;
use wcf\util\StringUtil;

/**
 * Represents the tab for the smiley-related fields below a WYSIWYG editor.
 *
 * @author  Matthias Schmidt
 * @copyright   2001-2019 WoltLab GmbH
 * @license GNU Lesser General Public License <http://opensource.org/licenses/lgpl-license.php>
 * @package WoltLabSuite\Core\System\Form\Builder\Container\Wysiwyg
 * @since   5.2
 */
<<<<<<< HEAD
class WysiwygSmileyFormContainer extends TabTabMenuFormContainer
{
    use TWysiwygFormNode;

    /**
     * name of container template
     * @var string
     */
    protected $templateName = '__wysiwygSmileyFormContainer';

    /**
     * Creates a new instance of `WysiwygSmileyFormContainer`.
     */
    public function __construct()
    {
        $this->attribute('data-preselect', 'true')
            ->attribute('data-collapsible', 'false');
    }

    /**
     * @inheritDoc
     */
    public function populate()
    {
        parent::populate();

        $smileyCategories = \array_values(SmileyCache::getInstance()->getCategories());

        foreach ($smileyCategories as $index => $smileyCategory) {
            $smileyCategory->loadSmilies();
            if (\count($smileyCategory) > 0) {
                // all of the smilies not in the first category are loaded via
                // JavaScript
                $smilies = [];
                if (!$index) {
                    $smilies = SmileyCache::getInstance()->getCategorySmilies($smileyCategory->categoryID ?: null);
                }

                $this->appendChild(
                    TabFormContainer::create($this->getId() . '_smileyCategoryTab' . $smileyCategory->categoryID)
                        ->label(StringUtil::encodeHTML($smileyCategory->getTitle()))
                        ->removeClass('tabMenuContent')
                        ->addClass('messageTabMenuContent')
                        ->appendChild(
                            FormContainer::create(
                                $this->getId() . '_smileyCategoryContainer' . $smileyCategory->categoryID
                            )
                                ->removeClass('section')
                                ->appendChild(
                                    WysiwygSmileyFormNode::create(
                                        $this->getId() . '_smileyCategory' . $smileyCategory->categoryID
                                    )
                                        ->smilies($smilies)
                                )
                        )
                );
            }
        }

        if (\count($this->children()) > 1) {
            $this->addClass('messageTabMenu');
        }
    }
=======
class WysiwygSmileyFormContainer extends TabTabMenuFormContainer {
	use TWysiwygFormNode;
	
	/**
	 * name of container template
	 * @var	string
	 */
	protected $templateName = '__wysiwygSmileyFormContainer';
	
	/**
	 * Creates a new instance of `WysiwygSmileyFormContainer`.
	 */
	public function __construct() {
		$this->attribute('data-preselect', 'true')
			->attribute('data-collapsible', 'false');
	}
	
	/**
	 * @inheritDoc
	 */
	public function populate() {
		parent::populate();
		
		$smileyCategories = array_values(SmileyCache::getInstance()->getVisibleCategories());
		foreach ($smileyCategories as $index => $smileyCategory) {
			// All smilies not in the first category are loaded via JavaScript.
			$smilies = [];
			if (!$index) {
				$smilies = SmileyCache::getInstance()->getCategorySmilies($smileyCategory->categoryID ?: null);
			}
			
			$this->appendChild(
				TabFormContainer::create($this->getId() . '_smileyCategoryTab' . $smileyCategory->categoryID)
					->label(StringUtil::encodeHTML($smileyCategory->getTitle()))
					->removeClass('tabMenuContent')
					->addClass('messageTabMenuContent')
					->appendChild(
						FormContainer::create($this->getId() . '_smileyCategoryContainer' . $smileyCategory->categoryID)
							->removeClass('section')
							->appendChild(
								WysiwygSmileyFormNode::create($this->getId() . '_smileyCategory' . $smileyCategory->categoryID)
									->smilies($smilies)
							)
					)
			);
		}
		
		if (count($this->children()) > 1) {
			$this->addClass('messageTabMenu');
		}
	}
>>>>>>> b2093e24
}<|MERGE_RESOLUTION|>--- conflicted
+++ resolved
@@ -19,7 +19,6 @@
  * @package WoltLabSuite\Core\System\Form\Builder\Container\Wysiwyg
  * @since   5.2
  */
-<<<<<<< HEAD
 class WysiwygSmileyFormContainer extends TabTabMenuFormContainer
 {
     use TWysiwygFormNode;
@@ -46,20 +45,16 @@
     {
         parent::populate();
 
-        $smileyCategories = \array_values(SmileyCache::getInstance()->getCategories());
+        $smileyCategories = \array_values(SmileyCache::getInstance()->getVisibleCategories());
+        foreach ($smileyCategories as $index => $smileyCategory) {
+            // All smilies not in the first category are loaded via JavaScript.
+            $smilies = [];
+            if (!$index) {
+                $smilies = SmileyCache::getInstance()->getCategorySmilies($smileyCategory->categoryID ?: null);
+            }
 
-        foreach ($smileyCategories as $index => $smileyCategory) {
-            $smileyCategory->loadSmilies();
-            if (\count($smileyCategory) > 0) {
-                // all of the smilies not in the first category are loaded via
-                // JavaScript
-                $smilies = [];
-                if (!$index) {
-                    $smilies = SmileyCache::getInstance()->getCategorySmilies($smileyCategory->categoryID ?: null);
-                }
-
-                $this->appendChild(
-                    TabFormContainer::create($this->getId() . '_smileyCategoryTab' . $smileyCategory->categoryID)
+            $this->appendChild(
+                TabFormContainer::create($this->getId() . '_smileyCategoryTab' . $smileyCategory->categoryID)
                         ->label(StringUtil::encodeHTML($smileyCategory->getTitle()))
                         ->removeClass('tabMenuContent')
                         ->addClass('messageTabMenuContent')
@@ -75,65 +70,11 @@
                                         ->smilies($smilies)
                                 )
                         )
-                );
-            }
+            );
         }
 
         if (\count($this->children()) > 1) {
             $this->addClass('messageTabMenu');
         }
     }
-=======
-class WysiwygSmileyFormContainer extends TabTabMenuFormContainer {
-	use TWysiwygFormNode;
-	
-	/**
-	 * name of container template
-	 * @var	string
-	 */
-	protected $templateName = '__wysiwygSmileyFormContainer';
-	
-	/**
-	 * Creates a new instance of `WysiwygSmileyFormContainer`.
-	 */
-	public function __construct() {
-		$this->attribute('data-preselect', 'true')
-			->attribute('data-collapsible', 'false');
-	}
-	
-	/**
-	 * @inheritDoc
-	 */
-	public function populate() {
-		parent::populate();
-		
-		$smileyCategories = array_values(SmileyCache::getInstance()->getVisibleCategories());
-		foreach ($smileyCategories as $index => $smileyCategory) {
-			// All smilies not in the first category are loaded via JavaScript.
-			$smilies = [];
-			if (!$index) {
-				$smilies = SmileyCache::getInstance()->getCategorySmilies($smileyCategory->categoryID ?: null);
-			}
-			
-			$this->appendChild(
-				TabFormContainer::create($this->getId() . '_smileyCategoryTab' . $smileyCategory->categoryID)
-					->label(StringUtil::encodeHTML($smileyCategory->getTitle()))
-					->removeClass('tabMenuContent')
-					->addClass('messageTabMenuContent')
-					->appendChild(
-						FormContainer::create($this->getId() . '_smileyCategoryContainer' . $smileyCategory->categoryID)
-							->removeClass('section')
-							->appendChild(
-								WysiwygSmileyFormNode::create($this->getId() . '_smileyCategory' . $smileyCategory->categoryID)
-									->smilies($smilies)
-							)
-					)
-			);
-		}
-		
-		if (count($this->children()) > 1) {
-			$this->addClass('messageTabMenu');
-		}
-	}
->>>>>>> b2093e24
 }