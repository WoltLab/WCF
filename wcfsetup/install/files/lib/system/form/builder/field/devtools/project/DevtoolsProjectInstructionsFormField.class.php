--- conflicted
+++ resolved
@@ -21,7 +21,6 @@
  * @package WoltLabSuite\Core\System\Form\Builder\Field\Devtools\Project
  * @since   5.2
  */
-<<<<<<< HEAD
 class DevtoolsProjectInstructionsFormField extends AbstractFormField
 {
     use TDefaultIdFormField;
@@ -138,6 +137,8 @@
         } else {
             $this->value = [];
         }
+
+        return $this;
     }
 
     /**
@@ -230,208 +231,4 @@
     {
         return 'instructions';
     }
-=======
-class DevtoolsProjectInstructionsFormField extends AbstractFormField {
-	use TDefaultIdFormField;
-	
-	/**
-	 * list of available applications
-	 * @var	null|Application[]
-	 */
-	protected $applications;
-	
-	/**
-	 * list of available package installation plugins
-	 * @var	null|PackageInstallationPlugin[]
-	 */
-	protected $packageInstallationPlugins = null;
-	
-	/**
-	 * @inheritDoc
-	 */
-	protected $templateName = '__devtoolsProjectInstructionsFormField';
-	
-	/**
-	 * @inheritDoc
-	 */
-	protected $value = [];
-	
-	/**
-	 * names of package installation plugins that support the `application`
-	 * attribute
-	 * @var	string[]
-	 */
-	protected static $applicationPips = [
-		'acpTemplate',
-		'file',
-		'script',
-		'template'
-	];
-	
-	/**
-	 * Returns the applications for which file-based package installation plugins
-	 * can deliver files.
-	 * 
-	 * @return	Application[]
-	 */
-	public function getApplications() {
-		if ($this->applications === null) {
-			$this->applications = [];
-			foreach (ApplicationHandler::getInstance()->getApplications() as $application) {
-				$this->applications[$application->getAbbreviation()] = $application;
-			}
-			
-			uasort($this->applications, function(Application $app1, Application $app2) {
-				return $app1->getAbbreviation() <=> $app2->getAbbreviation();
-			});
-		}
-		
-		return $this->applications;
-	}
-	
-	/**
-	 * @inheritDoc
-	 */
-	public function getHtml() {
-		if ($this->requiresLabel() && $this->getLabel() === null) {
-			throw new \UnexpectedValueException("Form field '{$this->getPrefixedId()}' requires a label.");
-		}
-		
-		$this->removeClass('formError');
-		
-		return WCF::getTPL()->fetch(
-			$this->templateName,
-			'wcf',
-			[
-				'apps' => $this->getApplications(),
-				'field' => $this,
-				'packageInstallationPlugins' => $this->getPackageInstallationPlugins(),
-			],
-			true
-		);
-	}
-	
-	/**
-	 * Returns the package installation plugins that can be used for instructions.
-	 * 
-	 * @return	PackageInstallationPlugin[]
-	 */
-	public function getPackageInstallationPlugins() {
-		if ($this->packageInstallationPlugins === null) {
-			$packageInstallationPluginList = new PackageInstallationPluginList();
-			$packageInstallationPluginList->sqlOrderBy = 'pluginName ASC';
-			$packageInstallationPluginList->readObjects();
-			
-			foreach ($packageInstallationPluginList as $packageInstallationPlugin) {
-				$this->packageInstallationPlugins[$packageInstallationPlugin->pluginName] = $packageInstallationPlugin;
-			}
-		}
-		
-		return $this->packageInstallationPlugins;
-	}
-	
-	/**
-	 * @inheritDoc
-	 */
-	public function readValue() {
-		if ($this->getDocument()->hasRequestData($this->getPrefixedId()) && is_array($this->getDocument()->getRequestData($this->getPrefixedId()))) {
-			$this->value = $this->getDocument()->getRequestData($this->getPrefixedId());
-		}
-		else {
-			$this->value = [];
-		}
-		
-		return $this;
-	}
-	
-	/**
-	 * @inheritDoc
-	 */
-	public function validate() {
-		// everything is already validated by JavaScript thus we skip
-		// reporting specific errors and simply remove manipulated values
-		$this->value(array_filter($this->getValue(), function($instructions) {
-			if (!is_array($instructions)) {
-				return false;
-			}
-			
-			// ensure that all relevant elements are present
-			if (!isset($instructions['type'])) {
-				return false;
-			}
-			if (!isset($instructions['instructions'])) {
-				$instructions['instructions'] = [];
-			}
-			if (!is_array($instructions['instructions'])) {
-				return false;
-			}
-			
-			if ($instructions['type'] !== 'install' && $instructions['type'] !== 'update') {
-				return false;
-			}
-			
-			if ($instructions['type'] === 'update') {
-				if (!isset($instructions['fromVersion'])) {
-					return false;
-				}
-				
-				if (strpos($instructions['fromVersion'], '*') !== false) {
-					if (!Package::isValidVersion(str_replace('*', '0', $instructions['fromVersion']))) {
-						return false;
-					}
-				}
-				else if (!Package::isValidVersion($instructions['fromVersion'])) {
-					return false;
-				}
-			}
-			
-			foreach ($instructions['instructions'] as $instruction) {
-				if (!isset($instruction['pip']) || !isset($this->getPackageInstallationPlugins()[$instruction['pip']])) {
-					return false;
-				}
-				
-				if (!empty($instruction['application'])) {
-					if (!isset($this->getApplications()[$instruction['application']])) {
-						return false;
-					}
-					
-					if (!in_array($instruction['pip'], static::$applicationPips)) {
-						return false;
-					}
-				}
-				
-				$instruction['runStandalone'] = $instruction['runStandalone'] ?? 0;
-				$instruction['value'] = $instruction['value'] ?? '';
-			}
-			
-			return true;
-		}));
-		
-		// the only thing left to validate is to ensure that there are
-		// installation instructions
-		$hasInstallInstructions = false;
-		foreach ($this->getValue() as $instructions) {
-			if ($instructions['type'] === 'install') {
-				$hasInstallInstructions = true;
-				break;
-			}
-		}
-		
-		if (!$hasInstallInstructions) {
-			$this->addValidationError(
-				new FormFieldValidationError(
-					'noInstallationInstructions',
-					'wcf.acp.devtools.project.instructions.error.noInstallationInstructions'
-				)
-			);
-		}
-	}
-	
-	/**
-	 * @inheritDoc
-	 */
-	protected static function getDefaultId() {
-		return 'instructions';
-	}
->>>>>>> ef39a373
 }