--- conflicted
+++ resolved
@@ -28,7 +28,6 @@
  * @package WoltLabSuite\Core\System\Form\Builder\Field\Tag
  * @since   5.2
  */
-<<<<<<< HEAD
 class TagFormField extends AbstractFormField implements IAttributeFormField, IObjectTypeFormNode
 {
     use TInputAttributeFormField;
@@ -118,7 +117,7 @@
         parent::populate();
 
         $this->getDocument()->getDataHandler()->addProcessor(new CustomFormDataProcessor(
-            'acl',
+            'tags',
             function (IFormDocument $document, array $parameters) {
                 if ($this->checkDependencies() && $this->getValue() !== null && !empty($this->getValue())) {
                     $parameters[$this->getObjectProperty()] = $this->getValue();
@@ -197,155 +196,4 @@
     {
         return 'tags';
     }
-=======
-class TagFormField extends AbstractFormField implements IObjectTypeFormNode {
-	use TDefaultIdFormField;
-	use TObjectTypeFormNode;
-	
-	/**
-	 * @inheritDoc
-	 */
-	protected $javaScriptDataHandlerModule = 'WoltLabSuite/Core/Form/Builder/Field/Tag';
-	
-	/**
-	 * @inheritDoc
-	 */
-	protected $templateName = '__tagFormField';
-	
-	/**
-	 * Creates a new instance of `TagFormField`.
-	 */
-	public function __construct() {
-		$this->description('wcf.tagging.tags.description');
-		$this->label('wcf.tagging.tags');
-	}
-	
-	/**
-	 * @inheritDoc
-	 */
-	public function getObjectTypeDefinition() {
-		return 'com.woltlab.wcf.tagging.taggableObject';
-	}
-	
-	/**
-	 * @inheritDoc
-	 */
-	public function hasSaveValue() {
-		return false;
-	}
-	
-	/**
-	 * @inheritDoc
-	 */
-	public function updatedObject(array $data, IStorableObject $object, $loadValues = true) {
-		if ($loadValues) {
-			$objectID = $object->{$object::getDatabaseTableIndexName()};
-			
-			if ($objectID === null) {
-				throw new \UnexpectedValueException("Cannot read object id from object of class '" . get_class($object). "'.");
-			}
-			
-			if ($this->getObjectType() === null) {
-				throw new \UnexpectedValueException("Missing taggable object type.");
-			}
-			
-			$languageIDs = [];
-			
-			/** @noinspection PhpUndefinedFieldInspection */
-			if (isset($data['languageID'])) {
-				$languageIDs[] = $data['languageID'];
-			}
-			
-			$tags = TagEngine::getInstance()->getObjectTags($this->getObjectType()->objectType, $objectID, $languageIDs);
-			
-			$this->value = [];
-			foreach ($tags as $tag) {
-				$this->value[] = $tag->name;
-			}
-		}
-		
-		return $this;
-	}
-	
-	/**
-	 * @inheritDoc
-	 */
-	public function populate() {
-		parent::populate();
-		
-		$this->getDocument()->getDataHandler()->addProcessor(new CustomFormDataProcessor('tags', function(IFormDocument $document, array $parameters) {
-			if ($this->checkDependencies() && $this->getValue() !== null && !empty($this->getValue())) {
-				$parameters[$this->getObjectProperty()] = $this->getValue();
-			}
-			
-			return $parameters;
-		}));
-		
-		return $this;
-	}
-	
-	/**
-	 * @inheritDoc
-	 */
-	public function readValue() {
-		if ($this->getDocument()->hasRequestData($this->getPrefixedId())) {
-			$value = $this->getDocument()->getRequestData($this->getPrefixedId());
-			
-			if (is_array($value)) {
-				$this->value = ArrayUtil::trim($value);
-			}
-		}
-		
-		return $this;
-	}
-	
-	/**
-	 * @inheritDoc
-	 */
-	public function value($value) {
-		if (!is_array($value)) {
-			throw new \InvalidArgumentException("Given value is no array, " . gettype($value) . " given.");
-		}
-		
-		$stringTags = [];
-		$stringValues = null;
-		
-		foreach ($value as $tag) {
-			if (is_string($tag)) {
-				if ($stringValues === null) {
-					$stringValues = true;
-				}
-				
-				if ($stringValues === false) {
-					throw new \InvalidArgumentException("Given value array contains mixed values, all values have to be either strings or `" . Tag::class . "` objects.");
-				}
-				
-				$stringTags[] = $tag;
-			}
-			else if ($tag instanceof Tag) {
-				if ($stringValues === null) {
-					$stringValues = false;
-				}
-				
-				if ($stringValues === true) {
-					throw new \InvalidArgumentException("Given value array contains mixed values, all values have to be either strings or `" . Tag::class . "` objects.");
-				}
-				
-				$stringTags[] = $tag->name;
-			}
-			else {
-				throw new \InvalidArgumentException("Given value array contains invalid value of type " . gettype($tag) . ".");
-			}
-		}
-		
-		return parent::value($stringTags);
-	}
-	
-	/**
-	 * @inheritDoc
-	 */
-	protected static function getDefaultId() {
-		return 'tags';
-	}
->>>>>>> 7c64d8ff
 }