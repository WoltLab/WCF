--- conflicted
+++ resolved
@@ -19,7 +19,6 @@
  * @package WoltLabSuite\Core\System\Form\Builder\Field\Acl
  * @since   5.2
  */
-<<<<<<< HEAD
 class AclFormField extends AbstractFormField implements IObjectTypeFormNode
 {
     use TObjectTypeFormNode;
@@ -168,7 +167,7 @@
      */
     public function readValue()
     {
-        $valueSource = $_POST;
+        $valueSource = $_POST[$this->getPrefixedId()] ?? [];
         if ($this->getDocument()->isAjax()) {
             $valueSource = [];
             if (
@@ -183,154 +182,4 @@
 
         return $this;
     }
-=======
-class AclFormField extends AbstractFormField implements IObjectTypeFormNode {
-	use TObjectTypeFormNode;
-	
-	/**
-	 * name of/filter for the name(s) of the shown acl option categories
-	 * @var	null|string
-	 */
-	protected $categoryName;
-	
-	/**
-	 * @inheritDoc
-	 * @since	5.2.3
-	 */
-	protected $javaScriptDataHandlerModule = 'WoltLabSuite/Core/Form/Builder/Field/Acl';
-	
-	/**
-	 * id of the edited object or `null` if no object is edited
-	 * @var	null|int
-	 */
-	protected $objectID;
-	
-	/**
-	 * @inheritDoc
-	 */
-	protected $templateName = '__aclFormField';
-	
-	/**
-	 * is `true` if acl-related global JavaScript code has already been included
-	 * and is `false` otherwise
-	 * @var	bool
-	 */
-	protected static $includedAclJavaScript = false;
-	
-	/**
-	 * Sets the name of/filter for the name(s) of the shown acl option categories and
-	 * returns this field.
-	 * 
-	 * @param	string		$categoryName	name of/filter for the acl option categories
-	 * @return	static		$this		this field
-	 * 
-	 * @throws	\InvalidArgumentException	if given category name is invalid
-	 */
-	public function categoryName($categoryName) {
-		if (!is_string($categoryName) || !preg_match('~^[A-z0-9\-\_]+(\.[A-z0-9\-\_]+)+$~', $categoryName)) {
-			throw new \InvalidArgumentException("Invalid category name given.");
-		}
-		
-		$this->categoryName = $categoryName;
-		
-		return $this;
-	}
-	
-	/**
-	 * Returns the name of/filter for the name(s) of the shown acl option categories
-	 * or returns `null` if no category name has been set.
-	 * 
-	 * @return	null|string
-	 */
-	public function getCategoryName() {
-		return $this->categoryName;
-	}
-	
-	/**
-	 * @inheritDoc
-	 */
-	public function getHtmlVariables() {
-		ACLHandler::getInstance()->assignVariables($this->getObjectType()->objectTypeID);
-		
-		$includeAclJavaScript = !static::$includedAclJavaScript;
-		if (!static::$includedAclJavaScript) {
-			static::$includedAclJavaScript = true;
-		}
-		
-		return [
-			'includeAclJavaScript' => $includeAclJavaScript
-		];
-	}
-	
-	/**
-	 * Returns the id of the edited object or `null` if no object is edited.
-	 * 
-	 * @return	null|int
-	 */
-	public function getObjectID() {
-		return $this->objectID;
-	}
-	
-	/**
-	 * @inheritDoc
-	 */
-	public function getObjectTypeDefinition() {
-		return 'com.woltlab.wcf.acl';
-	}
-	
-	/**
-	 * @inheritDoc
-	 */
-	public function hasSaveValue() {
-		return false;
-	}
-	
-	/**
-	 * @inheritDoc
-	 */
-	public function updatedObject(array $data, IStorableObject $object, $loadValues = true) {
-		$this->objectID = $object->{$object::getDatabaseTableIndexName()};
-		
-		if ($this->objectID === null) {
-			throw new \UnexpectedValueException("Cannot read object id from object of class '" . get_class($object). "'.");
-		}
-		
-		return $this;
-	}
-	
-	/**
-	 * @inheritDoc
-	 */
-	public function populate() {
-		parent::populate();
-		
-		$this->getDocument()->getDataHandler()->addProcessor(new CustomFormDataProcessor('acl', function(IFormDocument $document, array $parameters) {
-			$parameters[$this->getObjectProperty() . '_aclObjectTypeID'] = $this->getObjectType()->objectTypeID;
-			
-			return $parameters;
-		}));
-		
-		return $this;
-	}
-	
-	/**
-	 * @inheritDoc
-	 */
-	public function readValue() {
-		$valueSource = $_POST[$this->getPrefixedId()] ?? [];
-		if ($this->getDocument()->isAjax()) {
-			$valueSource = [];
-			if (
-				$this->getDocument()->hasRequestData($this->getPrefixedId())
-				&& is_array($this->getDocument()->getRequestData($this->getPrefixedId()))
-			) {
-				$valueSource = $this->getDocument()->getRequestData($this->getPrefixedId());
-			}
-		}
-		
-		ACLHandler::getInstance()->readValues($this->getObjectType()->objectTypeID, $valueSource);
-		
-		return $this;
-	}
->>>>>>> eceff4a3
 }