--- conflicted
+++ resolved
@@ -28,7 +28,6 @@
  * @package WoltLabSuite\Core\System\Form\Builder\Field\User
  * @since   5.2
  */
-<<<<<<< HEAD
 class UserFormField extends AbstractFormField implements
     IAutoFocusFormField,
     IImmutableFormField,
@@ -144,57 +143,59 @@
             }
         }
 
-        if ($this->allowsMultiple()) {
-            if ($this->getMinimumMultiples() > 0 && \count($this->getValue()) < $this->getMinimumMultiples()) {
-                $this->addValidationError(new FormFieldValidationError(
-                    'minimumMultiples',
-                    'wcf.form.field.user.error.minimumMultiples',
-                    [
-                        'minimumCount' => $this->getMinimumMultiples(),
-                        'count' => \count($this->getValue()),
-                    ]
-                ));
-            } elseif (
-                $this->getMaximumMultiples() !== IMultipleFormField::NO_MAXIMUM_MULTIPLES
-                && \count($this->getValue()) > $this->getMaximumMultiples()
-            ) {
-                $this->addValidationError(new FormFieldValidationError(
-                    'maximumMultiples',
-                    'wcf.form.field.user.error.maximumMultiples',
-                    [
-                        'maximumCount' => $this->getMaximumMultiples(),
-                        'count' => \count($this->getValue()),
-                    ]
-                ));
-            } else {
-                // validate users
-                $this->users = UserProfile::getUserProfilesByUsername($this->getValue());
-
-                $nonExistentUsernames = [];
-                foreach ($this->getValue() as $username) {
-                    if (!isset($this->users[$username])) {
-                        $nonExistentUsernames[] = $username;
+        if ($this->getValue() !== null) {
+            if ($this->allowsMultiple()) {
+                if ($this->getMinimumMultiples() > 0 && \count($this->getValue()) < $this->getMinimumMultiples()) {
+                    $this->addValidationError(new FormFieldValidationError(
+                        'minimumMultiples',
+                        'wcf.form.field.user.error.minimumMultiples',
+                        [
+                            'minimumCount' => $this->getMinimumMultiples(),
+                            'count' => \count($this->getValue()),
+                        ]
+                    ));
+                } elseif (
+                    $this->getMaximumMultiples() !== IMultipleFormField::NO_MAXIMUM_MULTIPLES
+                    && \count($this->getValue()) > $this->getMaximumMultiples()
+                ) {
+                    $this->addValidationError(new FormFieldValidationError(
+                        'maximumMultiples',
+                        'wcf.form.field.user.error.maximumMultiples',
+                        [
+                            'maximumCount' => $this->getMaximumMultiples(),
+                            'count' => \count($this->getValue()),
+                        ]
+                    ));
+                } else {
+                    // validate users
+                    $this->users = UserProfile::getUserProfilesByUsername($this->getValue());
+
+                    $nonExistentUsernames = [];
+                    foreach ($this->getValue() as $username) {
+                        if (!isset($this->users[$username])) {
+                            $nonExistentUsernames[] = $username;
+                        }
                     }
-                }
-
-                if (!empty($nonExistentUsernames)) {
+
+                    if (!empty($nonExistentUsernames)) {
+                        $this->addValidationError(new FormFieldValidationError(
+                            'nonExistent',
+                            'wcf.form.field.user.error.nonExistent',
+                            ['nonExistentUsernames' => $nonExistentUsernames]
+                        ));
+                    }
+                }
+            } elseif ($this->getValue() !== '') {
+                $user = UserProfile::getUserProfileByUsername($this->getValue());
+
+                if ($user === null) {
                     $this->addValidationError(new FormFieldValidationError(
                         'nonExistent',
-                        'wcf.form.field.user.error.nonExistent',
-                        ['nonExistentUsernames' => $nonExistentUsernames]
+                        'wcf.form.field.user.error.invalid'
                     ));
-                }
-            }
-        } elseif ($this->getValue() !== '') {
-            $user = UserProfile::getUserProfileByUsername($this->getValue());
-
-            if ($user === null) {
-                $this->addValidationError(new FormFieldValidationError(
-                    'nonExistent',
-                    'wcf.form.field.user.error.invalid'
-                ));
-            } else {
-                $this->users[] = $user;
+                } else {
+                    $this->users[] = $user;
+                }
             }
         }
 
@@ -226,195 +227,4 @@
 
         return parent::value($value);
     }
-=======
-class UserFormField extends AbstractFormField implements IAutoFocusFormField, IImmutableFormField, IMultipleFormField, INullableFormField {
-	use TAutoFocusFormField;
-	use TImmutableFormField;
-	use TMultipleFormField;
-	use TNullableFormField;
-	
-	/**
-	 * @inheritDoc
-	 */
-	protected $javaScriptDataHandlerModule = 'WoltLabSuite/Core/Form/Builder/Field/User';
-	
-	/**
-	 * @inheritDoc
-	 */
-	protected $templateName = '__userFormField';
-	
-	/**
-	 * user profiles of the entered users (and `null` for non-existing users; only relevant for
-	 * invalid inputs)
-	 * @var	UserProfile[]|null[]
-	 */
-	protected $users = [];
-	
-	/**
-	 * Returns the user profiles of the entered users (and `null` for non-existing users; only
-	 * relevant for invalid inputs).
-	 * 
-	 * @return	UserProfile[]|null[]
-	 */
-	public function getUsers() {
-		return $this->users;
-	}
-	
-	/**
-	 * @inheritDoc
-	 */
-	public function getSaveValue() {
-		if (empty($this->getUsers())) {
-			if ($this->isNullable()) {
-				return null;
-			}
-			
-			return 0;
-		}
-		
-		return current($this->getUsers())->userID;
-	}
-	
-	/**
-	 * @inheritDoc
-	 */
-	public function populate() {
-		parent::populate();
-		
-		if ($this->allowsMultiple()) {
-			$this->getDocument()->getDataHandler()->addProcessor(new CustomFormDataProcessor('multipleUsers', function(IFormDocument $document, array $parameters) {
-				if ($this->checkDependencies()) {
-					$parameters[$this->getObjectProperty()] = array_values(array_map(function(UserProfile $user) {
-						return $user->userID;
-					}, $this->getUsers()));
-				}
-				
-				return $parameters;
-			}));
-		}
-		
-		return $this;
-	}
-	
-	/**
-	 * @inheritDoc
-	 */
-	public function readValue() {
-		if ($this->getDocument()->hasRequestData($this->getPrefixedId())) {
-			$this->users = [];
-			
-			$value = $this->getDocument()->getRequestData($this->getPrefixedId());
-			
-			if (is_string($value)) {
-				if ($this->allowsMultiple()) {
-					$this->value = ArrayUtil::trim(explode(',', $value));
-				}
-				else {
-					$this->value = StringUtil::trim($value);
-				}
-			}
-		}
-		
-		return $this;
-	}
-	
-	/**
-	 * @inheritDoc
-	 */
-	public function validate() {
-		if (
-			$this->isRequired() && (
-				($this->getValue() === null || $this->getValue() === '') ||
-				(is_array($this->getValue()) && empty($this->getValue()))
-			)
-		) {
-			$this->addValidationError(new FormFieldValidationError('empty'));
-		}
-		
-		if ($this->getValue() !== null) {
-			if ($this->allowsMultiple()) {
-				if ($this->getMinimumMultiples() > 0 && count($this->getValue()) < $this->getMinimumMultiples()) {
-					$this->addValidationError(new FormFieldValidationError(
-						'minimumMultiples',
-						'wcf.form.field.user.error.minimumMultiples',
-						[
-							'minimumCount' => $this->getMinimumMultiples(),
-							'count' => count($this->getValue())
-						]
-					));
-				}
-				else if ($this->getMaximumMultiples() !== IMultipleFormField::NO_MAXIMUM_MULTIPLES && count($this->getValue()) > $this->getMaximumMultiples()) {
-					$this->addValidationError(new FormFieldValidationError(
-						'maximumMultiples',
-						'wcf.form.field.user.error.maximumMultiples',
-						[
-							'maximumCount' => $this->getMaximumMultiples(),
-							'count' => count($this->getValue())
-						]
-					));
-				}
-				else {
-					// validate users
-					$this->users = UserProfile::getUserProfilesByUsername($this->getValue());
-					
-					$nonExistentUsernames = [];
-					foreach ($this->getValue() as $username) {
-						if (!isset($this->users[$username])) {
-							$nonExistentUsernames[] = $username;
-						}
-					}
-					
-					if (!empty($nonExistentUsernames)) {
-						$this->addValidationError(new FormFieldValidationError(
-							'nonExistent',
-							'wcf.form.field.user.error.nonExistent',
-							['nonExistentUsernames' => $nonExistentUsernames]
-						));
-					}
-				}
-			}
-			else if ($this->getValue() !== '') {
-				$user = UserProfile::getUserProfileByUsername($this->getValue());
-				
-				if ($user === null) {
-					$this->addValidationError(new FormFieldValidationError(
-						'nonExistent',
-						'wcf.form.field.user.error.invalid'
-					));
-				}
-				else {
-					$this->users[] = $user;
-				}
-			}
-		}
-				
-		parent::validate();
-	}
-	
-	/**
-	 * @inheritDoc
-	 */
-	public function value($value) {
-		// ensure array value for form fields that actually support multiple values;
-		// allows enabling support for multiple values for existing fields
-		if ($this->allowsMultiple() && !is_array($value)) {
-			$value = [$value];
-		}
-		
-		if ($this->allowsMultiple()) {
-			$this->users = UserProfileRuntimeCache::getInstance()->getObjects($value);
-			
-			$value = array_map(function(UserProfile $user) {
-				return $user->username;
-			}, $this->users);
-		}
-		else {
-			$user = UserProfileRuntimeCache::getInstance()->getObject($value);
-			$this->users[] = $user;
-			$value = $user->username;
-		}
-		
-		return parent::value($value);
-	}
->>>>>>> 2a4a6725
 }