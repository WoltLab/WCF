--- conflicted
+++ resolved
@@ -21,7 +21,6 @@
  * @package WoltLabSuite\Core\System\Form\Builder\Field\Wysiwyg
  * @since   5.2
  */
-<<<<<<< HEAD
 class WysiwygAttachmentFormField extends AbstractFormField
 {
     use TWysiwygFormNode;
@@ -120,7 +119,9 @@
      */
     public function isAvailable()
     {
-        return parent::isAvailable() && $this->getAttachmentHandler() !== null;
+        return parent::isAvailable()
+            && $this->getAttachmentHandler() !== null
+            && $this->getAttachmentHandler()->canUpload();
     }
 
     /**
@@ -158,136 +159,4 @@
             }
         }
     }
-=======
-class WysiwygAttachmentFormField extends AbstractFormField {
-	use TWysiwygFormNode;
-	
-	/**
-	 * attachment handler
-	 * @var	null|AttachmentHandler
-	 */
-	protected $attachmentHandler;
-	
-	/**
-	 * @inheritDoc
-	 */
-	protected $javaScriptDataHandlerModule = 'WoltLabSuite/Core/Form/Builder/Field/Wysiwyg/Attachment';
-	
-	/**
-	 * @inheritDoc
-	 */
-	protected $templateName = '__wysiwygAttachmentFormField';
-	
-	/**
-	 * Creates a new instance of `WysiwygAttachmentFormField`.
-	 */
-	public function __construct() {
-		$this->addClass('wide');
-	}
-	
-	/**
-	 * Sets the attachment handler object for the uploaded attachments. If `null` is given,
-	 * the previously set attachment handler is unset.
-	 * 
-	 * For the initial attachment handler set by this method, the temporary hashes will be
-	 * automatically set by either reading them from the session variables if the form handles
-	 * AJAX requests or by creating a new one. If the temporary hashes are read from session,
-	 * the session variable will be unregistered afterwards.
-	 * 
-	 * @param	null|AttachmentHandler		$attachmentHandler
-	 * @return	WysiwygAttachmentFormField
-	 */
-	public function attachmentHandler(AttachmentHandler $attachmentHandler = null) {
-		if ($attachmentHandler !== null) {
-			if ($this->attachmentHandler === null) {
-				$tmpHash = StringUtil::getRandomID();
-				if ($this->getDocument()->isAjax()) {
-					$sessionTmpHash = WCF::getSession()->getVar('__wcfAttachmentTmpHash');
-					if ($sessionTmpHash !== null) {
-						$tmpHash = $sessionTmpHash;
-						
-						WCF::getSession()->unregister('__wcfAttachmentTmpHash');
-					}
-				}
-				
-				$attachmentHandler->setTmpHashes([$tmpHash]);
-			}
-			else {
-				// preserve temporary hashes
-				$attachmentHandler->setTmpHashes($this->attachmentHandler->getTmpHashes());
-			}
-		}
-		
-		$this->attachmentHandler = $attachmentHandler;
-		
-		if ($this->attachmentHandler !== null) {
-			$this->description('wcf.attachment.upload.limits', [
-				'attachmentHandler' => $this->attachmentHandler
-			]);
-		}
-		else {
-			$this->description();
-		}
-		
-		return $this;
-	}
-	
-	/**
-	 * Returns the attachment handler object for the uploaded attachments or `null` if no attachment
-	 * upload is supported.
-	 * 
-	 * @return	null|AttachmentHandler
-	 */
-	public function getAttachmentHandler() {
-		return $this->attachmentHandler;
-	}
-	
-	/**
-	 * @inheritDoc
-	 */
-	public function hasSaveValue() {
-		return false;
-	}
-	
-	/**
-	 * @inheritDoc
-	 */
-	public function isAvailable() {
-		return parent::isAvailable()
-			&& $this->getAttachmentHandler() !== null
-			&& $this->getAttachmentHandler()->canUpload();
-	}
-	
-	/**
-	 * @inheritDoc
-	 */
-	public function populate() {
-		parent::populate();
-		
-		$this->getDocument()->getDataHandler()->addProcessor(new CustomFormDataProcessor($this->getId(), function(IFormDocument $document, array $parameters) {
-			if ($this->getAttachmentHandler() !== null) {
-				$parameters[$this->getWysiwygId() . '_attachmentHandler'] = $this->getAttachmentHandler();
-			}
-			
-			return $parameters;
-		}));
-		
-		return $this;
-	}
-	
-	/**
-	 * @inheritDoc
-	 */
-	public function readValue() {
-		if ($this->getDocument()->hasRequestData($this->getPrefixedId() . '_tmpHash')) {
-			$tmpHash = $this->getDocument()->getRequestData($this->getPrefixedId() . '_tmpHash');
-			if (is_string($tmpHash)) {
-				$this->getAttachmentHandler()->setTmpHashes([$tmpHash]);
-			}
-			else if (is_array($tmpHash)) {
-				$this->getAttachmentHandler()->setTmpHashes($tmpHash);
-			}
-		}
-	}
->>>>>>> 8df7bc33
 }