<?php

namespace wcf\system\form\builder\field\devtools\project;

use wcf\data\package\Package;
use wcf\system\form\builder\field\AbstractFormField;
use wcf\system\form\builder\field\TDefaultIdFormField;

/**
 * Form field implementation for the required packages of a devtools project.
 *
 * @author  Matthias Schmidt
 * @copyright   2001-2019 WoltLab GmbH
 * @license GNU Lesser General Public License <http://opensource.org/licenses/lgpl-license.php>
 * @package WoltLabSuite\Core\System\Form\Builder\Field\Devtools\Project
 * @since   5.2
 */
<<<<<<< HEAD
class DevtoolsProjectRequiredPackagesFormField extends AbstractFormField
{
    use TDefaultIdFormField;

    /**
     * @inheritDoc
     */
    protected $templateName = '__devtoolsProjectRequiredPackagesFormField';

    /**
     * @inheritDoc
     */
    protected $value = [];

    /**
     * @inheritDoc
     */
    public function readValue()
    {
        if (
            $this->getDocument()->hasRequestData($this->getPrefixedId())
            && \is_array($this->getDocument()->getRequestData($this->getPrefixedId()))
        ) {
            $this->value = $this->getDocument()->getRequestData($this->getPrefixedId());
        } else {
            $this->value = [];
        }
    }

    /**
     * @inheritDoc
     */
    public function validate()
    {
        // everything is already validated by JavaScript thus we skip
        // reporting specific errors and simply remove manipulated values
        $requiredPackages = [];
        $packageIdentifiers = [];
        foreach ($this->getValue() as $package) {
            // ensure that all relevant elements are present
            if (
                !\is_array($package)
                || !isset($package['packageIdentifier'])
                || !isset($package['minVersion'])
                || !isset($package['file'])
            ) {
                continue;
            }

            // validate package identifier
            if (
                !Package::isValidPackageName($package['packageIdentifier'])
                || \in_array($package['packageIdentifier'], $packageIdentifiers)
            ) {
                continue;
            }

            // validate minimum version
            if ($package['minVersion'] !== '' && !Package::isValidVersion($package['minVersion'])) {
                continue;
            }

            $package['file'] = \intval($package['file']);

            $requiredPackages[] = $package;
        }

        $this->value($requiredPackages);
    }

    /**
     * @inheritDoc
     */
    protected static function getDefaultId()
    {
        return 'requiredPackages';
    }
=======
class DevtoolsProjectRequiredPackagesFormField extends AbstractFormField {
	use TDefaultIdFormField;
	
	/**
	 * @inheritDoc
	 */
	protected $templateName = '__devtoolsProjectRequiredPackagesFormField';
	
	/**
	 * @inheritDoc
	 */
	protected $value = [];
	
	/**
	 * @inheritDoc
	 */
	public function readValue() {
		if ($this->getDocument()->hasRequestData($this->getPrefixedId()) && is_array($this->getDocument()->getRequestData($this->getPrefixedId()))) {
			$this->value = $this->getDocument()->getRequestData($this->getPrefixedId());
		}
		else {
			$this->value = [];
		}
		
		return $this;
	}
	
	/**
	 * @inheritDoc
	 */
	public function validate() {
		// everything is already validated by JavaScript thus we skip
		// reporting specific errors and simply remove manipulated values
		$requiredPackages = [];
		$packageIdentifiers = [];
		foreach ($this->getValue() as $package) {
			// ensure that all relevant elements are present
			if (!is_array($package) || !isset($package['packageIdentifier']) || !isset($package['minVersion']) || !isset($package['file'])) {
				continue;
			}
			
			// validate package identifier
			if (!Package::isValidPackageName($package['packageIdentifier']) || in_array($package['packageIdentifier'], $packageIdentifiers)) {
				continue;
			}
			
			// validate minimum version
			if ($package['minVersion'] !== '' && !Package::isValidVersion($package['minVersion'])) {
				continue;
			}
			
			$package['file'] = intval($package['file']);
			
			$requiredPackages[] = $package;
		}
		
		$this->value($requiredPackages);
	}
	
	/**
	 * @inheritDoc
	 */
	protected static function getDefaultId() {
		return 'requiredPackages';
	}
>>>>>>> ef39a373
}<|MERGE_RESOLUTION|>--- conflicted
+++ resolved
@@ -15,7 +15,6 @@
  * @package WoltLabSuite\Core\System\Form\Builder\Field\Devtools\Project
  * @since   5.2
  */
-<<<<<<< HEAD
 class DevtoolsProjectRequiredPackagesFormField extends AbstractFormField
 {
     use TDefaultIdFormField;
@@ -43,6 +42,8 @@
         } else {
             $this->value = [];
         }
+
+        return $this;
     }
 
     /**
@@ -93,71 +94,4 @@
     {
         return 'requiredPackages';
     }
-=======
-class DevtoolsProjectRequiredPackagesFormField extends AbstractFormField {
-	use TDefaultIdFormField;
-	
-	/**
-	 * @inheritDoc
-	 */
-	protected $templateName = '__devtoolsProjectRequiredPackagesFormField';
-	
-	/**
-	 * @inheritDoc
-	 */
-	protected $value = [];
-	
-	/**
-	 * @inheritDoc
-	 */
-	public function readValue() {
-		if ($this->getDocument()->hasRequestData($this->getPrefixedId()) && is_array($this->getDocument()->getRequestData($this->getPrefixedId()))) {
-			$this->value = $this->getDocument()->getRequestData($this->getPrefixedId());
-		}
-		else {
-			$this->value = [];
-		}
-		
-		return $this;
-	}
-	
-	/**
-	 * @inheritDoc
-	 */
-	public function validate() {
-		// everything is already validated by JavaScript thus we skip
-		// reporting specific errors and simply remove manipulated values
-		$requiredPackages = [];
-		$packageIdentifiers = [];
-		foreach ($this->getValue() as $package) {
-			// ensure that all relevant elements are present
-			if (!is_array($package) || !isset($package['packageIdentifier']) || !isset($package['minVersion']) || !isset($package['file'])) {
-				continue;
-			}
-			
-			// validate package identifier
-			if (!Package::isValidPackageName($package['packageIdentifier']) || in_array($package['packageIdentifier'], $packageIdentifiers)) {
-				continue;
-			}
-			
-			// validate minimum version
-			if ($package['minVersion'] !== '' && !Package::isValidVersion($package['minVersion'])) {
-				continue;
-			}
-			
-			$package['file'] = intval($package['file']);
-			
-			$requiredPackages[] = $package;
-		}
-		
-		$this->value($requiredPackages);
-	}
-	
-	/**
-	 * @inheritDoc
-	 */
-	protected static function getDefaultId() {
-		return 'requiredPackages';
-	}
->>>>>>> ef39a373
 }