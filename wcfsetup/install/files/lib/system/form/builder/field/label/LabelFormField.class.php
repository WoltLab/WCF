<?php

namespace wcf\system\form\builder\field\label;

use wcf\data\IStorableObject;
use wcf\data\label\group\ViewableLabelGroup;
use wcf\data\label\Label;
use wcf\system\form\builder\data\processor\CustomFormDataProcessor;
use wcf\system\form\builder\field\AbstractFormField;
use wcf\system\form\builder\field\validation\FormFieldValidationError;
use wcf\system\form\builder\IFormDocument;
use wcf\system\form\builder\IObjectTypeFormNode;
use wcf\system\form\builder\TObjectTypeFormNode;
use wcf\system\label\LabelHandler;

/**
 * Implementation of a form field to select labels.
 *
 * @author  Matthias Schmidt
 * @copyright   2001-2019 WoltLab GmbH
 * @license GNU Lesser General Public License <http://opensource.org/licenses/lgpl-license.php>
 * @package WoltLabSuite\Core\System\Form\Builder\Field
 * @since   5.2
 */
<<<<<<< HEAD
class LabelFormField extends AbstractFormField implements IObjectTypeFormNode
{
    use TObjectTypeFormNode;

    /**
     * @inheritDoc
     */
    protected $javaScriptDataHandlerModule = 'WoltLabSuite/Core/Form/Builder/Field/Value';

    /**
     * label group whose labels can be selected via this form field
     * @var ViewableLabelGroup
     */
    protected $labelGroup;

    /**
     * @inheritDoc
     */
    protected $templateName = '__labelFormField';

    /**
     * loaded labels grouped by label object type and object id to avoid loading the same labels
     * over and over again for the same object and different label groups
     * @var Label[][]
     */
    protected static $loadedLabels = [];

    /**
     * Returns the label group whose labels can be selected via this form field.
     *
     * @return  ViewableLabelGroup      label group whose labels can be selected
     * @throws  \BadMethodCallException     if no label has been set
     */
    public function getLabelGroup()
    {
        if ($this->labelGroup === null) {
            throw new \BadMethodCallException("No label group has been set.");
        }

        return $this->labelGroup;
    }

    /**
     * @inheritDoc
     */
    public function getObjectTypeDefinition()
    {
        return 'com.woltlab.wcf.label.object';
    }

    /**
     * @inheritDoc
     */
    public function hasSaveValue()
    {
        return false;
    }

    /**
     * Sets the label group whose labels can be selected via this form field and returns this
     * form field.
     *
     * If no form field label has been set, the title of the label group will be set as label.
     *
     * @param ViewableLabelGroup $labelGroup label group whose labels can be selected
     * @return  static                  this form field
     */
    public function labelGroup(ViewableLabelGroup $labelGroup)
    {
        $this->labelGroup = $labelGroup;

        if ($this->label === null) {
            $this->label($this->getLabelGroup()->getTitle());
        }

        return $this;
    }

    /**
     * @inheritDoc
     */
    public function updatedObject(array $data, IStorableObject $object, $loadValues = true)
    {
        if ($loadValues) {
            $objectTypeID = $this->getObjectType()->objectTypeID;
            $objectID = $object->{$object::getDatabaseTableIndexName()};

            if (!isset(static::$loadedLabels[$objectTypeID])) {
                static::$loadedLabels[$objectTypeID] = [];
            }
            if (!isset(static::$loadedLabels[$objectTypeID][$objectID])) {
                $assignedLabels = LabelHandler::getInstance()->getAssignedLabels(
                    $objectTypeID,
                    [$objectID]
                );
                static::$loadedLabels[$objectTypeID][$objectID] = $assignedLabels[$objectID] ?? [];
            }

            $labelIDs = $this->getLabelGroup()->getLabelIDs();
            /** @var Label $label */
            foreach (static::$loadedLabels[$objectTypeID][$objectID] as $label) {
                if (\in_array($label->labelID, $labelIDs)) {
                    $this->value($label->labelID);
                }
            }
        }

        return $this;
    }

    /**
     * @inheritDoc
     */
    public function populate()
    {
        parent::populate();

        $this->getDocument()->getDataHandler()->addProcessor(new CustomFormDataProcessor(
            'label',
            function (IFormDocument $document, array $parameters) {
                $value = $this->getValue();

                // `-1` and `0` are special values that are irrlevent for saving
                if ($value > 0) {
                    if (!isset($parameters[$this->getObjectProperty()])) {
                        $parameters[$this->getObjectProperty()] = [];
                    }

                    $parameters[$this->getObjectProperty()][$this->getLabelGroup()->groupID] = $value;
                }

                return $parameters;
            }
        ));

        return $this;
    }

    /**
     * @inheritDoc
     */
    public function readValue()
    {
        if ($this->getDocument()->hasRequestData($this->getPrefixedId())) {
            $this->value = \intval($this->getDocument()->getRequestData($this->getPrefixedId()));
        }

        return $this;
    }

    /**
     * @inheritDoc
     */
    public function validate()
    {
        if ($this->isRequired()) {
            if ($this->value <= 0) {
                $this->addValidationError(new FormFieldValidationError('empty'));
            }
        } elseif ($this->value > 0 && !\in_array($this->value, $this->getLabelGroup()->getLabelIDs())) {
            $this->addValidationError(new FormFieldValidationError(
                'invalidValue',
                'wcf.global.form.error.noValidSelection'
            ));
        }
    }

    /**
     * Returns label group fields based for the given label groups using the given object property.
     *
     * The id of each form fields is `{$objectProperty}{$labelGroupID}`.
     *
     * @param string $objectType `com.woltlab.wcf.label.object` object type
     * @param ViewableLabelGroup[] $labelGroups label groups for which label form fields are created
     * @param string $objectProperty object property of form fields
     * @return  static[]
     */
    public static function createFields($objectType, array $labelGroups, $objectProperty = 'labelIDs')
    {
        $formFields = [];
        foreach ($labelGroups as $labelGroup) {
            $formFields[] = static::create($objectProperty . $labelGroup->groupID)
                ->objectProperty($objectProperty)
                ->objectType($objectType)
                ->required($labelGroup->forceSelection)
                ->labelGroup($labelGroup);
        }

        return $formFields;
    }
=======
class LabelFormField extends AbstractFormField implements IObjectTypeFormNode {
	use TObjectTypeFormNode;
	
	/**
	 * @inheritDoc
	 */
	protected $javaScriptDataHandlerModule = 'WoltLabSuite/Core/Form/Builder/Field/Value';
	
	/**
	 * label group whose labels can be selected via this form field
	 * @var	ViewableLabelGroup
	 */
	protected $labelGroup;
	
	/**
	 * @inheritDoc
	 */
	protected $templateName = '__labelFormField';
	
	/**
	 * loaded labels grouped by label object type and object id to avoid loading the same labels
	 * over and over again for the same object and different label groups
	 * @var	Label[][]
	 */
	protected static $loadedLabels = [];
	
	/**
	 * Returns the label group whose labels can be selected via this form field.
	 * 
	 * @return	ViewableLabelGroup		label group whose labels can be selected
	 * @throws	\BadMethodCallException		if no label has been set
	 */
	public function getLabelGroup() {
		if ($this->labelGroup === null) {
			throw new \BadMethodCallException("No label group has been set.");
		}
		
		return $this->labelGroup;
	}
	
	/**
	 * @inheritDoc
	 */
	public function getObjectTypeDefinition() {
		return 'com.woltlab.wcf.label.object';
	}
	
	/**
	 * @inheritDoc
	 */
	public function hasSaveValue() {
		return false;
	}
	
	/**
	 * Sets the label group whose labels can be selected via this form field and returns this
	 * form field.
	 * 
	 * If no form field label has been set, the title of the label group will be set as label.
	 * 
	 * @param	ViewableLabelGroup	$labelGroup	label group whose labels can be selected
	 * @return	static					this form field
	 */
	public function labelGroup(ViewableLabelGroup $labelGroup) {
		$this->labelGroup = $labelGroup;
		
		if ($this->label === null) {
			$this->label($this->getLabelGroup()->getTitle());
		}
		
		return $this;
	}
	
	/**
	 * @inheritDoc
	 */
	public function updatedObject(array $data, IStorableObject $object, $loadValues = true) {
		if ($loadValues) {
			$objectTypeID = $this->getObjectType()->objectTypeID;
			$objectID = $object->{$object::getDatabaseTableIndexName()};
			
			if (!isset(static::$loadedLabels[$objectTypeID])) {
				static::$loadedLabels[$objectTypeID] = [];
			}
			if (!isset(static::$loadedLabels[$objectTypeID][$objectID])) {
				$assignedLabels = LabelHandler::getInstance()->getAssignedLabels(
					$objectTypeID,
					[$objectID]
				);
				static::$loadedLabels[$objectTypeID][$objectID] = isset($assignedLabels[$objectID]) ? $assignedLabels[$objectID] : [];
			}
			
			$labelIDs = $this->getLabelGroup()->getLabelIDs();
			/** @var Label $label */
			foreach (static::$loadedLabels[$objectTypeID][$objectID] as $label) {
				if (in_array($label->labelID, $labelIDs)) {
					$this->value($label->labelID);
				}
			}
		}
		
		return $this;
	}
	
	/**
	 * @inheritDoc
	 */
	public function populate() {
		parent::populate();
		
		$this->getDocument()->getDataHandler()->addProcessor(new CustomFormDataProcessor('label', function(IFormDocument $document, array $parameters) {
			// `-1` and `0` are special values that are irrelevant for saving.
			if ($this->checkDependencies() && $this->getValue() > 0) {
				if (!isset($parameters[$this->getObjectProperty()])) {
					$parameters[$this->getObjectProperty()] = [];
				}
				
				$parameters[$this->getObjectProperty()][$this->getLabelGroup()->groupID] = $this->getValue();
			}
			
			return $parameters;
		}));
		
		return $this;
	}
	
	/**
	 * @inheritDoc
	 */
	public function readValue() {
		if ($this->getDocument()->hasRequestData($this->getPrefixedId())) {
			$this->value = intval($this->getDocument()->getRequestData($this->getPrefixedId()));
		}
		
		return $this;
	}
	
	/**
	 * @inheritDoc
	 */
	public function validate() {
		if ($this->isRequired()) {
			if ($this->value <= 0) {
				$this->addValidationError(new FormFieldValidationError('empty'));
			}
		}
		else if ($this->value > 0 && !in_array($this->value, $this->getLabelGroup()->getLabelIDs())) {
			$this->addValidationError(new FormFieldValidationError(
				'invalidValue',
				'wcf.global.form.error.noValidSelection'
			));
		}
	}
	
	/**
	 * Returns label group fields based for the given label groups using the given object property.
	 * 
	 * The id of each form fields is `{$objectProperty}{$labelGroupID}`.
	 * 
	 * @param	string			$objectType		`com.woltlab.wcf.label.object` object type
	 * @param	ViewableLabelGroup[]	$labelGroups		label groups for which label form fields are created
	 * @param	string			$objectProperty		object property of form fields
	 * @return	static[]
	 */
	public static function createFields($objectType, array $labelGroups, $objectProperty = 'labelIDs') {
		$formFields = [];
		foreach ($labelGroups as $labelGroup) {
			$formFields[] = static::create($objectProperty . $labelGroup->groupID)
					->objectProperty($objectProperty)
					->objectType($objectType)
					->required($labelGroup->forceSelection)
					->labelGroup($labelGroup);
		}
		
		return $formFields;
	}
>>>>>>> 93554592
}<|MERGE_RESOLUTION|>--- conflicted
+++ resolved
@@ -22,7 +22,6 @@
  * @package WoltLabSuite\Core\System\Form\Builder\Field
  * @since   5.2
  */
-<<<<<<< HEAD
 class LabelFormField extends AbstractFormField implements IObjectTypeFormNode
 {
     use TObjectTypeFormNode;
@@ -143,15 +142,13 @@
         $this->getDocument()->getDataHandler()->addProcessor(new CustomFormDataProcessor(
             'label',
             function (IFormDocument $document, array $parameters) {
-                $value = $this->getValue();
-
-                // `-1` and `0` are special values that are irrlevent for saving
-                if ($value > 0) {
+                // `-1` and `0` are special values that are irrelevant for saving.
+                if ($this->checkDependencies() && $this->getValue() > 0) {
                     if (!isset($parameters[$this->getObjectProperty()])) {
                         $parameters[$this->getObjectProperty()] = [];
                     }
 
-                    $parameters[$this->getObjectProperty()][$this->getLabelGroup()->groupID] = $value;
+                    $parameters[$this->getObjectProperty()][$this->getLabelGroup()->groupID] = $this->getValue();
                 }
 
                 return $parameters;
@@ -213,182 +210,4 @@
 
         return $formFields;
     }
-=======
-class LabelFormField extends AbstractFormField implements IObjectTypeFormNode {
-	use TObjectTypeFormNode;
-	
-	/**
-	 * @inheritDoc
-	 */
-	protected $javaScriptDataHandlerModule = 'WoltLabSuite/Core/Form/Builder/Field/Value';
-	
-	/**
-	 * label group whose labels can be selected via this form field
-	 * @var	ViewableLabelGroup
-	 */
-	protected $labelGroup;
-	
-	/**
-	 * @inheritDoc
-	 */
-	protected $templateName = '__labelFormField';
-	
-	/**
-	 * loaded labels grouped by label object type and object id to avoid loading the same labels
-	 * over and over again for the same object and different label groups
-	 * @var	Label[][]
-	 */
-	protected static $loadedLabels = [];
-	
-	/**
-	 * Returns the label group whose labels can be selected via this form field.
-	 * 
-	 * @return	ViewableLabelGroup		label group whose labels can be selected
-	 * @throws	\BadMethodCallException		if no label has been set
-	 */
-	public function getLabelGroup() {
-		if ($this->labelGroup === null) {
-			throw new \BadMethodCallException("No label group has been set.");
-		}
-		
-		return $this->labelGroup;
-	}
-	
-	/**
-	 * @inheritDoc
-	 */
-	public function getObjectTypeDefinition() {
-		return 'com.woltlab.wcf.label.object';
-	}
-	
-	/**
-	 * @inheritDoc
-	 */
-	public function hasSaveValue() {
-		return false;
-	}
-	
-	/**
-	 * Sets the label group whose labels can be selected via this form field and returns this
-	 * form field.
-	 * 
-	 * If no form field label has been set, the title of the label group will be set as label.
-	 * 
-	 * @param	ViewableLabelGroup	$labelGroup	label group whose labels can be selected
-	 * @return	static					this form field
-	 */
-	public function labelGroup(ViewableLabelGroup $labelGroup) {
-		$this->labelGroup = $labelGroup;
-		
-		if ($this->label === null) {
-			$this->label($this->getLabelGroup()->getTitle());
-		}
-		
-		return $this;
-	}
-	
-	/**
-	 * @inheritDoc
-	 */
-	public function updatedObject(array $data, IStorableObject $object, $loadValues = true) {
-		if ($loadValues) {
-			$objectTypeID = $this->getObjectType()->objectTypeID;
-			$objectID = $object->{$object::getDatabaseTableIndexName()};
-			
-			if (!isset(static::$loadedLabels[$objectTypeID])) {
-				static::$loadedLabels[$objectTypeID] = [];
-			}
-			if (!isset(static::$loadedLabels[$objectTypeID][$objectID])) {
-				$assignedLabels = LabelHandler::getInstance()->getAssignedLabels(
-					$objectTypeID,
-					[$objectID]
-				);
-				static::$loadedLabels[$objectTypeID][$objectID] = isset($assignedLabels[$objectID]) ? $assignedLabels[$objectID] : [];
-			}
-			
-			$labelIDs = $this->getLabelGroup()->getLabelIDs();
-			/** @var Label $label */
-			foreach (static::$loadedLabels[$objectTypeID][$objectID] as $label) {
-				if (in_array($label->labelID, $labelIDs)) {
-					$this->value($label->labelID);
-				}
-			}
-		}
-		
-		return $this;
-	}
-	
-	/**
-	 * @inheritDoc
-	 */
-	public function populate() {
-		parent::populate();
-		
-		$this->getDocument()->getDataHandler()->addProcessor(new CustomFormDataProcessor('label', function(IFormDocument $document, array $parameters) {
-			// `-1` and `0` are special values that are irrelevant for saving.
-			if ($this->checkDependencies() && $this->getValue() > 0) {
-				if (!isset($parameters[$this->getObjectProperty()])) {
-					$parameters[$this->getObjectProperty()] = [];
-				}
-				
-				$parameters[$this->getObjectProperty()][$this->getLabelGroup()->groupID] = $this->getValue();
-			}
-			
-			return $parameters;
-		}));
-		
-		return $this;
-	}
-	
-	/**
-	 * @inheritDoc
-	 */
-	public function readValue() {
-		if ($this->getDocument()->hasRequestData($this->getPrefixedId())) {
-			$this->value = intval($this->getDocument()->getRequestData($this->getPrefixedId()));
-		}
-		
-		return $this;
-	}
-	
-	/**
-	 * @inheritDoc
-	 */
-	public function validate() {
-		if ($this->isRequired()) {
-			if ($this->value <= 0) {
-				$this->addValidationError(new FormFieldValidationError('empty'));
-			}
-		}
-		else if ($this->value > 0 && !in_array($this->value, $this->getLabelGroup()->getLabelIDs())) {
-			$this->addValidationError(new FormFieldValidationError(
-				'invalidValue',
-				'wcf.global.form.error.noValidSelection'
-			));
-		}
-	}
-	
-	/**
-	 * Returns label group fields based for the given label groups using the given object property.
-	 * 
-	 * The id of each form fields is `{$objectProperty}{$labelGroupID}`.
-	 * 
-	 * @param	string			$objectType		`com.woltlab.wcf.label.object` object type
-	 * @param	ViewableLabelGroup[]	$labelGroups		label groups for which label form fields are created
-	 * @param	string			$objectProperty		object property of form fields
-	 * @return	static[]
-	 */
-	public static function createFields($objectType, array $labelGroups, $objectProperty = 'labelIDs') {
-		$formFields = [];
-		foreach ($labelGroups as $labelGroup) {
-			$formFields[] = static::create($objectProperty . $labelGroup->groupID)
-					->objectProperty($objectProperty)
-					->objectType($objectType)
-					->required($labelGroup->forceSelection)
-					->labelGroup($labelGroup);
-		}
-		
-		return $formFields;
-	}
->>>>>>> 93554592
 }