<?php
namespace wcf\system\form\builder\field\label;
use wcf\data\IStorableObject;
use wcf\data\label\group\ViewableLabelGroup;
use wcf\data\label\Label;
use wcf\system\form\builder\data\processor\CustomFormDataProcessor;
use wcf\system\form\builder\field\AbstractFormField;
use wcf\system\form\builder\field\validation\FormFieldValidationError;
use wcf\system\form\builder\IFormDocument;
use wcf\system\form\builder\IObjectTypeFormNode;
use wcf\system\form\builder\TObjectTypeFormNode;
use wcf\system\label\LabelHandler;

/**
 * Implementation of a form field to select labels.
 * 
 * @author	Matthias Schmidt
 * @copyright	2001-2019 WoltLab GmbH
 * @license	GNU Lesser General Public License <http://opensource.org/licenses/lgpl-license.php>
 * @package	WoltLabSuite\Core\System\Form\Builder\Field
 * @since	5.2
 */
class LabelFormField extends AbstractFormField implements IObjectTypeFormNode {
	use TObjectTypeFormNode;
	
	/**
	 * @inheritDoc
	 */
	protected $javaScriptDataHandlerModule = 'WoltLabSuite/Core/Form/Builder/Field/Value';
	
	/**
	 * label group whose labels can be selected via this form field
	 * @var	ViewableLabelGroup
	 */
	protected $labelGroup;
	
	/**
	 * @inheritDoc
	 */
	protected $templateName = '__labelFormField';
	
	/**
	 * loaded labels grouped by label object type and object id to avoid loading the same labels
	 * over and over again for the same object and different label groups
	 * @var	Label[][]
	 */
	protected static $loadedLabels = [];
	
	/**
	 * Returns the label group whose labels can be selected via this form field.
	 * 
	 * @return	ViewableLabelGroup		label group whose labels can be selected
	 * @throws	\BadMethodCallException		if no label has been set
	 */
	public function getLabelGroup() {
		if ($this->labelGroup === null) {
			throw new \BadMethodCallException("No label group has been set.");
		}
		
		return $this->labelGroup;
	}
	
	/**
	 * @inheritDoc
	 */
	public function getObjectTypeDefinition() {
		return 'com.woltlab.wcf.label.object';
	}
	
	/**
	 * @inheritDoc
	 */
	public function hasSaveValue() {
		return false;
	}
	
	/**
	 * Sets the label group whose labels can be selected via this form field and returns this
	 * form field.
	 * 
	 * If no form field label has been set, the title of the label group will be set as label.
	 * 
	 * @param	ViewableLabelGroup	$labelGroup	label group whose labels can be selected
	 * @return	static					this form field
	 */
	public function labelGroup(ViewableLabelGroup $labelGroup) {
		$this->labelGroup = $labelGroup;
		
		if ($this->label === null) {
			$this->label($this->getLabelGroup()->getTitle());
		}
		
		return $this;
	}
	
	/**
	 * @inheritDoc
	 */
<<<<<<< HEAD
	public function loadValue(array $data, IStorableObject $object) {
		$objectTypeID = $this->getObjectType()->objectTypeID;
		$objectID = $object->{$object::getDatabaseTableIndexName()};
		
		if (!isset(static::$loadedLabels[$objectTypeID])) {
			static::$loadedLabels[$objectTypeID] = [];
		}
		if (!isset(static::$loadedLabels[$objectTypeID][$objectID])) {
			$assignedLabels = LabelHandler::getInstance()->getAssignedLabels(
				$objectTypeID,
				[$objectID]
			);
			static::$loadedLabels[$objectTypeID][$objectID] = isset($assignedLabels[$objectID]) ? $assignedLabels[$objectID] : [];
		}
		
		$labelIDs = $this->getLabelGroup()->getLabelIDs();
		/** @var Label $label */
		foreach (static::$loadedLabels[$objectTypeID][$objectID] as $label) {
			if (in_array($label->labelID, $labelIDs)) {
				$this->value($label->labelID);
=======
	public function updatedObject(array $data, IStorableObject $object, $loadValues = true) {
		if ($loadValues) {
			$objectTypeID = $this->getObjectType()->objectTypeID;
			$objectID = $object->{$object::getDatabaseTableIndexName()};
			
			if (!isset(static::$loadedLabels[$objectTypeID])) {
				static::$loadedLabels[$objectTypeID] = [];
			}
			if (!isset(static::$loadedLabels[$objectTypeID][$objectID])) {
				static::$loadedLabels[$objectTypeID][$objectID] = LabelHandler::getInstance()->getAssignedLabels(
					$objectTypeID,
					[$objectID]
				)[$objectID];
			}
			
			$labelIDs = $this->getLabelGroup()->getLabelIDs();
			/** @var Label $label */
			foreach (static::$loadedLabels[$objectTypeID][$objectID] as $label) {
				if (in_array($label->labelID, $labelIDs)) {
					$this->value($label->labelID);
				}
>>>>>>> 6cd803ab
			}
		}
		
		return $this;
	}
	
	/**
	 * @inheritDoc
	 */
	public function populate() {
		parent::populate();
		
		$this->getDocument()->getDataHandler()->addProcessor(new CustomFormDataProcessor('label', function(IFormDocument $document, array $parameters) {
			$value = $this->getValue();
			
			// `-1` and `0` are special values that are irrlevent for saving
			if ($value > 0) {
				if (!isset($parameters[$this->getObjectProperty()])) {
					$parameters[$this->getObjectProperty()] = [];
				}
				
				$parameters[$this->getObjectProperty()][$this->getLabelGroup()->groupID] = $value;
			}
			
			return $parameters;
		}));
		
		return $this;
	}
	
	/**
	 * @inheritDoc
	 */
	public function readValue() {
		if ($this->getDocument()->hasRequestData($this->getPrefixedId())) {
			$this->value = intval($this->getDocument()->getRequestData($this->getPrefixedId()));
		}
		
		return $this;
	}
	
	/**
	 * @inheritDoc
	 */
	public function validate() {
		if ($this->isRequired()) {
			if ($this->value <= 0) {
				$this->addValidationError(new FormFieldValidationError('empty'));
			}
		}
		else if ($this->value > 0 && !in_array($this->value, $this->getLabelGroup()->getLabelIDs())) {
			$this->addValidationError(new FormFieldValidationError(
				'invalidValue',
				'wcf.global.form.error.noValidSelection'
			));
		}
	}
	
	/**
	 * Returns label group fields based for the given label groups using the given object property.
	 * 
	 * The id of each form fields is `{$objectProperty}{$labelGroupID}`.
	 * 
	 * @param	string			$objectType		`com.woltlab.wcf.label.object` object type
	 * @param	ViewableLabelGroup[]	$labelGroups		label groups for which label form fields are created
	 * @param	string			$objectProperty		object property of form fields
	 * @return	static[]
	 */
	public static function createFields($objectType, array $labelGroups, $objectProperty = 'labelIDs') {
		$formFields = [];
		foreach ($labelGroups as $labelGroup) {
			$formFields[] = static::create($objectProperty . $labelGroup->groupID)
					->objectProperty($objectProperty)
					->objectType($objectType)
					->required($labelGroup->forceSelection)
					->labelGroup($labelGroup);
		}
		
		return $formFields;
	}
}<|MERGE_RESOLUTION|>--- conflicted
+++ resolved
@@ -96,28 +96,6 @@
 	/**
 	 * @inheritDoc
 	 */
-<<<<<<< HEAD
-	public function loadValue(array $data, IStorableObject $object) {
-		$objectTypeID = $this->getObjectType()->objectTypeID;
-		$objectID = $object->{$object::getDatabaseTableIndexName()};
-		
-		if (!isset(static::$loadedLabels[$objectTypeID])) {
-			static::$loadedLabels[$objectTypeID] = [];
-		}
-		if (!isset(static::$loadedLabels[$objectTypeID][$objectID])) {
-			$assignedLabels = LabelHandler::getInstance()->getAssignedLabels(
-				$objectTypeID,
-				[$objectID]
-			);
-			static::$loadedLabels[$objectTypeID][$objectID] = isset($assignedLabels[$objectID]) ? $assignedLabels[$objectID] : [];
-		}
-		
-		$labelIDs = $this->getLabelGroup()->getLabelIDs();
-		/** @var Label $label */
-		foreach (static::$loadedLabels[$objectTypeID][$objectID] as $label) {
-			if (in_array($label->labelID, $labelIDs)) {
-				$this->value($label->labelID);
-=======
 	public function updatedObject(array $data, IStorableObject $object, $loadValues = true) {
 		if ($loadValues) {
 			$objectTypeID = $this->getObjectType()->objectTypeID;
@@ -127,10 +105,11 @@
 				static::$loadedLabels[$objectTypeID] = [];
 			}
 			if (!isset(static::$loadedLabels[$objectTypeID][$objectID])) {
-				static::$loadedLabels[$objectTypeID][$objectID] = LabelHandler::getInstance()->getAssignedLabels(
+				$assignedLabels = LabelHandler::getInstance()->getAssignedLabels(
 					$objectTypeID,
 					[$objectID]
-				)[$objectID];
+				);
+				static::$loadedLabels[$objectTypeID][$objectID] = isset($assignedLabels[$objectID]) ? $assignedLabels[$objectID] : [];
 			}
 			
 			$labelIDs = $this->getLabelGroup()->getLabelIDs();
@@ -139,7 +118,6 @@
 				if (in_array($label->labelID, $labelIDs)) {
 					$this->value($label->labelID);
 				}
->>>>>>> 6cd803ab
 			}
 		}
 		
