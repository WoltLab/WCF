--- conflicted
+++ resolved
@@ -15,7 +15,6 @@
  * @package WoltLabSuite\Core\System\Form\Builder\Field
  * @since   5.2
  */
-<<<<<<< HEAD
 class TextFormField extends AbstractFormField implements
     IAttributeFormField,
     IAutoCompleteFormField,
@@ -98,7 +97,7 @@
         } else {
             if ($this->isRequired() && ($this->getValue() === null || $this->getValue() === '')) {
                 $this->addValidationError(new FormFieldValidationError('empty'));
-            } else {
+            } elseif ($this->getValue() !== null && $this->getValue() !== '') {
                 $this->validateText($this->getValue());
             }
         }
@@ -117,67 +116,4 @@
         $this->validateMinimumLength($text, $language);
         $this->validateMaximumLength($text, $language);
     }
-=======
-class TextFormField extends AbstractFormField implements IAutoFocusFormField, II18nFormField, IImmutableFormField, IMaximumLengthFormField, IMinimumLengthFormField, IPlaceholderFormField {
-	use TAutoFocusFormField;
-	use TImmutableFormField;
-	use TI18nFormField {
-		validate as protected i18nValidate;
-	}
-	use TMaximumLengthFormField;
-	use TMinimumLengthFormField;
-	use TPlaceholderFormField;
-	
-	/**
-	 * @inheritDoc
-	 */
-	protected $javaScriptDataHandlerModule = 'WoltLabSuite/Core/Form/Builder/Field/Value';
-	
-	/**
-	 * @inheritDoc
-	 */
-	protected $templateName = '__textFormField';
-	
-	/**
-	 * @inheritDoc
-	 */
-	public function validate() {
-		if ($this->isI18n()) {
-			$this->i18nValidate();
-			
-			if (empty($this->getValidationErrors())) {
-				$value = $this->getValue();
-				if ($this->hasPlainValue()) {
-					$this->validateText($value);
-				}
-				else {
-					foreach ($value as $languageID => $languageValue) {
-						$this->validateText($languageValue, LanguageFactory::getInstance()->getLanguage($languageID));
-					}
-				}
-			}
-		}
-		else {
-			if ($this->isRequired() && ($this->getValue() === null || $this->getValue() === '')) {
-				$this->addValidationError(new FormFieldValidationError('empty'));
-			}
-			else if ($this->getValue() !== null && $this->getValue() !== '') {
-				$this->validateText($this->getValue());
-			}
-		}
-		
-		parent::validate();
-	}
-	
-	/**
-	 * Checks the length of the given text with the given language.
-	 * 
-	 * @param	string		$text		validated text
-	 * @param	null|Language	$language	language of validated text or `null` for monolingual text
-	 */
-	protected function validateText($text, Language $language = null) {
-		$this->validateMinimumLength($text, $language);
-		$this->validateMaximumLength($text, $language);
-	}
->>>>>>> 90861b9c
 }