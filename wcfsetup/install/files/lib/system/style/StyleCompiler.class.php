<?php

namespace wcf\system\style;

use ScssPhp\ScssPhp\Compiler;
use ScssPhp\ScssPhp\OutputStyle;
use ScssPhp\ScssPhp\ValueConverter;
use wcf\data\application\Application;
use wcf\data\option\Option;
use wcf\data\style\Style;
use wcf\system\application\ApplicationHandler;
use wcf\system\event\EventHandler;
use wcf\system\exception\SystemException;
use wcf\system\SingletonFactory;
use wcf\system\WCF;
use wcf\util\FileUtil;
use wcf\util\JSON;
use wcf\util\StringUtil;
use wcf\util\StyleUtil;
use wcf\util\Url;

/**
 * Provides access to the SCSS PHP compiler.
 *
 * @author  Tim Duesterhus, Alexander Ebert
 * @copyright   2001-2021 WoltLab GmbH
 * @license GNU Lesser General Public License <http://opensource.org/licenses/lgpl-license.php>
 * @package WoltLabSuite\Core\System\Style
 */
final class StyleCompiler extends SingletonFactory
{
    /**
     * Contains all files, which are compiled for a style.
     * @var string[]
     */
    protected $files;

    /**
     * names of option types which are supported as additional variables
     * @var string[]
     */
    public static $supportedOptionType = ['boolean', 'float', 'integer', 'radioButton', 'select'];

    /**
     * file used to store global SCSS declarations, relative to `WCF_DIR`
     * @var string
     */
    const FILE_GLOBAL_VALUES = 'style/ui/zzz_wsc_style_global_values.scss';

    /**
     * registry keys for data storage
     * @var string
     */
    const REGISTRY_GLOBAL_VALUES = 'styleGlobalValues';

    public const SYSTEM_FONT_NAME = 'system';

    public const SYSTEM_FONT_FAMILY = 'system-ui, -apple-system, BlinkMacSystemFont, "Segoe UI",
        "Roboto", "Oxygen", "Ubuntu", "Cantarell", "Fira Sans", "Droid Sans",
        "Helvetica Neue", Arial, sans-serif';

    public const SYSTEM_FONT_FAMILY_MONOSPACE = 'ui-monospace, Menlo, Monaco, "Cascadia Mono",
        "Segoe UI Mono", "Roboto Mono", "Oxygen Mono", "Ubuntu Monospace", "Source Code Pro",
        "Fira Mono", "Droid Sans Mono", "Courier New", monospace';

    /**
     * @inheritDoc
     */
    protected function init()
    {
        require_once(WCF_DIR . 'lib/system/style/scssphp/scss.inc.php');
    }

    /**
     * Returns a fresh instance of the scssphp compiler.
     */
    protected function makeCompiler(): Compiler
    {
        $compiler = new Compiler();
        $compiler->setImportPaths([WCF_DIR]);

        if (\ENABLE_DEBUG_MODE && \ENABLE_DEVELOPER_TOOLS) {
            $compiler->setOutputStyle(OutputStyle::EXPANDED);
        } else {
            $compiler->setOutputStyle(OutputStyle::COMPRESSED);
        }

        return $compiler;
    }

    /**
     * Returns the default style variables as array.
     *
     * @return      string[]
     * @since       5.3
     */
    public static function getDefaultVariables()
    {
        $sql = "SELECT      variable.variableName, variable.defaultValue
                FROM        wcf" . WCF_N . "_style_variable variable
                ORDER BY    variable.variableID ASC";
        $statement = WCF::getDB()->prepareStatement($sql);
        $statement->execute();
        $variables = $statement->fetchMap('variableName', 'defaultValue');

        // see https://github.com/WoltLab/WCF/issues/2636
        if (empty($variables['wcfPageThemeColor'])) {
            $variables['wcfPageThemeColor'] = $variables['wcfHeaderBackground'];
        }

        return $variables;
    }

    /**
     * Test a style with the given apiVersion, imagePath and variables. If the style is valid and does not throw an
     * error, null is returned. Otherwise the exception is returned (!).
     *
     * @param string $testFileDir
     * @param string $styleName
     * @param string $apiVersion
     * @param string $imagePath
     * @param string[] $variables
     * @param string|null $customCustomSCSSFile
     * @return      null|\Exception
     * @since       5.3
     */
    public function testStyle(
        $testFileDir,
        $styleName,
        $apiVersion,
        $imagePath,
        array $variables,
        $customCustomSCSSFile = null
    ) {
        $individualScss = '';
        if (isset($variables['individualScss'])) {
            $individualScss = $variables['individualScss'];
            unset($variables['individualScss']);
        }

        // add style image path
        if ($imagePath) {
            $imagePath = FileUtil::getRelativePath(WCF_DIR . 'style/', WCF_DIR . $imagePath);
            $imagePath = FileUtil::addTrailingSlash(FileUtil::unifyDirSeparator($imagePath));
        } else {
            $imagePath = '../images/';
        }
        $variables['style_image_path'] = "'{$imagePath}'";

        // apply overrides
        if (isset($variables['overrideScss'])) {
            $lines = \explode("\n", StringUtil::unifyNewlines($variables['overrideScss']));
            foreach ($lines as $line) {
                if (\preg_match('~^@([a-zA-Z]+): ?([@a-zA-Z0-9 ,\.\(\)\%\#-]+);$~', $line, $matches)) {
                    $variables[$matches[1]] = $matches[2];
                }
            }
            unset($variables['overrideScss']);
        }

        // api version
        $variables['apiVersion'] = $apiVersion;

        $parameters = ['scss' => ''];
        EventHandler::getInstance()->fireAction($this, 'compile', $parameters);

        $files = $this->getFiles();

        if ($customCustomSCSSFile !== null) {
            if (($customSCSSFileKey = \array_search(WCF_DIR . self::FILE_GLOBAL_VALUES, $files)) !== false) {
                unset($files[$customSCSSFileKey]);
            }

            $files[] = $customCustomSCSSFile;
        }

        $scss = "/*!\n\nstylesheet for '" . $styleName . "', generated on " . \gmdate('r') . " -- DO NOT EDIT\n\n*/\n";
        $scss .= $this->bootstrap($variables);
        foreach ($files as $file) {
            $scss .= $this->prepareFile($file);
        }
        $scss .= $individualScss;
        if (!empty($parameters['scss'])) {
            $scss .= "\n" . $parameters['scss'];
        }

        try {
            $css = $this->compileStylesheet(
                $scss,
                $variables
            );

            $preloadManifest = $this->buildPreloadManifest(
                $this->extractPreloadRequests($css)
            );

            $this->writeCss(
                FileUtil::addTrailingSlash($testFileDir) . 'style',
                $css,
                $preloadManifest
            );
        } catch (\Exception $e) {
            return $e;
        }

        return null;
    }

    /**
     * Returns a array with all files, which should be compiled for a style.
     *
     * @return      string[]
     * @since       5.3
     */
    protected function getFiles()
    {
        if (!$this->files) {
            $files = $this->getCoreFiles();

            // read stylesheets in dependency order
            $sql = "SELECT      filename, application
                    FROM        wcf" . WCF_N . "_package_installation_file_log
                    WHERE       CONVERT(filename using utf8) REGEXP ?
                            AND packageID <> ?
                    ORDER BY    packageID";
            $statement = WCF::getDB()->prepareStatement($sql);
            $statement->execute([
                'style/([a-zA-Z0-9\-\.]+)\.scss',
                1,
            ]);
            while ($row = $statement->fetchArray()) {
                // the global values will always be evaluated last
                if ($row['filename'] === self::FILE_GLOBAL_VALUES) {
                    continue;
                }

                $files[] = Application::getDirectory($row['application']) . $row['filename'];
            }

            // global SCSS
            if (\file_exists(WCF_DIR . self::FILE_GLOBAL_VALUES)) {
                $files[] = WCF_DIR . self::FILE_GLOBAL_VALUES;
            }

            $this->files = $files;
        }

        return $this->files;
    }

    /**
     * Compiles SCSS stylesheets.
     *
     * @param Style $style
     */
    public function compile(Style $style)
    {
        // get style variables
        $variables = $style->getVariables();
        $individualScss = '';
        if (isset($variables['individualScss'])) {
            $individualScss = $variables['individualScss'];
            unset($variables['individualScss']);
        }

        // add style image path
        $imagePath = '../images/';
        if ($style->imagePath) {
            $imagePath = FileUtil::getRelativePath(WCF_DIR . 'style/', WCF_DIR . $style->imagePath);
            $imagePath = FileUtil::addTrailingSlash(FileUtil::unifyDirSeparator($imagePath));
        }
        $variables['style_image_path'] = "'{$imagePath}'";

        // apply overrides
        if (isset($variables['overrideScss'])) {
            $lines = \explode("\n", StringUtil::unifyNewlines($variables['overrideScss']));
            foreach ($lines as $line) {
                if (\preg_match('~^@([a-zA-Z]+): ?([@a-zA-Z0-9 ,\.\(\)\%\#-]+);$~', $line, $matches)) {
                    $variables[$matches[1]] = $matches[2];
                }
            }
            unset($variables['overrideScss']);
        }

        // api version
        $variables['apiVersion'] = $style->apiVersion;

        $parameters = ['scss' => ''];
        EventHandler::getInstance()->fireAction($this, 'compile', $parameters);

        $scss = "/*!\n\nstylesheet for '" . $style->styleName . "', generated on " . \gmdate('r') . " -- DO NOT EDIT\n\n*/\n";
        $scss .= $this->bootstrap($variables);
        foreach ($this->getFiles() as $file) {
            $scss .= $this->prepareFile($file);
        }
        $scss .= $individualScss;
        if (!empty($parameters['scss'])) {
            $scss .= "\n" . $parameters['scss'];
        }

        $css = $this->compileStylesheet(
            $scss,
            $variables
        );

        $preloadManifest = $this->buildPreloadManifest(
            $this->extractPreloadRequests($css)
        );

        $this->writeCss($this->getFilenameForStyle($style), $css, $preloadManifest);
    }

    /**
     * Builds the preload manifest from the given iterable containing
     * preload requests.
     *
     * @see StyleCompiler::extractPreloadRequests()
     * @since 5.4
     */
    private function buildPreloadManifest(iterable $requests): array
    {
        $preloadManifest = ['http' => [], 'html' => []];

        foreach ($requests as $request) {
            if (Url::is($request['filename'])) {
                $filename = $request['filename'];
            } else {
                $filename = WCF::getPath() . FileUtil::getRealPath('style/' . $request['filename']);
            }

            $http = "<{$filename}>; rel=preload; as={$request['as']}";
            $html = \sprintf(
                '<link rel="preload" href="%s" as="%s"',
                StringUtil::encodeHTML($filename),
                StringUtil::encodeHTML($request['as'])
            );
            if ($request['crossorigin']) {
                $http .= "; crossorigin";
                $html .= " crossorigin";
            }
            if ($request['type']) {
                $http .= \sprintf('; type="%s"', \addslashes($request['type']));
                $html .= \sprintf(' type="%s"', StringUtil::encodeHTML($request['type']));
            }
            $html .= '>';
            $preloadManifest['http'][] = $http;
            $preloadManifest['html'][] = $html;
        }

        return $preloadManifest;
    }

    /**
     * Extracts preload requests from the given CSS string.
     *
     * @since 5.4
     */
    private function extractPreloadRequests(string $css): iterable
    {
        $regex = '/--woltlab-suite-preload:\\s*preload_dummy\\(((?:"(?:\\\\.|[^\\\\"])*"|[^")])+)\\)\\s*[;\\}]/';
        if (!\preg_match_all($regex, $css, $requests)) {
            return [];
        }

        foreach ($requests[1] as $request) {
            $regex = '/\s*("(?:\\\\.|[^\\\\"])*"|[^",]+)\s*(?:,|$)\s*/';
            if (!\preg_match_all($regex, $request, $parameters)) {
                continue;
            }
            $parameters = $parameters[1];
            if (\count($parameters) < 4) {
                continue;
            }
            $parameters = \array_map(static function (string $parameter) {
                if ($parameter[0] === '"') {
                    return \stripslashes(\substr($parameter, 1, -1));
                }

                return $parameter;
            }, $parameters);
            [$filename, $as, $crossorigin, $type] = $parameters;

            yield [
                'filename' => $filename,
                'as' => $as,
                'crossorigin' => !!$crossorigin,
                'type' => $type ?: null,
            ];
        }
    }

    /**
     * Compiles SCSS stylesheets for ACP usage.
     */
    public function compileACP()
    {
        $files = $this->getCoreFiles();

        // ACP uses a slightly different layout
        $files[] = WCF_DIR . 'acp/style/layout.scss';

        // include stylesheets from other apps in arbitrary order
        if (PACKAGE_ID) {
            foreach (ApplicationHandler::getInstance()->getApplications() as $application) {
                $files = \array_merge($files, $this->getAcpStylesheets($application));
            }
        }

        // read default values
        $sql = "SELECT      variableName, defaultValue
                FROM        wcf" . WCF_N . "_style_variable
                ORDER BY    variableID ASC";
        $statement = WCF::getDB()->prepareStatement($sql);
        $statement->execute();
        $variables = [];
        while ($row = $statement->fetchArray()) {
            $variables[$row['variableName']] = $row['defaultValue'];
        }

        $variables['style_image_path'] = "'../images/'";

        $scss = "/*!\n\nstylesheet for the admin panel, generated on " . \gmdate('r') . " -- DO NOT EDIT\n\n*/\n";
        $scss .= $this->bootstrap($variables);
        foreach ($files as $file) {
            $scss .= $this->prepareFile($file);
        }

        $css = $this->compileStylesheet(
            $scss,
            $variables
        );

        // fix relative paths
        $css = \str_replace('../font/', '../../font/', $css);
        $css = \str_replace('../icon/', '../../icon/', $css);
        $css = \preg_replace('~\.\./images/~', '../../images/', $css);

        $this->writeCss(WCF_DIR . 'acp/style/style', $css);
    }

    /**
     * Returns a list of common stylesheets provided by the core.
     *
     * @return      string[]        list of common stylesheets
     */
    protected function getCoreFiles()
    {
        $files = [];
        if ($handle = \opendir(WCF_DIR . 'style/')) {
            while (($file = \readdir($handle)) !== false) {
                if ($file === '.' || $file === '..' || $file === 'bootstrap' || \is_file(WCF_DIR . 'style/' . $file)) {
                    continue;
                }

                $file = WCF_DIR . "style/{$file}/";
                if ($innerHandle = \opendir($file)) {
                    while (($innerFile = \readdir($innerHandle)) !== false) {
                        if (
                            $innerFile === '.'
                            || $innerFile === '..'
                            || !\is_file($file . $innerFile)
                            || !\preg_match('~^[a-zA-Z0-9\-\.]+\.scss$~', $innerFile)
                        ) {
                            continue;
                        }

                        $files[] = $file . $innerFile;
                    }
                    \closedir($innerHandle);
                }
            }

            \closedir($handle);

            // directory order is not deterministic in some cases
            \sort($files);
        }

        return $files;
    }

    /**
     * Returns the list of SCSS stylesheets of an application.
     *
     * @param Application $application
     * @return      string[]
     */
    protected function getAcpStylesheets(Application $application)
    {
        if ($application->packageID == 1) {
            return [];
        }

        $files = [];

        $basePath = FileUtil::addTrailingSlash(FileUtil::getRealPath(WCF_DIR . $application->getPackage()->packageDir)) . 'acp/style/';
        $result = \glob($basePath . '*.scss');
        if (\is_array($result)) {
            foreach ($result as $file) {
                $files[] = $file;
            }
        }

        return $files;
    }

    /**
     * Reads in the SCSS files that form the foundation of the stylesheet. This includes
     * the CSS reset and mixins.
     */
    protected function bootstrap(array $variables): string
    {
        // add reset like a boss
        $content = $this->prepareFile(WCF_DIR . 'style/bootstrap/reset.scss');

        // add mixins
        $content .= $this->prepareFile(WCF_DIR . 'style/bootstrap/mixin.scss');

        // add newer mixins added with version 3.0
        foreach (\glob(WCF_DIR . 'style/bootstrap/mixin/*.scss') as $mixin) {
            $content .= $this->prepareFile($mixin);
        }

        $content .= <<<'EOT'
            @function preload($filename, $as, $crossorigin: false, $type: "") {
                @if $crossorigin {
                    @return preload_dummy($filename, $as, 1, $type);
                } @else {
                    @return preload_dummy($filename, $as, 0, $type);
                }
            }
EOT;

        if (ApplicationHandler::getInstance()->isMultiDomainSetup()) {
            $content .= <<<'EOT'
                @function getFont($filename, $family: "/", $version: "") {
                    @return "../font/getFont.php?family=" + $family + "&filename=" + $filename + "&v=" + $version;
                }
EOT;
        } else {
            $content .= <<<'EOT'
                @function getFont($filename, $family: "/", $version: "") {
                    @if ($family != "") {
                        $family: "families/" + $family + "/";
                    }
                    @if ($version != "") {
                        $version: "?v=" + $version;
                    }
                    
                    @return "../font/" + $family + $filename + $version;
                }
EOT;
        }

        if (!empty($variables['wcfFontFamilyGoogle'])) {
            $content .= $this->getGoogleFontScss($variables['wcfFontFamilyGoogle']);
        }

        return $content;
    }

    /**
     * Prepares a SCSS stylesheet for importing.
     *
     * @param string $filename
     * @return  string
     * @throws  SystemException
     */
    protected function prepareFile($filename)
    {
        if (!\file_exists($filename) || !\is_readable($filename)) {
            throw new SystemException("Unable to access '" . $filename . "', does not exist or is not readable");
        }

        // use a relative path
        $filename = FileUtil::getRelativePath(WCF_DIR, \dirname($filename)) . \basename($filename);

        return '@import "' . $filename . '";' . "\n";
    }

    /**
     * Compiles the given SCSS into one CSS stylesheet and returns it.
     *
     * @param string[] $variables
     */
    protected function compileStylesheet(string $scss, array $variables): string
    {
        foreach ($variables as &$value) {
            if (StringUtil::startsWith($value, '../')) {
                $value = '"' . $value . '"';
            }
        }
        unset($value);

        $variables['wcfFontFamily'] = $variables['wcfFontFamilyFallback'];
<<<<<<< HEAD
        if (!empty($variables['wcfFontFamilyGoogle'])) {
            // The SCSS parser attempts to evaluate the variables, causing issues with font names that
            // include logical operators such as "And" or "Or".
            $variables['wcfFontFamilyGoogle'] = '"' . $variables['wcfFontFamilyGoogle'] . '"';

            $variables['wcfFontFamily'] = $variables['wcfFontFamilyGoogle'] . ', ' . $variables['wcfFontFamily'];
        }
=======
>>>>>>> a548515d

        // Define the font family set for the OS default fonts. This needs to be happen statically to
        // allow modifications in the future in case of changes.
        $variables['wcfFontFamilyMonospace'] = self::SYSTEM_FONT_FAMILY_MONOSPACE;

        if ($variables['wcfFontFamily'] === self::SYSTEM_FONT_NAME) {
            $variables['wcfFontFamily'] = self::SYSTEM_FONT_FAMILY;
        }

        if (!empty($variables['wcfFontFamilyGoogle']) && $variables['wcfFontFamilyGoogle'] !== '~""') {
            // The SCSS parser attempts to evaluate the variables, causing issues with font names that
            // include logical operators such as "And" or "Or".
            $variables['wcfFontFamilyGoogle'] = '"' . $variables['wcfFontFamilyGoogle'] . '"';

            $variables['wcfFontFamily'] = $variables['wcfFontFamilyGoogle'] . ', ' . $variables['wcfFontFamily'];
        }

        // add options as SCSS variables
        if (PACKAGE_ID) {
            foreach (Option::getOptions() as $constantName => $option) {
                if (\in_array($option->optionType, static::$supportedOptionType)) {
                    $variables['wcf_option_' . \mb_strtolower($constantName)] = \is_int($option->optionValue) ? $option->optionValue : '"' . $option->optionValue . '"';
                }
            }

            // api version
            if (!isset($variables['apiVersion'])) {
                $variables['apiVersion'] = Style::API_VERSION;
            }
        } else {
            // workaround during setup
            $variables['wcf_option_attachment_thumbnail_height'] = 210;
            $variables['wcf_option_attachment_thumbnail_width'] = 280;
            $variables['wcf_option_signature_max_image_height'] = 150;

            $variables['apiVersion'] = Style::API_VERSION;
        }

        // convert into numeric value for comparison, e.g. `3.1` -> `31`
        $variables['apiVersion'] = \str_replace('.', '', $variables['apiVersion']);

        $compiler = $this->makeCompiler();
        $compiler->replaceVariables(\array_map(static function ($value) {
            if ($value === "" || \is_int($value)) {
                return ValueConverter::fromPhp($value);
            }

            return ValueConverter::parseValue($value);
        }, $variables));

        try {
            $result = $compiler->compileString($scss);

            return $result->getCss();
        } catch (\Exception $e) {
            throw new SystemException("Could not compile SCSS: " . $e->getMessage(), 0, '', $e);
        }
    }

    /**
     * Converts the given CSS into the RTL variant.
     *
     * This method differs from StyleUtil::convertCSSToRTL() in that it includes some fixes
     * for elements that need to remain LTR.
     *
     * @see StyleUtil::convertCSSToRTL()
     */
    private function convertToRtl(string $css): string
    {
        $css = StyleUtil::convertCSSToRTL($css);

        // force code boxes to be always LTR
        $css .= "\n/* RTL fix for code boxes */\n";
        $css .= ".redactor-layer pre { direction: ltr; text-align: left; }\n";
        $css .= ".codeBoxCode { direction: ltr; } \n";
        $css .= ".codeBox .codeBoxCode { padding-left: 7ch; padding-right: 0; } \n";
        $css .= ".codeBox .codeBoxCode > code .codeBoxLine > a { margin-left: -7ch; margin-right: 0; text-align: right; } \n";

        return $css;
    }

    /**
     * Writes the given css into the file with the given prefix.
     */
    private function writeCss(string $filePrefix, string $css, ?array $preloadManifest = null): void
    {
        \file_put_contents($filePrefix . '.css', $css);
        FileUtil::makeWritable($filePrefix . '.css');

        \file_put_contents($filePrefix . '-rtl.css', $this->convertToRtl($css));
        FileUtil::makeWritable($filePrefix . '-rtl.css');

        if ($preloadManifest) {
            \file_put_contents($filePrefix . '-preload.json', JSON::encode($preloadManifest));
            FileUtil::makeWritable($filePrefix . '-preload.json');
        }
    }

    /**
     * Returns the SCSS required to load a Google font.
     */
    private function getGoogleFontScss(string $font): string
    {
        if (!PACKAGE_ID) {
            return '';
        }

        $cssFile = FontManager::getInstance()->getCssFilename($font);
        if (!\is_readable($cssFile)) {
            return '';
        }

        return \file_get_contents($cssFile);
    }

    /**
     * Returns the name of the CSS file for a specific style.
     *
     * @param Style $style
     * @return      string
     * @since       5.3
     */
    public static function getFilenameForStyle(Style $style)
    {
        return WCF_DIR . 'style/style-' . $style->styleID;
    }
}<|MERGE_RESOLUTION|>--- conflicted
+++ resolved
@@ -593,16 +593,6 @@
         unset($value);
 
         $variables['wcfFontFamily'] = $variables['wcfFontFamilyFallback'];
-<<<<<<< HEAD
-        if (!empty($variables['wcfFontFamilyGoogle'])) {
-            // The SCSS parser attempts to evaluate the variables, causing issues with font names that
-            // include logical operators such as "And" or "Or".
-            $variables['wcfFontFamilyGoogle'] = '"' . $variables['wcfFontFamilyGoogle'] . '"';
-
-            $variables['wcfFontFamily'] = $variables['wcfFontFamilyGoogle'] . ', ' . $variables['wcfFontFamily'];
-        }
-=======
->>>>>>> a548515d
 
         // Define the font family set for the OS default fonts. This needs to be happen statically to
         // allow modifications in the future in case of changes.
@@ -612,7 +602,7 @@
             $variables['wcfFontFamily'] = self::SYSTEM_FONT_FAMILY;
         }
 
-        if (!empty($variables['wcfFontFamilyGoogle']) && $variables['wcfFontFamilyGoogle'] !== '~""') {
+        if (!empty($variables['wcfFontFamilyGoogle'])) {
             // The SCSS parser attempts to evaluate the variables, causing issues with font names that
             // include logical operators such as "And" or "Or".
             $variables['wcfFontFamilyGoogle'] = '"' . $variables['wcfFontFamilyGoogle'] . '"';
