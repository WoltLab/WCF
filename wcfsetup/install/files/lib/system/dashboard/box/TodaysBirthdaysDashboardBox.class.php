--- conflicted
+++ resolved
@@ -2,12 +2,8 @@
 namespace wcf\system\dashboard\box;
 use wcf\data\dashboard\box\DashboardBox;
 use wcf\data\user\UserProfileList;
-<<<<<<< HEAD
 use wcf\page\IPage;
-=======
-use wcf\page\IPage; 
 use wcf\system\cache\builder\UserOptionCacheBuilder;
->>>>>>> 25bb9d92
 use wcf\system\user\UserBirthdayCache;
 use wcf\system\WCF;
 use wcf\util\DateUtil;
@@ -43,28 +39,19 @@
 		$userIDs = UserBirthdayCache::getInstance()->getBirthdays($date[1], $date[2]);
 		
 		if (!empty($userIDs)) {
-<<<<<<< HEAD
-			$userProfileList = new UserProfileList();
-			$userProfileList->setObjectIDs($userIDs);
-			$userProfileList->readObjects();
-			$i = 0;
-			foreach ($userProfileList as $userProfile) {
-				if ($i == 10) break;
-=======
 			$userOptions = UserOptionCacheBuilder::getInstance()->getData(array(), 'options');
 			if (isset($userOptions['birthday'])) {
 				$birthdayUserOption = $userOptions['birthday'];
->>>>>>> 25bb9d92
 				
 				$userProfileList = new UserProfileList();
 				$userProfileList->setObjectIDs($userIDs);
 				$userProfileList->readObjects();
 				$i = 0;
 				foreach ($userProfileList as $userProfile) {
-					if ($i == 5) break;
+					if ($i == 10) break;
 					
 					$birthdayUserOption->setUser($userProfile->getDecoratedObject());
-					
+						
 					if (!$userProfile->isProtected() && $birthdayUserOption->isVisible() && substr($userProfile->birthday, 5) == $currentDay) {
 						$this->userProfiles[] = $userProfile;
 						$i++;
