--- conflicted
+++ resolved
@@ -58,21 +58,6 @@
 	}
 	
 	/**
-<<<<<<< HEAD
-	 * Closes the file descriptor.
-	 */
-	public function __destruct() {
-		try {
-			if (is_resource($this->resource)) {
-				fclose($this->resource);
-			}
-		} // we don't care about exceptions when closing
-		catch (SystemException $e) { }
-	}
-	
-	/**
-=======
->>>>>>> 50296934
 	 * Calls the specified function on the open file.
 	 * Do not call this function directly. Use $file->write('') instead.
 	 * 
