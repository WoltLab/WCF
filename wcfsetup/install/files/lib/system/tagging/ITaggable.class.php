--- conflicted
+++ resolved
@@ -17,11 +17,7 @@
 	 * 
 	 * @param	Tag	$tag
 	 * @return	DatabaseObjectList
-<<<<<<< HEAD
-	 * @deprecated 3.2
-=======
 	 * @deprecated 5.2
->>>>>>> 9ea32398
 	 */
 	public function getObjectList(Tag $tag);
 	
