<?php

namespace wcf\system\clipboard\action;

use wcf\data\article\Article;
use wcf\data\article\ArticleAction;
use wcf\data\category\CategoryNodeTree;
use wcf\data\clipboard\action\ClipboardAction;
use wcf\system\WCF;

/**
 * Clipboard action implementation for articles.
 *
 * @author  Matthias Schmidt
 * @copyright   2001-2019 WoltLab GmbH
 * @license GNU Lesser General Public License <http://opensource.org/licenses/lgpl-license.php>
 * @package WoltLabSuite\Core\System\Clipboard\Action
 * @since   3.1
 */
<<<<<<< HEAD
class ArticleClipboardAction extends AbstractClipboardAction
{
    /**
     * @inheritDoc
     */
    protected $actionClassActions = [
        'delete',
        'publish',
        'restore',
        'trash',
        'unpublish',
    ];

    /**
     * @inheritDoc
     */
    protected $supportedActions = [
        'delete',
        'publish',
        'restore',
        'setCategory',
        'trash',
        'unpublish',
    ];

    /**
     * @inheritDoc
     */
    public function execute(array $objects, ClipboardAction $action)
    {
        $item = parent::execute($objects, $action);

        if ($item === null) {
            return;
        }

        // handle actions
        switch ($action->actionName) {
            case 'delete':
                $item->addInternalData(
                    'confirmMessage',
                    WCF::getLanguage()->getDynamicVariable(
                        'wcf.clipboard.item.com.woltlab.wcf.article.delete.confirmMessage',
                        [
                            'count' => $item->getCount(),
                        ]
                    )
                );
                break;

            case 'setCategory':
                $item->addInternalData('template', WCF::getTPL()->fetch('articleCategoryDialog', 'wcf', [
                    'categoryNodeList' => (new CategoryNodeTree('com.woltlab.wcf.article.category'))->getIterator(),
                ]));
                break;

            case 'trash':
                $item->addInternalData(
                    'confirmMessage',
                    WCF::getLanguage()->getDynamicVariable(
                        'wcf.clipboard.item.com.woltlab.wcf.article.trash.confirmMessage',
                        [
                            'count' => $item->getCount(),
                        ]
                    )
                );
                break;
        }

        return $item;
    }

    /**
     * @inheritDoc
     */
    public function getClassName()
    {
        return ArticleAction::class;
    }

    /**
     * @inheritDoc
     */
    public function getTypeName()
    {
        return 'com.woltlab.wcf.article';
    }

    /**
     * Returns the ids of the articles that can be deleted.
     *
     * @return  int[]
     */
    public function validateDelete()
    {
        $objectIDs = [];

        /** @var Article $article */
        foreach ($this->objects as $article) {
            if ($article->canDelete() && $article->isDeleted) {
                $objectIDs[] = $article->articleID;
            }
        }

        return $objectIDs;
    }

    /**
     * Returns the ids of the articles that can be published.
     *
     * @return  int[]
     */
    public function validatePublish()
    {
        $objectIDs = [];

        /** @var Article $article */
        foreach ($this->objects as $article) {
            if ($article->canPublish() && $article->publicationStatus == Article::UNPUBLISHED) {
                $objectIDs[] = $article->articleID;
            }
        }

        return $objectIDs;
    }

    /**
     * Returns the ids of the articles that can be restored.
     *
     * @return  int[]
     */
    public function validateRestore()
    {
        return $this->validateDelete();
    }

    /**
     * Returns the ids of the articles whose category can be set.
     *
     * @return  int[]
     */
    public function validateSetCategory()
    {
        if (!WCF::getSession()->getPermission('admin.content.article.canManageArticle')) {
            return [];
        }

        return \array_keys($this->objects);
    }

    /**
     * Returns the ids of the articles that can be trashed.
     *
     * @return  int[]
     */
    public function validateTrash()
    {
        $objectIDs = [];

        /** @var Article $article */
        foreach ($this->objects as $article) {
            if ($article->canDelete() && !$article->isDeleted) {
                $objectIDs[] = $article->articleID;
            }
        }

        return $objectIDs;
    }

    /**
     * Returns the ids of the articles that can be unpublished.
     *
     * @return  int[]
     */
    public function validateUnpublish()
    {
        $objectIDs = [];

        /** @var Article $article */
        foreach ($this->objects as $article) {
            if ($article->canPublish() && $article->publicationStatus == Article::PUBLISHED) {
                $objectIDs[] = $article->articleID;
            }
        }

        return $objectIDs;
    }
=======
class ArticleClipboardAction extends AbstractClipboardAction {
	/**
	 * @inheritDoc
	 */
	protected $actionClassActions = [
		'delete',
		'publish',
		'restore',
		'trash',
		'unpublish'
	];
	
	/**
	 * @inheritDoc
	 */
	protected $supportedActions = [
		'delete',
		'publish',
		'restore',
		'setCategory',
		'trash',
		'unpublish'
	];
	
	/**
	 * @inheritDoc
	 */
	public function execute(array $objects, ClipboardAction $action) {
		$item = parent::execute($objects, $action);
		
		if ($item === null) {
			return null;
		}
		
		// handle actions
		switch ($action->actionName) {
			case 'delete':
				$item->addInternalData('confirmMessage', WCF::getLanguage()->getDynamicVariable('wcf.clipboard.item.com.woltlab.wcf.article.delete.confirmMessage', [
					'count' => $item->getCount()
				]));
				break;
				
			case 'setCategory':
				$item->addInternalData('template', WCF::getTPL()->fetch('articleCategoryDialog', 'wcf', [
					'categoryNodeList' => (new CategoryNodeTree('com.woltlab.wcf.article.category'))->getIterator()
				]));
				break;
			
			case 'trash':
				$item->addInternalData('confirmMessage', WCF::getLanguage()->getDynamicVariable('wcf.clipboard.item.com.woltlab.wcf.article.trash.confirmMessage', [
					'count' => $item->getCount()
				]));
				break;
		}
		
		return $item;
	}
	
	/**
	 * @inheritDoc
	 */
	public function getClassName() {
		return ArticleAction::class;
	}
	
	/**
	 * @inheritDoc
	 */
	public function getTypeName() {
		return 'com.woltlab.wcf.article';
	}
	
	/**
	 * Returns the ids of the articles that can be deleted.
	 *
	 * @return	integer[]
	 */
	public function validateDelete() {
		$objectIDs = [];
		
		/** @var Article $article */
		foreach ($this->objects as $article) {
			if ($article->canDelete() && $article->isDeleted) {
				$objectIDs[] = $article->articleID;
			}
		}
		
		return $objectIDs;
	}
	
	/**
	 * Returns the ids of the articles that can be published.
	 * 
	 * @return	integer[]
	 */
	public function validatePublish() {
		$objectIDs = [];
		
		/** @var Article $article */
		foreach ($this->objects as $article) {
			if ($article->canPublish() && $article->publicationStatus == Article::UNPUBLISHED) {
				$objectIDs[] = $article->articleID;
			}
		}
		
		return $objectIDs;
	}
	
	/**
	 * Returns the ids of the articles that can be restored.
	 *
	 * @return	integer[]
	 */
	public function validateRestore() {
		return $this->validateDelete();
	}
	
	/**
	 * Returns the ids of the articles whose category can be set.
	 * 
	 * @return	integer[]
	 */
	public function validateSetCategory() {
		if (!WCF::getSession()->getPermission('admin.content.article.canManageArticle')) {
			return [];
		}
		
		$objectIDs = [];
		
		/** @var Article $article */
		foreach ($this->objects as $article) {
			if ($article->canEdit()) {
				$objectIDs[] = $article->articleID;
			}
		}
		
		return $objectIDs;
	}
	
	/**
	 * Returns the ids of the articles that can be trashed.
	 * 
	 * @return	integer[]
	 */
	public function validateTrash() {
		$objectIDs = [];
		
		/** @var Article $article */
		foreach ($this->objects as $article) {
			if ($article->canDelete() && !$article->isDeleted) {
				$objectIDs[] = $article->articleID;
			}
		}
		
		return $objectIDs;
	}
	
	/**
	 * Returns the ids of the articles that can be unpublished.
	 *
	 * @return	integer[]
	 */
	public function validateUnpublish() {
		$objectIDs = [];
		
		/** @var Article $article */
		foreach ($this->objects as $article) {
			if ($article->canPublish() && $article->publicationStatus == Article::PUBLISHED) {
				$objectIDs[] = $article->articleID;
			}
		}
		
		return $objectIDs;
	}
>>>>>>> fd3565d8
}<|MERGE_RESOLUTION|>--- conflicted
+++ resolved
@@ -17,7 +17,6 @@
  * @package WoltLabSuite\Core\System\Clipboard\Action
  * @since   3.1
  */
-<<<<<<< HEAD
 class ArticleClipboardAction extends AbstractClipboardAction
 {
     /**
@@ -165,7 +164,16 @@
             return [];
         }
 
-        return \array_keys($this->objects);
+        $objectIDs = [];
+
+        /** @var Article $article */
+        foreach ($this->objects as $article) {
+            if ($article->canEdit()) {
+                $objectIDs[] = $article->articleID;
+            }
+        }
+
+        return $objectIDs;
     }
 
     /**
@@ -205,180 +213,4 @@
 
         return $objectIDs;
     }
-=======
-class ArticleClipboardAction extends AbstractClipboardAction {
-	/**
-	 * @inheritDoc
-	 */
-	protected $actionClassActions = [
-		'delete',
-		'publish',
-		'restore',
-		'trash',
-		'unpublish'
-	];
-	
-	/**
-	 * @inheritDoc
-	 */
-	protected $supportedActions = [
-		'delete',
-		'publish',
-		'restore',
-		'setCategory',
-		'trash',
-		'unpublish'
-	];
-	
-	/**
-	 * @inheritDoc
-	 */
-	public function execute(array $objects, ClipboardAction $action) {
-		$item = parent::execute($objects, $action);
-		
-		if ($item === null) {
-			return null;
-		}
-		
-		// handle actions
-		switch ($action->actionName) {
-			case 'delete':
-				$item->addInternalData('confirmMessage', WCF::getLanguage()->getDynamicVariable('wcf.clipboard.item.com.woltlab.wcf.article.delete.confirmMessage', [
-					'count' => $item->getCount()
-				]));
-				break;
-				
-			case 'setCategory':
-				$item->addInternalData('template', WCF::getTPL()->fetch('articleCategoryDialog', 'wcf', [
-					'categoryNodeList' => (new CategoryNodeTree('com.woltlab.wcf.article.category'))->getIterator()
-				]));
-				break;
-			
-			case 'trash':
-				$item->addInternalData('confirmMessage', WCF::getLanguage()->getDynamicVariable('wcf.clipboard.item.com.woltlab.wcf.article.trash.confirmMessage', [
-					'count' => $item->getCount()
-				]));
-				break;
-		}
-		
-		return $item;
-	}
-	
-	/**
-	 * @inheritDoc
-	 */
-	public function getClassName() {
-		return ArticleAction::class;
-	}
-	
-	/**
-	 * @inheritDoc
-	 */
-	public function getTypeName() {
-		return 'com.woltlab.wcf.article';
-	}
-	
-	/**
-	 * Returns the ids of the articles that can be deleted.
-	 *
-	 * @return	integer[]
-	 */
-	public function validateDelete() {
-		$objectIDs = [];
-		
-		/** @var Article $article */
-		foreach ($this->objects as $article) {
-			if ($article->canDelete() && $article->isDeleted) {
-				$objectIDs[] = $article->articleID;
-			}
-		}
-		
-		return $objectIDs;
-	}
-	
-	/**
-	 * Returns the ids of the articles that can be published.
-	 * 
-	 * @return	integer[]
-	 */
-	public function validatePublish() {
-		$objectIDs = [];
-		
-		/** @var Article $article */
-		foreach ($this->objects as $article) {
-			if ($article->canPublish() && $article->publicationStatus == Article::UNPUBLISHED) {
-				$objectIDs[] = $article->articleID;
-			}
-		}
-		
-		return $objectIDs;
-	}
-	
-	/**
-	 * Returns the ids of the articles that can be restored.
-	 *
-	 * @return	integer[]
-	 */
-	public function validateRestore() {
-		return $this->validateDelete();
-	}
-	
-	/**
-	 * Returns the ids of the articles whose category can be set.
-	 * 
-	 * @return	integer[]
-	 */
-	public function validateSetCategory() {
-		if (!WCF::getSession()->getPermission('admin.content.article.canManageArticle')) {
-			return [];
-		}
-		
-		$objectIDs = [];
-		
-		/** @var Article $article */
-		foreach ($this->objects as $article) {
-			if ($article->canEdit()) {
-				$objectIDs[] = $article->articleID;
-			}
-		}
-		
-		return $objectIDs;
-	}
-	
-	/**
-	 * Returns the ids of the articles that can be trashed.
-	 * 
-	 * @return	integer[]
-	 */
-	public function validateTrash() {
-		$objectIDs = [];
-		
-		/** @var Article $article */
-		foreach ($this->objects as $article) {
-			if ($article->canDelete() && !$article->isDeleted) {
-				$objectIDs[] = $article->articleID;
-			}
-		}
-		
-		return $objectIDs;
-	}
-	
-	/**
-	 * Returns the ids of the articles that can be unpublished.
-	 *
-	 * @return	integer[]
-	 */
-	public function validateUnpublish() {
-		$objectIDs = [];
-		
-		/** @var Article $article */
-		foreach ($this->objects as $article) {
-			if ($article->canPublish() && $article->publicationStatus == Article::PUBLISHED) {
-				$objectIDs[] = $article->articleID;
-			}
-		}
-		
-		return $objectIDs;
-	}
->>>>>>> fd3565d8
 }