<?php
namespace wcf\system\clipboard\action;
use wcf\data\clipboard\action\ClipboardAction;
use wcf\data\DatabaseObject;
use wcf\system\clipboard\ClipboardEditorItem;
use wcf\system\exception\SystemException;
use wcf\system\WCF;

/**
 * Abstract implementation of a clipboard action handler.
 * 
 * @author	Matthias Schmidt
 * @copyright	2001-2018 WoltLab GmbH
 * @license	GNU Lesser General Public License <http://opensource.org/licenses/lgpl-license.php>
 * @package	WoltLabSuite\Core\System\Clipboard\Action
 */
abstract class AbstractClipboardAction implements IClipboardAction {
	/**
	 * list of the clipboard actions which are executed by the action class
	 * @var	string[]
	 */
	protected $actionClassActions = [];
	
	/**
	 * relevant database objects
	 * @var	DatabaseObject[]
	 */
	protected $objects = [];
	
	/**
	 * list of action names that should trigger a page reload once they have been executed
	 * @var string[]
<<<<<<< HEAD
	 * @since 3.2
=======
	 * @since	5.2
>>>>>>> 9ea32398
	 */
	protected $reloadPageOnSuccess = [];
	
	/**
	 * list of the supported clipboard actions
	 * @var	string[]
	 */
	protected $supportedActions = [];
	
	/**
	 * @inheritDoc
	 */
	public function execute(array $objects, ClipboardAction $action) {
		if (!in_array($action->actionName, $this->supportedActions)) {
			throw new SystemException("Unknown clipboard action '".$action->actionName."'");
		}
		
		$this->objects = $objects;
		
		$item = new ClipboardEditorItem();
		$item->setName($this->getTypeName().'.'.$action->actionName);
		
		// set action class-related data
		if (in_array($action->actionName, $this->actionClassActions)) {
			$item->addParameter('actionName', $action->actionName);
			$item->addParameter('className', $this->getClassName());
		}
		
		// validate objects if relevant method exists and set valid object ids
		$methodName = 'validate'.ucfirst($action->actionName);
		if (method_exists($this, $methodName)) {
			$objectIDs = $this->$methodName();
			if (empty($objectIDs)) {
				return null;
			}
			
			$item->addParameter('objectIDs', $objectIDs);
		}
		
		return $item;
	}
	
	/**
	 * @inheritDoc
	 */
	public function getEditorLabel(array $objects) {
		return WCF::getLanguage()->getDynamicVariable('wcf.clipboard.label.'.$this->getTypeName().'.marked', [
			'count' => count($objects)
		]);
	}
	
	/**
	 * @inheritDoc
	 */
	public function getReloadPageOnSuccess() {
		return $this->reloadPageOnSuccess;
	}
}<|MERGE_RESOLUTION|>--- conflicted
+++ resolved
@@ -30,11 +30,7 @@
 	/**
 	 * list of action names that should trigger a page reload once they have been executed
 	 * @var string[]
-<<<<<<< HEAD
-	 * @since 3.2
-=======
 	 * @since	5.2
->>>>>>> 9ea32398
 	 */
 	protected $reloadPageOnSuccess = [];
 	
