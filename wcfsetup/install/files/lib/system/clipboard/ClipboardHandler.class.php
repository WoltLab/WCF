<?php

namespace wcf\system\clipboard;

use wcf\data\DatabaseObject;
use wcf\data\DatabaseObjectList;
use wcf\data\object\type\ObjectType;
use wcf\data\object\type\ObjectTypeCache;
use wcf\system\cache\builder\ClipboardActionCacheBuilder;
use wcf\system\cache\builder\ClipboardPageCacheBuilder;
use wcf\system\clipboard\action\IClipboardAction;
use wcf\system\database\util\PreparedStatementConditionBuilder;
use wcf\system\exception\ImplementationException;
use wcf\system\exception\SystemException;
use wcf\system\SingletonFactory;
use wcf\system\WCF;

/**
 * Handles clipboard-related actions.
 *
 * @author  Alexander Ebert
 * @copyright   2001-2019 WoltLab GmbH
 * @license GNU Lesser General Public License <http://opensource.org/licenses/lgpl-license.php>
 * @package WoltLabSuite\Core\System\Clipboard
 */
<<<<<<< HEAD
class ClipboardHandler extends SingletonFactory
{
    /**
     * cached list of actions
     * @var array
     */
    protected $actionCache;

    /**
     * cached list of clipboard item types
     * @var mixed[][]
     */
    protected $cache;

    /**
     * list of marked items
     * @var DatabaseObject[][]
     */
    protected $markedItems;

    /**
     * cached list of page actions
     * @var array
     */
    protected $pageCache;

    /**
     * list of page class names
     * @var string[]
     */
    protected $pageClasses = [];

    /**
     * page object id
     * @var int
     */
    protected $pageObjectID = 0;

    /**
     * @inheritDoc
     */
    protected function init()
    {
        $this->cache = [
            'objectTypes' => [],
            'objectTypeNames' => [],
        ];
        $cache = ObjectTypeCache::getInstance()->getObjectTypes('com.woltlab.wcf.clipboardItem');
        foreach ($cache as $objectType) {
            $this->cache['objectTypes'][$objectType->objectTypeID] = $objectType;
            $this->cache['objectTypeNames'][$objectType->objectType] = $objectType->objectTypeID;
        }

        $this->pageCache = ClipboardPageCacheBuilder::getInstance()->getData();
    }

    /**
     * Loads action cache.
     */
    protected function loadActionCache()
    {
        if ($this->actionCache !== null) {
            return;
        }

        $this->actionCache = ClipboardActionCacheBuilder::getInstance()->getData();
    }

    /**
     * Marks objects as marked.
     *
     * @param array $objectIDs
     * @param int $objectTypeID
     */
    public function mark(array $objectIDs, $objectTypeID)
    {
        // remove existing entries first, prevents conflict with INSERT
        $this->unmark($objectIDs, $objectTypeID);

        $sql = "INSERT INTO wcf" . WCF_N . "_clipboard_item
                            (objectTypeID, userID, objectID)
                VALUES      (?, ?, ?)";
        $statement = WCF::getDB()->prepareStatement($sql);
        foreach ($objectIDs as $objectID) {
            $statement->execute([
                $objectTypeID,
                WCF::getUser()->userID,
                $objectID,
            ]);
        }
    }

    /**
     * Removes an object marking.
     *
     * @param array $objectIDs
     * @param int $objectTypeID
     */
    public function unmark(array $objectIDs, $objectTypeID)
    {
        $conditions = new PreparedStatementConditionBuilder();
        $conditions->add("objectTypeID = ?", [$objectTypeID]);
        $conditions->add("objectID IN (?)", [$objectIDs]);
        $conditions->add("userID = ?", [WCF::getUser()->userID]);

        $sql = "DELETE FROM wcf" . WCF_N . "_clipboard_item
                " . $conditions;
        $statement = WCF::getDB()->prepareStatement($sql);
        $statement->execute($conditions->getParameters());
    }

    /**
     * Unmarks all items of given type.
     *
     * @param int $objectTypeID
     */
    public function unmarkAll($objectTypeID)
    {
        $sql = "DELETE FROM wcf" . WCF_N . "_clipboard_item
                WHERE       objectTypeID = ?
                        AND userID = ?";
        $statement = WCF::getDB()->prepareStatement($sql);
        $statement->execute([
            $objectTypeID,
            WCF::getUser()->userID,
        ]);
    }

    /**
     * Returns the id of the clipboard object type with the given name or `null` if no such
     * clipboard object type exists.
     *
     * @param string $typeName
     * @return  int|null
     */
    public function getObjectTypeID($typeName)
    {
        if (isset($this->cache['objectTypeNames'][$typeName])) {
            return $this->cache['objectTypeNames'][$typeName];
        }
    }

    /**
     * Returns the clipboard object type with the given id or `null` if no such
     * clipboard object type exists.
     *
     * @param int $objectTypeID
     * @return  ObjectType|null
     */
    public function getObjectType($objectTypeID)
    {
        if (isset($this->cache['objectTypes'][$objectTypeID])) {
            return $this->cache['objectTypes'][$objectTypeID];
        }
    }

    /**
     * Returns the id of the clipboard object type with the given name or `null` if no such
     * clipboard object type exists.
     *
     * @param string $objectType
     * @return  int|null
     */
    public function getObjectTypeByName($objectType)
    {
        foreach ($this->cache['objectTypes'] as $objectTypeID => $objectTypeObj) {
            if ($objectTypeObj->objectType == $objectType) {
                return $objectTypeID;
            }
        }
    }

    /**
     * Loads a list of marked items grouped by type name.
     *
     * @param int $objectTypeID
     * @throws  SystemException
     */
    protected function loadMarkedItems($objectTypeID = null)
    {
        if ($this->markedItems === null) {
            $this->markedItems = [];
        }

        if ($objectTypeID !== null) {
            $objectType = $this->getObjectType($objectTypeID);
            if ($objectType === null) {
                throw new SystemException("object type id " . $objectTypeID . " is invalid");
            }

            if (!isset($this->markedItems[$objectType->objectType])) {
                $this->markedItems[$objectType->objectType] = [];
            }
        }

        $conditions = new PreparedStatementConditionBuilder();
        $conditions->add("userID = ?", [WCF::getUser()->userID]);
        if ($objectTypeID !== null) {
            $conditions->add("objectTypeID = ?", [$objectTypeID]);
        }

        // fetch object ids
        $sql = "SELECT  objectTypeID, objectID
                FROM    wcf" . WCF_N . "_clipboard_item
                " . $conditions;
        $statement = WCF::getDB()->prepareStatement($sql);
        $statement->execute($conditions->getParameters());

        // group object ids by type name
        $data = [];
        while ($row = $statement->fetchArray()) {
            $objectType = $this->getObjectType($row['objectTypeID']);
            if ($objectType === null) {
                continue;
            }

            if (!isset($data[$objectType->objectType])) {
                /** @noinspection PhpUndefinedFieldInspection */
                $listClassName = $objectType->listclassname;
                if ($listClassName == '') {
                    throw new SystemException("Missing list class for object type '" . $objectType->objectType . "'");
                }

                $data[$objectType->objectType] = [
                    'className' => $listClassName,
                    'objectIDs' => [],
                ];
            }

            $data[$objectType->objectType]['objectIDs'][] = $row['objectID'];
        }

        // read objects
        foreach ($data as $objectType => $objectData) {
            /** @var DatabaseObjectList $objectList */
            $objectList = new $objectData['className']();
            $objectList->getConditionBuilder()->add(
                $objectList->getDatabaseTableAlias() . "." . $objectList->getDatabaseTableIndexName() . " IN (?)",
                [$objectData['objectIDs']]
            );
            $objectList->readObjects();

            $this->markedItems[$objectType] = $objectList->getObjects();

            // validate object ids against loaded items (check for zombie object ids)
            $indexName = $objectList->getDatabaseTableIndexName();
            foreach ($this->markedItems[$objectType] as $object) {
                /** @noinspection PhpVariableVariableInspection */
                $index = \array_search($object->{$indexName}, $objectData['objectIDs']);
                unset($objectData['objectIDs'][$index]);
            }

            if (!empty($objectData['objectIDs'])) {
                $conditions = new PreparedStatementConditionBuilder();
                $conditions->add("objectTypeID = ?", [$this->getObjectTypeByName($objectType)]);
                $conditions->add("userID = ?", [WCF::getUser()->userID]);
                $conditions->add("objectID IN (?)", [$objectData['objectIDs']]);

                $sql = "DELETE FROM wcf" . WCF_N . "_clipboard_item
                        " . $conditions;
                $statement = WCF::getDB()->prepareStatement($sql);
                $statement->execute($conditions->getParameters());
            }
        }
    }

    /**
     * Loads a list of marked items grouped by type name.
     *
     * @param int $objectTypeID
     * @return  array
     */
    public function getMarkedItems($objectTypeID = null)
    {
        if ($this->markedItems === null) {
            $this->loadMarkedItems($objectTypeID);
        }

        if ($objectTypeID !== null) {
            $objectType = $this->getObjectType($objectTypeID);
            if (!isset($this->markedItems[$objectType->objectType])) {
                $this->loadMarkedItems($objectTypeID);
            }

            return $this->markedItems[$objectType->objectType];
        }

        return $this->markedItems;
    }

    /**
     * Returns the data of the items for clipboard editor or `null` if no items are marked.
     *
     * @param string|string[] $page
     * @param int $pageObjectID
     * @return  array|null
     * @throws  ImplementationException
     */
    public function getEditorItems($page, $pageObjectID)
    {
        $pages = $page;
        if (!\is_array($pages)) {
            $pages = [$page];
        }

        $this->pageClasses = [];
        $this->pageObjectID = 0;

        // get objects
        $this->loadMarkedItems();
        if (empty($this->markedItems)) {
            return;
        }

        $this->pageClasses = $pages;
        $this->pageObjectID = $pageObjectID;

        // fetch action ids
        $this->loadActionCache();
        $actionIDs = [];
        foreach ($pages as $page) {
            foreach ($this->pageCache[$page] as $actionID) {
                if (isset($this->actionCache[$actionID])) {
                    $actionIDs[] = $actionID;
                }
            }
        }
        $actionIDs = \array_unique($actionIDs);

        // load actions
        $actions = [];
        foreach ($actionIDs as $actionID) {
            $actionObject = $this->actionCache[$actionID];
            $actionClassName = $actionObject->actionClassName;
            if (!isset($actions[$actionClassName])) {
                // validate class
                if (!\is_subclass_of($actionClassName, IClipboardAction::class)) {
                    throw new ImplementationException($actionClassName, IClipboardAction::class);
                }

                $actions[$actionClassName] = [
                    'actions' => [],
                    'object' => new $actionClassName(),
                ];
            }

            $actions[$actionClassName]['actions'][] = $actionObject;
        }

        // execute actions
        $editorData = [];
        foreach ($actions as $actionData) {
            /** @var IClipboardAction $clipboardAction */
            $clipboardAction = $actionData['object'];

            // get accepted objects
            $typeName = $clipboardAction->getTypeName();
            if (!isset($this->markedItems[$typeName]) || empty($this->markedItems[$typeName])) {
                continue;
            }

            if (!isset($editorData[$typeName])) {
                $editorData[$typeName] = [
                    'label' => $clipboardAction->getEditorLabel($this->markedItems[$typeName]),
                    'items' => [],
                    'reloadPageOnSuccess' => $clipboardAction->getReloadPageOnSuccess(),
                ];
            }

            foreach ($actionData['actions'] as $actionObject) {
                $data = $clipboardAction->execute($this->markedItems[$typeName], $actionObject);
                if ($data === null) {
                    continue;
                }

                $editorData[$typeName]['items'][$actionObject->showOrder] = $data;
            }
        }

        return $editorData;
    }

    /**
     * Removes items from clipboard.
     *
     * @param int $typeID
     */
    public function removeItems($typeID = null)
    {
        $conditions = new PreparedStatementConditionBuilder();
        $conditions->add("userID = ?", [WCF::getUser()->userID]);
        if ($typeID !== null) {
            $conditions->add("objectTypeID = ?", [$typeID]);
        }

        $sql = "DELETE FROM wcf" . WCF_N . "_clipboard_item
                " . $conditions;
        $statement = WCF::getDB()->prepareStatement($sql);
        $statement->execute($conditions->getParameters());
    }

    /**
     * Returns true (1) if at least one item (of the given object type) is marked.
     *
     * @param int $objectTypeID
     * @return  int
     */
    public function hasMarkedItems($objectTypeID = null)
    {
        if (!WCF::getUser()->userID) {
            return 0;
        }

        $conditionBuilder = new PreparedStatementConditionBuilder();
        $conditionBuilder->add("userID = ?", [WCF::getUser()->userID]);
        if ($objectTypeID !== null) {
            $conditionBuilder->add("objectTypeID = ?", [$objectTypeID]);
        }

        $sql = "SELECT  COUNT(*)
                FROM    wcf" . WCF_N . "_clipboard_item
                " . $conditionBuilder;
        $statement = WCF::getDB()->prepareStatement($sql);
        $statement->execute($conditionBuilder->getParameters());

        return $statement->fetchSingleColumn() ? 1 : 0;
    }

    /**
     * Returns the list of page class names.
     *
     * @return      string[]
     */
    public function getPageClasses()
    {
        return $this->pageClasses;
    }

    /**
     * Returns page object id.
     *
     * @return  int
     */
    public function getPageObjectID()
    {
        return $this->pageObjectID;
    }
=======
class ClipboardHandler extends SingletonFactory {
	/**
	 * cached list of actions
	 * @var	array
	 */
	protected $actionCache;
	
	/**
	 * cached list of clipboard item types
	 * @var	mixed[][]
	 */
	protected $cache;
	
	/**
	 * list of marked items
	 * @var	DatabaseObject[][]
	 */
	protected $markedItems;
	
	/**
	 * cached list of page actions
	 * @var	array
	 */
	protected $pageCache;
	
	/**
	 * list of page class names
	 * @var string[]
	 */
	protected $pageClasses = [];
	
	/**
	 * page object id
	 * @var	integer
	 */
	protected $pageObjectID = 0;
	
	/**
	 * @inheritDoc
	 */
	protected function init() {
		$this->cache = [
			'objectTypes' => [],
			'objectTypeNames' => []
		];
		$cache = ObjectTypeCache::getInstance()->getObjectTypes('com.woltlab.wcf.clipboardItem');
		foreach ($cache as $objectType) {
			$this->cache['objectTypes'][$objectType->objectTypeID] = $objectType;
			$this->cache['objectTypeNames'][$objectType->objectType] = $objectType->objectTypeID;
		}
		
		$this->pageCache = ClipboardPageCacheBuilder::getInstance()->getData();
	}
	
	/**
	 * Loads action cache.
	 */
	protected function loadActionCache() {
		if ($this->actionCache !== null) return;
		
		$this->actionCache = ClipboardActionCacheBuilder::getInstance()->getData();
	}
	
	/**
	 * Marks objects as marked.
	 * 
	 * @param	array		$objectIDs
	 * @param	integer		$objectTypeID
	 */
	public function mark(array $objectIDs, $objectTypeID) {
		// remove existing entries first, prevents conflict with INSERT
		$this->unmark($objectIDs, $objectTypeID);
		
		$sql = "INSERT INTO	wcf".WCF_N."_clipboard_item
					(objectTypeID, userID, objectID)
			VALUES		(?, ?, ?)";
		$statement = WCF::getDB()->prepareStatement($sql);
		foreach ($objectIDs as $objectID) {
			$statement->execute([
				$objectTypeID,
				WCF::getUser()->userID,
				$objectID
			]);
		}
	}
	
	/**
	 * Removes an object marking.
	 * 
	 * @param	array		$objectIDs
	 * @param	integer		$objectTypeID
	 */
	public function unmark(array $objectIDs, $objectTypeID) {
		$conditions = new PreparedStatementConditionBuilder();
		$conditions->add("objectTypeID = ?", [$objectTypeID]);
		$conditions->add("objectID IN (?)", [$objectIDs]);
		$conditions->add("userID = ?", [WCF::getUser()->userID]);
		
		$sql = "DELETE FROM	wcf".WCF_N."_clipboard_item
			".$conditions;
		$statement = WCF::getDB()->prepareStatement($sql);
		$statement->execute($conditions->getParameters());
	}
	
	/**
	 * Unmarks all items of given type.
	 * 
	 * @param	integer		$objectTypeID
	 */
	public function unmarkAll($objectTypeID) {
		$sql = "DELETE FROM	wcf".WCF_N."_clipboard_item
			WHERE		objectTypeID = ?
					AND userID = ?";
		$statement = WCF::getDB()->prepareStatement($sql);
		$statement->execute([
			$objectTypeID,
			WCF::getUser()->userID
		]);
	}
	
	/**
	 * Returns the id of the clipboard object type with the given name or `null` if no such
	 * clipboard object type exists.
	 * 
	 * @param	string		$typeName
	 * @return	integer|null
	 */
	public function getObjectTypeID($typeName) {
		if (isset($this->cache['objectTypeNames'][$typeName])) {
			return $this->cache['objectTypeNames'][$typeName];
		}
		
		return null;
	}
	
	/**
	 * Returns the clipboard object type with the given id or `null` if no such
	 * clipboard object type exists.
	 * 
	 * @param	integer		$objectTypeID
	 * @return	ObjectType|null
	 */
	public function getObjectType($objectTypeID) {
		if (isset($this->cache['objectTypes'][$objectTypeID])) {
			return $this->cache['objectTypes'][$objectTypeID];
		}
		
		return null;
	}
	
	/**
	 * Returns the id of the clipboard object type with the given name or `null` if no such
	 * clipboard object type exists.
	 * 
	 * @param	string		$objectType
	 * @return	integer|null
	 */
	public function getObjectTypeByName($objectType) {
		foreach ($this->cache['objectTypes'] as $objectTypeID => $objectTypeObj) {
			if ($objectTypeObj->objectType == $objectType) {
				return $objectTypeID;
			}
		}
		
		return null;
	}
	
	/**
	 * Loads a list of marked items grouped by type name.
	 * 
	 * @param	integer		$objectTypeID
	 * @throws	SystemException
	 */
	protected function loadMarkedItems($objectTypeID = null) {
		if ($this->markedItems === null) {
			$this->markedItems = [];
		}
		
		if ($objectTypeID !== null) {
			$objectType = $this->getObjectType($objectTypeID);
			if ($objectType === null) {
				throw new SystemException("object type id ".$objectTypeID." is invalid");
			}
			
			if (!isset($this->markedItems[$objectType->objectType])) {
				$this->markedItems[$objectType->objectType] = [];
			}
		}
		
		$conditions = new PreparedStatementConditionBuilder();
		$conditions->add("userID = ?", [WCF::getUser()->userID]);
		if ($objectTypeID !== null) {
			$conditions->add("objectTypeID = ?", [$objectTypeID]);
		}
		
		// fetch object ids
		$sql = "SELECT	objectTypeID, objectID
			FROM	wcf".WCF_N."_clipboard_item
			".$conditions;
		$statement = WCF::getDB()->prepareStatement($sql);
		$statement->execute($conditions->getParameters());
		
		// group object ids by type name
		$data = [];
		while ($row = $statement->fetchArray()) {
			$objectType = $this->getObjectType($row['objectTypeID']);
			if ($objectType === null) {
				continue;
			}
			
			if (!isset($data[$objectType->objectType])) {
				/** @noinspection PhpUndefinedFieldInspection */
				$listClassName = $objectType->listclassname;
				if ($listClassName == '') {
					throw new SystemException("Missing list class for object type '".$objectType->objectType."'");
				}
				
				$data[$objectType->objectType] = [
					'className' => $listClassName,
					'objectIDs' => []
				];
			}
			
			$data[$objectType->objectType]['objectIDs'][] = $row['objectID'];
		}
		
		// read objects
		foreach ($data as $objectType => $objectData) {
			/** @var DatabaseObjectList $objectList */
			$objectList = new $objectData['className']();
			$objectList->getConditionBuilder()->add($objectList->getDatabaseTableAlias() . "." . $objectList->getDatabaseTableIndexName() . " IN (?)", [$objectData['objectIDs']]);
			$objectList->readObjects();
			
			$this->markedItems[$objectType] = $objectList->getObjects();
			
			// validate object ids against loaded items (check for zombie object ids)
			$indexName = $objectList->getDatabaseTableIndexName();
			foreach ($this->markedItems[$objectType] as $object) {
				/** @noinspection PhpVariableVariableInspection */
				$index = array_search($object->$indexName, $objectData['objectIDs']);
				unset($objectData['objectIDs'][$index]);
			}
			
			if (!empty($objectData['objectIDs'])) {
				$conditions = new PreparedStatementConditionBuilder();
				$conditions->add("objectTypeID = ?", [$this->getObjectTypeByName($objectType)]);
				$conditions->add("userID = ?", [WCF::getUser()->userID]);
				$conditions->add("objectID IN (?)", [$objectData['objectIDs']]);
				
				$sql = "DELETE FROM	wcf".WCF_N."_clipboard_item
					".$conditions;
				$statement = WCF::getDB()->prepareStatement($sql);
				$statement->execute($conditions->getParameters());
			}
		}
	}
	
	/**
	 * Loads a list of marked items grouped by type name.
	 * 
	 * @param	integer		$objectTypeID
	 * @return	array
	 */
	public function getMarkedItems($objectTypeID = null) {
		if ($this->markedItems === null) {
			$this->loadMarkedItems($objectTypeID);
		}
		
		if ($objectTypeID !== null) {
			$objectType = $this->getObjectType($objectTypeID);
			if (!isset($this->markedItems[$objectType->objectType])) {
				$this->loadMarkedItems($objectTypeID);
			}
			
			return $this->markedItems[$objectType->objectType];
		}
		
		return $this->markedItems;
	}
	
	/**
	 * Returns the data of the items for clipboard editor or `null` if no items are marked.
	 * 
	 * @param	string|string[]		$page
	 * @param	integer			$pageObjectID
	 * @return	array|null
	 * @throws	ImplementationException
	 */
	public function getEditorItems($page, $pageObjectID) {
		$pages = $page;
		if (!is_array($pages)) {
			$pages = [$page];
		}
		
		$this->pageClasses = [];
		$this->pageObjectID = 0;
		
		// get objects
		$this->loadMarkedItems();
		if (empty($this->markedItems)) return null;
		
		$this->pageClasses = $pages;
		$this->pageObjectID = $pageObjectID;
		
		// fetch action ids
		$this->loadActionCache();
		$actionIDs = [];
		foreach ($pages as $page) {
			foreach ($this->pageCache[$page] as $actionID) {
				if (isset($this->actionCache[$actionID])) {
					$actionIDs[] = $actionID;
				}
			}
		}
		$actionIDs = array_unique($actionIDs);
		
		// load actions
		$actions = [];
		foreach ($actionIDs as $actionID) {
			$actionObject = $this->actionCache[$actionID];
			$actionClassName = $actionObject->actionClassName;
			if (!isset($actions[$actionClassName])) {
				// validate class
				if (!is_subclass_of($actionClassName, IClipboardAction::class)) {
					throw new ImplementationException($actionClassName, IClipboardAction::class);
				}
				
				$actions[$actionClassName] = [
					'actions' => [],
					'object' => new $actionClassName()
				];
			}
			
			$actions[$actionClassName]['actions'][] = $actionObject;
		}
		
		// execute actions
		$editorData = [];
		foreach ($actions as $actionData) {
			/** @var IClipboardAction $clipboardAction */
			$clipboardAction = $actionData['object'];
			
			// get accepted objects
			$typeName = $clipboardAction->getTypeName();
			if (!isset($this->markedItems[$typeName]) || empty($this->markedItems[$typeName])) continue;
			
			if (!isset($editorData[$typeName])) {
				$editorData[$typeName] = [
					'label' => $clipboardAction->getEditorLabel($this->markedItems[$typeName]),
					'items' => [],
					'reloadPageOnSuccess' => $clipboardAction->getReloadPageOnSuccess()
				];
			}
			else {
				$editorData[$typeName]['reloadPageOnSuccess'] = array_unique(array_merge(
					$editorData[$typeName]['reloadPageOnSuccess'],
					$clipboardAction->getReloadPageOnSuccess()
				));
			}
			
			foreach ($actionData['actions'] as $actionObject) {
				$data = $clipboardAction->execute($this->markedItems[$typeName], $actionObject);
				if ($data === null) {
					continue;
				}
				
				$editorData[$typeName]['items'][$actionObject->showOrder] = $data;
			}
		}
		
		return $editorData;
	}
	
	/**
	 * Removes items from clipboard.
	 * 
	 * @param	integer		$typeID
	 */
	public function removeItems($typeID = null) {
		$conditions = new PreparedStatementConditionBuilder();
		$conditions->add("userID = ?", [WCF::getUser()->userID]);
		if ($typeID !== null) $conditions->add("objectTypeID = ?", [$typeID]);
		
		$sql = "DELETE FROM	wcf".WCF_N."_clipboard_item
			".$conditions;
		$statement = WCF::getDB()->prepareStatement($sql);
		$statement->execute($conditions->getParameters());
	}
	
	/**
	 * Returns true (1) if at least one item (of the given object type) is marked.
	 * 
	 * @param	integer		$objectTypeID
	 * @return	integer
	 */
	public function hasMarkedItems($objectTypeID = null) {
		if (!WCF::getUser()->userID) return 0;
		
		$conditionBuilder = new PreparedStatementConditionBuilder();
		$conditionBuilder->add("userID = ?", [WCF::getUser()->userID]);
		if ($objectTypeID !== null) {
			$conditionBuilder->add("objectTypeID = ?", [$objectTypeID]);
		}
		
		$sql = "SELECT	COUNT(*)
			FROM	wcf".WCF_N."_clipboard_item
			".$conditionBuilder;
		$statement = WCF::getDB()->prepareStatement($sql);
		$statement->execute($conditionBuilder->getParameters());
		
		return $statement->fetchSingleColumn() ? 1 : 0;
	}
	
	/**
	 * Returns the list of page class names.
	 * 
	 * @return      string[]
	 */
	public function getPageClasses() {
		return $this->pageClasses;
	}
	
	/**
	 * Returns page object id.
	 * 
	 * @return	integer
	 */
	public function getPageObjectID() {
		return $this->pageObjectID;
	}
>>>>>>> e1e47ab8
}<|MERGE_RESOLUTION|>--- conflicted
+++ resolved
@@ -23,7 +23,6 @@
  * @license GNU Lesser General Public License <http://opensource.org/licenses/lgpl-license.php>
  * @package WoltLabSuite\Core\System\Clipboard
  */
-<<<<<<< HEAD
 class ClipboardHandler extends SingletonFactory
 {
     /**
@@ -391,6 +390,11 @@
                     'items' => [],
                     'reloadPageOnSuccess' => $clipboardAction->getReloadPageOnSuccess(),
                 ];
+            } else {
+                $editorData[$typeName]['reloadPageOnSuccess'] = array_unique(array_merge(
+                    $editorData[$typeName]['reloadPageOnSuccess'],
+                    $clipboardAction->getReloadPageOnSuccess()
+                ));
             }
 
             foreach ($actionData['actions'] as $actionObject) {
@@ -471,436 +475,4 @@
     {
         return $this->pageObjectID;
     }
-=======
-class ClipboardHandler extends SingletonFactory {
-	/**
-	 * cached list of actions
-	 * @var	array
-	 */
-	protected $actionCache;
-	
-	/**
-	 * cached list of clipboard item types
-	 * @var	mixed[][]
-	 */
-	protected $cache;
-	
-	/**
-	 * list of marked items
-	 * @var	DatabaseObject[][]
-	 */
-	protected $markedItems;
-	
-	/**
-	 * cached list of page actions
-	 * @var	array
-	 */
-	protected $pageCache;
-	
-	/**
-	 * list of page class names
-	 * @var string[]
-	 */
-	protected $pageClasses = [];
-	
-	/**
-	 * page object id
-	 * @var	integer
-	 */
-	protected $pageObjectID = 0;
-	
-	/**
-	 * @inheritDoc
-	 */
-	protected function init() {
-		$this->cache = [
-			'objectTypes' => [],
-			'objectTypeNames' => []
-		];
-		$cache = ObjectTypeCache::getInstance()->getObjectTypes('com.woltlab.wcf.clipboardItem');
-		foreach ($cache as $objectType) {
-			$this->cache['objectTypes'][$objectType->objectTypeID] = $objectType;
-			$this->cache['objectTypeNames'][$objectType->objectType] = $objectType->objectTypeID;
-		}
-		
-		$this->pageCache = ClipboardPageCacheBuilder::getInstance()->getData();
-	}
-	
-	/**
-	 * Loads action cache.
-	 */
-	protected function loadActionCache() {
-		if ($this->actionCache !== null) return;
-		
-		$this->actionCache = ClipboardActionCacheBuilder::getInstance()->getData();
-	}
-	
-	/**
-	 * Marks objects as marked.
-	 * 
-	 * @param	array		$objectIDs
-	 * @param	integer		$objectTypeID
-	 */
-	public function mark(array $objectIDs, $objectTypeID) {
-		// remove existing entries first, prevents conflict with INSERT
-		$this->unmark($objectIDs, $objectTypeID);
-		
-		$sql = "INSERT INTO	wcf".WCF_N."_clipboard_item
-					(objectTypeID, userID, objectID)
-			VALUES		(?, ?, ?)";
-		$statement = WCF::getDB()->prepareStatement($sql);
-		foreach ($objectIDs as $objectID) {
-			$statement->execute([
-				$objectTypeID,
-				WCF::getUser()->userID,
-				$objectID
-			]);
-		}
-	}
-	
-	/**
-	 * Removes an object marking.
-	 * 
-	 * @param	array		$objectIDs
-	 * @param	integer		$objectTypeID
-	 */
-	public function unmark(array $objectIDs, $objectTypeID) {
-		$conditions = new PreparedStatementConditionBuilder();
-		$conditions->add("objectTypeID = ?", [$objectTypeID]);
-		$conditions->add("objectID IN (?)", [$objectIDs]);
-		$conditions->add("userID = ?", [WCF::getUser()->userID]);
-		
-		$sql = "DELETE FROM	wcf".WCF_N."_clipboard_item
-			".$conditions;
-		$statement = WCF::getDB()->prepareStatement($sql);
-		$statement->execute($conditions->getParameters());
-	}
-	
-	/**
-	 * Unmarks all items of given type.
-	 * 
-	 * @param	integer		$objectTypeID
-	 */
-	public function unmarkAll($objectTypeID) {
-		$sql = "DELETE FROM	wcf".WCF_N."_clipboard_item
-			WHERE		objectTypeID = ?
-					AND userID = ?";
-		$statement = WCF::getDB()->prepareStatement($sql);
-		$statement->execute([
-			$objectTypeID,
-			WCF::getUser()->userID
-		]);
-	}
-	
-	/**
-	 * Returns the id of the clipboard object type with the given name or `null` if no such
-	 * clipboard object type exists.
-	 * 
-	 * @param	string		$typeName
-	 * @return	integer|null
-	 */
-	public function getObjectTypeID($typeName) {
-		if (isset($this->cache['objectTypeNames'][$typeName])) {
-			return $this->cache['objectTypeNames'][$typeName];
-		}
-		
-		return null;
-	}
-	
-	/**
-	 * Returns the clipboard object type with the given id or `null` if no such
-	 * clipboard object type exists.
-	 * 
-	 * @param	integer		$objectTypeID
-	 * @return	ObjectType|null
-	 */
-	public function getObjectType($objectTypeID) {
-		if (isset($this->cache['objectTypes'][$objectTypeID])) {
-			return $this->cache['objectTypes'][$objectTypeID];
-		}
-		
-		return null;
-	}
-	
-	/**
-	 * Returns the id of the clipboard object type with the given name or `null` if no such
-	 * clipboard object type exists.
-	 * 
-	 * @param	string		$objectType
-	 * @return	integer|null
-	 */
-	public function getObjectTypeByName($objectType) {
-		foreach ($this->cache['objectTypes'] as $objectTypeID => $objectTypeObj) {
-			if ($objectTypeObj->objectType == $objectType) {
-				return $objectTypeID;
-			}
-		}
-		
-		return null;
-	}
-	
-	/**
-	 * Loads a list of marked items grouped by type name.
-	 * 
-	 * @param	integer		$objectTypeID
-	 * @throws	SystemException
-	 */
-	protected function loadMarkedItems($objectTypeID = null) {
-		if ($this->markedItems === null) {
-			$this->markedItems = [];
-		}
-		
-		if ($objectTypeID !== null) {
-			$objectType = $this->getObjectType($objectTypeID);
-			if ($objectType === null) {
-				throw new SystemException("object type id ".$objectTypeID." is invalid");
-			}
-			
-			if (!isset($this->markedItems[$objectType->objectType])) {
-				$this->markedItems[$objectType->objectType] = [];
-			}
-		}
-		
-		$conditions = new PreparedStatementConditionBuilder();
-		$conditions->add("userID = ?", [WCF::getUser()->userID]);
-		if ($objectTypeID !== null) {
-			$conditions->add("objectTypeID = ?", [$objectTypeID]);
-		}
-		
-		// fetch object ids
-		$sql = "SELECT	objectTypeID, objectID
-			FROM	wcf".WCF_N."_clipboard_item
-			".$conditions;
-		$statement = WCF::getDB()->prepareStatement($sql);
-		$statement->execute($conditions->getParameters());
-		
-		// group object ids by type name
-		$data = [];
-		while ($row = $statement->fetchArray()) {
-			$objectType = $this->getObjectType($row['objectTypeID']);
-			if ($objectType === null) {
-				continue;
-			}
-			
-			if (!isset($data[$objectType->objectType])) {
-				/** @noinspection PhpUndefinedFieldInspection */
-				$listClassName = $objectType->listclassname;
-				if ($listClassName == '') {
-					throw new SystemException("Missing list class for object type '".$objectType->objectType."'");
-				}
-				
-				$data[$objectType->objectType] = [
-					'className' => $listClassName,
-					'objectIDs' => []
-				];
-			}
-			
-			$data[$objectType->objectType]['objectIDs'][] = $row['objectID'];
-		}
-		
-		// read objects
-		foreach ($data as $objectType => $objectData) {
-			/** @var DatabaseObjectList $objectList */
-			$objectList = new $objectData['className']();
-			$objectList->getConditionBuilder()->add($objectList->getDatabaseTableAlias() . "." . $objectList->getDatabaseTableIndexName() . " IN (?)", [$objectData['objectIDs']]);
-			$objectList->readObjects();
-			
-			$this->markedItems[$objectType] = $objectList->getObjects();
-			
-			// validate object ids against loaded items (check for zombie object ids)
-			$indexName = $objectList->getDatabaseTableIndexName();
-			foreach ($this->markedItems[$objectType] as $object) {
-				/** @noinspection PhpVariableVariableInspection */
-				$index = array_search($object->$indexName, $objectData['objectIDs']);
-				unset($objectData['objectIDs'][$index]);
-			}
-			
-			if (!empty($objectData['objectIDs'])) {
-				$conditions = new PreparedStatementConditionBuilder();
-				$conditions->add("objectTypeID = ?", [$this->getObjectTypeByName($objectType)]);
-				$conditions->add("userID = ?", [WCF::getUser()->userID]);
-				$conditions->add("objectID IN (?)", [$objectData['objectIDs']]);
-				
-				$sql = "DELETE FROM	wcf".WCF_N."_clipboard_item
-					".$conditions;
-				$statement = WCF::getDB()->prepareStatement($sql);
-				$statement->execute($conditions->getParameters());
-			}
-		}
-	}
-	
-	/**
-	 * Loads a list of marked items grouped by type name.
-	 * 
-	 * @param	integer		$objectTypeID
-	 * @return	array
-	 */
-	public function getMarkedItems($objectTypeID = null) {
-		if ($this->markedItems === null) {
-			$this->loadMarkedItems($objectTypeID);
-		}
-		
-		if ($objectTypeID !== null) {
-			$objectType = $this->getObjectType($objectTypeID);
-			if (!isset($this->markedItems[$objectType->objectType])) {
-				$this->loadMarkedItems($objectTypeID);
-			}
-			
-			return $this->markedItems[$objectType->objectType];
-		}
-		
-		return $this->markedItems;
-	}
-	
-	/**
-	 * Returns the data of the items for clipboard editor or `null` if no items are marked.
-	 * 
-	 * @param	string|string[]		$page
-	 * @param	integer			$pageObjectID
-	 * @return	array|null
-	 * @throws	ImplementationException
-	 */
-	public function getEditorItems($page, $pageObjectID) {
-		$pages = $page;
-		if (!is_array($pages)) {
-			$pages = [$page];
-		}
-		
-		$this->pageClasses = [];
-		$this->pageObjectID = 0;
-		
-		// get objects
-		$this->loadMarkedItems();
-		if (empty($this->markedItems)) return null;
-		
-		$this->pageClasses = $pages;
-		$this->pageObjectID = $pageObjectID;
-		
-		// fetch action ids
-		$this->loadActionCache();
-		$actionIDs = [];
-		foreach ($pages as $page) {
-			foreach ($this->pageCache[$page] as $actionID) {
-				if (isset($this->actionCache[$actionID])) {
-					$actionIDs[] = $actionID;
-				}
-			}
-		}
-		$actionIDs = array_unique($actionIDs);
-		
-		// load actions
-		$actions = [];
-		foreach ($actionIDs as $actionID) {
-			$actionObject = $this->actionCache[$actionID];
-			$actionClassName = $actionObject->actionClassName;
-			if (!isset($actions[$actionClassName])) {
-				// validate class
-				if (!is_subclass_of($actionClassName, IClipboardAction::class)) {
-					throw new ImplementationException($actionClassName, IClipboardAction::class);
-				}
-				
-				$actions[$actionClassName] = [
-					'actions' => [],
-					'object' => new $actionClassName()
-				];
-			}
-			
-			$actions[$actionClassName]['actions'][] = $actionObject;
-		}
-		
-		// execute actions
-		$editorData = [];
-		foreach ($actions as $actionData) {
-			/** @var IClipboardAction $clipboardAction */
-			$clipboardAction = $actionData['object'];
-			
-			// get accepted objects
-			$typeName = $clipboardAction->getTypeName();
-			if (!isset($this->markedItems[$typeName]) || empty($this->markedItems[$typeName])) continue;
-			
-			if (!isset($editorData[$typeName])) {
-				$editorData[$typeName] = [
-					'label' => $clipboardAction->getEditorLabel($this->markedItems[$typeName]),
-					'items' => [],
-					'reloadPageOnSuccess' => $clipboardAction->getReloadPageOnSuccess()
-				];
-			}
-			else {
-				$editorData[$typeName]['reloadPageOnSuccess'] = array_unique(array_merge(
-					$editorData[$typeName]['reloadPageOnSuccess'],
-					$clipboardAction->getReloadPageOnSuccess()
-				));
-			}
-			
-			foreach ($actionData['actions'] as $actionObject) {
-				$data = $clipboardAction->execute($this->markedItems[$typeName], $actionObject);
-				if ($data === null) {
-					continue;
-				}
-				
-				$editorData[$typeName]['items'][$actionObject->showOrder] = $data;
-			}
-		}
-		
-		return $editorData;
-	}
-	
-	/**
-	 * Removes items from clipboard.
-	 * 
-	 * @param	integer		$typeID
-	 */
-	public function removeItems($typeID = null) {
-		$conditions = new PreparedStatementConditionBuilder();
-		$conditions->add("userID = ?", [WCF::getUser()->userID]);
-		if ($typeID !== null) $conditions->add("objectTypeID = ?", [$typeID]);
-		
-		$sql = "DELETE FROM	wcf".WCF_N."_clipboard_item
-			".$conditions;
-		$statement = WCF::getDB()->prepareStatement($sql);
-		$statement->execute($conditions->getParameters());
-	}
-	
-	/**
-	 * Returns true (1) if at least one item (of the given object type) is marked.
-	 * 
-	 * @param	integer		$objectTypeID
-	 * @return	integer
-	 */
-	public function hasMarkedItems($objectTypeID = null) {
-		if (!WCF::getUser()->userID) return 0;
-		
-		$conditionBuilder = new PreparedStatementConditionBuilder();
-		$conditionBuilder->add("userID = ?", [WCF::getUser()->userID]);
-		if ($objectTypeID !== null) {
-			$conditionBuilder->add("objectTypeID = ?", [$objectTypeID]);
-		}
-		
-		$sql = "SELECT	COUNT(*)
-			FROM	wcf".WCF_N."_clipboard_item
-			".$conditionBuilder;
-		$statement = WCF::getDB()->prepareStatement($sql);
-		$statement->execute($conditionBuilder->getParameters());
-		
-		return $statement->fetchSingleColumn() ? 1 : 0;
-	}
-	
-	/**
-	 * Returns the list of page class names.
-	 * 
-	 * @return      string[]
-	 */
-	public function getPageClasses() {
-		return $this->pageClasses;
-	}
-	
-	/**
-	 * Returns page object id.
-	 * 
-	 * @return	integer
-	 */
-	public function getPageObjectID() {
-		return $this->pageObjectID;
-	}
->>>>>>> e1e47ab8
 }