--- conflicted
+++ resolved
@@ -31,23 +31,14 @@
 		}
 		
 		foreach ($usersToGroup as $groupID => $users) {
-<<<<<<< HEAD
-			$userAction = new UserAction(array_unique($users), 'addToGroups', [
-				'addDefaultGroups' => false,
-				'deleteOldGroups' => false,
-				'groups' => [$groupID]
-			]);
-			$userAction->executeAction();
-=======
 			if (!empty($users)) {
-				$userAction = new UserAction(array_unique($users), 'addToGroups', array(
+				$userAction = new UserAction(array_unique($users), 'addToGroups', [
 					'addDefaultGroups' => false,
 					'deleteOldGroups' => false,
-					'groups' => array($groupID)
-				));
+					'groups' => [$groupID]
+				]);
 				$userAction->executeAction();
 			}
->>>>>>> 109e70e7
 		}
 	}
 }