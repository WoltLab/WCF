<?php

namespace wcf\system\cronjob;

use wcf\data\cronjob\Cronjob;
use wcf\system\language\LanguageFactory;
use wcf\system\package\PackageUpdateDispatcher;
use wcf\system\WCF;

/**
 * Fetches update package information.
 *
 * @author  Alexander Ebert
 * @copyright   2001-2019 WoltLab GmbH
 * @license GNU Lesser General Public License <http://opensource.org/licenses/lgpl-license.php>
 * @package WoltLabSuite\Core\System\Cronjob
 */
<<<<<<< HEAD
class GetUpdateInfoCronjob extends AbstractCronjob
{
    /**
     * @inheritDoc
     */
    public function execute(Cronjob $cronjob)
    {
        parent::execute($cronjob);

        if (!ENABLE_BENCHMARK) {
            PackageUpdateDispatcher::getInstance()->refreshPackageDatabase([], true);
        }
    }
=======
class GetUpdateInfoCronjob extends AbstractCronjob {
	/**
	 * @inheritDoc
	 */
	public function execute(Cronjob $cronjob) {
		parent::execute($cronjob);
		
		if (!ENABLE_BENCHMARK) {
			try {
				$currentLanguage = WCF::getLanguage();
				// Always fetch package information using the default language.
				if ($currentLanguage->languageID !== LanguageFactory::getInstance()->getDefaultLanguage()->languageID) {
					WCF::setLanguage(LanguageFactory::getInstance()->getDefaultLanguage());
				}
				
				PackageUpdateDispatcher::getInstance()->refreshPackageDatabase([], true);
			}
			finally {
				if ($currentLanguage->languageID !== LanguageFactory::getInstance()->getDefaultLanguage()->languageID) {
					WCF::setLanguage($currentLanguage);
				}
			}
		}
	}
>>>>>>> 5d07b90b
}<|MERGE_RESOLUTION|>--- conflicted
+++ resolved
@@ -15,7 +15,6 @@
  * @license GNU Lesser General Public License <http://opensource.org/licenses/lgpl-license.php>
  * @package WoltLabSuite\Core\System\Cronjob
  */
-<<<<<<< HEAD
 class GetUpdateInfoCronjob extends AbstractCronjob
 {
     /**
@@ -26,33 +25,19 @@
         parent::execute($cronjob);
 
         if (!ENABLE_BENCHMARK) {
-            PackageUpdateDispatcher::getInstance()->refreshPackageDatabase([], true);
+            try {
+                $currentLanguage = WCF::getLanguage();
+                // Always fetch package information using the default language.
+                if ($currentLanguage->languageID !== LanguageFactory::getInstance()->getDefaultLanguage()->languageID) {
+                    WCF::setLanguage(LanguageFactory::getInstance()->getDefaultLanguage());
+                }
+
+                PackageUpdateDispatcher::getInstance()->refreshPackageDatabase([], true);
+            } finally {
+                if ($currentLanguage->languageID !== LanguageFactory::getInstance()->getDefaultLanguage()->languageID) {
+                    WCF::setLanguage($currentLanguage);
+                }
+            }
         }
     }
-=======
-class GetUpdateInfoCronjob extends AbstractCronjob {
-	/**
-	 * @inheritDoc
-	 */
-	public function execute(Cronjob $cronjob) {
-		parent::execute($cronjob);
-		
-		if (!ENABLE_BENCHMARK) {
-			try {
-				$currentLanguage = WCF::getLanguage();
-				// Always fetch package information using the default language.
-				if ($currentLanguage->languageID !== LanguageFactory::getInstance()->getDefaultLanguage()->languageID) {
-					WCF::setLanguage(LanguageFactory::getInstance()->getDefaultLanguage());
-				}
-				
-				PackageUpdateDispatcher::getInstance()->refreshPackageDatabase([], true);
-			}
-			finally {
-				if ($currentLanguage->languageID !== LanguageFactory::getInstance()->getDefaultLanguage()->languageID) {
-					WCF::setLanguage($currentLanguage);
-				}
-			}
-		}
-	}
->>>>>>> 5d07b90b
 }