<?php

namespace wcf\acp\action;

use Laminas\Diactoros\Response\RedirectResponse;
use wcf\action\AbstractSecureAction;
use wcf\system\request\LinkHandler;
use wcf\system\WCF;

/**
 * Does the user logout in the admin control panel (clearing reauthentication).
 *
 * @author  Tim Duesterhus, Marcel Werk
 * @copyright   2001-2021 WoltLab GmbH
 * @license GNU Lesser General Public License <http://opensource.org/licenses/lgpl-license.php>
 * @package WoltLabSuite\Core\Acp\Action
 */
class LogoutAction extends AbstractSecureAction
{
    /**
     * @inheritDoc
     */
    public $loginRequired = true;

    /**
     * @inheritDoc
     */
    public function execute()
    {
        parent::execute();

        WCF::getSession()->clearReauthentication();

        $this->executed();

<<<<<<< HEAD
        return new RedirectResponse(
            LinkHandler::getInstance()->getLink(null, [
                'forceFrontend' => true,
            ])
        );
=======
        HeaderUtil::redirect(LinkHandler::getInstance()->getLink());

        exit;
>>>>>>> d83a9a0d
    }
}<|MERGE_RESOLUTION|>--- conflicted
+++ resolved
@@ -33,16 +33,8 @@
 
         $this->executed();
 
-<<<<<<< HEAD
         return new RedirectResponse(
-            LinkHandler::getInstance()->getLink(null, [
-                'forceFrontend' => true,
-            ])
+            LinkHandler::getInstance()->getLink()
         );
-=======
-        HeaderUtil::redirect(LinkHandler::getInstance()->getLink());
-
-        exit;
->>>>>>> d83a9a0d
     }
 }