<?php
namespace wcf\acp\action;
use wcf\action\AbstractDialogAction;
use wcf\data\application\Application;
use wcf\data\package\installation\queue\PackageInstallationQueue;
use wcf\system\cache\CacheHandler;
use wcf\system\exception\IllegalLinkException;
use wcf\system\package\PackageInstallationDispatcher;
use wcf\system\search\SearchIndexManager;
use wcf\system\version\VersionTracker;
use wcf\system\WCF;
use wcf\util\StringUtil;

/**
 * Handles an AJAX-based package installation.
 * 
 * @author	Alexander Ebert
 * @copyright	2001-2018 WoltLab GmbH
 * @license	GNU Lesser General Public License <http://opensource.org/licenses/lgpl-license.php>
 * @package	WoltLabSuite\Core\Acp\Action
 */
class InstallPackageAction extends AbstractDialogAction {
	/**
	 * current node
	 * @var	string
	 */
	public $node = '';
	
	/**
	 * PackageInstallationDispatcher object
	 * @var	PackageInstallationDispatcher
	 */
	public $installation;
	
	/**
	 * PackageInstallationQueue object
	 * @var	PackageInstallationQueue
	 */
	public $queue;
	
	/**
	 * current queue id
	 * @var	integer
	 */
	public $queueID = 0;
	
	/**
	 * @inheritDoc
	 */
	public $templateName = 'packageInstallationStep';
	
	/**
	 * @inheritDoc
	 */
	public function readParameters() {
		parent::readParameters();
		
		if (isset($_POST['node'])) $this->node = StringUtil::trim($_POST['node']);
		if (isset($_POST['queueID'])) $this->queueID = intval($_POST['queueID']);
		$this->queue = new PackageInstallationQueue($this->queueID);
		
		if (!$this->queue->queueID) {
			throw new IllegalLinkException();
		}
		
		$this->installation = new PackageInstallationDispatcher($this->queue);
	}
	
	/**
	 * Executes installation based upon nodes.
	 */
	protected function stepInstall() {
		$step = $this->installation->install($this->node);
		$queueID = $this->installation->nodeBuilder->getQueueByNode($this->installation->queue->processNo, $step->getNode());
		
		if ($step->hasDocument()) {
			$this->data = [
				'currentAction' => $this->getCurrentAction($queueID),
				'innerTemplate' => $step->getTemplate(),
				'node' => $step->getNode(),
				'progress' => $this->installation->nodeBuilder->calculateProgress($this->node),
				'step' => 'install',
				'queueID' => $queueID
			];
		}
		else {
			if ($step->getNode() == '') {
				// perform final actions
				$this->installation->completeSetup();
				$this->finalize();
				
				WCF::resetZendOpcache();
				
				// show success
				$this->data = [
					'currentAction' => $this->getCurrentAction(null),
					'progress' => 100,
					'redirectLocation' => $this->getRedirectLink(),
					'step' => 'success'
				];
				return;
			}
			
			WCF::resetZendOpcache();
			
			// continue with next node
			$this->data = [
				'currentAction' => $this->getCurrentAction($queueID),
				'step' => 'install',
				'node' => $step->getNode(),
				'progress' => $this->installation->nodeBuilder->calculateProgress($this->node),
				'queueID' => $queueID
			];
		}
	}
	
	/**
	 * Returns the link to the page to which the user is redirected after
	 * the installation finished.
	 * 
	 * @return	string
<<<<<<< HEAD
	 * @since	3.2
=======
	 * @since	5.2
>>>>>>> 9ea32398
	 */
	protected function getRedirectLink() {
		// get domain path
		$sql = "SELECT	*
			FROM	wcf".WCF_N."_application
			WHERE	packageID = ?";
		$statement = WCF::getDB()->prepareStatement($sql);
		$statement->execute([1]);
		
		/** @var Application $application */
		$application = $statement->fetchObject(Application::class);
		
<<<<<<< HEAD
		// do not use the LinkHandler here as it is sort of unreliable during WCFSetup
		return $application->getPageURL() . 'acp/index.php?package-list/';
=======
		$controller = 'package-list';
		if (WCF::getSession()->getVar('__wcfSetup_completed')) {
			$controller = 'first-time-setup';
			
			WCF::getSession()->unregister('__wcfSetup_completed');
		}
		
		// Do not use the LinkHandler here as it is sort of unreliable during WCFSetup.
		return $application->getPageURL() . "acp/index.php?{$controller}/";
>>>>>>> 9ea32398
	}
	
	/**
	 * Prepares the installation process.
	 */
	protected function stepPrepare() {
		// update package information
		$this->installation->updatePackage();
		
		// clean-up previously created nodes
		$this->installation->nodeBuilder->purgeNodes();
		
		// create node tree
		$this->installation->nodeBuilder->buildNodes();
		$nextNode = $this->installation->nodeBuilder->getNextNode();
		$queueID = $this->installation->nodeBuilder->getQueueByNode($this->installation->queue->processNo, $nextNode);
		
		WCF::getTPL()->assign([
			'installationType' => $this->queue->action,
			'packageName' => $this->installation->queue->packageName
		]);
		
		$this->data = [
			'template' => WCF::getTPL()->fetch($this->templateName),
			'step' => 'install',
			'node' => $nextNode,
			'currentAction' => $this->getCurrentAction($queueID),
			'progress' => 0,
			'queueID' => $queueID
		];
	}
	
	/**
	 * Sets the parameters required to perform a rollback.
	 */
	protected function stepRollback() {
		$this->data = [
			'packageID' => $this->queue->packageID,
			'step' => 'rollback'
		];
	}
	
	/**
	 * @inheritDoc
	 */
	protected function validateStep() {
		switch ($this->step) {
			case 'install':
			case 'prepare':
			case 'rollback':
				// valid steps
			break;
			
			default:
				throw new IllegalLinkException();
			break;
		}
	}
	
	/**
	 * Returns current action by queue id.
	 * 
	 * @param	integer		$queueID
	 * @return	string
	 */
	protected function getCurrentAction($queueID) {
		if ($queueID === null) {
			// success message
			$currentAction = WCF::getLanguage()->get('wcf.acp.package.installation.step.' . $this->queue->action . '.success');
		}
		else {
			// build package name
			$packageName = $this->installation->nodeBuilder->getPackageNameByQueue($queueID);
			$installationType = $this->installation->nodeBuilder->getInstallationTypeByQueue($queueID);
			$currentAction = WCF::getLanguage()->getDynamicVariable('wcf.acp.package.installation.step.'.$installationType, ['packageName' => $packageName]);
		}
		
		return $currentAction;
	}
	
	/**
	 * Clears resources after successful installation.
	 */
	protected function finalize() {
		// create search index tables
		SearchIndexManager::getInstance()->createSearchIndices();
		
		VersionTracker::getInstance()->createStorageTables();
		
		CacheHandler::getInstance()->flushAll();
	}
}<|MERGE_RESOLUTION|>--- conflicted
+++ resolved
@@ -119,11 +119,7 @@
 	 * the installation finished.
 	 * 
 	 * @return	string
-<<<<<<< HEAD
-	 * @since	3.2
-=======
 	 * @since	5.2
->>>>>>> 9ea32398
 	 */
 	protected function getRedirectLink() {
 		// get domain path
@@ -136,10 +132,6 @@
 		/** @var Application $application */
 		$application = $statement->fetchObject(Application::class);
 		
-<<<<<<< HEAD
-		// do not use the LinkHandler here as it is sort of unreliable during WCFSetup
-		return $application->getPageURL() . 'acp/index.php?package-list/';
-=======
 		$controller = 'package-list';
 		if (WCF::getSession()->getVar('__wcfSetup_completed')) {
 			$controller = 'first-time-setup';
@@ -149,7 +141,6 @@
 		
 		// Do not use the LinkHandler here as it is sort of unreliable during WCFSetup.
 		return $application->getPageURL() . "acp/index.php?{$controller}/";
->>>>>>> 9ea32398
 	}
 	
 	/**
