<?php
namespace wcf\acp\page;
use wcf\page\AbstractPage;
use wcf\system\cache\builder\OptionCacheBuilder;
use wcf\system\package\PackageInstallationDispatcher;
<<<<<<< HEAD
=======
use wcf\system\request\LinkHandler;
use wcf\system\request\RequestHandler;
>>>>>>> 6b41f021
use wcf\system\WCF;

/**
 * Shows the welcome page in admin control panel.
 * 
 * @author	Marcel Werk
 * @copyright	2001-2017 WoltLab GmbH
 * @license	GNU Lesser General Public License <http://opensource.org/licenses/lgpl-license.php>
 * @package	WoltLabSuite\Core\Acp\Page
 */
class IndexPage extends AbstractPage {
	/**
	 * server information
	 * @var	string[]
	 */
	public $server = [];
	
	/**
	 * @inheritDoc
	 */
	public function readData() {
		parent::readData();
		
		$this->server = [
			'os' => PHP_OS,
			'webserver' => isset($_SERVER['SERVER_SOFTWARE']) ? $_SERVER['SERVER_SOFTWARE'] : '',
			'mySQLVersion' => WCF::getDB()->getVersion(),
			'load' => ''
		];
		
		// get load
		if (function_exists('sys_getloadavg')) {
			$load = sys_getloadavg();
			if (is_array($load) && count($load) == 3) {
				$this->server['load'] = implode(', ', $load);
			}
		}
	}
	
	/**
	 * @inheritDoc
	 */
	public function assignVariables() {
		parent::assignVariables();
		
		$usersAwaitingApproval = 0;
		if (REGISTER_ACTIVATION_METHOD == 2) {
			$sql = "SELECT	COUNT(*)
				FROM	wcf".WCF_N."_user
				WHERE	activationCode <> 0";
			$statement = WCF::getDB()->prepareStatement($sql);
			$statement->execute();
			$usersAwaitingApproval = $statement->fetchSingleColumn();
		}
		
		$recaptchaWithoutKey = false;
		$recaptchaKeyLink = '';
		if (CAPTCHA_TYPE == 'com.woltlab.wcf.recaptcha' && (!RECAPTCHA_PUBLICKEY || !RECAPTCHA_PRIVATEKEY)) {
			$recaptchaWithoutKey = true;
			
			$optionCategories = OptionCacheBuilder::getInstance()->getData(array(), 'categories');
			$categorySecurity = $optionCategories['security'];
			$recaptchaKeyLink = LinkHandler::getInstance()->getLink(
				'Option',
				array(
					'id' => $categorySecurity->categoryID,
					'optionName' => 'recaptcha_publickey'
				), '#security.antispam'
			);
		}
		
		WCF::getTPL()->assign([
			'recaptchaWithoutKey' => $recaptchaWithoutKey,
			'recaptchaKeyLink' => $recaptchaKeyLink,
			'server' => $this->server,
			'usersAwaitingApproval' => $usersAwaitingApproval
		]);
	}
	
	/**
	 * @inheritDoc
	 */
	public function show() {
		// check package installation queue
		if ($this->action == 'WCFSetup') {
			$queueID = PackageInstallationDispatcher::checkPackageInstallationQueue();
			
			if ($queueID) {
				WCF::getTPL()->assign(['queueID' => $queueID]);
				WCF::getTPL()->display('packageInstallationSetup');
				exit;
			}
		}
		
		// show page
		parent::show();
	}
}<|MERGE_RESOLUTION|>--- conflicted
+++ resolved
@@ -3,11 +3,7 @@
 use wcf\page\AbstractPage;
 use wcf\system\cache\builder\OptionCacheBuilder;
 use wcf\system\package\PackageInstallationDispatcher;
-<<<<<<< HEAD
-=======
 use wcf\system\request\LinkHandler;
-use wcf\system\request\RequestHandler;
->>>>>>> 6b41f021
 use wcf\system\WCF;
 
 /**
@@ -68,14 +64,14 @@
 		if (CAPTCHA_TYPE == 'com.woltlab.wcf.recaptcha' && (!RECAPTCHA_PUBLICKEY || !RECAPTCHA_PRIVATEKEY)) {
 			$recaptchaWithoutKey = true;
 			
-			$optionCategories = OptionCacheBuilder::getInstance()->getData(array(), 'categories');
+			$optionCategories = OptionCacheBuilder::getInstance()->getData([], 'categories');
 			$categorySecurity = $optionCategories['security'];
 			$recaptchaKeyLink = LinkHandler::getInstance()->getLink(
 				'Option',
-				array(
+				[
 					'id' => $categorySecurity->categoryID,
 					'optionName' => 'recaptcha_publickey'
-				), '#security.antispam'
+				], '#security.antispam'
 			);
 		}
 		
