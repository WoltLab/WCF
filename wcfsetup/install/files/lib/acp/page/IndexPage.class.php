<?php

namespace wcf\acp\page;

use wcf\data\devtools\missing\language\item\DevtoolsMissingLanguageItemList;
use wcf\data\object\type\ObjectTypeCache;
use wcf\data\user\User;
use wcf\page\AbstractPage;
use wcf\system\application\ApplicationHandler;
use wcf\system\cache\builder\OptionCacheBuilder;
use wcf\system\database\util\PreparedStatementConditionBuilder;
use wcf\system\io\RemoteFile;
use wcf\system\package\PackageInstallationDispatcher;
use wcf\system\request\LinkHandler;
use wcf\system\search\SearchIndexManager;
use wcf\system\WCF;

/**
 * Shows the welcome page in admin control panel.
 *
 * @author  Marcel Werk
 * @copyright   2001-2020 WoltLab GmbH
 * @license GNU Lesser General Public License <http://opensource.org/licenses/lgpl-license.php>
 * @package WoltLabSuite\Core\Acp\Page
 */
<<<<<<< HEAD
class IndexPage extends AbstractPage
{
    /**
     * server information
     * @var string[]
     */
    public $server = [];

    /**
     * @inheritDoc
     */
    public function readData()
    {
        parent::readData();

        $sql = "SHOW VARIABLES LIKE 'innodb_flush_log_at_trx_commit'";
        $statement = WCF::getDB()->prepareStatement($sql);
        $statement->execute();
        $row = $statement->fetchArray();
        $innodbFlushLogAtTrxCommit = false;
        if ($row !== false) {
            $innodbFlushLogAtTrxCommit = $row['Value'];
        }

        $this->server = [
            'os' => \PHP_OS,
            'webserver' => $_SERVER['SERVER_SOFTWARE'] ?? '',
            'mySQLVersion' => WCF::getDB()->getVersion(),
            'load' => '',
            'memoryLimit' => @\ini_get('memory_limit'),
            'upload_max_filesize' => @\ini_get('upload_max_filesize'),
            'postMaxSize' => @\ini_get('post_max_size'),
            'sslSupport' => RemoteFile::supportsSSL(),
            'innodbFlushLogAtTrxCommit' => $innodbFlushLogAtTrxCommit,
        ];

        // get load
        if (\function_exists('sys_getloadavg')) {
            $load = \sys_getloadavg();
            if (\is_array($load) && \count($load) == 3) {
                $this->server['load'] = \implode(
                    ', ',
                    \array_map(static function (float $value) {
                        return \sprintf('%.2F', $value);
                    }, $load)
                );
            }
        }
    }

    /**
     * @inheritDoc
     */
    public function assignVariables()
    {
        parent::assignVariables();

        $usersAwaitingApproval = 0;
        if (REGISTER_ACTIVATION_METHOD & User::REGISTER_ACTIVATION_ADMIN) {
            $conditionBuilder = new PreparedStatementConditionBuilder();
            $conditionBuilder->add('activationCode <> ?', [0]);
            if (REGISTER_ACTIVATION_METHOD & User::REGISTER_ACTIVATION_USER) {
                $conditionBuilder->add('emailConfirmed IS NULL');
            }

            $sql = "SELECT  COUNT(*)
                    FROM    wcf" . WCF_N . "_user "
                . $conditionBuilder;
            $statement = WCF::getDB()->prepareStatement($sql);
            $statement->execute($conditionBuilder->getParameters());
            $usersAwaitingApproval = $statement->fetchSingleColumn();
        }

        $recaptchaWithoutKey = false;
        $recaptchaKeyLink = '';
        if (CAPTCHA_TYPE == 'com.woltlab.wcf.recaptcha' && (!RECAPTCHA_PUBLICKEY || !RECAPTCHA_PRIVATEKEY)) {
            $recaptchaWithoutKey = true;

            $optionCategories = OptionCacheBuilder::getInstance()->getData([], 'categories');
            $categorySecurity = $optionCategories['security'];
            $recaptchaKeyLink = LinkHandler::getInstance()->getLink(
                'Option',
                [
                    'id' => $categorySecurity->categoryID,
                    'optionName' => 'recaptcha_publickey',
                ],
                '#category_security.antispam'
            );
        }

        $objectTypes = ObjectTypeCache::getInstance()->getObjectTypes('com.woltlab.wcf.searchableObjectType');
        $tableNames = [];
        foreach ($objectTypes as $objectType) {
            $tableNames[] = SearchIndexManager::getTableName($objectType->objectType);
        }
        $conditionBuilder = new PreparedStatementConditionBuilder(true);
        $conditionBuilder->add('TABLE_NAME IN (?)', [$tableNames]);
        $conditionBuilder->add('TABLE_SCHEMA = ?', [WCF::getDB()->getDatabaseName()]);
        $conditionBuilder->add('ENGINE <> ?', ['InnoDB']);

        $sql = "SELECT  COUNT(*)
                FROM    INFORMATION_SCHEMA.TABLES
                " . $conditionBuilder;
        $statement = WCF::getDB()->prepareStatement($sql);
        $statement->execute($conditionBuilder->getParameters());
        $nonInnoDbSearch = $statement->fetchSingleColumn() > 0;

        $evaluationExpired = $evaluationPending = [];
        foreach (ApplicationHandler::getInstance()->getApplications() as $application) {
            if ($application->getPackage()->package === 'com.woltlab.wcf') {
                continue;
            }

            $app = WCF::getApplicationObject($application);
            $endDate = $app->getEvaluationEndDate();
            if ($endDate) {
                if ($endDate < TIME_NOW) {
                    $pluginStoreFileID = $app->getEvaluationPluginStoreID();
                    $isWoltLab = false;
                    if (
                        $pluginStoreFileID === 0 && \strpos(
                            $application->getPackage()->package,
                            'com.woltlab.'
                        ) === 0
                    ) {
                        $isWoltLab = true;
                    }

                    $evaluationExpired[] = [
                        'packageName' => $application->getPackage()->getName(),
                        'isWoltLab' => $isWoltLab,
                        'pluginStoreFileID' => $pluginStoreFileID,
                    ];
                } else {
                    if (!isset($evaluationPending[$endDate])) {
                        $evaluationPending[$endDate] = [];
                    }

                    $evaluationPending[$endDate][] = $application->getPackage()->getName();
                }
            }
        }

        $missingLanguageItemsMTime = 0;
        if (ENABLE_DEBUG_MODE && ENABLE_DEVELOPER_TOOLS) {
            $logList = new DevtoolsMissingLanguageItemList();
            $logList->sqlOrderBy = 'lastTime DESC';
            $logList->sqlLimit = 1;
            $logList->readObjects();
            $logEntry = $logList->getSingleObject();

            if ($logEntry !== null) {
                $missingLanguageItemsMTime = $logEntry->lastTime;
            }
        }

        WCF::getTPL()->assign([
            'recaptchaWithoutKey' => $recaptchaWithoutKey,
            'recaptchaKeyLink' => $recaptchaKeyLink,
            'nonInnoDbSearch' => $nonInnoDbSearch,
            'server' => $this->server,
            'usersAwaitingApproval' => $usersAwaitingApproval,
            'evaluationExpired' => $evaluationExpired,
            'evaluationPending' => $evaluationPending,
            'missingLanguageItemsMTime' => $missingLanguageItemsMTime,
        ]);
    }

    /**
     * @inheritDoc
     */
    public function show()
    {
        // check package installation queue
        if ($this->action == 'WCFSetup') {
            $queueID = PackageInstallationDispatcher::checkPackageInstallationQueue();

            if ($queueID) {
                WCF::getTPL()->assign(['queueID' => $queueID]);
                WCF::getTPL()->display('packageInstallationSetup');

                exit;
            }
        }

        // show page
        parent::show();
    }
=======
class IndexPage extends AbstractPage {
	/**
	 * server information
	 * @var	string[]
	 */
	public $server = [];
	
	/**
	 * @inheritDoc
	 */
	public function readData() {
		parent::readData();
		
		$sql = "SHOW VARIABLES LIKE 'innodb_flush_log_at_trx_commit'";
		$statement = WCF::getDB()->prepareStatement($sql);
		$statement->execute();
		$row = $statement->fetchArray();
		$innodbFlushLogAtTrxCommit = false;
		if ($row !== false) {
			$innodbFlushLogAtTrxCommit = $row['Value'];
		}
		
		$this->server = [
			'os' => PHP_OS,
			'webserver' => isset($_SERVER['SERVER_SOFTWARE']) ? $_SERVER['SERVER_SOFTWARE'] : '',
			'mySQLVersion' => WCF::getDB()->getVersion(),
			'load' => '',
			'memoryLimit' => @ini_get('memory_limit'),
			'upload_max_filesize' => @ini_get('upload_max_filesize'),
			'postMaxSize' => @ini_get('post_max_size'),
			'sslSupport' => RemoteFile::supportsSSL(),
			'innodbFlushLogAtTrxCommit' => $innodbFlushLogAtTrxCommit,
		];
		
		// get load
		if (function_exists('sys_getloadavg')) {
			$load = sys_getloadavg();
			if (is_array($load) && count($load) == 3) {
				$this->server['load'] = implode(', ', $load);
			}
		}
	}
	
	/**
	 * @inheritDoc
	 */
	public function assignVariables() {
		parent::assignVariables();
		
		$usersAwaitingApproval = 0;
		if (REGISTER_ACTIVATION_METHOD & User::REGISTER_ACTIVATION_ADMIN) {
			$conditionBuilder = new PreparedStatementConditionBuilder();
			$conditionBuilder->add('activationCode <> ?', [0]);
			if (REGISTER_ACTIVATION_METHOD & User::REGISTER_ACTIVATION_USER) {
				$conditionBuilder->add('emailConfirmed IS NULL');
			}
			
			$sql = "SELECT	COUNT(*)
				FROM	wcf".WCF_N."_user ".
				$conditionBuilder;
			$statement = WCF::getDB()->prepareStatement($sql);
			$statement->execute($conditionBuilder->getParameters());
			$usersAwaitingApproval = $statement->fetchSingleColumn();
		}
		
		$recaptchaWithoutKey = false;
		$recaptchaKeyLink = '';
		if (CAPTCHA_TYPE == 'com.woltlab.wcf.recaptcha' && (!RECAPTCHA_PUBLICKEY || !RECAPTCHA_PRIVATEKEY)) {
			$recaptchaWithoutKey = true;
			
			$optionCategories = OptionCacheBuilder::getInstance()->getData([], 'categories');
			$categorySecurity = $optionCategories['security'];
			$recaptchaKeyLink = LinkHandler::getInstance()->getLink(
				'Option',
				[
					'id' => $categorySecurity->categoryID,
					'optionName' => 'recaptcha_publickey'
				], '#category_security.antispam'
			);
		}
		
		$evaluationExpired = $evaluationPending = [];
		foreach (ApplicationHandler::getInstance()->getApplications() as $application) {
			if ($application->isTainted) {
				continue;
			}
			
			if ($application->getPackage()->package === 'com.woltlab.wcf') {
				continue;
			}
			
			$app = WCF::getApplicationObject($application);
			$endDate = $app->getEvaluationEndDate();
			if ($endDate) {
				if ($endDate < TIME_NOW) {
					$pluginStoreFileID = $app->getEvaluationPluginStoreID();
					$isWoltLab = false;
					if ($pluginStoreFileID === 0 && strpos($application->getPackage()->package, 'com.woltlab.') === 0) {
						$isWoltLab = true;
					}
					
					$evaluationExpired[] = [
						'packageName' => $application->getPackage()->getName(),
						'isWoltLab' => $isWoltLab,
						'pluginStoreFileID' => $pluginStoreFileID
					];
				}
				else {
					if (!isset($evaluationPending[$endDate])) {
						$evaluationPending[$endDate] = [];
					}
					
					$evaluationPending[$endDate][] = $application->getPackage()->getName();
				}
			}
		}
		
		$missingLanguageItemsMTime = 0;
		if (ENABLE_DEBUG_MODE && ENABLE_DEVELOPER_TOOLS) {
			$logList = new DevtoolsMissingLanguageItemList();
			$logList->sqlOrderBy = 'lastTime DESC';
			$logList->sqlLimit = 1;
			$logList->readObjects();
			$logEntry = $logList->getSingleObject();
			
			if ($logEntry !== null) {
				$missingLanguageItemsMTime = $logEntry->lastTime;
			}
		}
		
		WCF::getTPL()->assign([
			'recaptchaWithoutKey' => $recaptchaWithoutKey,
			'recaptchaKeyLink' => $recaptchaKeyLink,
			'server' => $this->server,
			'usersAwaitingApproval' => $usersAwaitingApproval,
			'evaluationExpired' => $evaluationExpired,
			'evaluationPending' => $evaluationPending,
			'missingLanguageItemsMTime' => $missingLanguageItemsMTime
		]);
	}
	
	/**
	 * @inheritDoc
	 */
	public function show() {
		// check package installation queue
		if ($this->action == 'WCFSetup') {
			$queueID = PackageInstallationDispatcher::checkPackageInstallationQueue();
			
			if ($queueID) {
				WCF::getTPL()->assign(['queueID' => $queueID]);
				WCF::getTPL()->display('packageInstallationSetup');
				exit;
			}
		}
		
		// show page
		parent::show();
	}
>>>>>>> 2e719997
}<|MERGE_RESOLUTION|>--- conflicted
+++ resolved
@@ -23,7 +23,6 @@
  * @license GNU Lesser General Public License <http://opensource.org/licenses/lgpl-license.php>
  * @package WoltLabSuite\Core\Acp\Page
  */
-<<<<<<< HEAD
 class IndexPage extends AbstractPage
 {
     /**
@@ -133,6 +132,10 @@
 
         $evaluationExpired = $evaluationPending = [];
         foreach (ApplicationHandler::getInstance()->getApplications() as $application) {
+            if ($application->isTainted) {
+                continue;
+            }
+
             if ($application->getPackage()->package === 'com.woltlab.wcf') {
                 continue;
             }
@@ -212,165 +215,4 @@
         // show page
         parent::show();
     }
-=======
-class IndexPage extends AbstractPage {
-	/**
-	 * server information
-	 * @var	string[]
-	 */
-	public $server = [];
-	
-	/**
-	 * @inheritDoc
-	 */
-	public function readData() {
-		parent::readData();
-		
-		$sql = "SHOW VARIABLES LIKE 'innodb_flush_log_at_trx_commit'";
-		$statement = WCF::getDB()->prepareStatement($sql);
-		$statement->execute();
-		$row = $statement->fetchArray();
-		$innodbFlushLogAtTrxCommit = false;
-		if ($row !== false) {
-			$innodbFlushLogAtTrxCommit = $row['Value'];
-		}
-		
-		$this->server = [
-			'os' => PHP_OS,
-			'webserver' => isset($_SERVER['SERVER_SOFTWARE']) ? $_SERVER['SERVER_SOFTWARE'] : '',
-			'mySQLVersion' => WCF::getDB()->getVersion(),
-			'load' => '',
-			'memoryLimit' => @ini_get('memory_limit'),
-			'upload_max_filesize' => @ini_get('upload_max_filesize'),
-			'postMaxSize' => @ini_get('post_max_size'),
-			'sslSupport' => RemoteFile::supportsSSL(),
-			'innodbFlushLogAtTrxCommit' => $innodbFlushLogAtTrxCommit,
-		];
-		
-		// get load
-		if (function_exists('sys_getloadavg')) {
-			$load = sys_getloadavg();
-			if (is_array($load) && count($load) == 3) {
-				$this->server['load'] = implode(', ', $load);
-			}
-		}
-	}
-	
-	/**
-	 * @inheritDoc
-	 */
-	public function assignVariables() {
-		parent::assignVariables();
-		
-		$usersAwaitingApproval = 0;
-		if (REGISTER_ACTIVATION_METHOD & User::REGISTER_ACTIVATION_ADMIN) {
-			$conditionBuilder = new PreparedStatementConditionBuilder();
-			$conditionBuilder->add('activationCode <> ?', [0]);
-			if (REGISTER_ACTIVATION_METHOD & User::REGISTER_ACTIVATION_USER) {
-				$conditionBuilder->add('emailConfirmed IS NULL');
-			}
-			
-			$sql = "SELECT	COUNT(*)
-				FROM	wcf".WCF_N."_user ".
-				$conditionBuilder;
-			$statement = WCF::getDB()->prepareStatement($sql);
-			$statement->execute($conditionBuilder->getParameters());
-			$usersAwaitingApproval = $statement->fetchSingleColumn();
-		}
-		
-		$recaptchaWithoutKey = false;
-		$recaptchaKeyLink = '';
-		if (CAPTCHA_TYPE == 'com.woltlab.wcf.recaptcha' && (!RECAPTCHA_PUBLICKEY || !RECAPTCHA_PRIVATEKEY)) {
-			$recaptchaWithoutKey = true;
-			
-			$optionCategories = OptionCacheBuilder::getInstance()->getData([], 'categories');
-			$categorySecurity = $optionCategories['security'];
-			$recaptchaKeyLink = LinkHandler::getInstance()->getLink(
-				'Option',
-				[
-					'id' => $categorySecurity->categoryID,
-					'optionName' => 'recaptcha_publickey'
-				], '#category_security.antispam'
-			);
-		}
-		
-		$evaluationExpired = $evaluationPending = [];
-		foreach (ApplicationHandler::getInstance()->getApplications() as $application) {
-			if ($application->isTainted) {
-				continue;
-			}
-			
-			if ($application->getPackage()->package === 'com.woltlab.wcf') {
-				continue;
-			}
-			
-			$app = WCF::getApplicationObject($application);
-			$endDate = $app->getEvaluationEndDate();
-			if ($endDate) {
-				if ($endDate < TIME_NOW) {
-					$pluginStoreFileID = $app->getEvaluationPluginStoreID();
-					$isWoltLab = false;
-					if ($pluginStoreFileID === 0 && strpos($application->getPackage()->package, 'com.woltlab.') === 0) {
-						$isWoltLab = true;
-					}
-					
-					$evaluationExpired[] = [
-						'packageName' => $application->getPackage()->getName(),
-						'isWoltLab' => $isWoltLab,
-						'pluginStoreFileID' => $pluginStoreFileID
-					];
-				}
-				else {
-					if (!isset($evaluationPending[$endDate])) {
-						$evaluationPending[$endDate] = [];
-					}
-					
-					$evaluationPending[$endDate][] = $application->getPackage()->getName();
-				}
-			}
-		}
-		
-		$missingLanguageItemsMTime = 0;
-		if (ENABLE_DEBUG_MODE && ENABLE_DEVELOPER_TOOLS) {
-			$logList = new DevtoolsMissingLanguageItemList();
-			$logList->sqlOrderBy = 'lastTime DESC';
-			$logList->sqlLimit = 1;
-			$logList->readObjects();
-			$logEntry = $logList->getSingleObject();
-			
-			if ($logEntry !== null) {
-				$missingLanguageItemsMTime = $logEntry->lastTime;
-			}
-		}
-		
-		WCF::getTPL()->assign([
-			'recaptchaWithoutKey' => $recaptchaWithoutKey,
-			'recaptchaKeyLink' => $recaptchaKeyLink,
-			'server' => $this->server,
-			'usersAwaitingApproval' => $usersAwaitingApproval,
-			'evaluationExpired' => $evaluationExpired,
-			'evaluationPending' => $evaluationPending,
-			'missingLanguageItemsMTime' => $missingLanguageItemsMTime
-		]);
-	}
-	
-	/**
-	 * @inheritDoc
-	 */
-	public function show() {
-		// check package installation queue
-		if ($this->action == 'WCFSetup') {
-			$queueID = PackageInstallationDispatcher::checkPackageInstallationQueue();
-			
-			if ($queueID) {
-				WCF::getTPL()->assign(['queueID' => $queueID]);
-				WCF::getTPL()->display('packageInstallationSetup');
-				exit;
-			}
-		}
-		
-		// show page
-		parent::show();
-	}
->>>>>>> 2e719997
 }