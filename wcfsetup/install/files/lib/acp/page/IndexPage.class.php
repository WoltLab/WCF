--- conflicted
+++ resolved
@@ -57,18 +57,13 @@
 			$usersAwaitingApproval = $statement->fetchSingleColumn();
 		}
 		
-<<<<<<< HEAD
-		WCF::getTPL()->assign([
-=======
 		$recaptchaWithoutKey = false;
 		if (CAPTCHA_TYPE == 'com.woltlab.wcf.recaptcha' && (!RECAPTCHA_PUBLICKEY || !RECAPTCHA_PRIVATEKEY)) {
 			$recaptchaWithoutKey = true;
 		}
 		
-		WCF::getTPL()->assign(array(
-			'inRescueMode' => RequestHandler::getInstance()->inRescueMode(),
+		WCF::getTPL()->assign([
 			'recaptchaWithoutKey' => $recaptchaWithoutKey,
->>>>>>> 4f20ff53
 			'server' => $this->server,
 			'usersAwaitingApproval' => $usersAwaitingApproval
 		]);
