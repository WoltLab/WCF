<?php

namespace wcf\acp\form;

use wcf\data\package\installation\queue\PackageInstallationQueue;
use wcf\data\package\installation\queue\PackageInstallationQueueEditor;
use wcf\data\package\Package;
use wcf\form\AbstractForm;
use wcf\system\exception\IllegalLinkException;
use wcf\system\exception\PermissionDeniedException;
use wcf\system\exception\UserInputException;
use wcf\system\package\PackageArchive;
use wcf\system\package\PackageInstallationDispatcher;
use wcf\system\package\validation\PackageValidationException;
use wcf\system\package\validation\PackageValidationManager;
use wcf\system\WCF;
use wcf\system\WCFACP;
use wcf\util\FileUtil;

/**
 * Shows the package install and update form.
 *
 * @author  Marcel Werk
 * @copyright   2001-2019 WoltLab GmbH
 * @license GNU Lesser General Public License <http://opensource.org/licenses/lgpl-license.php>
 * @package WoltLabSuite\Core\Acp\Form
 */
<<<<<<< HEAD
class PackageStartInstallForm extends AbstractForm
{
    /**
     * @inheritDoc
     */
    public $activeMenuItem = 'wcf.acp.menu.link.package.install';

    /**
     * updated package object
     * @var Package
     */
    public $package;

    /**
     * data of the uploaded package
     * @var string[]
     */
    public $uploadPackage = '';

    /**
     * archive of the installation/update package
     * @var PackageArchive
     */
    public $archive;

    /**
     * package installation/update queue
     * @var PackageInstallationQueue
     */
    public $queue;

    /**
     * location of the package uploaded via style import
     * @var string
     */
    public $stylePackageImportLocation = '';

    /**
     * @inheritDoc
     */
    public function readParameters()
    {
        parent::readParameters();

        $this->stylePackageImportLocation = WCF::getSession()->getVar('stylePackageImportLocation');
        if ($this->stylePackageImportLocation) {
            $_POST['t'] = WCF::getSession()->getSecurityToken();
        }
    }

    /**
     * @inheritDoc
     */
    public function readFormParameters()
    {
        parent::readFormParameters();

        if (!$this->stylePackageImportLocation) {
            if (isset($_FILES['uploadPackage'])) {
                $this->uploadPackage = $_FILES['uploadPackage'];
            }
        }
    }

    /**
     * @inheritDoc
     */
    public function validate()
    {
        parent::validate();

        if ($this->stylePackageImportLocation) {
            if (ENABLE_ENTERPRISE_MODE && !WCF::getUser()->hasOwnerAccess()) {
                throw new IllegalLinkException();
            }

            try {
                $this->validateUploadPackage($this->stylePackageImportLocation);
            } catch (UserInputException $e) {
                WCF::getSession()->unregister('stylePackageImportLocation');

                throw $e;
            }
        } elseif (!empty($this->uploadPackage['name'])) {
            if (ENABLE_ENTERPRISE_MODE && !WCF::getUser()->hasOwnerAccess()) {
                throw new IllegalLinkException();
            }

            $this->validateUploadPackage();
        } else {
            throw new UserInputException('uploadPackage');
        }
    }

    /**
     * Validates the upload package input.
     *
     * @param string $filename
     * @throws  UserInputException
     */
    protected function validateUploadPackage($filename = '')
    {
        $this->activeTabMenuItem = 'upload';

        if (empty($filename)) {
            if (empty($this->uploadPackage['tmp_name'])) {
                if (isset($_FILES['uploadPackage']) && $_FILES['uploadPackage']['error'] === \UPLOAD_ERR_INI_SIZE) {
                    throw new UserInputException('uploadPackage', 'exceedsPhpLimit');
                }

                throw new UserInputException('uploadPackage', 'uploadFailed');
            }

            // get filename
            $this->uploadPackage['name'] = FileUtil::getTemporaryFilename(
                'package_',
                \preg_replace('!^.*(?=\.(?:tar\.gz|tgz|tar)$)!i', '', \basename($this->uploadPackage['name']))
            );

            if (!@\move_uploaded_file($this->uploadPackage['tmp_name'], $this->uploadPackage['name'])) {
                throw new UserInputException('uploadPackage', 'uploadFailed');
            }

            $filename = $this->uploadPackage['name'];
        }

        if (!PackageValidationManager::getInstance()->validate($filename, false)) {
            $exception = PackageValidationManager::getInstance()->getException();
            if ($exception instanceof PackageValidationException) {
                switch ($exception->getCode()) {
                    case PackageValidationException::INVALID_PACKAGE_NAME:
                    case PackageValidationException::MISSING_PACKAGE_XML:
                        throw new UserInputException('uploadPackage', 'noValidPackage');
                        break;
                }
            }
        }

        $this->package = PackageValidationManager::getInstance()->getPackageValidationArchive()->getPackage();
    }

    /**
     * @inheritDoc
     */
    public function save()
    {
        parent::save();

        // get new process no
        $processNo = PackageInstallationQueue::getNewProcessNo();

        // obey foreign key
        $packageID = $this->package ? $this->package->packageID : null;

        $archive = null;
        if ($this->stylePackageImportLocation) {
            $archive = $this->stylePackageImportLocation;
        } elseif (!empty($this->uploadPackage['tmp_name'])) {
            $archive = $this->uploadPackage['name'];
        }

        // insert queue
        $isApplication = PackageValidationManager::getInstance()->getPackageValidationArchive()->getArchive()->getPackageInfo('isApplication');
        $this->queue = PackageInstallationQueueEditor::create([
            'processNo' => $processNo,
            'userID' => WCF::getUser()->userID,
            'package' => PackageValidationManager::getInstance()->getPackageValidationArchive()->getArchive()->getPackageInfo('name'),
            'packageName' => PackageValidationManager::getInstance()->getPackageValidationArchive()->getArchive()->getLocalizedPackageInfo('packageName'),
            'packageID' => $packageID,
            'archive' => $archive,
            'action' => $this->package != null ? 'update' : 'install',
            'isApplication' => !$isApplication ? '0' : '1',
        ]);

        $this->saved();

        // open queue
        PackageInstallationDispatcher::openQueue(0, $processNo);
    }

    /**
     * @inheritDoc
     */
    public function assignVariables()
    {
        parent::assignVariables();

        WCF::getTPL()->assign([
            'package' => $this->package,
            'installingImportedStyle' => $this->stylePackageImportLocation != '',
        ]);
    }

    /**
     * @inheritDoc
     */
    public function show()
    {
        if (!WCF::getSession()->getPermission('admin.configuration.package.canInstallPackage') && !WCF::getSession()->getPermission('admin.configuration.package.canUpdatePackage')) {
            throw new PermissionDeniedException();
        }

        // check master password
        WCFACP::checkMasterPassword();

        parent::show();
    }
=======
class PackageStartInstallForm extends AbstractForm {
	/**
	 * @inheritDoc
	 */
	public $activeMenuItem = 'wcf.acp.menu.link.package.install';
	
	/**
	 * updated package object
	 * @var	Package
	 */
	public $package;
	
	/**
	 * data of the uploaded package
	 * @var	string[]
	 */
	public $uploadPackage = '';
	
	/**
	 * archive of the installation/update package
	 * @var	PackageArchive
	 */
	public $archive;
	
	/**
	 * package installation/update queue
	 * @var	PackageInstallationQueue
	 */
	public $queue;
	
	/**
	 * location of the package uploaded via style import
	 * @var	string
	 */
	public $stylePackageImportLocation = '';
	
	/**
	 * @inheritDoc
	 */
	public function readParameters() {
		parent::readParameters();
		
		$this->stylePackageImportLocation = WCF::getSession()->getVar('stylePackageImportLocation');
		if ($this->stylePackageImportLocation) {
			$_POST['t'] = WCF::getSession()->getSecurityToken();
		}
	}
	
	/**
	 * @inheritDoc
	 */
	public function readFormParameters() {
		parent::readFormParameters();
		
		if (!$this->stylePackageImportLocation) {
			if (isset($_FILES['uploadPackage'])) $this->uploadPackage = $_FILES['uploadPackage'];
		}
	}
	
	/**
	 * @inheritDoc
	 */
	public function validate() {
		parent::validate();
		
		if ($this->stylePackageImportLocation) {
			if (ENABLE_ENTERPRISE_MODE && !WCF::getUser()->hasOwnerAccess()) {
				throw new IllegalLinkException();
			}
			
			try {
				$this->validateUploadPackage($this->stylePackageImportLocation);
			}
			catch (UserInputException $e) {
				WCF::getSession()->unregister('stylePackageImportLocation');
				
				throw $e;
			}
		}
		else if (!empty($this->uploadPackage['name'])) {
			if (ENABLE_ENTERPRISE_MODE && !WCF::getUser()->hasOwnerAccess()) {
				throw new IllegalLinkException();
			}
			
			$this->validateUploadPackage();
		}
		else {
			throw new UserInputException('uploadPackage');
		}
	}
	
	/**
	 * Validates the upload package input.
	 * 
	 * @param	string		$filename
	 * @throws	UserInputException
	 */
	protected function validateUploadPackage($filename = '') {
		$this->activeTabMenuItem = 'upload';
		
		if (empty($filename)) {
			if (empty($this->uploadPackage['tmp_name'])) {
				if (isset($_FILES['uploadPackage']) && $_FILES['uploadPackage']['error'] === UPLOAD_ERR_INI_SIZE) {
					throw new UserInputException('uploadPackage', 'exceedsPhpLimit');
				}
				
				throw new UserInputException('uploadPackage', 'uploadFailed');
			}
			
			// get filename
			$this->uploadPackage['name'] = FileUtil::getTemporaryFilename('package_', preg_replace('!^.*(?=\.(?:tar\.gz|tgz|tar)$)!i', '', basename($this->uploadPackage['name'])));
			
			if (!@move_uploaded_file($this->uploadPackage['tmp_name'], $this->uploadPackage['name'])) {
				throw new UserInputException('uploadPackage', 'uploadFailed');
			}
			
			$filename = $this->uploadPackage['name'];
		}
		
		if (!PackageValidationManager::getInstance()->validate($filename, false)) {
			$exception = PackageValidationManager::getInstance()->getException();
			if ($exception instanceof PackageValidationException) {
				switch ($exception->getCode()) {
					case PackageValidationException::INVALID_PACKAGE_NAME:
					case PackageValidationException::MISSING_PACKAGE_XML:
						throw new UserInputException('uploadPackage', 'noValidPackage');
					break;
				}
			}
		}
		
		$requirements = PackageValidationManager::getInstance()->getPackageValidationArchive()->getArchive()->getOpenRequirements();
		foreach ($requirements as $requirement) {
			if ($requirement['name'] !== 'com.woltlab.wcf') {
				continue;
			}
			if ($requirement['action'] !== 'update') {
				continue;
			}
			if (!isset($requirement['file'])) {
				continue;
			}

			$existingVersion = explode('.', $requirement['existingVersion']);
			$minversion = explode('.', $requirement['minversion']);
			if (
				$existingVersion[0] !== $minversion[0]
				|| $existingVersion[1] !== $minversion[1]
			) {
				throw new UserInputException('uploadPackage', 'majorUpgrade');
			}
		}

		$this->package = PackageValidationManager::getInstance()->getPackageValidationArchive()->getPackage();
	}
	
	/**
	 * @inheritDoc
	 */
	public function save() {
		parent::save();
		
		// get new process no
		$processNo = PackageInstallationQueue::getNewProcessNo();
		
		// obey foreign key
		$packageID = $this->package ? $this->package->packageID : null;
		
		$archive = null;
		if ($this->stylePackageImportLocation) {
			$archive = $this->stylePackageImportLocation;
		}
		else if (!empty($this->uploadPackage['tmp_name'])) {
			$archive = $this->uploadPackage['name'];
		}
		
		// insert queue
		$isApplication = PackageValidationManager::getInstance()->getPackageValidationArchive()->getArchive()->getPackageInfo('isApplication');
		$this->queue = PackageInstallationQueueEditor::create([
			'processNo' => $processNo,
			'userID' => WCF::getUser()->userID,
			'package' => PackageValidationManager::getInstance()->getPackageValidationArchive()->getArchive()->getPackageInfo('name'),
			'packageName' => PackageValidationManager::getInstance()->getPackageValidationArchive()->getArchive()->getLocalizedPackageInfo('packageName'),
			'packageID' => $packageID,
			'archive' => $archive,
			'action' => $this->package != null ? 'update' : 'install',
			'isApplication' => !$isApplication ? '0' : '1'
		]);
		
		$this->saved();
		
		// open queue
		PackageInstallationDispatcher::openQueue(0, $processNo);
	}
	
	/**
	 * @inheritDoc
	 */
	public function assignVariables() {
		parent::assignVariables();
		
		WCF::getTPL()->assign([
			'package' => $this->package,
			'installingImportedStyle' => $this->stylePackageImportLocation != ''
		]);
	}
	
	/**
	 * @inheritDoc
	 */
	public function show() {
		if (!WCF::getSession()->getPermission('admin.configuration.package.canInstallPackage') && !WCF::getSession()->getPermission('admin.configuration.package.canUpdatePackage')) {
			throw new PermissionDeniedException();
		}
		
		// check master password
		WCFACP::checkMasterPassword();
		
		parent::show();
	}
>>>>>>> 6a623551
}<|MERGE_RESOLUTION|>--- conflicted
+++ resolved
@@ -25,7 +25,6 @@
  * @license GNU Lesser General Public License <http://opensource.org/licenses/lgpl-license.php>
  * @package WoltLabSuite\Core\Acp\Form
  */
-<<<<<<< HEAD
 class PackageStartInstallForm extends AbstractForm
 {
     /**
@@ -161,6 +160,31 @@
                         throw new UserInputException('uploadPackage', 'noValidPackage');
                         break;
                 }
+            }
+        }
+
+        $requirements = PackageValidationManager::getInstance()
+            ->getPackageValidationArchive()
+            ->getArchive()
+            ->getOpenRequirements();
+        foreach ($requirements as $requirement) {
+            if ($requirement['name'] !== 'com.woltlab.wcf') {
+                continue;
+            }
+            if ($requirement['action'] !== 'update') {
+                continue;
+            }
+            if (!isset($requirement['file'])) {
+                continue;
+            }
+
+            $existingVersion = \explode('.', $requirement['existingVersion']);
+            $minversion = \explode('.', $requirement['minversion']);
+            if (
+                $existingVersion[0] !== $minversion[0]
+                || $existingVersion[1] !== $minversion[1]
+            ) {
+                throw new UserInputException('uploadPackage', 'majorUpgrade');
             }
         }
 
@@ -233,226 +257,4 @@
 
         parent::show();
     }
-=======
-class PackageStartInstallForm extends AbstractForm {
-	/**
-	 * @inheritDoc
-	 */
-	public $activeMenuItem = 'wcf.acp.menu.link.package.install';
-	
-	/**
-	 * updated package object
-	 * @var	Package
-	 */
-	public $package;
-	
-	/**
-	 * data of the uploaded package
-	 * @var	string[]
-	 */
-	public $uploadPackage = '';
-	
-	/**
-	 * archive of the installation/update package
-	 * @var	PackageArchive
-	 */
-	public $archive;
-	
-	/**
-	 * package installation/update queue
-	 * @var	PackageInstallationQueue
-	 */
-	public $queue;
-	
-	/**
-	 * location of the package uploaded via style import
-	 * @var	string
-	 */
-	public $stylePackageImportLocation = '';
-	
-	/**
-	 * @inheritDoc
-	 */
-	public function readParameters() {
-		parent::readParameters();
-		
-		$this->stylePackageImportLocation = WCF::getSession()->getVar('stylePackageImportLocation');
-		if ($this->stylePackageImportLocation) {
-			$_POST['t'] = WCF::getSession()->getSecurityToken();
-		}
-	}
-	
-	/**
-	 * @inheritDoc
-	 */
-	public function readFormParameters() {
-		parent::readFormParameters();
-		
-		if (!$this->stylePackageImportLocation) {
-			if (isset($_FILES['uploadPackage'])) $this->uploadPackage = $_FILES['uploadPackage'];
-		}
-	}
-	
-	/**
-	 * @inheritDoc
-	 */
-	public function validate() {
-		parent::validate();
-		
-		if ($this->stylePackageImportLocation) {
-			if (ENABLE_ENTERPRISE_MODE && !WCF::getUser()->hasOwnerAccess()) {
-				throw new IllegalLinkException();
-			}
-			
-			try {
-				$this->validateUploadPackage($this->stylePackageImportLocation);
-			}
-			catch (UserInputException $e) {
-				WCF::getSession()->unregister('stylePackageImportLocation');
-				
-				throw $e;
-			}
-		}
-		else if (!empty($this->uploadPackage['name'])) {
-			if (ENABLE_ENTERPRISE_MODE && !WCF::getUser()->hasOwnerAccess()) {
-				throw new IllegalLinkException();
-			}
-			
-			$this->validateUploadPackage();
-		}
-		else {
-			throw new UserInputException('uploadPackage');
-		}
-	}
-	
-	/**
-	 * Validates the upload package input.
-	 * 
-	 * @param	string		$filename
-	 * @throws	UserInputException
-	 */
-	protected function validateUploadPackage($filename = '') {
-		$this->activeTabMenuItem = 'upload';
-		
-		if (empty($filename)) {
-			if (empty($this->uploadPackage['tmp_name'])) {
-				if (isset($_FILES['uploadPackage']) && $_FILES['uploadPackage']['error'] === UPLOAD_ERR_INI_SIZE) {
-					throw new UserInputException('uploadPackage', 'exceedsPhpLimit');
-				}
-				
-				throw new UserInputException('uploadPackage', 'uploadFailed');
-			}
-			
-			// get filename
-			$this->uploadPackage['name'] = FileUtil::getTemporaryFilename('package_', preg_replace('!^.*(?=\.(?:tar\.gz|tgz|tar)$)!i', '', basename($this->uploadPackage['name'])));
-			
-			if (!@move_uploaded_file($this->uploadPackage['tmp_name'], $this->uploadPackage['name'])) {
-				throw new UserInputException('uploadPackage', 'uploadFailed');
-			}
-			
-			$filename = $this->uploadPackage['name'];
-		}
-		
-		if (!PackageValidationManager::getInstance()->validate($filename, false)) {
-			$exception = PackageValidationManager::getInstance()->getException();
-			if ($exception instanceof PackageValidationException) {
-				switch ($exception->getCode()) {
-					case PackageValidationException::INVALID_PACKAGE_NAME:
-					case PackageValidationException::MISSING_PACKAGE_XML:
-						throw new UserInputException('uploadPackage', 'noValidPackage');
-					break;
-				}
-			}
-		}
-		
-		$requirements = PackageValidationManager::getInstance()->getPackageValidationArchive()->getArchive()->getOpenRequirements();
-		foreach ($requirements as $requirement) {
-			if ($requirement['name'] !== 'com.woltlab.wcf') {
-				continue;
-			}
-			if ($requirement['action'] !== 'update') {
-				continue;
-			}
-			if (!isset($requirement['file'])) {
-				continue;
-			}
-
-			$existingVersion = explode('.', $requirement['existingVersion']);
-			$minversion = explode('.', $requirement['minversion']);
-			if (
-				$existingVersion[0] !== $minversion[0]
-				|| $existingVersion[1] !== $minversion[1]
-			) {
-				throw new UserInputException('uploadPackage', 'majorUpgrade');
-			}
-		}
-
-		$this->package = PackageValidationManager::getInstance()->getPackageValidationArchive()->getPackage();
-	}
-	
-	/**
-	 * @inheritDoc
-	 */
-	public function save() {
-		parent::save();
-		
-		// get new process no
-		$processNo = PackageInstallationQueue::getNewProcessNo();
-		
-		// obey foreign key
-		$packageID = $this->package ? $this->package->packageID : null;
-		
-		$archive = null;
-		if ($this->stylePackageImportLocation) {
-			$archive = $this->stylePackageImportLocation;
-		}
-		else if (!empty($this->uploadPackage['tmp_name'])) {
-			$archive = $this->uploadPackage['name'];
-		}
-		
-		// insert queue
-		$isApplication = PackageValidationManager::getInstance()->getPackageValidationArchive()->getArchive()->getPackageInfo('isApplication');
-		$this->queue = PackageInstallationQueueEditor::create([
-			'processNo' => $processNo,
-			'userID' => WCF::getUser()->userID,
-			'package' => PackageValidationManager::getInstance()->getPackageValidationArchive()->getArchive()->getPackageInfo('name'),
-			'packageName' => PackageValidationManager::getInstance()->getPackageValidationArchive()->getArchive()->getLocalizedPackageInfo('packageName'),
-			'packageID' => $packageID,
-			'archive' => $archive,
-			'action' => $this->package != null ? 'update' : 'install',
-			'isApplication' => !$isApplication ? '0' : '1'
-		]);
-		
-		$this->saved();
-		
-		// open queue
-		PackageInstallationDispatcher::openQueue(0, $processNo);
-	}
-	
-	/**
-	 * @inheritDoc
-	 */
-	public function assignVariables() {
-		parent::assignVariables();
-		
-		WCF::getTPL()->assign([
-			'package' => $this->package,
-			'installingImportedStyle' => $this->stylePackageImportLocation != ''
-		]);
-	}
-	
-	/**
-	 * @inheritDoc
-	 */
-	public function show() {
-		if (!WCF::getSession()->getPermission('admin.configuration.package.canInstallPackage') && !WCF::getSession()->getPermission('admin.configuration.package.canUpdatePackage')) {
-			throw new PermissionDeniedException();
-		}
-		
-		// check master password
-		WCFACP::checkMasterPassword();
-		
-		parent::show();
-	}
->>>>>>> 6a623551
 }