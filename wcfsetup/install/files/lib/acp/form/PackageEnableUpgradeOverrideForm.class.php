<?php

namespace wcf\acp\form;

use wcf\data\package\update\server\PackageUpdateServer;
use wcf\form\AbstractForm;
use wcf\form\AbstractFormBuilderForm;
use wcf\system\form\builder\field\BooleanFormField;
use wcf\system\form\builder\field\RejectEverythingFormField;
use wcf\system\form\builder\TemplateFormNode;
use wcf\system\registry\RegistryHandler;
use wcf\system\WCF;

/**
 * Allows enabling the package upgrade override.
 *
 * @author  Tim Duesterhus
 * @copyright   2001-2021 WoltLab GmbH
 * @license GNU Lesser General Public License <http://opensource.org/licenses/lgpl-license.php>
 * @package WoltLabSuite\Core\Acp\Form
 * @since   5.3
 */
<<<<<<< HEAD
final class PackageEnableUpgradeOverrideForm extends AbstractFormBuilderForm
{
    /**
     * @inheritDoc
     */
    public $formAction = 'enable';

    /**
     * @inheritDoc
     */
    public $activeMenuItem = 'wcf.acp.menu.link.package.list';

    /**
     * @inheritDoc
     */
    public $neededPermissions = ['admin.configuration.package.canUpdatePackage'];

    /**
     * @inheritDoc
     */
    protected function createForm()
    {
        parent::createForm();

        $issues = $this->getIssuesPreventingUpgrade();

        if (empty($issues)) {
            $this->form->appendChildren([
                BooleanFormField::create('enable')
                    ->label('wcf.acp.package.enableUpgradeOverride.enable')
                    ->value(PackageUpdateServer::isUpgradeOverrideEnabled()),
            ]);
        } else {
            $this->form->addDefaultButton(false);
            $this->form->appendChildren([
                TemplateFormNode::create('issues')
                    ->templateName('packageEnableUpgradeOverrideIssues')
                    ->variables([
                        'issues' => $issues,
                    ]),
                RejectEverythingFormField::create(),
            ]);
        }
    }

    private function getIssuesPreventingUpgrade()
    {
        $issues = [];

        $phpVersion = \PHP_VERSION;
        $neededPhpVersion = '7.2.24';
        if (!\version_compare($phpVersion, $neededPhpVersion, '>=')) {
            if (WCF::getLanguage()->getFixedLanguageCode() === 'de') {
                $message = "Ihre PHP-Version '{$phpVersion}' ist unzureichend f&uuml;r die Installation dieser Software. PHP-Version {$neededPhpVersion} oder h&ouml;her wird ben&ouml;tigt.";
            } else {
                $message = "Your PHP version '{$phpVersion}' is insufficient for installation of this software. PHP version {$neededPhpVersion} or greater is required.";
            }

            $issues[] = $message;
        }

        $sqlVersion = WCF::getDB()->getVersion();
        $compareSQLVersion = \preg_replace('/^(\d+\.\d+\.\d+).*$/', '\\1', $sqlVersion);
        if (\stripos($sqlVersion, 'MariaDB') !== false) {
            $neededSqlVersion = '10.1.44';
            $sqlFork = 'MariaDB';
        } else {
            $sqlFork = 'MySQL';
            if ($compareSQLVersion[0] === '5') {
                $neededSqlVersion = '5.7.31';
            } else {
                $neededSqlVersion = '8.0.19';
            }
        }

        if (!\version_compare($compareSQLVersion, $neededSqlVersion, '>=')) {
            if (WCF::getLanguage()->getFixedLanguageCode() === 'de') {
                $message = "Ihre {$sqlFork}-Version '{$sqlVersion}' ist unzureichend f&uuml;r die Installation dieser Software. {$sqlFork}-Version {$neededSqlVersion} oder h&ouml;her wird ben&ouml;tigt.";
            } else {
                $message = "Your {$sqlFork} version '{$sqlVersion}' is insufficient for installation of this software. {$sqlFork} version {$neededSqlVersion} or greater is required.";
            }

            $issues[] = $message;
        }

        return $issues;
    }

    /**
     * @inheritDoc
     */
    public function save()
    {
        AbstractForm::save();

        $formData = $this->form->getData();
        if ($formData['data']['enable']) {
            RegistryHandler::getInstance()->set('com.woltlab.wcf', PackageUpdateServer::class . "\0upgradeOverride", \TIME_NOW);
        } else {
            RegistryHandler::getInstance()->delete('com.woltlab.wcf', PackageUpdateServer::class . "\0upgradeOverride");
        }

        PackageUpdateServer::resetAll();

        $this->saved();
    }

    /**
     * @inheritDoc
     */
    public function assignVariables()
    {
        parent::assignVariables();

        WCF::getTPL()->assign([
            'availableUpgradeVersion' => WCF::AVAILABLE_UPGRADE_VERSION,
        ]);
    }
=======
final class PackageEnableUpgradeOverrideForm extends AbstractFormBuilderForm {
	/**
	 * @inheritDoc
	 */
	public $formAction = 'enable';

	/**
	 * @inheritDoc
	 */
	public $activeMenuItem = 'wcf.acp.menu.link.package.list';

	/**
	 * @inheritDoc
	 */
	public $neededPermissions = ['admin.configuration.package.canUpdatePackage'];

	/**
	 * @inheritDoc
	 */
	protected function createForm() {
		parent::createForm();

		$issues = $this->getIssuesPreventingUpgrade();

		if (empty($issues)) {
			$this->form->appendChildren([
				BooleanFormField::create('enable')
					->label('wcf.acp.package.enableUpgradeOverride.enable')
					->value(PackageUpdateServer::isUpgradeOverrideEnabled())
			]);
		}
		else {
			$this->form->addDefaultButton(false);
			$this->form->appendChildren([
				TemplateFormNode::create('issues')
					->templateName('packageEnableUpgradeOverrideIssues')
					->variables([
						'issues' => $issues
					]),
				new class extends AbstractFormField {
					// TODO: Replace this with RejectEverythingFormField in 5.4+.
					public function __construct() {
						$this->id('rejectEverything');
					}

					public function getFieldHtml() {
						return '';
					}

					public function getHtml() {
						return '';
					}

					public function readValue() {
						return $this;
					}

					public function validate() {
						$this->addValidationError(new FormFieldValidationError('rejectEverything'));
					}
				}
			]);
		}
	}

	private function getIssuesPreventingUpgrade() {
		$issues = [];

		$phpVersion = \PHP_VERSION;
		$neededPhpVersion = '7.2.24';
		if (!\version_compare($phpVersion, $neededPhpVersion, '>=')) {
			if (WCF::getLanguage()->getFixedLanguageCode() === 'de') {
				$message = "Ihre PHP-Version '{$phpVersion}' ist unzureichend f&uuml;r die Installation dieser Software. PHP-Version {$neededPhpVersion} oder h&ouml;her wird ben&ouml;tigt.";
			}
			else {
				$message = "Your PHP version '{$phpVersion}' is insufficient for installation of this software. PHP version {$neededPhpVersion} or greater is required.";
			}

			$issues[] = $message;
		}

		$sqlVersion = WCF::getDB()->getVersion();
		$compareSQLVersion = \preg_replace('/^(\d+\.\d+\.\d+).*$/', '\\1', $sqlVersion);
		if (\stripos($sqlVersion, 'MariaDB') !== false) {
			$neededSqlVersion = '10.1.44';
			$sqlFork = 'MariaDB';
		}
		else {
			$sqlFork = 'MySQL';
			if ($compareSQLVersion[0] === '5') {
				$neededSqlVersion = '5.7.31';
			}
			else {
				$neededSqlVersion = '8.0.19';
			}
		}

		if (!\version_compare($compareSQLVersion, $neededSqlVersion, '>=')) {
			if (WCF::getLanguage()->getFixedLanguageCode() === 'de') {
				$message = "Ihre {$sqlFork}-Version '{$sqlVersion}' ist unzureichend f&uuml;r die Installation dieser Software. {$sqlFork}-Version {$neededSqlVersion} oder h&ouml;her wird ben&ouml;tigt.";
			} else {
				$message = "Your {$sqlFork} version '{$sqlVersion}' is insufficient for installation of this software. {$sqlFork} version {$neededSqlVersion} or greater is required.";
			}

			$issues[] = $message;
		}

		if (
			\extension_loaded('imagick')
			&& !\in_array('WEBP', \Imagick::queryFormats())
		) {
			if (WCF::getLanguage()->getFixedLanguageCode() === 'de') {
				$message = "Unterstützung für WebP-Grafiken in Imagick fehlt";
			} else {
				$message = "Support for WebP images in Imagick missing";
			}

			$issues[] = $message;
		}

		if (
			\extension_loaded('gd')
			& empty(\gd_info()['WebP Support'])
		) {
			if (WCF::getLanguage()->getFixedLanguageCode() === 'de') {
				$message = "Unterstützung für WebP-Grafiken in GD fehlt";
			} else {
				$message = "Support for WebP images in GD missing";
			}

			$issues[] = $message;
		}

		return $issues;
	}

	/**
	 * @inheritDoc
	 */
	public function save() {
		AbstractForm::save();

		$formData = $this->form->getData();
		if ($formData['data']['enable']) {
			RegistryHandler::getInstance()->set('com.woltlab.wcf', PackageUpdateServer::class . "\0upgradeOverride", \TIME_NOW);
		}
		else {
			RegistryHandler::getInstance()->delete('com.woltlab.wcf', PackageUpdateServer::class . "\0upgradeOverride");
		}

		PackageUpdateServer::resetAll();

		$this->saved();
	}

	/**
	 * @inheritDoc
	 */
	public function assignVariables() {
		parent::assignVariables();

		WCF::getTPL()->assign([
			'availableUpgradeVersion' => WCF::AVAILABLE_UPGRADE_VERSION,
		]);
	}
>>>>>>> 685389f9
}<|MERGE_RESOLUTION|>--- conflicted
+++ resolved
@@ -20,7 +20,6 @@
  * @package WoltLabSuite\Core\Acp\Form
  * @since   5.3
  */
-<<<<<<< HEAD
 final class PackageEnableUpgradeOverrideForm extends AbstractFormBuilderForm
 {
     /**
@@ -106,6 +105,32 @@
             $issues[] = $message;
         }
 
+        if (
+            \extension_loaded('imagick')
+            && !\in_array('WEBP', \Imagick::queryFormats())
+        ) {
+            if (WCF::getLanguage()->getFixedLanguageCode() === 'de') {
+                $message = "Unterstützung für WebP-Grafiken in Imagick fehlt";
+            } else {
+                $message = "Support for WebP images in Imagick missing";
+            }
+
+            $issues[] = $message;
+        }
+
+        if (
+            \extension_loaded('gd')
+            && empty(\gd_info()['WebP Support'])
+        ) {
+            if (WCF::getLanguage()->getFixedLanguageCode() === 'de') {
+                $message = "Unterstützung für WebP-Grafiken in GD fehlt";
+            } else {
+                $message = "Support for WebP images in GD missing";
+            }
+
+            $issues[] = $message;
+        }
+
         return $issues;
     }
 
@@ -139,171 +164,4 @@
             'availableUpgradeVersion' => WCF::AVAILABLE_UPGRADE_VERSION,
         ]);
     }
-=======
-final class PackageEnableUpgradeOverrideForm extends AbstractFormBuilderForm {
-	/**
-	 * @inheritDoc
-	 */
-	public $formAction = 'enable';
-
-	/**
-	 * @inheritDoc
-	 */
-	public $activeMenuItem = 'wcf.acp.menu.link.package.list';
-
-	/**
-	 * @inheritDoc
-	 */
-	public $neededPermissions = ['admin.configuration.package.canUpdatePackage'];
-
-	/**
-	 * @inheritDoc
-	 */
-	protected function createForm() {
-		parent::createForm();
-
-		$issues = $this->getIssuesPreventingUpgrade();
-
-		if (empty($issues)) {
-			$this->form->appendChildren([
-				BooleanFormField::create('enable')
-					->label('wcf.acp.package.enableUpgradeOverride.enable')
-					->value(PackageUpdateServer::isUpgradeOverrideEnabled())
-			]);
-		}
-		else {
-			$this->form->addDefaultButton(false);
-			$this->form->appendChildren([
-				TemplateFormNode::create('issues')
-					->templateName('packageEnableUpgradeOverrideIssues')
-					->variables([
-						'issues' => $issues
-					]),
-				new class extends AbstractFormField {
-					// TODO: Replace this with RejectEverythingFormField in 5.4+.
-					public function __construct() {
-						$this->id('rejectEverything');
-					}
-
-					public function getFieldHtml() {
-						return '';
-					}
-
-					public function getHtml() {
-						return '';
-					}
-
-					public function readValue() {
-						return $this;
-					}
-
-					public function validate() {
-						$this->addValidationError(new FormFieldValidationError('rejectEverything'));
-					}
-				}
-			]);
-		}
-	}
-
-	private function getIssuesPreventingUpgrade() {
-		$issues = [];
-
-		$phpVersion = \PHP_VERSION;
-		$neededPhpVersion = '7.2.24';
-		if (!\version_compare($phpVersion, $neededPhpVersion, '>=')) {
-			if (WCF::getLanguage()->getFixedLanguageCode() === 'de') {
-				$message = "Ihre PHP-Version '{$phpVersion}' ist unzureichend f&uuml;r die Installation dieser Software. PHP-Version {$neededPhpVersion} oder h&ouml;her wird ben&ouml;tigt.";
-			}
-			else {
-				$message = "Your PHP version '{$phpVersion}' is insufficient for installation of this software. PHP version {$neededPhpVersion} or greater is required.";
-			}
-
-			$issues[] = $message;
-		}
-
-		$sqlVersion = WCF::getDB()->getVersion();
-		$compareSQLVersion = \preg_replace('/^(\d+\.\d+\.\d+).*$/', '\\1', $sqlVersion);
-		if (\stripos($sqlVersion, 'MariaDB') !== false) {
-			$neededSqlVersion = '10.1.44';
-			$sqlFork = 'MariaDB';
-		}
-		else {
-			$sqlFork = 'MySQL';
-			if ($compareSQLVersion[0] === '5') {
-				$neededSqlVersion = '5.7.31';
-			}
-			else {
-				$neededSqlVersion = '8.0.19';
-			}
-		}
-
-		if (!\version_compare($compareSQLVersion, $neededSqlVersion, '>=')) {
-			if (WCF::getLanguage()->getFixedLanguageCode() === 'de') {
-				$message = "Ihre {$sqlFork}-Version '{$sqlVersion}' ist unzureichend f&uuml;r die Installation dieser Software. {$sqlFork}-Version {$neededSqlVersion} oder h&ouml;her wird ben&ouml;tigt.";
-			} else {
-				$message = "Your {$sqlFork} version '{$sqlVersion}' is insufficient for installation of this software. {$sqlFork} version {$neededSqlVersion} or greater is required.";
-			}
-
-			$issues[] = $message;
-		}
-
-		if (
-			\extension_loaded('imagick')
-			&& !\in_array('WEBP', \Imagick::queryFormats())
-		) {
-			if (WCF::getLanguage()->getFixedLanguageCode() === 'de') {
-				$message = "Unterstützung für WebP-Grafiken in Imagick fehlt";
-			} else {
-				$message = "Support for WebP images in Imagick missing";
-			}
-
-			$issues[] = $message;
-		}
-
-		if (
-			\extension_loaded('gd')
-			& empty(\gd_info()['WebP Support'])
-		) {
-			if (WCF::getLanguage()->getFixedLanguageCode() === 'de') {
-				$message = "Unterstützung für WebP-Grafiken in GD fehlt";
-			} else {
-				$message = "Support for WebP images in GD missing";
-			}
-
-			$issues[] = $message;
-		}
-
-		return $issues;
-	}
-
-	/**
-	 * @inheritDoc
-	 */
-	public function save() {
-		AbstractForm::save();
-
-		$formData = $this->form->getData();
-		if ($formData['data']['enable']) {
-			RegistryHandler::getInstance()->set('com.woltlab.wcf', PackageUpdateServer::class . "\0upgradeOverride", \TIME_NOW);
-		}
-		else {
-			RegistryHandler::getInstance()->delete('com.woltlab.wcf', PackageUpdateServer::class . "\0upgradeOverride");
-		}
-
-		PackageUpdateServer::resetAll();
-
-		$this->saved();
-	}
-
-	/**
-	 * @inheritDoc
-	 */
-	public function assignVariables() {
-		parent::assignVariables();
-
-		WCF::getTPL()->assign([
-			'availableUpgradeVersion' => WCF::AVAILABLE_UPGRADE_VERSION,
-		]);
-	}
->>>>>>> 685389f9
 }