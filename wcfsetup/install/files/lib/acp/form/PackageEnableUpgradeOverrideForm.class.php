<?php

namespace wcf\acp\form;

use wcf\data\package\update\server\PackageUpdateServer;
use wcf\form\AbstractForm;
use wcf\form\AbstractFormBuilderForm;
<<<<<<< HEAD
=======
use wcf\system\application\ApplicationHandler;
use wcf\system\event\EventHandler;
>>>>>>> e75e5e18
use wcf\system\exception\IllegalLinkException;
use wcf\system\form\builder\field\BooleanFormField;
use wcf\system\form\builder\field\MultilineTextFormField;
use wcf\system\form\builder\field\RejectEverythingFormField;
use wcf\system\form\builder\TemplateFormNode;
use wcf\system\registry\RegistryHandler;
use wcf\system\WCF;

/**
 * Allows enabling the package upgrade override.
 *
 * @author  Tim Duesterhus
 * @copyright   2001-2021 WoltLab GmbH
 * @license GNU Lesser General Public License <http://opensource.org/licenses/lgpl-license.php>
 * @since   5.3
 */
final class PackageEnableUpgradeOverrideForm extends AbstractFormBuilderForm
{
    /**
     * @inheritDoc
     */
    public $formAction = 'enable';

    /**
     * @inheritDoc
     */
    public $activeMenuItem = 'wcf.acp.menu.link.package.list';

    /**
     * @inheritDoc
     */
    public $neededPermissions = ['admin.configuration.package.canUpdatePackage'];

    /**
     * @var bool
     */
    private $isEnabled;

    /**
     * @inheritDoc
     */
    public function readParameters()
    {
        parent::readParameters();

        if (WCF::AVAILABLE_UPGRADE_VERSION === null) {
            throw new IllegalLinkException();
        }
    }

    /**
     * @inheritDoc
     */
    protected function createForm()
    {
        parent::createForm();

        $issues = $this->getIssuesPreventingUpgrade();

        if (empty($issues) || $this->isEnabled()) {
            $this->form->appendChildren([
                TemplateFormNode::create('issues')
                    ->templateName('packageEnableUpgradeOverrideSuccess'),
                MultilineTextFormField::create('ckeditor5-license')
                    ->immutable()
                    ->label('CKEditor 5 FREE FOR OPEN SOURCE LICENSE AGREEMENT')
                    ->value('THE SOFTWARE IS PROVIDED “AS IS”, WITHOUT WARRANTY OF ANY KIND, EXPRESS OR IMPLIED, INCLUDING BUT NOT LIMITED TO THE WARRANTIES OF MERCHANTABILITY, FITNESS FOR A PARTICULAR PURPOSE AND NONINFRINGEMENT. IN NO EVENT SHALL CKSOURCE OR ITS LICENSORS BE LIABLE FOR ANY CLAIM, DAMAGES OR OTHER LIABILITY, WHETHER IN AN ACTION OF CONTRACT, TORT OR OTHERWISE, ARISING FROM, OUT OF OR IN CONNECTION WITH THE SOFTWARE OR THE USE OR OTHER DEALINGS IN THE SOFTWARE.'),
                BooleanFormField::create('enable')
                    ->label('wcf.acp.package.enableUpgradeOverride.enable')
                    ->value(PackageUpdateServer::isUpgradeOverrideEnabled()),
            ]);
        } else {
            $this->form->addDefaultButton(false);
            $this->form->appendChildren([
                TemplateFormNode::create('issues')
                    ->templateName('packageEnableUpgradeOverrideIssues')
                    ->variables([
                        'issues' => $issues,
                    ]),
                RejectEverythingFormField::create(),
            ]);
        }
    }

    private function isEnabled()
    {
        if (!isset($this->isEnabled)) {
            $this->isEnabled = PackageUpdateServer::isUpgradeOverrideEnabled();
        }

        return $this->isEnabled;
    }

    private function getIssuesPreventingUpgrade()
    {
        $parameters = ['issues' => []];
        EventHandler::getInstance()->fireAction($this, 'getIssuesPreventingUpgrade', $parameters);

<<<<<<< HEAD
        $phpVersion = \PHP_VERSION;
        $neededPhpVersion = '8.1.2';
        if (!\version_compare($phpVersion, $neededPhpVersion, '>=')) {
            if (WCF::getLanguage()->getFixedLanguageCode() === 'de') {
                $title = 'Veraltete PHP-Version';
                $description = "Ihre PHP-Version '{$phpVersion}' ist unzureichend f&uuml;r die Installation dieser Software. PHP-Version {$neededPhpVersion} oder h&ouml;her wird ben&ouml;tigt.";
            } else {
                $title = 'Outdated PHP Version';
                $description = "Your PHP version '{$phpVersion}' is insufficient for installation of this software. PHP version {$neededPhpVersion} or greater is required.";
            }

            $issues[] = [
                'title' => $title,
                'description' => $description,
            ];
        }

        $sqlVersion = WCF::getDB()->getVersion();
        $compareSQLVersion = \preg_replace('/^(\d+\.\d+\.\d+).*$/', '\\1', $sqlVersion);
        if (\stripos($sqlVersion, 'MariaDB') !== false) {
            $neededSqlVersion = '10.5.12';
            $sqlFork = 'MariaDB';
        } else {
            $sqlFork = 'MySQL';
            $neededSqlVersion = '8.0.30';
        }

        if (!\version_compare($compareSQLVersion, $neededSqlVersion, '>=')) {
            if (WCF::getLanguage()->getFixedLanguageCode() === 'de') {
                $title = "Veraltete {$sqlFork}-Version";
                $description = "Ihre {$sqlFork}-Version '{$sqlVersion}' ist unzureichend f&uuml;r die Installation dieser Software. {$sqlFork}-Version {$neededSqlVersion} oder h&ouml;her wird ben&ouml;tigt.";
            } else {
                $title = "Outdated {$sqlFork} Version";
                $description = "Your {$sqlFork} version '{$sqlVersion}' is insufficient for installation of this software. {$sqlFork} version {$neededSqlVersion} or greater is required.";
=======
        $issues = [
            $this->checkMinimumPhpVersion(),
            $this->checkMaximumPhpVersion(),
            $this->checkRequiredPhpExtensions(),
            $this->checkPhpX64(),
            $this->checkMinimumDatabaseVersion(),
            $this->checkMysqlNativeDriver(),
            $this->checkForAppsWithDifferentDomains(),
            $this->checkCacheSourceIsNotMemcached(),
            $this->checkAttachmentStorage(),
            ...$parameters['issues'],
        ];

        return \array_filter($issues);
    }

    private function checkMinimumPhpVersion(): ?array
    {
        // Minimum: PHP 8.1.2
        if (\PHP_VERSION_ID >= 80102) {
            return null;
        }

        if (WCF::getLanguage()->getFixedLanguageCode() === 'de') {
            return [
                'title' => 'Unzureichende PHP-Version',
                'description' => 'Es wird mindestens PHP 8.1.2 benötigt.',
            ];
        } else {
            return [
                'title' => 'Insufficient PHP version',
                'description' => 'PHP 8.1.2 or newer is required.',
            ];
        }
    }

    private function checkMaximumPhpVersion(): ?array
    {
        // Maximum: PHP 8.3.x
        if (\PHP_VERSION_ID < 80399) {
            return null;
        }

        if (WCF::getLanguage()->getFixedLanguageCode() === 'de') {
            return [
                'title' => 'Inkompatible PHP-Version',
                'description' => 'Es wird nur PHP 8.1, 8.2 oder 8.3 unterstützt.',
            ];
        } else {
            return [
                'title' => 'Incompatible PHP version',
                'description' => 'Only PHP 8.1, 8.2 or 8.3 are supported.',
            ];
        }
    }

    private function checkRequiredPhpExtensions(): ?array
    {
        $requiredExtensions = [
            'ctype',
            'dom',
            'exif',
            'gd',
            'intl',
            'libxml',
            'mbstring',
            'pdo_mysql',
            'pdo',
            'zlib',
        ];

        $missingExtensions = [];
        foreach ($requiredExtensions as $extension) {
            if (!\extension_loaded($extension)) {
                $missingExtensions[] = $extension;
            }
        }

        if ($missingExtensions === []) {
            return null;
        }

        if (WCF::getLanguage()->getFixedLanguageCode() === 'de') {
            return [
                'title' => 'Fehlende PHP-Erweiterungen',
                'description' => 'Die folgenden PHP-Erweiterungen werden für den Betrieb benötigt: ' . \implode(', ', $missingExtensions),
            ];
        } else {
            return [
                'title' => 'Missing PHP extensions',
                'description' => 'The following PHP extensions are required for the operation: ' . \implode(', ', $missingExtensions),
            ];
        }
    }

    private function checkPhpX64(): ?array
    {
        if (\PHP_INT_SIZE === 8) {
            return null;
        }

        if (WCF::getLanguage()->getFixedLanguageCode() === 'de') {
            return [
                'title' => 'Fehlende Unterstützung für 64-Bit Werte',
                'description' => 'Die eingesetzte PHP-Version wurde ohne die Unterstützung von 64-Bit Werten erstellt.',
            ];
        } else {
            return [
                'title' => 'Missing support for 64-bit values',
                'description' => 'The PHP version being used was created without support for 64-bit values.',
            ];
        }
    }

    private function checkMinimumDatabaseVersion(): ?array
    {
        $sqlVersion = WCF::getDB()->getVersion();
        $compareSQLVersion = \preg_replace('/^(\d+\.\d+\.\d+).*$/', '\\1', $sqlVersion);

        if (\stripos($sqlVersion, 'MariaDB') !== false) {
            $databaseName = "MariaDB {$compareSQLVersion}";
            $expectedVersion = '10.5.12';
            $alternativeDatabase = 'MySQL 8.0.30+';
        } else {
            $databaseName = "MySQL {$compareSQLVersion}";
            $expectedVersion = $databaseName = "MariaDB {$compareSQLVersion}";
            $expectedVersion = '8.0.30';
            $alternativeDatabase = 'MariaDB 10.5.12+';
        }

        $result = (\version_compare(
            $compareSQLVersion,
            $expectedVersion,
        ) >= 0);

        if ($result) {
            return null;
        }

        if (WCF::getLanguage()->getFixedLanguageCode() === 'de') {
            return [
                'title' => 'Inkompatible Datenbank-Version',
                'description' => "Die verwendete Datenbank {$databaseName} ist zu alt, es wird mindestens die Version {$expectedVersion} benötigt, alternativ {$alternativeDatabase}.",
            ];
        } else {
            return [
                'title' => 'Incompatible database version',
                'description' => "The database {$databaseName} being used is too old, version {$expectedVersion} or newer is required, alternatively {$alternativeDatabase}.",
            ];
        }
    }

    private function checkMysqlNativeDriver(): ?array
    {
        $sql = "SELECT 1";
        $statement = WCF::getDB()->prepareStatement($sql);
        $statement->execute();

        if ($statement->fetchSingleColumn() === 1) {
            return null;
        }

        if (WCF::getLanguage()->getFixedLanguageCode() === 'de') {
            return [
                'title' => 'Inkompatibler Treiber für den Datenbank-Zugriff',
                'description' => 'Für den Zugriff auf die Datenbank wird der moderne „MySQL Native Driver“ benötigt.',
            ];
        } else {
            return [
                'title' => 'Incompatible driver for the database access',
                'description' => 'The access to the database requires the modern “MySQL Native Driver”.',
            ];
        }
    }

    private function checkForAppsWithDifferentDomains(): ?array
    {
        $usesDifferentDomains = false;
        $domainName = '';
        foreach (ApplicationHandler::getInstance()->getApplications() as $application) {
            if ($domainName === '') {
                $domainName = $application->domainName;
                continue;
>>>>>>> e75e5e18
            }

            if ($domainName !== $application->domainName) {
                $usesDifferentDomains = true;
                break;
            }
        }

        if (!$usesDifferentDomains) {
            return null;
        }

        if (WCF::getLanguage()->getFixedLanguageCode() === 'de') {
            return [
                'title' => 'Nutzung mehrerer Domains',
                'description' => 'Der Betrieb von Apps auf unterschiedlichen (Sub-)Domains wird nicht mehr unterstützt.',
            ];
        } else {
            return [
                'title' => 'Using multiple domains',
                'description' => 'The support for apps running on different (sub)domains has been discontinued.',
            ];
        }
    }

    private function checkCacheSourceIsNotMemcached(): ?array
    {
        if (\CACHE_SOURCE_TYPE !== 'memcached') {
            return null;
        }

        if (WCF::getLanguage()->getFixedLanguageCode() === 'de') {
            return [
                'title' => 'Eingestellte Unterstützung für Memcached',
                'description' => 'Memcached wird nicht mehr unterstützt, als Alternative bietet sich die Nutzung von „Redis“ an.',
            ];
        } else {
            return [
                'title' => 'Discountinued support for Memcached',
                'description' => 'Memcached is no longer supported, it is recommended to switch to an alternative like “Redis”.',
            ];
        }
    }

    private function checkAttachmentStorage(): ?array
    {

        if (!\defined('ATTACHMENT_STORAGE') || !ATTACHMENT_STORAGE) {
            return null;
        }

        if (WCF::getLanguage()->getFixedLanguageCode() === 'de') {
            return [
                'title' => 'Alternativer Speicherort für Dateianhänge',
                'description' => \sprintf(
                    "Die Unterst&uuml;tzung f&uuml;r einen alternativen Speicherort von Dateianh&auml;ngen wird mit dem Upgrade entfernt. Es ist notwendig die Dateianh&auml;nge in das Standardverzeichnis '%s' zu verschieben und anschlie&szlig;end die PHP-Konstante 'ATTACHMENT_STORAGE' zu entfernen.",
                    WCF_DIR . 'attachments/',
                ),
            ];
        } else {
            return [
                'title' => 'Alternative storage location for attachments',
                'description' => \sprintf(
                    "The support for an alternative attachment storage location will be removed during the upgrade. It is required to move the attachments into the default directory '%s' and then to remove the PHP constant 'ATTACHMENT_STORAGE'.",
                    WCF_DIR . 'attachments/',
                ),
            ];
        }
    }

    /**
     * @inheritDoc
     */
    public function save()
    {
        AbstractForm::save();

        $formData = $this->form->getData();
        if ($formData['data']['enable']) {
            $this->isEnabled = true;
            RegistryHandler::getInstance()->set('com.woltlab.wcf', PackageUpdateServer::class . "\0upgradeOverride", \TIME_NOW);
        } else {
            $this->isEnabled = false;
            RegistryHandler::getInstance()->delete('com.woltlab.wcf', PackageUpdateServer::class . "\0upgradeOverride");
        }

        PackageUpdateServer::resetAll();

        $this->form->cleanup();
        $this->buildForm();

        $this->saved();
    }

    /**
     * @inheritDoc
     */
    public function assignVariables()
    {
        parent::assignVariables();

        WCF::getTPL()->assign([
            'availableUpgradeVersion' => WCF::AVAILABLE_UPGRADE_VERSION,
        ]);
    }
}<|MERGE_RESOLUTION|>--- conflicted
+++ resolved
@@ -5,11 +5,8 @@
 use wcf\data\package\update\server\PackageUpdateServer;
 use wcf\form\AbstractForm;
 use wcf\form\AbstractFormBuilderForm;
-<<<<<<< HEAD
-=======
 use wcf\system\application\ApplicationHandler;
 use wcf\system\event\EventHandler;
->>>>>>> e75e5e18
 use wcf\system\exception\IllegalLinkException;
 use wcf\system\form\builder\field\BooleanFormField;
 use wcf\system\form\builder\field\MultilineTextFormField;
@@ -108,42 +105,6 @@
         $parameters = ['issues' => []];
         EventHandler::getInstance()->fireAction($this, 'getIssuesPreventingUpgrade', $parameters);
 
-<<<<<<< HEAD
-        $phpVersion = \PHP_VERSION;
-        $neededPhpVersion = '8.1.2';
-        if (!\version_compare($phpVersion, $neededPhpVersion, '>=')) {
-            if (WCF::getLanguage()->getFixedLanguageCode() === 'de') {
-                $title = 'Veraltete PHP-Version';
-                $description = "Ihre PHP-Version '{$phpVersion}' ist unzureichend f&uuml;r die Installation dieser Software. PHP-Version {$neededPhpVersion} oder h&ouml;her wird ben&ouml;tigt.";
-            } else {
-                $title = 'Outdated PHP Version';
-                $description = "Your PHP version '{$phpVersion}' is insufficient for installation of this software. PHP version {$neededPhpVersion} or greater is required.";
-            }
-
-            $issues[] = [
-                'title' => $title,
-                'description' => $description,
-            ];
-        }
-
-        $sqlVersion = WCF::getDB()->getVersion();
-        $compareSQLVersion = \preg_replace('/^(\d+\.\d+\.\d+).*$/', '\\1', $sqlVersion);
-        if (\stripos($sqlVersion, 'MariaDB') !== false) {
-            $neededSqlVersion = '10.5.12';
-            $sqlFork = 'MariaDB';
-        } else {
-            $sqlFork = 'MySQL';
-            $neededSqlVersion = '8.0.30';
-        }
-
-        if (!\version_compare($compareSQLVersion, $neededSqlVersion, '>=')) {
-            if (WCF::getLanguage()->getFixedLanguageCode() === 'de') {
-                $title = "Veraltete {$sqlFork}-Version";
-                $description = "Ihre {$sqlFork}-Version '{$sqlVersion}' ist unzureichend f&uuml;r die Installation dieser Software. {$sqlFork}-Version {$neededSqlVersion} oder h&ouml;her wird ben&ouml;tigt.";
-            } else {
-                $title = "Outdated {$sqlFork} Version";
-                $description = "Your {$sqlFork} version '{$sqlVersion}' is insufficient for installation of this software. {$sqlFork} version {$neededSqlVersion} or greater is required.";
-=======
         $issues = [
             $this->checkMinimumPhpVersion(),
             $this->checkMaximumPhpVersion(),
@@ -327,7 +288,6 @@
             if ($domainName === '') {
                 $domainName = $application->domainName;
                 continue;
->>>>>>> e75e5e18
             }
 
             if ($domainName !== $application->domainName) {
