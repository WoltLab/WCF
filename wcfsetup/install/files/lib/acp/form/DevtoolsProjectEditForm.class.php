<?php
namespace wcf\acp\form;
use wcf\data\devtools\project\DevtoolsProject;
use wcf\system\exception\IllegalLinkException;
use wcf\system\form\builder\field\BooleanFormField;
use wcf\system\form\builder\field\devtools\project\DevtoolsProjectExcludedPackagesFormField;
use wcf\system\form\builder\field\devtools\project\DevtoolsProjectInstructionsFormField;
use wcf\system\form\builder\field\devtools\project\DevtoolsProjectOptionalPackagesFormField;
use wcf\system\form\builder\field\devtools\project\DevtoolsProjectRequiredPackagesFormField;
use wcf\system\form\builder\field\MultipleSelectionFormField;
use wcf\system\form\builder\field\TextFormField;
use wcf\system\language\LanguageFactory;

/**
 * Shows the devtools project edit form.
 * 
 * @author	Alexander Ebert, Matthias Schmidt
 * @copyright	2001-2018 WoltLab GmbH
 * @license	GNU Lesser General Public License <http://opensource.org/licenses/lgpl-license.php>
 * @package	WoltLabSuite\Core\Acp\Form
 * @since	3.1
 */
class DevtoolsProjectEditForm extends DevtoolsProjectAddForm {
	/**
	 * @inheritDoc
	 */
	public $activeMenuItem = 'wcf.acp.menu.link.devtools.project.list';
	
	/**
	 * @inheritDoc
	 */
	public $formAction = 'update';
	
	/**
	 * @inheritDoc
	 */
	public function readParameters() {
		parent::readParameters();
		
		if (isset($_REQUEST['id'])) {
			$this->formObject = new DevtoolsProject($_REQUEST['id']);
			if (!$this->formObject->projectID) {
				throw new IllegalLinkException();
			}
		}
	}
	
	/**
	 * @inheritDoc
<<<<<<< HEAD
	 * @since	3.2
=======
	 * @since	5.2
>>>>>>> 9ea32398
	 */
	protected function setFormObjectData() {
		parent::setFormObjectData();
		
		// set additional data based on `package.xml` file
		$packageArchive = $this->formObject->getPackageArchive();
		
		/** @var TextFormField $packageIdentifier */
		$packageIdentifier = $this->form->getNodeById('packageIdentifier');
		$packageIdentifier->value($packageArchive->getPackageInfo('name'));
		
		/** @var TextFormField $packageName */
		$packageName = $this->form->getNodeById('packageName');
		$xmlPackageNames = $packageArchive->getPackageInfo('packageName');
		if (count($xmlPackageNames) === 1) {
			$packageName->value(reset($xmlPackageNames));
		}
		else {
			$packageNames = [];
			foreach (LanguageFactory::getInstance()->getLanguages() as $language) {
				$packageNames[$language->languageID] = '';
				
				if (isset($xmlPackageNames[$language->languageCode])) {
					$packageNames[$language->languageID] = $xmlPackageNames[$language->languageCode];
				}
				else if (isset($xmlPackageNames['default'])) {
					$packageNames[$language->languageID] = $xmlPackageNames['default'];
				}
			}
			
			$packageName->value($packageNames);
		}
		
		/** @var TextFormField $packageDescription */
		$packageDescription = $this->form->getNodeById('packageDescription');
		$xmlPackageDescriptions = $packageArchive->getPackageInfo('packageDescription');
		if (count($xmlPackageDescriptions) === 1) {
			$packageDescription->value(reset($xmlPackageDescriptions));
		}
		else {
			$packageDescriptions = [];
			foreach (LanguageFactory::getInstance()->getLanguages() as $language) {
				$packageDescriptions[$language->languageID] = '';
				
				if (isset($xmlPackageDescriptions[$language->languageCode])) {
					$packageDescriptions[$language->languageID] = $xmlPackageDescriptions[$language->languageCode];
				} else if (isset($xmlPackageDescriptions['default'])) {
					$packageDescriptions[$language->languageID] = $xmlPackageDescriptions['default'];
				}
			}
			
			$packageDescription->value($packageDescriptions);
		}
		
		if (!empty($packageArchive->getPackageInfo('isApplication'))) {
			/** @var BooleanFormField $isApplication */
			$isApplication = $this->form->getNodeById('isApplication');
			$isApplication->value(1);
		}
		
		if ($packageArchive->getPackageInfo('applicationDirectory') !== null) {
			/** @var TextFormField $applicationDirectory */
			$applicationDirectory = $this->form->getNodeById('applicationDirectory');
			$applicationDirectory->value($packageArchive->getPackageInfo('applicationDirectory'));
		}
		
		/** @var TextFormField $version */
		$version = $this->form->getNodeById('version');
		$version->value($packageArchive->getPackageInfo('version'));
		
		/** @var TextFormField $date */
		$date = $this->form->getNodeById('date');
		$date->value(date('Y-m-d', $packageArchive->getPackageInfo('date')));
		
		if ($packageArchive->getPackageInfo('packageurl') !== null) {
			/** @var TextFormField $packageUrl */
			$packageUrl = $this->form->getNodeById('packageurl');
			$packageUrl->value($packageArchive->getPackageInfo('packageurl'));
		}
		
		/** @var TextFormField $author */
		$author = $this->form->getNodeById('author');
		$author->value($packageArchive->getAuthorInfo('author'));
		
		if ($packageArchive->getAuthorInfo('authorURL') !== null) {
			/** @var TextFormField $authorUrl */
			$authorUrl = $this->form->getNodeById('authorUrl');
			$authorUrl->value($packageArchive->getAuthorInfo('authorURL'));
		}
		
		/** @var MultipleSelectionFormField $apiVersions */
		$apiVersions = $this->form->getNodeById('apiVersions');
		$apiVersions->value($packageArchive->getCompatibleVersions());
		
		$requirements = $packageArchive->getRequirements();
		if (!empty($requirements)) {
			$requirementData = [];
			foreach ($requirements as $optional) {
				$requirementData[] = [
					'file' => isset($optional['file']) ? 1 : 0,
					'minVersion' => $optional['minversion'] ?? '',
					'packageIdentifier' => $optional['name']
				];
			}
			
			/** @var DevtoolsProjectRequiredPackagesFormField $requiredPackages */
			$requiredPackages = $this->form->getNodeById('requiredPackages');
			$requiredPackages->value($requirementData);
		}
		
		$exclusions = $packageArchive->getExcludedPackages();
		if (!empty($exclusions)) {
			$exclusionData = [];
			foreach ($exclusions as $exclusion) {
				$exclusionData[] = [
					'packageIdentifier' => $exclusion['name'],
					'version' => $exclusion['version'] ?? ''
				];
			}
			
			/** @var DevtoolsProjectExcludedPackagesFormField $excludedPackages */
			$excludedPackages = $this->form->getNodeById('excludedPackages');
			$excludedPackages->value($exclusionData);
		}
		
		$optionals = $packageArchive->getOptionals();
		if (!empty($optionals)) {
			$exclusionData = [];
			foreach ($optionals as $optional) {
				$exclusionData[] = [
					'packageIdentifier' => $optional['name']
				];
			}
			
			/** @var DevtoolsProjectOptionalPackagesFormField $optionalPackages */
			$optionalPackages = $this->form->getNodeById('optionalPackages');
			$optionalPackages->value($exclusionData);
		}
		
		$installationInstructions = [];
		foreach ($packageArchive->getInstallInstructions() as $instruction) {
			$installationInstructions[] = [
				'application' => $instruction['attributes']['application'] ?? '',
				'runStandalone' => isset($instruction['attributes']['run']) && $instruction['attributes']['run'] === 'standalone' ? 1 : 0,
				'pip' => $instruction['pip'],
				'value' => $instruction['value']
			];
		}
		$instructions = [
			[
				'instructions' => $installationInstructions,
				'type' => 'install'
			]
		];
		
		foreach ($packageArchive->getUpdateInstructions() as $fromVersion => $updateInstructions) {
			$versionUpdateInstructions = [];
			
			foreach ($updateInstructions as $instruction) {
				$versionUpdateInstructions[] = [
					'application' => $instruction['attributes']['application'] ?? '',
					'runStandalone' => isset($instruction['attributes']['run']) && $instruction['attributes']['run'] === 'standalone' ? 1 : 0,
					'pip' => $instruction['pip'],
					'value' => $instruction['value']
				];
			}
			
			$instructions[] = [
				'fromVersion' => $fromVersion,
				'instructions' => $versionUpdateInstructions,
				'type' => 'update'
			];
		}
		
		/** @var DevtoolsProjectInstructionsFormField $instructionsField */
		$instructionsField = $this->form->getNodeById('instructions');
		$instructionsField->value($instructions);
	}
}<|MERGE_RESOLUTION|>--- conflicted
+++ resolved
@@ -47,11 +47,7 @@
 	
 	/**
 	 * @inheritDoc
-<<<<<<< HEAD
-	 * @since	3.2
-=======
 	 * @since	5.2
->>>>>>> 9ea32398
 	 */
 	protected function setFormObjectData() {
 		parent::setFormObjectData();
