--- conflicted
+++ resolved
@@ -31,11 +31,7 @@
 	
 	/**
 	 * @var string[]
-<<<<<<< HEAD
-	 * @since 3.2
-=======
 	 * @since	5.2
->>>>>>> 9ea32398
 	 */
 	public $availableSortFields = [
 		'publicationDate',
@@ -44,21 +40,13 @@
 	
 	/**
 	 * @var string
-<<<<<<< HEAD
-	 * @since 3.2
-=======
 	 * @since	5.2
->>>>>>> 9ea32398
 	 */
 	public $sortField = 'publicationDate';
 	
 	/**
 	 * @var string
-<<<<<<< HEAD
-	 * @since 3.2
-=======
 	 * @since	5.2
->>>>>>> 9ea32398
 	 */
 	public $sortOrder = 'DESC';
 	
