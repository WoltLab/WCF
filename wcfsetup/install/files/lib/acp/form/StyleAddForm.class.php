<?php

namespace wcf\acp\form;

use wcf\data\package\Package;
use wcf\data\style\Style;
use wcf\data\style\StyleAction;
use wcf\data\style\StyleEditor;
use wcf\data\template\group\TemplateGroup;
use wcf\data\user\cover\photo\UserCoverPhoto;
use wcf\form\AbstractForm;
use wcf\system\event\EventHandler;
use wcf\system\exception\SystemException;
use wcf\system\exception\UserInputException;
use wcf\system\file\upload\UploadField;
use wcf\system\file\upload\UploadHandler;
use wcf\system\image\ImageHandler;
use wcf\system\language\I18nHandler;
use wcf\system\Regex;
use wcf\system\request\LinkHandler;
use wcf\system\style\exception\FontDownloadFailed;
use wcf\system\style\FontManager;
use wcf\system\style\StyleCompiler;
use wcf\system\WCF;
use wcf\util\ArrayUtil;
use wcf\util\DateUtil;
use wcf\util\FileUtil;
use wcf\util\StringUtil;

/**
 * Shows the style add form.
 *
 * @author  Alexander Ebert
 * @copyright   2001-2019 WoltLab GmbH
 * @license GNU Lesser General Public License <http://opensource.org/licenses/lgpl-license.php>
 * @package WoltLabSuite\Core\Acp\Form
 */
<<<<<<< HEAD
class StyleAddForm extends AbstractForm
{
    /**
     * @inheritDoc
     */
    public $activeMenuItem = 'wcf.acp.menu.link.style.add';

    /**
     * author's name
     * @var string
     */
    public $authorName = '';

    /**
     * author's URL
     * @var string
     */
    public $authorURL = '';

    /**
     * style api version
     * @var string
     */
    public $apiVersion = Style::API_VERSION;

    /**
     * list of available font families
     * @var string[]
     */
    public $availableFontFamilies = [
        'Arial, Helvetica, sans-serif' => 'Arial',
        'Chicago, Impact, Compacta, sans-serif' => 'Chicago',
        '"Comic Sans MS", sans-serif' => 'Comic Sans',
        '"Courier New", Courier, monospace' => 'Courier New',
        'Geneva, Arial, Helvetica, sans-serif' => 'Geneva',
        'Georgia, "Times New Roman", Times, serif' => 'Georgia',
        'Helvetica, Verdana, sans-serif' => 'Helvetica',
        'Impact, Compacta, Chicago, sans-serif' => 'Impact',
        '"Lucida Sans", "Lucida Grande", Monaco, Geneva, sans-serif' => 'Lucida',
        '"Segoe UI", "DejaVu Sans", "Lucida Grande", Helvetica, sans-serif' => 'Segoe UI',
        'Tahoma, Arial, Helvetica, sans-serif' => 'Tahoma',
        '"Times New Roman", Times, Georgia, serif' => 'Times New Roman',
        '"Trebuchet MS", Arial, sans-serif' => 'Trebuchet MS',
        'Verdana, Helvetica, sans-serif' => 'Verdana',
    ];

    /**
     * list of available template groups
     * @var TemplateGroup[]
     */
    public $availableTemplateGroups = [];

    /**
     * list of available units
     * @var string[]
     */
    public $availableUnits = ['px', 'pt', 'rem', 'em', '%'];

    /**
     * @var array
     */
    public $colorCategories = [];

    /**
     * list of color variables
     * @var string[][]
     */
    public $colors = [];

    /**
     * copyright message
     * @var string
     */
    public $copyright = '';

    /**
     * list of global variables
     * @var array
     */
    public $globals = [];

    /**
     * tainted style
     * @var bool
     */
    public $isTainted = true;

    /**
     * license name
     * @var string
     */
    public $license = '';

    /**
     * @inheritDoc
     */
    public $neededPermissions = ['admin.style.canManageStyle'];

    /**
     * list of variables that were added after 3.0
     * @var string[]
     */
    public $newVariables = [
        // 3.1
        'wcfContentContainerBackground' => '3.1',
        'wcfContentContainerBorder' => '3.1',
        'wcfEditorButtonBackground' => '3.1',
        'wcfEditorButtonBackgroundActive' => '3.1',
        'wcfEditorButtonText' => '3.1',
        'wcfEditorButtonTextActive' => '3.1',
        'wcfEditorButtonTextDisabled' => '3.1',

        // 5.2
        'wcfEditorTableBorder' => '5.2',
    ];

    /**
     * style package name
     * @var string
     */
    public $packageName = '';

    /**
     * last change date
     * @var string
     */
    public $styleDate = '0000-00-00';

    /**
     * description
     * @var string
     */
    public $styleDescription = '';

    /**
     * style name
     * @var string
     */
    public $styleName = '';

    /**
     * version number
     * @var string
     */
    public $styleVersion = '';

    /**
     * template group id
     * @var int
     */
    public $templateGroupID = 0;

    /**
     * temporary image hash
     * @var string
     */
    public $tmpHash = '';

    /**
     * @var string
     */
    public $styleTestFileDir;

    /**
     * list of variables and their value
     * @var string[]
     */
    public $variables = [];

    /**
     * list of specialized variables
     * @var string[]
     */
    public $specialVariables = [];

    /**
     * current scroll offsets before submitting the form
     * @var int[]
     */
    public $scrollOffsets = [];

    /**
     * @var (null|UploadField)[]
     * @since 5.3
     */
    public $uploads = [];

    /**
     * @var (null|UploadField)[]
     * @since 5.3
     */
    public $removedUploads = [];

    /**
     * @var UploadField[]
     * @since 5.3
     */
    public $customAssets = [];

    public $supportedApiVersionsCompatibility = [
        '3.0' => '3.0',
        '3.1' => '3.1',
        '5.2' => '5.2 / 5.3',
    ];

    /**
     * @inheritDoc
     */
    public function readParameters()
    {
        parent::readParameters();

        I18nHandler::getInstance()->register('styleDescription');

        $this->setVariables();

        $this->rebuildUploadFields();

        if (empty($_POST)) {
            $this->readStyleVariables();
        }

        $this->availableTemplateGroups = TemplateGroup::getSelectList([-1], 1);

        if (isset($_REQUEST['tmpHash'])) {
            $this->tmpHash = StringUtil::trim($_REQUEST['tmpHash']);
        }
        if (empty($this->tmpHash)) {
            $this->tmpHash = StringUtil::getRandomID();
        }
    }

    /**
     * @since   5.3
     */
    protected function getUploadFields()
    {
        return [
            'image' => [
                'size' => [
                    'maxWidth' => Style::PREVIEW_IMAGE_MAX_WIDTH,
                    'maxHeight' => Style::PREVIEW_IMAGE_MAX_WIDTH,
                    'preserveAspectRatio' => false,
                ],
            ],
            'image2x' => [
                'size' => [
                    'maxWidth' => 2 * Style::PREVIEW_IMAGE_MAX_WIDTH,
                    'maxHeight' => 2 * Style::PREVIEW_IMAGE_MAX_WIDTH,
                    'preserveAspectRatio' => false,
                ],
            ],
            'pageLogo' => [
                'allowSvgImage' => true,
            ],
            'pageLogoMobile' => [
                'allowSvgImage' => true,
            ],
            'coverPhoto' => [
                'size' => [
                    'minWidth' => UserCoverPhoto::MIN_WIDTH,
                    'maxWidth' => UserCoverPhoto::MAX_WIDTH,
                    'minHeight' => UserCoverPhoto::MIN_HEIGHT,
                    'maxHeight' => UserCoverPhoto::MAX_HEIGHT,
                ],
            ],
            'favicon' => [
                'size' => [
                    'resize' => false,
                    'minWidth' => Style::FAVICON_IMAGE_WIDTH,
                    'maxWidth' => Style::FAVICON_IMAGE_WIDTH,
                    'minHeight' => Style::FAVICON_IMAGE_HEIGHT,
                    'maxHeight' => Style::FAVICON_IMAGE_HEIGHT,
                ],
            ],
        ];
    }

    /**
     * @since   5.3
     */
    protected function rebuildUploadFields()
    {
        $handler = UploadHandler::getInstance();
        foreach ($this->getUploadFields() as $name => $options) {
            if ($handler->isRegisteredFieldId($name)) {
                $handler->unregisterUploadField($name);
            }
            $field = new UploadField($name);
            $field->setImageOnly(true);
            if (isset($options['allowSvgImage'])) {
                $field->setAllowSvgImage($options['allowSvgImage']);
            }
            $field->maxFiles = 1;
            $handler->registerUploadField($field);
        }

        // This field is special cased, because it may contain arbitrary data.
        $name = 'customAssets';
        if ($handler->isRegisteredFieldId($name)) {
            $handler->unregisterUploadField($name);
        }
        $field = new UploadField($name);
        $field->setImageOnly(true);
        $field->setAllowSvgImage(true);
        $field->maxFiles = null;
        $handler->registerUploadField($field);
    }

    /**
     * @inheritDoc
     */
    public function readFormParameters()
    {
        parent::readFormParameters();

        I18nHandler::getInstance()->readValues();

        $colors = [];
        foreach ($this->colors as $categoryName => $variables) {
            foreach ($variables as $variable) {
                $colors[] = $categoryName . \ucfirst($variable);
            }
        }

        // ignore everything except well-formed rgba()
        $regEx = new Regex('rgba\(\d{1,3}, \d{1,3}, \d{1,3}, (1|1\.00?|0|0?\.[0-9]{1,2})\)');
        foreach ($colors as $variableName) {
            if (isset($_POST[$variableName]) && $regEx->match($_POST[$variableName])) {
                $this->variables[$variableName] = $_POST[$variableName];
            }
        }

        // read variables with units, e.g. 13px
        foreach ($this->globals as $variableName) {
            if (isset($_POST[$variableName]) && \is_numeric($_POST[$variableName])) {
                if (
                    isset($_POST[$variableName . '_unit']) && \in_array(
                        $_POST[$variableName . '_unit'],
                        $this->availableUnits
                    )
                ) {
                    $this->variables[$variableName] = \abs($_POST[$variableName]) . $_POST[$variableName . '_unit'];
                }
            } else {
                // set default value
                $this->variables[$variableName] = '0px';
            }
        }

        // read specialized variables
        $integerValues = ['pageLogoHeight', 'pageLogoWidth'];
        foreach ($this->specialVariables as $variableName) {
            if (isset($_POST[$variableName])) {
                $this->variables[$variableName] = (\in_array(
                    $variableName,
                    $integerValues
                )) ? \abs(\intval($_POST[$variableName])) : StringUtil::trim($_POST[$variableName]);
            }
        }
        $this->variables['useFluidLayout'] = isset($_POST['useFluidLayout']) ? 1 : 0;

        // style data
        if (isset($_POST['authorName'])) {
            $this->authorName = StringUtil::trim($_POST['authorName']);
        }
        if (isset($_POST['authorURL'])) {
            $this->authorURL = StringUtil::trim($_POST['authorURL']);
        }
        if (isset($_POST['copyright'])) {
            $this->copyright = StringUtil::trim($_POST['copyright']);
        }
        if (isset($_POST['license'])) {
            $this->license = StringUtil::trim($_POST['license']);
        }
        if (isset($_POST['packageName'])) {
            $this->packageName = StringUtil::trim($_POST['packageName']);
        }
        if (isset($_POST['styleDate'])) {
            $this->styleDate = StringUtil::trim($_POST['styleDate']);
        }
        if (isset($_POST['styleDescription'])) {
            $this->styleDescription = StringUtil::trim($_POST['styleDescription']);
        }
        if (isset($_POST['styleName'])) {
            $this->styleName = StringUtil::trim($_POST['styleName']);
        }
        if (isset($_POST['styleVersion'])) {
            $this->styleVersion = StringUtil::trim($_POST['styleVersion']);
        }
        if (isset($_POST['templateGroupID'])) {
            $this->templateGroupID = \intval($_POST['templateGroupID']);
        }
        if (isset($_POST['apiVersion']) && \in_array($_POST['apiVersion'], Style::$supportedApiVersions)) {
            $this->apiVersion = $_POST['apiVersion'];
        }

        // codemirror scroll offset
        if (isset($_POST['scrollOffsets']) && \is_array($_POST['scrollOffsets'])) {
            $this->scrollOffsets = ArrayUtil::toIntegerArray($_POST['scrollOffsets']);
        }

        $this->uploads = $this->removedUploads = [];
        foreach (\array_keys($this->getUploadFields()) as $field) {
            $removedFiles = UploadHandler::getInstance()->getRemovedFiledByFieldId($field);
            if (!empty($removedFiles)) {
                $this->removedUploads = \array_merge($this->removedUploads, $removedFiles);
            }

            $files = UploadHandler::getInstance()->getFilesByFieldId($field);
            if (!empty($files)) {
                $this->uploads[$field] = $files[0];
            }
        }

        $this->customAssets = [
            'removed' => UploadHandler::getInstance()->getRemovedFiledByFieldId('customAssets'),
            'added' => UploadHandler::getInstance()->getFilesByFieldId('customAssets'),
        ];
    }

    /**
     * @since   5.3
     */
    protected function downloadGoogleFont()
    {
        $fontManager = FontManager::getInstance();
        $family = $this->variables['wcfFontFamilyGoogle'];
        if ($family) {
            if (!$fontManager->isFamilyDownloaded($family)) {
                try {
                    $fontManager->downloadFamily($family);
                } catch (FontDownloadFailed $e) {
                    throw new UserInputException(
                        'wcfFontFamilyGoogle',
                        'downloadFailed' . ($e->getReason() ? '.' . $e->getReason() : '')
                    );
                }
            }
        }
    }

    /**
     * @inheritDoc
     */
    public function validate()
    {
        parent::validate();

        if (empty($this->authorName)) {
            throw new UserInputException('authorName');
        }

        // validate date
        if (empty($this->styleDate)) {
            throw new UserInputException('styleDate');
        } else {
            try {
                DateUtil::validateDate($this->styleDate);
            } catch (SystemException $e) {
                throw new UserInputException('styleDate', 'invalid');
            }
        }

        if (empty($this->styleName)) {
            throw new UserInputException('styleName');
        }

        // validate version
        if (empty($this->styleVersion)) {
            throw new UserInputException('styleVersion');
        } elseif (!Package::isValidVersion($this->styleVersion)) {
            throw new UserInputException('styleVersion', 'invalid');
        }

        // validate style package name
        if (!empty($this->packageName)) {
            if (!Package::isValidPackageName($this->packageName)) {
                throw new UserInputException('packageName', 'invalid');
            }

            $this->enforcePackageNameRestriction();
        }

        // validate template group id
        if ($this->templateGroupID) {
            if (!isset($this->availableTemplateGroups[$this->templateGroupID])) {
                throw new UserInputException('templateGroupID');
            }
        }

        if (!empty($this->variables['overrideScss'])) {
            $this->parseOverrides();
        }

        $this->validateIndividualScss();

        $this->validateApiVersion();

        $this->validateUploads();

        $this->downloadGoogleFont();
    }

    /**
     * Validates the individual scss.
     * @throws      UserInputException
     * @since       5.3
     */
    public function validateIndividualScss()
    {
        $variables = \array_merge(StyleCompiler::getDefaultVariables(), $this->variables);

        $this->styleTestFileDir = FileUtil::getTemporaryFilename('style_');
        FileUtil::makePath($this->styleTestFileDir);

        $result = StyleCompiler::getInstance()->testStyle(
            $this->styleTestFileDir,
            $this->styleName,
            $this->apiVersion,
            false,
            $variables
        );

        if ($result !== null) {
            \rmdir($this->styleTestFileDir);

            throw new UserInputException('individualScss', [
                'message' => $result->getMessage(),
            ]);
        }
    }

    /**
     * Disallow the use of `com.woltlab.*` for package names to avoid accidental collisions.
     *
     * @throws      UserInputException
     */
    protected function enforcePackageNameRestriction()
    {
        // 3rd party styles may never have com.woltlab.* as name
        if (\strpos($this->packageName, 'com.woltlab.') !== false) {
            throw new UserInputException('packageName', 'reserved');
        }
    }

    /**
     * Validates the style API version.
     *
     * @throws      UserInputException
     * @since       3.1
     */
    protected function validateApiVersion()
    {
        if (!\in_array($this->apiVersion, Style::$supportedApiVersions)) {
            throw new UserInputException('apiVersion', 'invalid');
        }
    }

    /**
     * @since   5.3
     */
    protected function validateUploads()
    {
        foreach ($this->getUploadFields() as $field => $options) {
            $files = UploadHandler::getInstance()->getFilesByFieldId($field);
            if (\count($files) > 1) {
                throw new UserInputException($field, 'invalid');
            }
            if (empty($files)) {
                continue;
            }

            if (isset($options['size'])) {
                $fileLocation = $files[0]->getLocation();
                if (($imageData = \getimagesize($fileLocation)) === false) {
                    throw new UserInputException($field, 'invalid');
                }
                switch ($imageData[2]) {
                    case \IMAGETYPE_PNG:
                    case \IMAGETYPE_JPEG:
                    case \IMAGETYPE_GIF:
                        // fine
                        break;
                    default:
                        throw new UserInputException($field, 'invalid');
                }

                $maxWidth = $options['size']['maxWidth'] ?? \PHP_INT_MAX;
                $maxHeight = $options['size']['maxHeight'] ?? \PHP_INT_MAX;
                $minWidth = $options['size']['minWidth'] ?? 0;
                $minHeight = $options['size']['minHeight'] ?? 0;

                if ($options['size']['resize'] ?? true) {
                    if ($imageData[0] > $maxWidth || $imageData[1] > $maxHeight) {
                        $adapter = ImageHandler::getInstance()->getAdapter();
                        $adapter->loadFile($fileLocation);
                        $thumbnail = $adapter->createThumbnail(
                            $maxWidth,
                            $maxHeight,
                            $options['size']['preserveAspectRatio'] ?? true
                        );
                        $adapter->writeImage($thumbnail, $fileLocation);
                        // Clear thumbnail as soon as possible to free up the memory.
                        $thumbnail = null;
                    }

                    // Check again after scaling
                    if (($imageData = \getimagesize($fileLocation)) === false) {
                        throw new UserInputException($field, 'invalid');
                    }
                }

                if ($imageData[0] > $maxWidth) {
                    throw new UserInputException($field, 'maxWidth');
                }
                if ($imageData[1] > $maxHeight) {
                    throw new UserInputException($field, 'maxHeight');
                }
                if ($imageData[0] < $minWidth) {
                    throw new UserInputException($field, 'minWidth');
                }
                if ($imageData[1] < $minHeight) {
                    throw new UserInputException($field, 'minHeight');
                }
            }
        }
    }

    /**
     * Validates LESS-variable overrides.
     *
     * If an override is invalid, unknown or matches a variable covered by
     * the style editor itself, it will be silently discarded.
     *
     * @param string $variableName
     * @throws      UserInputException
     */
    protected function parseOverrides($variableName = 'overrideScss')
    {
        static $colorNames = null;
        if ($colorNames === null) {
            $colorNames = [];
            foreach ($this->colors as $colorPrefix => $colors) {
                foreach ($colors as $color) {
                    $colorNames[] = $colorPrefix . \ucfirst($color);
                }
            }
        }

        // get available variables
        $sql = "SELECT  variableName
                FROM    wcf" . WCF_N . "_style_variable";
        $statement = WCF::getDB()->prepareStatement($sql);
        $statement->execute();
        $variables = $statement->fetchAll(\PDO::FETCH_COLUMN);

        $lines = \explode("\n", StringUtil::unifyNewlines($this->variables[$variableName]));
        $regEx = new Regex('^\$([a-zA-Z]+):\s*([@a-zA-Z0-9 ,\.\(\)\%\#-]+);$');
        $errors = [];
        foreach ($lines as $index => &$line) {
            $line = StringUtil::trim($line);

            // ignore empty lines
            if (empty($line)) {
                unset($lines[$index]);
                continue;
            }

            if ($regEx->match($line)) {
                $matches = $regEx->getMatches();

                // cannot override variables covered by style editor
                if (
                    \in_array($matches[1], $colorNames) || \in_array(
                        $matches[1],
                        $this->globals
                    ) || \in_array($matches[1], $this->specialVariables)
                ) {
                    $errors[] = [
                        'error' => 'predefined',
                        'text' => $matches[1],
                    ];
                } elseif (!\in_array($matches[1], $variables)) {
                    // unknown style variable
                    $errors[] = [
                        'error' => 'unknown',
                        'text' => $matches[1],
                    ];
                } else {
                    $this->variables[$matches[1]] = $matches[2];
                }
            } else {
                // not valid
                $errors[] = [
                    'error' => 'invalid',
                    'text' => $line,
                ];
            }
        }

        $this->variables[$variableName] = \implode("\n", $lines);

        if (!empty($errors)) {
            throw new UserInputException($variableName, $errors);
        }
    }

    /**
     * @inheritDoc
     */
    public function readData()
    {
        parent::readData();

        // parse global (unit) variables
        foreach ($this->globals as $variableName) {
            if (
                \preg_match(
                    '/(.*?)(' . \implode('|', $this->availableUnits) . ')$/',
                    $this->variables[$variableName],
                    $match
                )
            ) {
                $this->variables[$variableName] = $match[1];
                $this->variables[$variableName . '_unit'] = $match[2];
            }
        }

        if (empty($_POST)) {
            $this->setDefaultValues();
        }
    }

    /**
     * Sets available variables
     */
    protected function setVariables()
    {
        $this->colorCategories = [
            'wcfHeader' => ['wcfHeader', 'wcfHeaderSearchBox', 'wcfHeaderMenu', 'wcfHeaderMenuDropdown'],
            'wcfNavigation' => 'wcfNavigation',
            'wcfSidebar' => ['wcfSidebar', 'wcfSidebarDimmed', 'wcfSidebarHeadline'],
            'wcfContent' => ['wcfContent', 'wcfContentContainer', 'wcfContentDimmed', 'wcfContentHeadline'],
            'wcfTabularBox' => 'wcfTabularBox',
            'wcfInput' => ['wcfInput', 'wcfInputDisabled'],
            'wcfButton' => ['wcfButton', 'wcfButtonPrimary', 'wcfButtonDisabled'],
            'wcfEditor' => ['wcfEditorButton', 'wcfEditorTable'],
            'wcfDropdown' => 'wcfDropdown',
            'wcfStatus' => ['wcfStatusInfo', 'wcfStatusSuccess', 'wcfStatusWarning', 'wcfStatusError'],
            'wcfFooterBox' => ['wcfFooterBox', 'wcfFooterBoxHeadline'],
            'wcfFooter' => ['wcfFooter', 'wcfFooterHeadline', 'wcfFooterCopyright'],
        ];

        $this->colors = [
            'wcfHeader' => ['background', 'text', 'link', 'linkActive'],
            'wcfHeaderSearchBox' => [
                'background',
                'text',
                'placeholder',
                'placeholderActive',
                'backgroundActive',
                'textActive',
            ],
            'wcfHeaderMenu' => ['background', 'linkBackground', 'linkBackgroundActive', 'link', 'linkActive'],
            'wcfHeaderMenuDropdown' => ['background', 'link', 'backgroundActive', 'linkActive'],
            'wcfNavigation' => ['background', 'text', 'link', 'linkActive'],
            'wcfSidebar' => ['background', 'text', 'link', 'linkActive'],
            'wcfSidebarDimmed' => ['text', 'link', 'linkActive'],
            'wcfSidebarHeadline' => ['text', 'link', 'linkActive'],
            'wcfContent' => ['background', 'border', 'borderInner', 'text', 'link', 'linkActive'],
            'wcfContentContainer' => ['background', 'border'],
            'wcfContentDimmed' => ['text', 'link', 'linkActive'],
            'wcfContentHeadline' => ['border', 'text', 'link', 'linkActive'],
            'wcfTabularBox' => ['borderInner', 'headline', 'backgroundActive', 'headlineActive'],
            'wcfInput' => [
                'label',
                'background',
                'border',
                'text',
                'placeholder',
                'placeholderActive',
                'backgroundActive',
                'borderActive',
                'textActive',
            ],
            'wcfInputDisabled' => ['background', 'border', 'text'],
            'wcfButton' => ['background', 'text', 'backgroundActive', 'textActive'],
            'wcfButtonPrimary' => ['background', 'text', 'backgroundActive', 'textActive'],
            'wcfButtonDisabled' => ['background', 'text'],
            'wcfEditorButton' => ['background', 'backgroundActive', 'text', 'textActive', 'textDisabled'],
            'wcfEditorTable' => ['border'],
            'wcfDropdown' => ['background', 'borderInner', 'text', 'link', 'backgroundActive', 'linkActive'],
            'wcfStatusInfo' => ['background', 'border', 'text', 'link', 'linkActive'],
            'wcfStatusSuccess' => ['background', 'border', 'text', 'link', 'linkActive'],
            'wcfStatusWarning' => ['background', 'border', 'text', 'link', 'linkActive'],
            'wcfStatusError' => ['background', 'border', 'text', 'link', 'linkActive'],
            'wcfFooterBox' => ['background', 'text', 'link', 'linkActive'],
            'wcfFooterBoxHeadline' => ['text', 'link', 'linkActive'],
            'wcfFooter' => ['background', 'text', 'link', 'linkActive'],
            'wcfFooterHeadline' => ['text', 'link', 'linkActive'],
            'wcfFooterCopyright' => ['background', 'text', 'link', 'linkActive'],
        ];

        // set global variables
        $this->globals = [
            'wcfFontSizeSmall',
            'wcfFontSizeDefault',
            'wcfFontSizeHeadline',
            'wcfFontSizeSection',
            'wcfFontSizeTitle',

            'wcfLayoutFixedWidth',
            'wcfLayoutMinWidth',
            'wcfLayoutMaxWidth',
        ];

        // set specialized variables
        $this->specialVariables = [
            'individualScss',
            'overrideScss',
            'pageLogoWidth',
            'pageLogoHeight',
            'useFluidLayout',
            'wcfFontFamilyGoogle',
            'wcfFontFamilyFallback',
        ];

        EventHandler::getInstance()->fireAction($this, 'setVariables');
    }

    /**
     * Reads style variable values.
     */
    protected function readStyleVariables()
    {
        $sql = "SELECT  variableName, defaultValue
                FROM    wcf" . WCF_N . "_style_variable";
        $statement = WCF::getDB()->prepareStatement($sql);
        $statement->execute();
        $this->variables = $statement->fetchMap('variableName', 'defaultValue');
    }

    /**
     * @inheritDoc
     */
    public function save()
    {
        parent::save();

        // Remove control characters that break the SCSS parser, see https://stackoverflow.com/a/23066553
        $this->variables['individualScss'] = \preg_replace('/[^\PC\s]/u', '', $this->variables['individualScss']);

        $this->objectAction = new StyleAction([], 'create', [
            'data' => \array_merge($this->additionalFields, [
                'styleName' => $this->styleName,
                'templateGroupID' => $this->templateGroupID,
                'packageName' => $this->packageName,
                'isDisabled' => 1, // styles are disabled by default
                'isTainted' => 1,
                'styleDescription' => '',
                'styleVersion' => $this->styleVersion,
                'styleDate' => $this->styleDate,
                'copyright' => $this->copyright,
                'license' => $this->license,
                'authorName' => $this->authorName,
                'authorURL' => $this->authorURL,
                'apiVersion' => $this->apiVersion,
            ]),
            'uploads' => $this->uploads,
            'removedUploads' => $this->removedUploads,
            'customAssets' => $this->customAssets,
            'tmpHash' => $this->tmpHash,
            'variables' => $this->variables,
        ]);
        $returnValues = $this->objectAction->executeAction();
        $style = $returnValues['returnValues'];

        // save style description
        I18nHandler::getInstance()->save(
            'styleDescription',
            'wcf.style.styleDescription' . $style->styleID,
            'wcf.style'
        );

        $styleEditor = new StyleEditor($style);
        $styleEditor->update([
            'styleDescription' => 'wcf.style.styleDescription' . $style->styleID,
        ]);

        // Do not save the compiled style, because the image path was unknown during the style generation.
        if ($this->styleTestFileDir && \file_exists($this->styleTestFileDir . '/style.css') && \file_exists($this->styleTestFileDir . '/style-rtl.css')) {
            \unlink($this->styleTestFileDir . '/style.css');
            \unlink($this->styleTestFileDir . '/style-rtl.css');

            \rmdir($this->styleTestFileDir);
        }

        // call saved event
        $this->saved();

        // reset variables
        $this->authorName = $this->authorURL = $this->copyright = $this->packageName = '';
        $this->license = $this->styleDate = $this->styleDescription = $this->styleName = $this->styleVersion = '';
        $this->setDefaultValues();
        $this->isTainted = true;
        $this->templateGroupID = 0;
        $this->styleTestFilename = null;
        $this->rebuildUploadFields();

        I18nHandler::getInstance()->reset();

        // reload variables
        $this->readStyleVariables();

        WCF::getTPL()->assign([
            'success' => true,
            'objectEditLink' => LinkHandler::getInstance()->getControllerLink(
                StyleEditForm::class,
                ['id' => $style->styleID]
            ),
        ]);
    }

    /**
     * @inheritDoc
     */
    public function assignVariables()
    {
        parent::assignVariables();

        I18nHandler::getInstance()->assignVariables();

        WCF::getTPL()->assign([
            'action' => 'add',
            'apiVersion' => $this->apiVersion,
            'authorName' => $this->authorName,
            'authorURL' => $this->authorURL,
            'availableFontFamilies' => $this->availableFontFamilies,
            'availableTemplateGroups' => $this->availableTemplateGroups,
            'availableUnits' => $this->availableUnits,
            'colorCategories' => $this->colorCategories,
            'colors' => $this->colors,
            'copyright' => $this->copyright,
            'isTainted' => $this->isTainted,
            'license' => $this->license,
            'packageName' => $this->packageName,
            'recommendedApiVersion' => Style::API_VERSION,
            'styleDate' => $this->styleDate,
            'styleDescription' => $this->styleDescription,
            'styleName' => $this->styleName,
            'styleVersion' => $this->styleVersion,
            'templateGroupID' => $this->templateGroupID,
            'tmpHash' => $this->tmpHash,
            'variables' => $this->variables,
            'supportedApiVersions' => Style::$supportedApiVersions,
            'supportedApiVersionsCompatibility' => $this->supportedApiVersionsCompatibility,
            'newVariables' => $this->newVariables,
            'scrollOffsets' => $this->scrollOffsets,
            'coverPhotoMinHeight' => UserCoverPhoto::MIN_HEIGHT,
            'coverPhotoMaxHeight' => UserCoverPhoto::MAX_HEIGHT,
            'coverPhotoMinWidth' => UserCoverPhoto::MIN_WIDTH,
            'coverPhotoMaxWidth' => UserCoverPhoto::MAX_WIDTH,
        ]);
    }

    protected function setDefaultValues()
    {
        $this->authorName = WCF::getUser()->username;
        $this->styleDate = \gmdate('Y-m-d', TIME_NOW);
        $this->styleVersion = '1.0.0';
    }
=======
class StyleAddForm extends AbstractForm {
	/**
	 * @inheritDoc
	 */
	public $activeMenuItem = 'wcf.acp.menu.link.style.add';
	
	/**
	 * author's name
	 * @var	string
	 */
	public $authorName = '';
	
	/**
	 * author's URL
	 * @var	string
	 */
	public $authorURL = '';
	
	/**
	 * style api version
	 * @var string
	 */
	public $apiVersion = Style::API_VERSION;
	
	/**
	 * list of available font families
	 * @var	string[]
	 */
	public $availableFontFamilies = [
		'Arial, Helvetica, sans-serif' => 'Arial',
		'Chicago, Impact, Compacta, sans-serif' => 'Chicago',
		'"Comic Sans MS", sans-serif' => 'Comic Sans',
		'"Courier New", Courier, monospace' => 'Courier New',
		'Geneva, Arial, Helvetica, sans-serif' => 'Geneva',
		'Georgia, "Times New Roman", Times, serif' => 'Georgia',
		'Helvetica, Verdana, sans-serif' => 'Helvetica',
		'Impact, Compacta, Chicago, sans-serif' => 'Impact',
		'"Lucida Sans", "Lucida Grande", Monaco, Geneva, sans-serif' => 'Lucida',
		'"Segoe UI", "DejaVu Sans", "Lucida Grande", Helvetica, sans-serif' => 'Segoe UI',
		'Tahoma, Arial, Helvetica, sans-serif' => 'Tahoma',
		'"Times New Roman", Times, Georgia, serif' => 'Times New Roman',
		'"Trebuchet MS", Arial, sans-serif' => 'Trebuchet MS',
		'Verdana, Helvetica, sans-serif' => 'Verdana'
	];
	
	/**
	 * list of available template groups
	 * @var	TemplateGroup[]
	 */
	public $availableTemplateGroups = [];
	
	/**
	 * list of available units
	 * @var	string[]
	 */
	public $availableUnits = ['px', 'pt', 'rem', 'em', '%'];
	
	/**
	 * @var array
	 */
	public $colorCategories = [];
	
	/**
	 * list of color variables
	 * @var	string[][]
	 */
	public $colors = [];
	
	/**
	 * copyright message
	 * @var	string
	 */
	public $copyright = '';
	
	/**
	 * list of global variables
	 * @var	array
	 */
	public $globals = [];
	
	/**
	 * tainted style
	 * @var	boolean
	 */
	public $isTainted = true;
	
	/**
	 * license name
	 * @var	string
	 */
	public $license = '';
	
	/**
	 * @inheritDoc
	 */
	public $neededPermissions = ['admin.style.canManageStyle'];
	
	/**
	 * list of variables that were added after 3.0
	 * @var string[]
	 */
	public $newVariables = [
		// 3.1
		'wcfContentContainerBackground' => '3.1',
		'wcfContentContainerBorder' => '3.1',
		'wcfEditorButtonBackground' => '3.1',
		'wcfEditorButtonBackgroundActive' => '3.1',
		'wcfEditorButtonText' => '3.1',
		'wcfEditorButtonTextActive' => '3.1',
		'wcfEditorButtonTextDisabled' => '3.1',
		
		// 5.2
		'wcfEditorTableBorder' => '5.2',
	];
	
	/**
	 * style package name
	 * @var	string
	 */
	public $packageName = '';
	
	/**
	 * last change date
	 * @var	string
	 */
	public $styleDate = '0000-00-00';
	
	/**
	 * description
	 * @var	string
	 */
	public $styleDescription = '';
	
	/**
	 * style name
	 * @var	string
	 */
	public $styleName = '';
	
	/**
	 * version number
	 * @var	string
	 */
	public $styleVersion = '';
	
	/**
	 * template group id
	 * @var	integer
	 */
	public $templateGroupID = 0;
	
	/**
	 * temporary image hash
	 * @var	string
	 */
	public $tmpHash = '';
	
	/**
	 * @var string
	 */
	public $styleTestFileDir;
	
	/**
	 * list of variables and their value
	 * @var	string[]
	 */
	public $variables = [];
	
	/**
	 * list of specialized variables
	 * @var	string[]
	 */
	public $specialVariables = [];
	
	/**
	 * current scroll offsets before submitting the form
	 * @var integer[]
	 */
	public $scrollOffsets = [];
	
	/**
	 * @var (null|UploadField)[]
	 * @since 5.3
	 */
	public $uploads = [];
	
	/**
	 * @var (null|UploadField)[]
	 * @since 5.3
	 */
	public $removedUploads = [];
	
	/**
	 * @var UploadField[]
	 * @since 5.3
	 */
	public $customAssets = [];
	
	public $supportedApiVersionsCompatibility = [
		'3.0' => '3.0',
		'3.1' => '3.1',
		'5.2' => '5.2 / 5.3',
	];
	
	/**
	 * @inheritDoc
	 */
	public function readParameters() {
		parent::readParameters();
		
		I18nHandler::getInstance()->register('styleDescription');
		
		$this->setVariables();
		
		$this->rebuildUploadFields();
		
		if (empty($_POST)) {
			$this->readStyleVariables();
		}
		
		$this->availableTemplateGroups = TemplateGroup::getSelectList([-1], 1);
		
		if (isset($_REQUEST['tmpHash'])) {
			$this->tmpHash = StringUtil::trim($_REQUEST['tmpHash']);
		}
		if (empty($this->tmpHash)) {
			$this->tmpHash = StringUtil::getRandomID();
		}
	}
	
	/**
	 * @since	5.3
	 */
	protected function getUploadFields() {
		return [
			'image' => [
				'size' => [
					'maxWidth' => Style::PREVIEW_IMAGE_MAX_WIDTH,
					'maxHeight' => Style::PREVIEW_IMAGE_MAX_WIDTH,
					'preserveAspectRatio' => false,
				],
			],
			'image2x' => [
				'size' => [
					'maxWidth' => 2 * Style::PREVIEW_IMAGE_MAX_WIDTH,
					'maxHeight' => 2 * Style::PREVIEW_IMAGE_MAX_WIDTH,
					'preserveAspectRatio' => false,
				],
			],
			'pageLogo' => [
				'allowSvgImage' => true,
			],
			'pageLogoMobile' => [
				'allowSvgImage' => true,
			],
			'coverPhoto' => [
				'size' => [
					'minWidth' => UserCoverPhoto::MIN_WIDTH,
					'minHeight' => UserCoverPhoto::MIN_HEIGHT,
				]
			],
			'favicon' => [
				'size' => [
					'resize' => false,
					'minWidth' => Style::FAVICON_IMAGE_WIDTH,
					'maxWidth' => Style::FAVICON_IMAGE_WIDTH,
					'minHeight' => Style::FAVICON_IMAGE_HEIGHT,
					'maxHeight' => Style::FAVICON_IMAGE_HEIGHT,
				]
			],
		];
	}
	
	/**
	 * @since	5.3
	 */
	protected function rebuildUploadFields() {
		$handler = UploadHandler::getInstance();
		foreach ($this->getUploadFields() as $name => $options) {
			if ($handler->isRegisteredFieldId($name)) {
				$handler->unregisterUploadField($name);
			}
			$field = new UploadField($name);
			$field->setImageOnly(true);
			if (isset($options['allowSvgImage'])) {
				$field->setAllowSvgImage($options['allowSvgImage']);
			}
			$field->maxFiles = 1;
			$handler->registerUploadField($field);
		}
		
		// This field is special cased, because it may contain arbitrary data.
		$name = 'customAssets';
		if ($handler->isRegisteredFieldId($name)) {
			$handler->unregisterUploadField($name);
		}
		$field = new UploadField($name);
		$field->setImageOnly(true);
		$field->setAllowSvgImage(true);
		$field->maxFiles = null;
		$handler->registerUploadField($field);
	}
	
	/**
	 * @inheritDoc
	 */
	public function readFormParameters() {
		parent::readFormParameters();
		
		I18nHandler::getInstance()->readValues();
		
		$colors = [];
		foreach ($this->colors as $categoryName => $variables) {
			foreach ($variables as $variable) {
				$colors[] = $categoryName . ucfirst($variable);
			}
		}
		
		// ignore everything except well-formed rgba()
		$regEx = new Regex('rgba\(\d{1,3}, \d{1,3}, \d{1,3}, (1|1\.00?|0|0?\.[0-9]{1,2})\)');
		foreach ($colors as $variableName) {
			if (isset($_POST[$variableName]) && $regEx->match($_POST[$variableName])) {
				$this->variables[$variableName] = $_POST[$variableName];
			}
		}
		
		// read variables with units, e.g. 13px
		foreach ($this->globals as $variableName) {
			if (isset($_POST[$variableName]) && is_numeric($_POST[$variableName])) {
				if (isset($_POST[$variableName.'_unit']) && in_array($_POST[$variableName.'_unit'], $this->availableUnits)) {
					$this->variables[$variableName] = abs($_POST[$variableName]).$_POST[$variableName.'_unit'];
				}
			}
			else {
				// set default value
				$this->variables[$variableName] = '0px';
			}
		}
		
		// read specialized variables
		$integerValues = ['pageLogoHeight', 'pageLogoWidth'];
		foreach ($this->specialVariables as $variableName) {
			if (isset($_POST[$variableName])) {
				$this->variables[$variableName] = (in_array($variableName, $integerValues)) ? abs(intval($_POST[$variableName])) : StringUtil::trim($_POST[$variableName]);
			}
		}
		$this->variables['useFluidLayout'] = isset($_POST['useFluidLayout']) ? 1 : 0;
		
		// style data
		if (isset($_POST['authorName'])) $this->authorName = StringUtil::trim($_POST['authorName']);
		if (isset($_POST['authorURL'])) $this->authorURL = StringUtil::trim($_POST['authorURL']);
		if (isset($_POST['copyright'])) $this->copyright = StringUtil::trim($_POST['copyright']);
		if (isset($_POST['license'])) $this->license = StringUtil::trim($_POST['license']);
		if (isset($_POST['packageName'])) $this->packageName = StringUtil::trim($_POST['packageName']);
		if (isset($_POST['styleDate'])) $this->styleDate = StringUtil::trim($_POST['styleDate']);
		if (isset($_POST['styleDescription'])) $this->styleDescription = StringUtil::trim($_POST['styleDescription']);
		if (isset($_POST['styleName'])) $this->styleName = StringUtil::trim($_POST['styleName']);
		if (isset($_POST['styleVersion'])) $this->styleVersion = StringUtil::trim($_POST['styleVersion']);
		if (isset($_POST['templateGroupID'])) $this->templateGroupID = intval($_POST['templateGroupID']);
		if (isset($_POST['apiVersion']) && in_array($_POST['apiVersion'], Style::$supportedApiVersions)) $this->apiVersion = $_POST['apiVersion'];
		
		// codemirror scroll offset
		if (isset($_POST['scrollOffsets']) && is_array($_POST['scrollOffsets'])) $this->scrollOffsets = ArrayUtil::toIntegerArray($_POST['scrollOffsets']); 
		
		$this->uploads = $this->removedUploads = [];
		foreach (array_keys($this->getUploadFields()) as $field) {
			$removedFiles = UploadHandler::getInstance()->getRemovedFiledByFieldId($field);
			if (!empty($removedFiles)) {
				$this->removedUploads = array_merge($this->removedUploads, $removedFiles);
			}
			
			$files = UploadHandler::getInstance()->getFilesByFieldId($field);
			if (!empty($files)) {
				$this->uploads[$field] = $files[0];
			}
		}
		
		$this->customAssets = [
			'removed' => UploadHandler::getInstance()->getRemovedFiledByFieldId('customAssets'),
			'added' => UploadHandler::getInstance()->getFilesByFieldId('customAssets'),
		];
	}
	
	/**
	 * @since	5.3
	 */
	protected function downloadGoogleFont() {
		$fontManager = FontManager::getInstance();
		$family = $this->variables['wcfFontFamilyGoogle'];
		if ($family) {
			if (!$fontManager->isFamilyDownloaded($family)) {
				try {
					$fontManager->downloadFamily($family);
				}
				catch (FontDownloadFailed $e) {
					throw new UserInputException('wcfFontFamilyGoogle', 'downloadFailed'.($e->getReason() ? '.'.$e->getReason() : ''));
				}
			}
		}
	}
	
	/**
	 * @inheritDoc
	 */
	public function validate() {
		parent::validate();
		
		if (empty($this->authorName)) {
			throw new UserInputException('authorName');
		}
		
		// validate date
		if (empty($this->styleDate)) {
			throw new UserInputException('styleDate');
		}
		else {
			try {
				DateUtil::validateDate($this->styleDate);
			}
			catch (SystemException $e) {
				throw new UserInputException('styleDate', 'invalid');
			}
		}
		
		if (empty($this->styleName)) {
			throw new UserInputException('styleName');
		}
		
		// validate version
		if (empty($this->styleVersion)) {
			throw new UserInputException('styleVersion');
		}
		else if (!Package::isValidVersion($this->styleVersion)) {
			throw new UserInputException('styleVersion', 'invalid');
		}
		
		// validate style package name
		if (!empty($this->packageName)) {
			if (!Package::isValidPackageName($this->packageName)) {
				throw new UserInputException('packageName', 'invalid');
			}
			
			$this->enforcePackageNameRestriction();
		}
		
		// validate template group id
		if ($this->templateGroupID) {
			if (!isset($this->availableTemplateGroups[$this->templateGroupID])) {
				throw new UserInputException('templateGroupID');
			}
		}
		
		if (!empty($this->variables['overrideScss'])) {
			$this->parseOverrides();
		}
		
		$this->downloadGoogleFont();
		
		$this->validateIndividualScss();
		
		$this->validateApiVersion();
		
		$this->validateUploads();
	}
	
	/**
	 * Validates the individual scss.
	 * @throws      UserInputException
	 * @since       5.3
	 */
	public function validateIndividualScss() {
		$variables = array_merge(StyleCompiler::getDefaultVariables(), $this->variables);
		
		$this->styleTestFileDir = FileUtil::getTemporaryFilename('style_');
		FileUtil::makePath($this->styleTestFileDir);
		
		$result = StyleCompiler::getInstance()->testStyle($this->styleTestFileDir, $this->styleName, $this->apiVersion, false, $variables);
		
		if ($result !== null) {
			rmdir($this->styleTestFileDir);
			
			throw new UserInputException('individualScss', [
				'message' => $result->getMessage(),
			]);
		}
	}
	
	/**
	 * Disallow the use of `com.woltlab.*` for package names to avoid accidental collisions.
	 * 
	 * @throws      UserInputException
	 */
	protected function enforcePackageNameRestriction() {
		// 3rd party styles may never have com.woltlab.* as name
		if (strpos($this->packageName, 'com.woltlab.') !== false) {
			throw new UserInputException('packageName', 'reserved');
		}
	}
	
	/**
	 * Validates the style API version.
	 * 
	 * @throws      UserInputException
	 * @since       3.1
	 */
	protected function validateApiVersion() {
		if (!in_array($this->apiVersion, Style::$supportedApiVersions)) {
			throw new UserInputException('apiVersion', 'invalid');
		}
	}
	
	/**
	 * @since	5.3
	 */
	protected function validateUploads() {
		foreach ($this->getUploadFields() as $field => $options) {
			$files = UploadHandler::getInstance()->getFilesByFieldId($field);
			if (count($files) > 1) {
				throw new UserInputException($field, 'invalid');
			}
			if (empty($files)) continue;
			
			if (isset($options['size'])) {
				$fileLocation = $files[0]->getLocation();
				if (($imageData = getimagesize($fileLocation)) === false) {
					throw new UserInputException($field, 'invalid');
				}
				switch ($imageData[2]) {
					case IMAGETYPE_PNG:
					case IMAGETYPE_JPEG:
					case IMAGETYPE_GIF:
						// fine
					break;
					default:
						throw new UserInputException($field, 'invalid');
				}
				
				$maxWidth = $options['size']['maxWidth'] ?? PHP_INT_MAX;
				$maxHeight = $options['size']['maxHeight'] ?? PHP_INT_MAX;
				$minWidth = $options['size']['minWidth'] ?? 0;
				$minHeight = $options['size']['minHeight'] ?? 0;
				
				if ($options['size']['resize'] ?? true) {
					if ($imageData[0] > $maxWidth || $imageData[1] > $maxHeight) {
						$adapter = ImageHandler::getInstance()->getAdapter();
						$adapter->loadFile($fileLocation);
						$thumbnail = $adapter->createThumbnail(
							$maxWidth,
							$maxHeight,
							$options['size']['preserveAspectRatio'] ?? true
						);
						$adapter->writeImage($thumbnail, $fileLocation);
						// Clear thumbnail as soon as possible to free up the memory.
						$thumbnail = null;
					}
					
					// Check again after scaling
					if (($imageData = getimagesize($fileLocation)) === false) {
						throw new UserInputException($field, 'invalid');
					}
				}
				
				if ($imageData[0] > $maxWidth) {
					throw new UserInputException($field, 'maxWidth');
				}
				if ($imageData[0] > $maxHeight) {
					throw new UserInputException($field, 'maxHeight');
				}
				if ($imageData[0] < $minWidth) {
					throw new UserInputException($field, 'minWidth');
				}
				if ($imageData[0] < $minHeight) {
					throw new UserInputException($field, 'minHeight');
				}
			}
		}
	}
	
	/**
	 * Validates LESS-variable overrides.
	 * 
	 * If an override is invalid, unknown or matches a variable covered by
	 * the style editor itself, it will be silently discarded.
	 * 
	 * @param       string          $variableName
	 * @throws      UserInputException
	 */
	protected function parseOverrides($variableName = 'overrideScss') {
		static $colorNames = null;
		if ($colorNames === null) {
			$colorNames = [];
			foreach ($this->colors as $colorPrefix => $colors) {
				foreach ($colors as $color) {
					$colorNames[] = $colorPrefix . ucfirst($color);
				}
			}
		}
		
		// get available variables
		$sql = "SELECT	variableName
			FROM	wcf".WCF_N."_style_variable";
		$statement = WCF::getDB()->prepareStatement($sql);
		$statement->execute();
		$variables = $statement->fetchAll(\PDO::FETCH_COLUMN);
		
		$lines = explode("\n", StringUtil::unifyNewlines($this->variables[$variableName]));
		$regEx = new Regex('^\$([a-zA-Z]+):\s*([@a-zA-Z0-9 ,\.\(\)\%\#-]+);$');
		$errors = [];
		foreach ($lines as $index => &$line) {
			$line = StringUtil::trim($line);
			
			// ignore empty lines
			if (empty($line)) {
				unset($lines[$index]);
				continue;
			}
			
			if ($regEx->match($line)) {
				$matches = $regEx->getMatches();
				
				// cannot override variables covered by style editor
				if (in_array($matches[1], $colorNames) || in_array($matches[1], $this->globals) || in_array($matches[1], $this->specialVariables)) {
					$errors[] = [
						'error' => 'predefined',
						'text' => $matches[1]
					];
				}
				else if (!in_array($matches[1], $variables)) {
					// unknown style variable
					$errors[] = [
						'error' => 'unknown',
						'text' => $matches[1]
					];
				}
				else {
					$this->variables[$matches[1]] = $matches[2];
				}
			}
			else {
				// not valid
				$errors[] = [
					'error' => 'invalid',
					'text' => $line
				];
			}
		}
		
		$this->variables[$variableName] = implode("\n", $lines);
		
		if (!empty($errors)) {
			throw new UserInputException($variableName, $errors);
		}
	}
	
	/**
	 * @inheritDoc
	 */
	public function readData() {
		parent::readData();
		
		// parse global (unit) variables
		foreach ($this->globals as $variableName) {
			if (preg_match('/(.*?)(' . implode('|', $this->availableUnits) . ')$/', $this->variables[$variableName], $match)) {
				$this->variables[$variableName] = $match[1];
				$this->variables[$variableName.'_unit'] = $match[2];
			}
		}
		
		if (empty($_POST)) {
			$this->setDefaultValues();
		}
	}
	
	/**
	 * Sets available variables
	 */
	protected function setVariables() {
		$this->colorCategories = [
			'wcfHeader' => ['wcfHeader', 'wcfHeaderSearchBox', 'wcfHeaderMenu', 'wcfHeaderMenuDropdown'],
			'wcfNavigation' => 'wcfNavigation',
			'wcfSidebar' => ['wcfSidebar', 'wcfSidebarDimmed', 'wcfSidebarHeadline'],
			'wcfContent' => ['wcfContent', 'wcfContentContainer', 'wcfContentDimmed', 'wcfContentHeadline'],
			'wcfTabularBox' => 'wcfTabularBox',
			'wcfInput' => ['wcfInput', 'wcfInputDisabled'],
			'wcfButton' => ['wcfButton', 'wcfButtonPrimary', 'wcfButtonDisabled'],
			'wcfEditor' => ['wcfEditorButton', 'wcfEditorTable'],
			'wcfDropdown' => 'wcfDropdown',
			'wcfStatus' => ['wcfStatusInfo', 'wcfStatusSuccess', 'wcfStatusWarning', 'wcfStatusError'],
			'wcfFooterBox' => ['wcfFooterBox', 'wcfFooterBoxHeadline'],
			'wcfFooter' => ['wcfFooter', 'wcfFooterHeadline', 'wcfFooterCopyright']
		];
		
		$this->colors = [
			'wcfHeader' => ['background', 'text', 'link', 'linkActive'],
			'wcfHeaderSearchBox' => ['background', 'text', 'placeholder', 'placeholderActive', 'backgroundActive', 'textActive'],
			'wcfHeaderMenu' => ['background', 'linkBackground', 'linkBackgroundActive', 'link', 'linkActive'],
			'wcfHeaderMenuDropdown' => ['background', 'link', 'backgroundActive', 'linkActive'],
			'wcfNavigation' => ['background', 'text', 'link', 'linkActive'],
			'wcfSidebar' => ['background', 'text', 'link', 'linkActive'],
			'wcfSidebarDimmed' => ['text', 'link', 'linkActive'],
			'wcfSidebarHeadline' => ['text', 'link', 'linkActive'],
			'wcfContent' => ['background', 'border', 'borderInner', 'text', 'link', 'linkActive'],
			'wcfContentContainer' => ['background', 'border'],
			'wcfContentDimmed' => ['text', 'link', 'linkActive'],
			'wcfContentHeadline' => ['border', 'text', 'link', 'linkActive'],
			'wcfTabularBox' => ['borderInner', 'headline', 'backgroundActive', 'headlineActive'],
			'wcfInput' => ['label', 'background', 'border', 'text', 'placeholder', 'placeholderActive', 'backgroundActive', 'borderActive', 'textActive'],
			'wcfInputDisabled' => ['background', 'border', 'text'],
			'wcfButton' => ['background', 'text', 'backgroundActive', 'textActive'],
			'wcfButtonPrimary' => ['background', 'text', 'backgroundActive', 'textActive'],
			'wcfButtonDisabled' => ['background', 'text'],
			'wcfEditorButton' => ['background', 'backgroundActive', 'text', 'textActive', 'textDisabled'],
			'wcfEditorTable' => ['border'],
			'wcfDropdown' => ['background', 'borderInner', 'text', 'link', 'backgroundActive', 'linkActive'],
			'wcfStatusInfo' => ['background', 'border', 'text', 'link', 'linkActive'],
			'wcfStatusSuccess' => ['background', 'border', 'text', 'link', 'linkActive'],
			'wcfStatusWarning' => ['background', 'border', 'text', 'link', 'linkActive'],
			'wcfStatusError' => ['background', 'border', 'text', 'link', 'linkActive'],
			'wcfFooterBox' => ['background', 'text', 'link', 'linkActive'],
			'wcfFooterBoxHeadline' => ['text', 'link', 'linkActive'],
			'wcfFooter' => ['background', 'text', 'link', 'linkActive'],
			'wcfFooterHeadline' => ['text', 'link', 'linkActive'],
			'wcfFooterCopyright' => ['background', 'text', 'link', 'linkActive']
		];
		
		// set global variables
		$this->globals = [
			'wcfFontSizeSmall',
			'wcfFontSizeDefault',
			'wcfFontSizeHeadline',
			'wcfFontSizeSection',
			'wcfFontSizeTitle',
			
			'wcfLayoutFixedWidth',
			'wcfLayoutMinWidth',
			'wcfLayoutMaxWidth'
		];
		
		// set specialized variables
		$this->specialVariables = [
			'individualScss',
			'overrideScss',
			'pageLogoWidth',
			'pageLogoHeight',
			'useFluidLayout',
			'wcfFontFamilyGoogle',
			'wcfFontFamilyFallback'
		];
		
		EventHandler::getInstance()->fireAction($this, 'setVariables');
	}
	
	/**
	 * Reads style variable values.
	 */
	protected function readStyleVariables() {
		$sql = "SELECT	variableName, defaultValue
			FROM	wcf".WCF_N."_style_variable";
		$statement = WCF::getDB()->prepareStatement($sql);
		$statement->execute();
		$this->variables = $statement->fetchMap('variableName', 'defaultValue');
	}
	
	/**
	 * @inheritDoc
	 */
	public function save() {
		parent::save();
		
		// Remove control characters that break the SCSS parser, see https://stackoverflow.com/a/23066553
		$this->variables['individualScss'] = preg_replace('/[^\PC\s]/u', '', $this->variables['individualScss']);
		
		$this->objectAction = new StyleAction([], 'create', [
			'data' => array_merge($this->additionalFields, [
				'styleName' => $this->styleName,
				'templateGroupID' => $this->templateGroupID,
				'packageName' => $this->packageName,
				'isDisabled' => 1, // styles are disabled by default
				'isTainted' => 1,
				'styleDescription' => '',
				'styleVersion' => $this->styleVersion,
				'styleDate' => $this->styleDate,
				'copyright' => $this->copyright,
				'license' => $this->license,
				'authorName' => $this->authorName,
				'authorURL' => $this->authorURL,
				'apiVersion' => $this->apiVersion
			]),
			'uploads' => $this->uploads,
			'removedUploads' => $this->removedUploads,
			'customAssets' => $this->customAssets,
			'tmpHash' => $this->tmpHash,
			'variables' => $this->variables,
		]);
		$returnValues = $this->objectAction->executeAction();
		$style = $returnValues['returnValues'];
		
		// save style description
		I18nHandler::getInstance()->save('styleDescription', 'wcf.style.styleDescription'.$style->styleID, 'wcf.style');
		
		$styleEditor = new StyleEditor($style);
		$styleEditor->update([
			'styleDescription' => 'wcf.style.styleDescription'.$style->styleID
		]);
		
		// Do not save the compiled style, because the image path was unknown during the style generation. 
		if ($this->styleTestFileDir && file_exists($this->styleTestFileDir . '/style.css') && file_exists($this->styleTestFileDir . '/style-rtl.css')) {
			unlink($this->styleTestFileDir . '/style.css');
			unlink($this->styleTestFileDir . '/style-rtl.css');
			
			rmdir($this->styleTestFileDir);
		}
		
		// call saved event
		$this->saved();
		
		// reset variables
		$this->authorName = $this->authorURL = $this->copyright = $this->packageName = '';
		$this->license = $this->styleDate = $this->styleDescription = $this->styleName = $this->styleVersion = '';
		$this->setDefaultValues();
		$this->isTainted = true;
		$this->templateGroupID = 0;
		$this->styleTestFilename = null;
		$this->rebuildUploadFields();
		
		I18nHandler::getInstance()->reset();
		
		// reload variables
		$this->readStyleVariables();
		
		WCF::getTPL()->assign([
			'success' => true,
			'objectEditLink' => LinkHandler::getInstance()->getControllerLink(StyleEditForm::class, ['id' => $style->styleID]),
		]);
	}
	
	/**
	 * @inheritDoc
	 */
	public function assignVariables() {
		parent::assignVariables();
		
		I18nHandler::getInstance()->assignVariables();
		
		WCF::getTPL()->assign([
			'action' => 'add',
			'apiVersion' => $this->apiVersion,
			'authorName' => $this->authorName,
			'authorURL' => $this->authorURL,
			'availableFontFamilies' => $this->availableFontFamilies,
			'availableTemplateGroups' => $this->availableTemplateGroups,
			'availableUnits' => $this->availableUnits,
			'colorCategories' => $this->colorCategories,
			'colors' => $this->colors,
			'copyright' => $this->copyright,
			'isTainted' => $this->isTainted,
			'license' => $this->license,
			'packageName' => $this->packageName,
			'recommendedApiVersion' => Style::API_VERSION,
			'styleDate' => $this->styleDate,
			'styleDescription' => $this->styleDescription,
			'styleName' => $this->styleName,
			'styleVersion' => $this->styleVersion,
			'templateGroupID' => $this->templateGroupID,
			'tmpHash' => $this->tmpHash,
			'variables' => $this->variables,
			'supportedApiVersions' => Style::$supportedApiVersions,
			'supportedApiVersionsCompatibility' => $this->supportedApiVersionsCompatibility,
			'newVariables' => $this->newVariables,
			'scrollOffsets' => $this->scrollOffsets,
			'coverPhotoMinHeight' => UserCoverPhoto::MIN_HEIGHT,
			'coverPhotoMinWidth' => UserCoverPhoto::MIN_WIDTH,
		]);
	}
	
	protected function setDefaultValues() {
		$this->authorName = WCF::getUser()->username;
		$this->styleDate = gmdate('Y-m-d', TIME_NOW);
		$this->styleVersion = '1.0.0';
	}
>>>>>>> 7556c299
}<|MERGE_RESOLUTION|>--- conflicted
+++ resolved
@@ -35,7 +35,6 @@
  * @license GNU Lesser General Public License <http://opensource.org/licenses/lgpl-license.php>
  * @package WoltLabSuite\Core\Acp\Form
  */
-<<<<<<< HEAD
 class StyleAddForm extends AbstractForm
 {
     /**
@@ -531,13 +530,13 @@
             $this->parseOverrides();
         }
 
+        $this->downloadGoogleFont();
+
         $this->validateIndividualScss();
 
         $this->validateApiVersion();
 
         $this->validateUploads();
-
-        $this->downloadGoogleFont();
     }
 
     /**
@@ -1008,886 +1007,4 @@
         $this->styleDate = \gmdate('Y-m-d', TIME_NOW);
         $this->styleVersion = '1.0.0';
     }
-=======
-class StyleAddForm extends AbstractForm {
-	/**
-	 * @inheritDoc
-	 */
-	public $activeMenuItem = 'wcf.acp.menu.link.style.add';
-	
-	/**
-	 * author's name
-	 * @var	string
-	 */
-	public $authorName = '';
-	
-	/**
-	 * author's URL
-	 * @var	string
-	 */
-	public $authorURL = '';
-	
-	/**
-	 * style api version
-	 * @var string
-	 */
-	public $apiVersion = Style::API_VERSION;
-	
-	/**
-	 * list of available font families
-	 * @var	string[]
-	 */
-	public $availableFontFamilies = [
-		'Arial, Helvetica, sans-serif' => 'Arial',
-		'Chicago, Impact, Compacta, sans-serif' => 'Chicago',
-		'"Comic Sans MS", sans-serif' => 'Comic Sans',
-		'"Courier New", Courier, monospace' => 'Courier New',
-		'Geneva, Arial, Helvetica, sans-serif' => 'Geneva',
-		'Georgia, "Times New Roman", Times, serif' => 'Georgia',
-		'Helvetica, Verdana, sans-serif' => 'Helvetica',
-		'Impact, Compacta, Chicago, sans-serif' => 'Impact',
-		'"Lucida Sans", "Lucida Grande", Monaco, Geneva, sans-serif' => 'Lucida',
-		'"Segoe UI", "DejaVu Sans", "Lucida Grande", Helvetica, sans-serif' => 'Segoe UI',
-		'Tahoma, Arial, Helvetica, sans-serif' => 'Tahoma',
-		'"Times New Roman", Times, Georgia, serif' => 'Times New Roman',
-		'"Trebuchet MS", Arial, sans-serif' => 'Trebuchet MS',
-		'Verdana, Helvetica, sans-serif' => 'Verdana'
-	];
-	
-	/**
-	 * list of available template groups
-	 * @var	TemplateGroup[]
-	 */
-	public $availableTemplateGroups = [];
-	
-	/**
-	 * list of available units
-	 * @var	string[]
-	 */
-	public $availableUnits = ['px', 'pt', 'rem', 'em', '%'];
-	
-	/**
-	 * @var array
-	 */
-	public $colorCategories = [];
-	
-	/**
-	 * list of color variables
-	 * @var	string[][]
-	 */
-	public $colors = [];
-	
-	/**
-	 * copyright message
-	 * @var	string
-	 */
-	public $copyright = '';
-	
-	/**
-	 * list of global variables
-	 * @var	array
-	 */
-	public $globals = [];
-	
-	/**
-	 * tainted style
-	 * @var	boolean
-	 */
-	public $isTainted = true;
-	
-	/**
-	 * license name
-	 * @var	string
-	 */
-	public $license = '';
-	
-	/**
-	 * @inheritDoc
-	 */
-	public $neededPermissions = ['admin.style.canManageStyle'];
-	
-	/**
-	 * list of variables that were added after 3.0
-	 * @var string[]
-	 */
-	public $newVariables = [
-		// 3.1
-		'wcfContentContainerBackground' => '3.1',
-		'wcfContentContainerBorder' => '3.1',
-		'wcfEditorButtonBackground' => '3.1',
-		'wcfEditorButtonBackgroundActive' => '3.1',
-		'wcfEditorButtonText' => '3.1',
-		'wcfEditorButtonTextActive' => '3.1',
-		'wcfEditorButtonTextDisabled' => '3.1',
-		
-		// 5.2
-		'wcfEditorTableBorder' => '5.2',
-	];
-	
-	/**
-	 * style package name
-	 * @var	string
-	 */
-	public $packageName = '';
-	
-	/**
-	 * last change date
-	 * @var	string
-	 */
-	public $styleDate = '0000-00-00';
-	
-	/**
-	 * description
-	 * @var	string
-	 */
-	public $styleDescription = '';
-	
-	/**
-	 * style name
-	 * @var	string
-	 */
-	public $styleName = '';
-	
-	/**
-	 * version number
-	 * @var	string
-	 */
-	public $styleVersion = '';
-	
-	/**
-	 * template group id
-	 * @var	integer
-	 */
-	public $templateGroupID = 0;
-	
-	/**
-	 * temporary image hash
-	 * @var	string
-	 */
-	public $tmpHash = '';
-	
-	/**
-	 * @var string
-	 */
-	public $styleTestFileDir;
-	
-	/**
-	 * list of variables and their value
-	 * @var	string[]
-	 */
-	public $variables = [];
-	
-	/**
-	 * list of specialized variables
-	 * @var	string[]
-	 */
-	public $specialVariables = [];
-	
-	/**
-	 * current scroll offsets before submitting the form
-	 * @var integer[]
-	 */
-	public $scrollOffsets = [];
-	
-	/**
-	 * @var (null|UploadField)[]
-	 * @since 5.3
-	 */
-	public $uploads = [];
-	
-	/**
-	 * @var (null|UploadField)[]
-	 * @since 5.3
-	 */
-	public $removedUploads = [];
-	
-	/**
-	 * @var UploadField[]
-	 * @since 5.3
-	 */
-	public $customAssets = [];
-	
-	public $supportedApiVersionsCompatibility = [
-		'3.0' => '3.0',
-		'3.1' => '3.1',
-		'5.2' => '5.2 / 5.3',
-	];
-	
-	/**
-	 * @inheritDoc
-	 */
-	public function readParameters() {
-		parent::readParameters();
-		
-		I18nHandler::getInstance()->register('styleDescription');
-		
-		$this->setVariables();
-		
-		$this->rebuildUploadFields();
-		
-		if (empty($_POST)) {
-			$this->readStyleVariables();
-		}
-		
-		$this->availableTemplateGroups = TemplateGroup::getSelectList([-1], 1);
-		
-		if (isset($_REQUEST['tmpHash'])) {
-			$this->tmpHash = StringUtil::trim($_REQUEST['tmpHash']);
-		}
-		if (empty($this->tmpHash)) {
-			$this->tmpHash = StringUtil::getRandomID();
-		}
-	}
-	
-	/**
-	 * @since	5.3
-	 */
-	protected function getUploadFields() {
-		return [
-			'image' => [
-				'size' => [
-					'maxWidth' => Style::PREVIEW_IMAGE_MAX_WIDTH,
-					'maxHeight' => Style::PREVIEW_IMAGE_MAX_WIDTH,
-					'preserveAspectRatio' => false,
-				],
-			],
-			'image2x' => [
-				'size' => [
-					'maxWidth' => 2 * Style::PREVIEW_IMAGE_MAX_WIDTH,
-					'maxHeight' => 2 * Style::PREVIEW_IMAGE_MAX_WIDTH,
-					'preserveAspectRatio' => false,
-				],
-			],
-			'pageLogo' => [
-				'allowSvgImage' => true,
-			],
-			'pageLogoMobile' => [
-				'allowSvgImage' => true,
-			],
-			'coverPhoto' => [
-				'size' => [
-					'minWidth' => UserCoverPhoto::MIN_WIDTH,
-					'minHeight' => UserCoverPhoto::MIN_HEIGHT,
-				]
-			],
-			'favicon' => [
-				'size' => [
-					'resize' => false,
-					'minWidth' => Style::FAVICON_IMAGE_WIDTH,
-					'maxWidth' => Style::FAVICON_IMAGE_WIDTH,
-					'minHeight' => Style::FAVICON_IMAGE_HEIGHT,
-					'maxHeight' => Style::FAVICON_IMAGE_HEIGHT,
-				]
-			],
-		];
-	}
-	
-	/**
-	 * @since	5.3
-	 */
-	protected function rebuildUploadFields() {
-		$handler = UploadHandler::getInstance();
-		foreach ($this->getUploadFields() as $name => $options) {
-			if ($handler->isRegisteredFieldId($name)) {
-				$handler->unregisterUploadField($name);
-			}
-			$field = new UploadField($name);
-			$field->setImageOnly(true);
-			if (isset($options['allowSvgImage'])) {
-				$field->setAllowSvgImage($options['allowSvgImage']);
-			}
-			$field->maxFiles = 1;
-			$handler->registerUploadField($field);
-		}
-		
-		// This field is special cased, because it may contain arbitrary data.
-		$name = 'customAssets';
-		if ($handler->isRegisteredFieldId($name)) {
-			$handler->unregisterUploadField($name);
-		}
-		$field = new UploadField($name);
-		$field->setImageOnly(true);
-		$field->setAllowSvgImage(true);
-		$field->maxFiles = null;
-		$handler->registerUploadField($field);
-	}
-	
-	/**
-	 * @inheritDoc
-	 */
-	public function readFormParameters() {
-		parent::readFormParameters();
-		
-		I18nHandler::getInstance()->readValues();
-		
-		$colors = [];
-		foreach ($this->colors as $categoryName => $variables) {
-			foreach ($variables as $variable) {
-				$colors[] = $categoryName . ucfirst($variable);
-			}
-		}
-		
-		// ignore everything except well-formed rgba()
-		$regEx = new Regex('rgba\(\d{1,3}, \d{1,3}, \d{1,3}, (1|1\.00?|0|0?\.[0-9]{1,2})\)');
-		foreach ($colors as $variableName) {
-			if (isset($_POST[$variableName]) && $regEx->match($_POST[$variableName])) {
-				$this->variables[$variableName] = $_POST[$variableName];
-			}
-		}
-		
-		// read variables with units, e.g. 13px
-		foreach ($this->globals as $variableName) {
-			if (isset($_POST[$variableName]) && is_numeric($_POST[$variableName])) {
-				if (isset($_POST[$variableName.'_unit']) && in_array($_POST[$variableName.'_unit'], $this->availableUnits)) {
-					$this->variables[$variableName] = abs($_POST[$variableName]).$_POST[$variableName.'_unit'];
-				}
-			}
-			else {
-				// set default value
-				$this->variables[$variableName] = '0px';
-			}
-		}
-		
-		// read specialized variables
-		$integerValues = ['pageLogoHeight', 'pageLogoWidth'];
-		foreach ($this->specialVariables as $variableName) {
-			if (isset($_POST[$variableName])) {
-				$this->variables[$variableName] = (in_array($variableName, $integerValues)) ? abs(intval($_POST[$variableName])) : StringUtil::trim($_POST[$variableName]);
-			}
-		}
-		$this->variables['useFluidLayout'] = isset($_POST['useFluidLayout']) ? 1 : 0;
-		
-		// style data
-		if (isset($_POST['authorName'])) $this->authorName = StringUtil::trim($_POST['authorName']);
-		if (isset($_POST['authorURL'])) $this->authorURL = StringUtil::trim($_POST['authorURL']);
-		if (isset($_POST['copyright'])) $this->copyright = StringUtil::trim($_POST['copyright']);
-		if (isset($_POST['license'])) $this->license = StringUtil::trim($_POST['license']);
-		if (isset($_POST['packageName'])) $this->packageName = StringUtil::trim($_POST['packageName']);
-		if (isset($_POST['styleDate'])) $this->styleDate = StringUtil::trim($_POST['styleDate']);
-		if (isset($_POST['styleDescription'])) $this->styleDescription = StringUtil::trim($_POST['styleDescription']);
-		if (isset($_POST['styleName'])) $this->styleName = StringUtil::trim($_POST['styleName']);
-		if (isset($_POST['styleVersion'])) $this->styleVersion = StringUtil::trim($_POST['styleVersion']);
-		if (isset($_POST['templateGroupID'])) $this->templateGroupID = intval($_POST['templateGroupID']);
-		if (isset($_POST['apiVersion']) && in_array($_POST['apiVersion'], Style::$supportedApiVersions)) $this->apiVersion = $_POST['apiVersion'];
-		
-		// codemirror scroll offset
-		if (isset($_POST['scrollOffsets']) && is_array($_POST['scrollOffsets'])) $this->scrollOffsets = ArrayUtil::toIntegerArray($_POST['scrollOffsets']); 
-		
-		$this->uploads = $this->removedUploads = [];
-		foreach (array_keys($this->getUploadFields()) as $field) {
-			$removedFiles = UploadHandler::getInstance()->getRemovedFiledByFieldId($field);
-			if (!empty($removedFiles)) {
-				$this->removedUploads = array_merge($this->removedUploads, $removedFiles);
-			}
-			
-			$files = UploadHandler::getInstance()->getFilesByFieldId($field);
-			if (!empty($files)) {
-				$this->uploads[$field] = $files[0];
-			}
-		}
-		
-		$this->customAssets = [
-			'removed' => UploadHandler::getInstance()->getRemovedFiledByFieldId('customAssets'),
-			'added' => UploadHandler::getInstance()->getFilesByFieldId('customAssets'),
-		];
-	}
-	
-	/**
-	 * @since	5.3
-	 */
-	protected function downloadGoogleFont() {
-		$fontManager = FontManager::getInstance();
-		$family = $this->variables['wcfFontFamilyGoogle'];
-		if ($family) {
-			if (!$fontManager->isFamilyDownloaded($family)) {
-				try {
-					$fontManager->downloadFamily($family);
-				}
-				catch (FontDownloadFailed $e) {
-					throw new UserInputException('wcfFontFamilyGoogle', 'downloadFailed'.($e->getReason() ? '.'.$e->getReason() : ''));
-				}
-			}
-		}
-	}
-	
-	/**
-	 * @inheritDoc
-	 */
-	public function validate() {
-		parent::validate();
-		
-		if (empty($this->authorName)) {
-			throw new UserInputException('authorName');
-		}
-		
-		// validate date
-		if (empty($this->styleDate)) {
-			throw new UserInputException('styleDate');
-		}
-		else {
-			try {
-				DateUtil::validateDate($this->styleDate);
-			}
-			catch (SystemException $e) {
-				throw new UserInputException('styleDate', 'invalid');
-			}
-		}
-		
-		if (empty($this->styleName)) {
-			throw new UserInputException('styleName');
-		}
-		
-		// validate version
-		if (empty($this->styleVersion)) {
-			throw new UserInputException('styleVersion');
-		}
-		else if (!Package::isValidVersion($this->styleVersion)) {
-			throw new UserInputException('styleVersion', 'invalid');
-		}
-		
-		// validate style package name
-		if (!empty($this->packageName)) {
-			if (!Package::isValidPackageName($this->packageName)) {
-				throw new UserInputException('packageName', 'invalid');
-			}
-			
-			$this->enforcePackageNameRestriction();
-		}
-		
-		// validate template group id
-		if ($this->templateGroupID) {
-			if (!isset($this->availableTemplateGroups[$this->templateGroupID])) {
-				throw new UserInputException('templateGroupID');
-			}
-		}
-		
-		if (!empty($this->variables['overrideScss'])) {
-			$this->parseOverrides();
-		}
-		
-		$this->downloadGoogleFont();
-		
-		$this->validateIndividualScss();
-		
-		$this->validateApiVersion();
-		
-		$this->validateUploads();
-	}
-	
-	/**
-	 * Validates the individual scss.
-	 * @throws      UserInputException
-	 * @since       5.3
-	 */
-	public function validateIndividualScss() {
-		$variables = array_merge(StyleCompiler::getDefaultVariables(), $this->variables);
-		
-		$this->styleTestFileDir = FileUtil::getTemporaryFilename('style_');
-		FileUtil::makePath($this->styleTestFileDir);
-		
-		$result = StyleCompiler::getInstance()->testStyle($this->styleTestFileDir, $this->styleName, $this->apiVersion, false, $variables);
-		
-		if ($result !== null) {
-			rmdir($this->styleTestFileDir);
-			
-			throw new UserInputException('individualScss', [
-				'message' => $result->getMessage(),
-			]);
-		}
-	}
-	
-	/**
-	 * Disallow the use of `com.woltlab.*` for package names to avoid accidental collisions.
-	 * 
-	 * @throws      UserInputException
-	 */
-	protected function enforcePackageNameRestriction() {
-		// 3rd party styles may never have com.woltlab.* as name
-		if (strpos($this->packageName, 'com.woltlab.') !== false) {
-			throw new UserInputException('packageName', 'reserved');
-		}
-	}
-	
-	/**
-	 * Validates the style API version.
-	 * 
-	 * @throws      UserInputException
-	 * @since       3.1
-	 */
-	protected function validateApiVersion() {
-		if (!in_array($this->apiVersion, Style::$supportedApiVersions)) {
-			throw new UserInputException('apiVersion', 'invalid');
-		}
-	}
-	
-	/**
-	 * @since	5.3
-	 */
-	protected function validateUploads() {
-		foreach ($this->getUploadFields() as $field => $options) {
-			$files = UploadHandler::getInstance()->getFilesByFieldId($field);
-			if (count($files) > 1) {
-				throw new UserInputException($field, 'invalid');
-			}
-			if (empty($files)) continue;
-			
-			if (isset($options['size'])) {
-				$fileLocation = $files[0]->getLocation();
-				if (($imageData = getimagesize($fileLocation)) === false) {
-					throw new UserInputException($field, 'invalid');
-				}
-				switch ($imageData[2]) {
-					case IMAGETYPE_PNG:
-					case IMAGETYPE_JPEG:
-					case IMAGETYPE_GIF:
-						// fine
-					break;
-					default:
-						throw new UserInputException($field, 'invalid');
-				}
-				
-				$maxWidth = $options['size']['maxWidth'] ?? PHP_INT_MAX;
-				$maxHeight = $options['size']['maxHeight'] ?? PHP_INT_MAX;
-				$minWidth = $options['size']['minWidth'] ?? 0;
-				$minHeight = $options['size']['minHeight'] ?? 0;
-				
-				if ($options['size']['resize'] ?? true) {
-					if ($imageData[0] > $maxWidth || $imageData[1] > $maxHeight) {
-						$adapter = ImageHandler::getInstance()->getAdapter();
-						$adapter->loadFile($fileLocation);
-						$thumbnail = $adapter->createThumbnail(
-							$maxWidth,
-							$maxHeight,
-							$options['size']['preserveAspectRatio'] ?? true
-						);
-						$adapter->writeImage($thumbnail, $fileLocation);
-						// Clear thumbnail as soon as possible to free up the memory.
-						$thumbnail = null;
-					}
-					
-					// Check again after scaling
-					if (($imageData = getimagesize($fileLocation)) === false) {
-						throw new UserInputException($field, 'invalid');
-					}
-				}
-				
-				if ($imageData[0] > $maxWidth) {
-					throw new UserInputException($field, 'maxWidth');
-				}
-				if ($imageData[0] > $maxHeight) {
-					throw new UserInputException($field, 'maxHeight');
-				}
-				if ($imageData[0] < $minWidth) {
-					throw new UserInputException($field, 'minWidth');
-				}
-				if ($imageData[0] < $minHeight) {
-					throw new UserInputException($field, 'minHeight');
-				}
-			}
-		}
-	}
-	
-	/**
-	 * Validates LESS-variable overrides.
-	 * 
-	 * If an override is invalid, unknown or matches a variable covered by
-	 * the style editor itself, it will be silently discarded.
-	 * 
-	 * @param       string          $variableName
-	 * @throws      UserInputException
-	 */
-	protected function parseOverrides($variableName = 'overrideScss') {
-		static $colorNames = null;
-		if ($colorNames === null) {
-			$colorNames = [];
-			foreach ($this->colors as $colorPrefix => $colors) {
-				foreach ($colors as $color) {
-					$colorNames[] = $colorPrefix . ucfirst($color);
-				}
-			}
-		}
-		
-		// get available variables
-		$sql = "SELECT	variableName
-			FROM	wcf".WCF_N."_style_variable";
-		$statement = WCF::getDB()->prepareStatement($sql);
-		$statement->execute();
-		$variables = $statement->fetchAll(\PDO::FETCH_COLUMN);
-		
-		$lines = explode("\n", StringUtil::unifyNewlines($this->variables[$variableName]));
-		$regEx = new Regex('^\$([a-zA-Z]+):\s*([@a-zA-Z0-9 ,\.\(\)\%\#-]+);$');
-		$errors = [];
-		foreach ($lines as $index => &$line) {
-			$line = StringUtil::trim($line);
-			
-			// ignore empty lines
-			if (empty($line)) {
-				unset($lines[$index]);
-				continue;
-			}
-			
-			if ($regEx->match($line)) {
-				$matches = $regEx->getMatches();
-				
-				// cannot override variables covered by style editor
-				if (in_array($matches[1], $colorNames) || in_array($matches[1], $this->globals) || in_array($matches[1], $this->specialVariables)) {
-					$errors[] = [
-						'error' => 'predefined',
-						'text' => $matches[1]
-					];
-				}
-				else if (!in_array($matches[1], $variables)) {
-					// unknown style variable
-					$errors[] = [
-						'error' => 'unknown',
-						'text' => $matches[1]
-					];
-				}
-				else {
-					$this->variables[$matches[1]] = $matches[2];
-				}
-			}
-			else {
-				// not valid
-				$errors[] = [
-					'error' => 'invalid',
-					'text' => $line
-				];
-			}
-		}
-		
-		$this->variables[$variableName] = implode("\n", $lines);
-		
-		if (!empty($errors)) {
-			throw new UserInputException($variableName, $errors);
-		}
-	}
-	
-	/**
-	 * @inheritDoc
-	 */
-	public function readData() {
-		parent::readData();
-		
-		// parse global (unit) variables
-		foreach ($this->globals as $variableName) {
-			if (preg_match('/(.*?)(' . implode('|', $this->availableUnits) . ')$/', $this->variables[$variableName], $match)) {
-				$this->variables[$variableName] = $match[1];
-				$this->variables[$variableName.'_unit'] = $match[2];
-			}
-		}
-		
-		if (empty($_POST)) {
-			$this->setDefaultValues();
-		}
-	}
-	
-	/**
-	 * Sets available variables
-	 */
-	protected function setVariables() {
-		$this->colorCategories = [
-			'wcfHeader' => ['wcfHeader', 'wcfHeaderSearchBox', 'wcfHeaderMenu', 'wcfHeaderMenuDropdown'],
-			'wcfNavigation' => 'wcfNavigation',
-			'wcfSidebar' => ['wcfSidebar', 'wcfSidebarDimmed', 'wcfSidebarHeadline'],
-			'wcfContent' => ['wcfContent', 'wcfContentContainer', 'wcfContentDimmed', 'wcfContentHeadline'],
-			'wcfTabularBox' => 'wcfTabularBox',
-			'wcfInput' => ['wcfInput', 'wcfInputDisabled'],
-			'wcfButton' => ['wcfButton', 'wcfButtonPrimary', 'wcfButtonDisabled'],
-			'wcfEditor' => ['wcfEditorButton', 'wcfEditorTable'],
-			'wcfDropdown' => 'wcfDropdown',
-			'wcfStatus' => ['wcfStatusInfo', 'wcfStatusSuccess', 'wcfStatusWarning', 'wcfStatusError'],
-			'wcfFooterBox' => ['wcfFooterBox', 'wcfFooterBoxHeadline'],
-			'wcfFooter' => ['wcfFooter', 'wcfFooterHeadline', 'wcfFooterCopyright']
-		];
-		
-		$this->colors = [
-			'wcfHeader' => ['background', 'text', 'link', 'linkActive'],
-			'wcfHeaderSearchBox' => ['background', 'text', 'placeholder', 'placeholderActive', 'backgroundActive', 'textActive'],
-			'wcfHeaderMenu' => ['background', 'linkBackground', 'linkBackgroundActive', 'link', 'linkActive'],
-			'wcfHeaderMenuDropdown' => ['background', 'link', 'backgroundActive', 'linkActive'],
-			'wcfNavigation' => ['background', 'text', 'link', 'linkActive'],
-			'wcfSidebar' => ['background', 'text', 'link', 'linkActive'],
-			'wcfSidebarDimmed' => ['text', 'link', 'linkActive'],
-			'wcfSidebarHeadline' => ['text', 'link', 'linkActive'],
-			'wcfContent' => ['background', 'border', 'borderInner', 'text', 'link', 'linkActive'],
-			'wcfContentContainer' => ['background', 'border'],
-			'wcfContentDimmed' => ['text', 'link', 'linkActive'],
-			'wcfContentHeadline' => ['border', 'text', 'link', 'linkActive'],
-			'wcfTabularBox' => ['borderInner', 'headline', 'backgroundActive', 'headlineActive'],
-			'wcfInput' => ['label', 'background', 'border', 'text', 'placeholder', 'placeholderActive', 'backgroundActive', 'borderActive', 'textActive'],
-			'wcfInputDisabled' => ['background', 'border', 'text'],
-			'wcfButton' => ['background', 'text', 'backgroundActive', 'textActive'],
-			'wcfButtonPrimary' => ['background', 'text', 'backgroundActive', 'textActive'],
-			'wcfButtonDisabled' => ['background', 'text'],
-			'wcfEditorButton' => ['background', 'backgroundActive', 'text', 'textActive', 'textDisabled'],
-			'wcfEditorTable' => ['border'],
-			'wcfDropdown' => ['background', 'borderInner', 'text', 'link', 'backgroundActive', 'linkActive'],
-			'wcfStatusInfo' => ['background', 'border', 'text', 'link', 'linkActive'],
-			'wcfStatusSuccess' => ['background', 'border', 'text', 'link', 'linkActive'],
-			'wcfStatusWarning' => ['background', 'border', 'text', 'link', 'linkActive'],
-			'wcfStatusError' => ['background', 'border', 'text', 'link', 'linkActive'],
-			'wcfFooterBox' => ['background', 'text', 'link', 'linkActive'],
-			'wcfFooterBoxHeadline' => ['text', 'link', 'linkActive'],
-			'wcfFooter' => ['background', 'text', 'link', 'linkActive'],
-			'wcfFooterHeadline' => ['text', 'link', 'linkActive'],
-			'wcfFooterCopyright' => ['background', 'text', 'link', 'linkActive']
-		];
-		
-		// set global variables
-		$this->globals = [
-			'wcfFontSizeSmall',
-			'wcfFontSizeDefault',
-			'wcfFontSizeHeadline',
-			'wcfFontSizeSection',
-			'wcfFontSizeTitle',
-			
-			'wcfLayoutFixedWidth',
-			'wcfLayoutMinWidth',
-			'wcfLayoutMaxWidth'
-		];
-		
-		// set specialized variables
-		$this->specialVariables = [
-			'individualScss',
-			'overrideScss',
-			'pageLogoWidth',
-			'pageLogoHeight',
-			'useFluidLayout',
-			'wcfFontFamilyGoogle',
-			'wcfFontFamilyFallback'
-		];
-		
-		EventHandler::getInstance()->fireAction($this, 'setVariables');
-	}
-	
-	/**
-	 * Reads style variable values.
-	 */
-	protected function readStyleVariables() {
-		$sql = "SELECT	variableName, defaultValue
-			FROM	wcf".WCF_N."_style_variable";
-		$statement = WCF::getDB()->prepareStatement($sql);
-		$statement->execute();
-		$this->variables = $statement->fetchMap('variableName', 'defaultValue');
-	}
-	
-	/**
-	 * @inheritDoc
-	 */
-	public function save() {
-		parent::save();
-		
-		// Remove control characters that break the SCSS parser, see https://stackoverflow.com/a/23066553
-		$this->variables['individualScss'] = preg_replace('/[^\PC\s]/u', '', $this->variables['individualScss']);
-		
-		$this->objectAction = new StyleAction([], 'create', [
-			'data' => array_merge($this->additionalFields, [
-				'styleName' => $this->styleName,
-				'templateGroupID' => $this->templateGroupID,
-				'packageName' => $this->packageName,
-				'isDisabled' => 1, // styles are disabled by default
-				'isTainted' => 1,
-				'styleDescription' => '',
-				'styleVersion' => $this->styleVersion,
-				'styleDate' => $this->styleDate,
-				'copyright' => $this->copyright,
-				'license' => $this->license,
-				'authorName' => $this->authorName,
-				'authorURL' => $this->authorURL,
-				'apiVersion' => $this->apiVersion
-			]),
-			'uploads' => $this->uploads,
-			'removedUploads' => $this->removedUploads,
-			'customAssets' => $this->customAssets,
-			'tmpHash' => $this->tmpHash,
-			'variables' => $this->variables,
-		]);
-		$returnValues = $this->objectAction->executeAction();
-		$style = $returnValues['returnValues'];
-		
-		// save style description
-		I18nHandler::getInstance()->save('styleDescription', 'wcf.style.styleDescription'.$style->styleID, 'wcf.style');
-		
-		$styleEditor = new StyleEditor($style);
-		$styleEditor->update([
-			'styleDescription' => 'wcf.style.styleDescription'.$style->styleID
-		]);
-		
-		// Do not save the compiled style, because the image path was unknown during the style generation. 
-		if ($this->styleTestFileDir && file_exists($this->styleTestFileDir . '/style.css') && file_exists($this->styleTestFileDir . '/style-rtl.css')) {
-			unlink($this->styleTestFileDir . '/style.css');
-			unlink($this->styleTestFileDir . '/style-rtl.css');
-			
-			rmdir($this->styleTestFileDir);
-		}
-		
-		// call saved event
-		$this->saved();
-		
-		// reset variables
-		$this->authorName = $this->authorURL = $this->copyright = $this->packageName = '';
-		$this->license = $this->styleDate = $this->styleDescription = $this->styleName = $this->styleVersion = '';
-		$this->setDefaultValues();
-		$this->isTainted = true;
-		$this->templateGroupID = 0;
-		$this->styleTestFilename = null;
-		$this->rebuildUploadFields();
-		
-		I18nHandler::getInstance()->reset();
-		
-		// reload variables
-		$this->readStyleVariables();
-		
-		WCF::getTPL()->assign([
-			'success' => true,
-			'objectEditLink' => LinkHandler::getInstance()->getControllerLink(StyleEditForm::class, ['id' => $style->styleID]),
-		]);
-	}
-	
-	/**
-	 * @inheritDoc
-	 */
-	public function assignVariables() {
-		parent::assignVariables();
-		
-		I18nHandler::getInstance()->assignVariables();
-		
-		WCF::getTPL()->assign([
-			'action' => 'add',
-			'apiVersion' => $this->apiVersion,
-			'authorName' => $this->authorName,
-			'authorURL' => $this->authorURL,
-			'availableFontFamilies' => $this->availableFontFamilies,
-			'availableTemplateGroups' => $this->availableTemplateGroups,
-			'availableUnits' => $this->availableUnits,
-			'colorCategories' => $this->colorCategories,
-			'colors' => $this->colors,
-			'copyright' => $this->copyright,
-			'isTainted' => $this->isTainted,
-			'license' => $this->license,
-			'packageName' => $this->packageName,
-			'recommendedApiVersion' => Style::API_VERSION,
-			'styleDate' => $this->styleDate,
-			'styleDescription' => $this->styleDescription,
-			'styleName' => $this->styleName,
-			'styleVersion' => $this->styleVersion,
-			'templateGroupID' => $this->templateGroupID,
-			'tmpHash' => $this->tmpHash,
-			'variables' => $this->variables,
-			'supportedApiVersions' => Style::$supportedApiVersions,
-			'supportedApiVersionsCompatibility' => $this->supportedApiVersionsCompatibility,
-			'newVariables' => $this->newVariables,
-			'scrollOffsets' => $this->scrollOffsets,
-			'coverPhotoMinHeight' => UserCoverPhoto::MIN_HEIGHT,
-			'coverPhotoMinWidth' => UserCoverPhoto::MIN_WIDTH,
-		]);
-	}
-	
-	protected function setDefaultValues() {
-		$this->authorName = WCF::getUser()->username;
-		$this->styleDate = gmdate('Y-m-d', TIME_NOW);
-		$this->styleVersion = '1.0.0';
-	}
->>>>>>> 7556c299
 }