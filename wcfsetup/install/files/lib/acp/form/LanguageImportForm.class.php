<?php

namespace wcf\acp\form;

use wcf\data\language\Language;
use wcf\data\language\LanguageEditor;
use wcf\data\package\Package;
use wcf\data\package\PackageCache;
use wcf\form\AbstractForm;
use wcf\system\exception\SystemException;
use wcf\system\exception\UserInputException;
use wcf\system\language\LanguageFactory;
use wcf\system\WCF;
use wcf\system\WCFACP;
use wcf\util\XML;

/**
 * Shows the language import form.
 *
 * @author  Marcel Werk
 * @copyright   2001-2019 WoltLab GmbH
 * @license GNU Lesser General Public License <http://opensource.org/licenses/lgpl-license.php>
 * @package WoltLabSuite\Core\Acp\Form
 */
<<<<<<< HEAD
class LanguageImportForm extends AbstractForm
{
    /**
     * @inheritDoc
     */
    public $activeMenuItem = 'wcf.acp.menu.link.language.import';

    /**
     * @inheritDoc
     */
    public $neededPermissions = ['admin.language.canManageLanguage'];

    /**
     * file name
     * @var string
     */
    public $filename = '';

    /**
     * language object
     * @var Language
     */
    public $language;

    /**
     * list of available languages
     * @var Language[]
     */
    public $languages = [];

    /**
     * source language object
     * @var Language
     */
    public $sourceLanguage;

    /**
     * source language id
     * @var int
     */
    public $sourceLanguageID = 0;

    /**
     * @var int
     */
    public $packageID = 0;

    /**
     * @inheritDoc
     */
    public function readParameters()
    {
        parent::readParameters();

        $this->languages = LanguageFactory::getInstance()->getLanguages();
    }

    /**
     * @inheritDoc
     */
    public function readFormParameters()
    {
        parent::readFormParameters();

        if (isset($_FILES['languageUpload']) && !empty($_FILES['languageUpload']['tmp_name'])) {
            $this->filename = $_FILES['languageUpload']['tmp_name'];
        }
        if (isset($_POST['sourceLanguageID'])) {
            $this->sourceLanguageID = \intval($_POST['sourceLanguageID']);
        }
        if (isset($_POST['packageID'])) {
            $this->packageID = \intval($_POST['packageID']);
        }
    }

    /**
     * @inheritDoc
     */
    public function validate()
    {
        parent::validate();

        // check file
        if (!\file_exists($this->filename)) {
            throw new UserInputException('languageUpload');
        }

        if (empty($this->sourceLanguageID)) {
            throw new UserInputException('sourceLanguageID');
        }

        // get language
        $this->sourceLanguage = LanguageFactory::getInstance()->getLanguage($this->sourceLanguageID);
        if (!$this->sourceLanguage->languageID) {
            throw new UserInputException('sourceLanguageID');
        }

        if (!PackageCache::getInstance()->getPackage($this->packageID)) {
            throw new UserInputException('packageID');
        }

        // try to import
        try {
            // open xml document
            $xml = new XML();
            $xml->load($this->filename);

            // import xml document
            $this->language = LanguageEditor::importFromXML($xml, $this->packageID, $this->sourceLanguage);

            // copy content
            if (!isset($this->languages[$this->language->languageID])) {
                LanguageEditor::copyLanguageContent($this->sourceLanguage->languageID, $this->language->languageID);
            }
        } catch (SystemException $e) {
            throw new UserInputException('languageUpload', $e->getMessage());
        } catch (\InvalidArgumentException $e) {
            throw new UserInputException('languageUpload', $e->getMessage());
        }
    }

    /**
     * @inheritDoc
     */
    public function save()
    {
        parent::save();

        LanguageFactory::getInstance()->clearCache();
        LanguageFactory::getInstance()->deleteLanguageCache();
        $this->saved();

        // show success message
        WCF::getTPL()->assign('success', true);
    }

    /**
     * @inheritDoc
     */
    public function assignVariables()
    {
        parent::assignVariables();

        $packages = PackageCache::getInstance()->getPackages();
        \usort($packages, static function (Package $a, Package $b) {
            return $a->getName() <=> $b->getName();
        });

        WCF::getTPL()->assign([
            'languages' => $this->languages,
            'sourceLanguageID' => $this->sourceLanguageID,
            'packages' => $packages,
            'packageID' => $this->packageID,
        ]);
    }

    /**
     * @inheritDoc
     */
    public function show()
    {
        // check master password
        WCFACP::checkMasterPassword();

        parent::show();
    }
=======
class LanguageImportForm extends AbstractForm {
	/**
	 * @inheritDoc
	 */
	public $activeMenuItem = 'wcf.acp.menu.link.language.import';
	
	/**
	 * @inheritDoc
	 */
	public $neededPermissions = ['admin.language.canManageLanguage'];
	
	/**
	 * file name
	 * @var	string
	 */
	public $filename = '';
	
	/**
	 * language object
	 * @var	Language
	 */
	public $language;
	
	/**
	 * list of available languages
	 * @var	Language[]
	 */
	public $languages = [];
	
	/**
	 * source language object
	 * @var	Language
	 */
	public $sourceLanguage;
	
	/**
	 * source language id
	 * @var	integer
	 */
	public $sourceLanguageID = 0;
	
	/**
	 * @inheritDoc
	 */
	public function readParameters() {
		parent::readParameters();
		
		$this->languages = LanguageFactory::getInstance()->getLanguages();
	}
	
	/**
	 * @inheritDoc
	 */
	public function readFormParameters() {
		parent::readFormParameters();
		
		if (isset($_FILES['languageUpload']) && !empty($_FILES['languageUpload']['tmp_name'])) {
			$this->filename = $_FILES['languageUpload']['tmp_name'];
		}
		if (isset($_POST['sourceLanguageID'])) $this->sourceLanguageID = intval($_POST['sourceLanguageID']);
	}
	
	/**
	 * @inheritDoc
	 */
	public function validate() {
		parent::validate();
		
		// check file
		if (!file_exists($this->filename)) {
			throw new UserInputException('languageUpload');
		}
		
		if (empty($this->sourceLanguageID)) {
			throw new UserInputException('sourceLanguageID');
		}
		
		// get language
		$this->sourceLanguage = LanguageFactory::getInstance()->getLanguage($this->sourceLanguageID);
		if (!$this->sourceLanguage->languageID) {
			throw new UserInputException('sourceLanguageID');
		}
		
		// try to import
		try {
			// open xml document
			$xml = new XML();
			$xml->load($this->filename);
			
			// import xml document
			$this->language = LanguageEditor::importFromXML($xml, -1, $this->sourceLanguage);
			
			// copy content
			if (!isset($this->languages[$this->language->languageID])) {
				LanguageEditor::copyLanguageContent($this->sourceLanguage->languageID, $this->language->languageID);
			}
		}
		catch (SystemException $e) {
			throw new UserInputException('languageUpload', $e->getMessage());
		}
		catch (\InvalidArgumentException $e) {
			throw new UserInputException('languageUpload', $e->getMessage());
		}
	}
	
	/**
	 * @inheritDoc
	 */
	public function save() {
		parent::save();
		
		LanguageFactory::getInstance()->clearCache();
		LanguageFactory::getInstance()->deleteLanguageCache();
		$this->saved();
		
		// reset fields
		$this->sourceLanguageID = 0;
		
		// show success message
		WCF::getTPL()->assign('success', true);
	}
	
	/**
	 * @inheritDoc
	 */
	public function assignVariables() {
		parent::assignVariables();
		
		WCF::getTPL()->assign([
			'languages' => $this->languages,
			'sourceLanguageID' => $this->sourceLanguageID
		]);
	}
	
	/**
	 * @inheritDoc
	 */
	public function show() {
		// check master password
		WCFACP::checkMasterPassword();
		
		parent::show();
	}
>>>>>>> 476c0747
}<|MERGE_RESOLUTION|>--- conflicted
+++ resolved
@@ -22,7 +22,6 @@
  * @license GNU Lesser General Public License <http://opensource.org/licenses/lgpl-license.php>
  * @package WoltLabSuite\Core\Acp\Form
  */
-<<<<<<< HEAD
 class LanguageImportForm extends AbstractForm
 {
     /**
@@ -155,6 +154,9 @@
         LanguageFactory::getInstance()->deleteLanguageCache();
         $this->saved();
 
+        // reset fields
+        $this->sourceLanguageID = 0;
+
         // show success message
         WCF::getTPL()->assign('success', true);
     }
@@ -189,149 +191,4 @@
 
         parent::show();
     }
-=======
-class LanguageImportForm extends AbstractForm {
-	/**
-	 * @inheritDoc
-	 */
-	public $activeMenuItem = 'wcf.acp.menu.link.language.import';
-	
-	/**
-	 * @inheritDoc
-	 */
-	public $neededPermissions = ['admin.language.canManageLanguage'];
-	
-	/**
-	 * file name
-	 * @var	string
-	 */
-	public $filename = '';
-	
-	/**
-	 * language object
-	 * @var	Language
-	 */
-	public $language;
-	
-	/**
-	 * list of available languages
-	 * @var	Language[]
-	 */
-	public $languages = [];
-	
-	/**
-	 * source language object
-	 * @var	Language
-	 */
-	public $sourceLanguage;
-	
-	/**
-	 * source language id
-	 * @var	integer
-	 */
-	public $sourceLanguageID = 0;
-	
-	/**
-	 * @inheritDoc
-	 */
-	public function readParameters() {
-		parent::readParameters();
-		
-		$this->languages = LanguageFactory::getInstance()->getLanguages();
-	}
-	
-	/**
-	 * @inheritDoc
-	 */
-	public function readFormParameters() {
-		parent::readFormParameters();
-		
-		if (isset($_FILES['languageUpload']) && !empty($_FILES['languageUpload']['tmp_name'])) {
-			$this->filename = $_FILES['languageUpload']['tmp_name'];
-		}
-		if (isset($_POST['sourceLanguageID'])) $this->sourceLanguageID = intval($_POST['sourceLanguageID']);
-	}
-	
-	/**
-	 * @inheritDoc
-	 */
-	public function validate() {
-		parent::validate();
-		
-		// check file
-		if (!file_exists($this->filename)) {
-			throw new UserInputException('languageUpload');
-		}
-		
-		if (empty($this->sourceLanguageID)) {
-			throw new UserInputException('sourceLanguageID');
-		}
-		
-		// get language
-		$this->sourceLanguage = LanguageFactory::getInstance()->getLanguage($this->sourceLanguageID);
-		if (!$this->sourceLanguage->languageID) {
-			throw new UserInputException('sourceLanguageID');
-		}
-		
-		// try to import
-		try {
-			// open xml document
-			$xml = new XML();
-			$xml->load($this->filename);
-			
-			// import xml document
-			$this->language = LanguageEditor::importFromXML($xml, -1, $this->sourceLanguage);
-			
-			// copy content
-			if (!isset($this->languages[$this->language->languageID])) {
-				LanguageEditor::copyLanguageContent($this->sourceLanguage->languageID, $this->language->languageID);
-			}
-		}
-		catch (SystemException $e) {
-			throw new UserInputException('languageUpload', $e->getMessage());
-		}
-		catch (\InvalidArgumentException $e) {
-			throw new UserInputException('languageUpload', $e->getMessage());
-		}
-	}
-	
-	/**
-	 * @inheritDoc
-	 */
-	public function save() {
-		parent::save();
-		
-		LanguageFactory::getInstance()->clearCache();
-		LanguageFactory::getInstance()->deleteLanguageCache();
-		$this->saved();
-		
-		// reset fields
-		$this->sourceLanguageID = 0;
-		
-		// show success message
-		WCF::getTPL()->assign('success', true);
-	}
-	
-	/**
-	 * @inheritDoc
-	 */
-	public function assignVariables() {
-		parent::assignVariables();
-		
-		WCF::getTPL()->assign([
-			'languages' => $this->languages,
-			'sourceLanguageID' => $this->sourceLanguageID
-		]);
-	}
-	
-	/**
-	 * @inheritDoc
-	 */
-	public function show() {
-		// check master password
-		WCFACP::checkMasterPassword();
-		
-		parent::show();
-	}
->>>>>>> 476c0747
 }