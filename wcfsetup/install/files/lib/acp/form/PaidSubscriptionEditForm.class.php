--- conflicted
+++ resolved
@@ -73,37 +73,7 @@
 	}
 	
 	/**
-<<<<<<< HEAD
 	 * @inheritDoc
-	 */
-	public function readFormParameters() {
-		parent::readFormParameters();
-		
-		// read i18n values
-		I18nHandler::getInstance()->readValues();
-		
-		// handle i18n plain input
-		if (I18nHandler::getInstance()->isPlainValue('description')) $this->description = I18nHandler::getInstance()->getValue('description');
-		if (I18nHandler::getInstance()->isPlainValue('title')) $this->title = I18nHandler::getInstance()->getValue('title');
-		
-		if (!empty($_POST['isDisabled'])) $this->isDisabled = 1;
-		if (isset($_POST['showOrder'])) $this->showOrder = intval($_POST['showOrder']);
-		if (isset($_POST['cost'])) $this->cost = floatval($_POST['cost']);
-		if (isset($_POST['currency'])) $this->currency = $_POST['currency'];
-		if (!empty($_POST['subscriptionLengthPermanent'])) $this->subscriptionLengthPermanent = 1;
-		if (!$this->subscriptionLengthPermanent) {
-			if (isset($_POST['subscriptionLength'])) $this->subscriptionLength = intval($_POST['subscriptionLength']);
-			if (isset($_POST['subscriptionLengthUnit'])) $this->subscriptionLengthUnit = $_POST['subscriptionLengthUnit'];
-		}
-		if (!empty($_POST['isRecurring'])) $this->isRecurring = 1;
-		if (isset($_POST['groupIDs']) && is_array($_POST['groupIDs'])) $this->groupIDs = ArrayUtil::toIntegerArray($_POST['groupIDs']);
-	}
-	
-	/**
-	 * @inheritDoc
-=======
-	 * @see	\wcf\form\IForm::save()
->>>>>>> 75f097f2
 	 */
 	public function save() {
 		AbstractForm::save();
