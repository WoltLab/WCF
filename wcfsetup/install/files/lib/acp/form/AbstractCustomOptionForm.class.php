--- conflicted
+++ resolved
@@ -67,11 +67,7 @@
 	/**
 	 * 1 if the option is disabled
 	 * @var	boolean
-<<<<<<< HEAD
-	 * @since 3.2
-=======
 	 * @since	5.2
->>>>>>> 9ea32398
 	 */
 	public $isDisabled = 0;
 	
