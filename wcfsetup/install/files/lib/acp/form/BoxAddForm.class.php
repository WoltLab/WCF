--- conflicted
+++ resolved
@@ -197,31 +197,19 @@
 	
 	/**
 	 * @var	bool
-<<<<<<< HEAD
-	 * @since 3.2
-=======
 	 * @since	5.2
->>>>>>> 9ea32398
 	 */
 	public $isDisabled = 0;
 	
 	/**
 	 * @var int
-<<<<<<< HEAD
-	 * @since 3.2
-=======
 	 * @since	5.2
->>>>>>> 9ea32398
 	 */
 	public $presetBoxID = 0;
 	
 	/**
 	 * @var Box
-<<<<<<< HEAD
-	 * @since 3.2
-=======
 	 * @since	5.2
->>>>>>> 9ea32398
 	 */
 	public $presetBox;
 	
