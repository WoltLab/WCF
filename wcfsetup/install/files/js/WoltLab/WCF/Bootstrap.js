--- conflicted
+++ resolved
@@ -9,13 +9,8 @@
  * @module	WoltLab/WCF/Bootstrap
  */
 define(
-<<<<<<< HEAD
-	[       'favico', 'enquire', 'WoltLab/WCF/Date/Time/Relative', 'UI/SimpleDropdown', 'WoltLab/WCF/UI/Mobile', 'WoltLab/WCF/UI/TabMenu', 'WoltLab/WCF/UI/FlexibleMenu'], 
-	function(favico,   enquire,   relativeTime,                     simpleDropdown,      uiMobile,                TabMenu,                  FlexibleMenu)
-=======
-	[       'jquery', 'favico', 'enquire', 'WoltLab/WCF/Date/Time/Relative', 'UI/SimpleDropdown', 'WoltLab/WCF/UI/Mobile', 'WoltLab/WCF/UI/TabMenu'], 
-	function($,        favico,   enquire,   relativeTime,                     simpleDropdown,      uiMobile,                TabMenu)
->>>>>>> 196c5c51
+	[       'jquery', 'favico', 'enquire', 'WoltLab/WCF/Date/Time/Relative', 'UI/SimpleDropdown', 'WoltLab/WCF/UI/Mobile', 'WoltLab/WCF/UI/TabMenu', 'WoltLab/WCF/UI/FlexibleMenu'], 
+	function($,        favico,   enquire,   relativeTime,                     simpleDropdown,      uiMobile,                TabMenu,                  UIFlexibleMenu)
 {
 	"use strict";
 	
