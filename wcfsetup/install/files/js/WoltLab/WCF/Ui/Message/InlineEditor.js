--- conflicted
+++ resolved
@@ -340,14 +340,6 @@
 			var buttonSave = elBySel('button[data-type="save"]', formSubmit);
 			buttonSave.addEventListener(WCF_CLICK_EVENT, this._save.bind(this));
 			
-<<<<<<< HEAD
-=======
-			if (this._options.extendedForm) {
-				var buttonExtended = elBySel('button[data-type="extended"]', formSubmit);
-				buttonExtended.addEventListener(WCF_CLICK_EVENT, this._prepareExtended.bind(this));
-			}
-			
->>>>>>> ac188fc5
 			var buttonCancel = elBySel('button[data-type="cancel"]', formSubmit);
 			buttonCancel.addEventListener(WCF_CLICK_EVENT, this._restoreMessage.bind(this));
 			
