--- conflicted
+++ resolved
@@ -4,11 +4,8 @@
 		enquire: '3rdParty/enquire',
 		favico: '3rdParty/favico',
 		'perfect-scrollbar': '3rdParty/perfect-scrollbar',
-<<<<<<< HEAD
-		'Pica': '3rdParty/pica'
-=======
+		'Pica': '3rdParty/pica',
 		prism: '3rdParty/prism',
->>>>>>> a7ceafc9
 	},
 	shim: {
 		enquire: { exports: 'enquire' },
