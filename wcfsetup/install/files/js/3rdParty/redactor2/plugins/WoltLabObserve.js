--- conflicted
+++ resolved
@@ -85,38 +85,25 @@
 				var editor = this.$editor[0];
 				if (current.nodeType !== Node.ELEMENT_NODE) current = current.parentNode;
 				
-<<<<<<< HEAD
-				var key, tagName, tags = [];
-				while (current !== editor) {
-					tagName = current.nodeName.toLowerCase();
-					if (tags.indexOf(tagName) === -1) {
-						key = tagName;
-						if (tagName === 'pre' && current.classList.contains('woltlabHtml')) {
-							key = 'woltlab-html';
-						}
-						
-						if (this.opts.activeButtonsStates.hasOwnProperty(key)) {
-							this.button.setActive(this.opts.activeButtonsStates[key]);
-						}
-						
-						// mark as known
-						if (tagName !== 'pre') tags.push(tagName);
-=======
 				if (current.closest('.redactor-layer') === editor) {
-					var tagName, tags = [];
+					var key, tagName, tags = [];
 					while (current !== editor) {
 						tagName = current.nodeName.toLowerCase();
 						if (tags.indexOf(tagName) === -1) {
-							if (this.opts.activeButtonsStates.hasOwnProperty(tagName)) {
-								this.button.setActive(this.opts.activeButtonsStates[tagName]);
+							key = tagName;
+							if (tagName === 'pre' && current.classList.contains('woltlabHtml')) {
+								key = 'woltlab-html';
+							}
+							
+							if (this.opts.activeButtonsStates.hasOwnProperty(key)) {
+								this.button.setActive(this.opts.activeButtonsStates[key]);
 							}
 							
 							// mark as known
-							tags.push(tagName);
+							if (tagName !== 'pre') tags.push(tagName);
 						}
 						
 						current = current.parentNode;
->>>>>>> bd2b91d3
 					}
 				}
 			}).bind(this);
