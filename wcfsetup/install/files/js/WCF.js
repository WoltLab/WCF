--- conflicted
+++ resolved
@@ -1,3223 +1,1818 @@
-<<<<<<< HEAD
-/**
- * Class and function collection for WCF
- * 
- * @author	Alexander Ebert
- * @copyright	2001-2011 WoltLab GmbH
- * @license	GNU Lesser General Public License <http://opensource.org/licenses/lgpl-license.php>
- */
-
-/**
- * Initialize WCF namespace
- */
-var WCF = {};
-
-/**
- * Extends jQuery with additional methods.
- */
-$.extend(true, {
-	/**
-	 * Escapes an ID to work with jQuery selectors.
-	 *
- 	 * @see		http://docs.jquery.com/Frequently_Asked_Questions#How_do_I_select_an_element_by_an_ID_that_has_characters_used_in_CSS_notation.3F
-	 * @param	string		id
-	 * @return	string
-	 */
-	wcfEscapeID: function(id) {
-		return id.replace(/(:|\.)/g, '\\$1');
-	},
-	
-	/**
-	 * Returns true if given ID exists within DOM.
-	 * 
-	 * @param	string		id
-	 * @return	boolean
-	 */
-	wcfIsset: function(id) {
-		return !!$('#' + $.wcfEscapeID(id)).length;
-	}
-});
-
-/**
- * Extends jQuery's chainable methods.
- */
-$.fn.extend({
-	/**
-	 * Returns tag name of current jQuery element.
-	 * 
-	 * @returns	string
-	 */
-	getTagName: function() {
-		return this.get(0).tagName.toLowerCase();
-	},
-	
-	/**
-	 * Returns the dimensions for current element.
-	 * 
-	 * @see		http://api.jquery.com/hidden-selector/
-	 * @param	string		type
-	 * @return	object
-	 */
-	getDimensions: function(type) {
-		var dimensions = css = {};
-		var wasHidden = false;
-		
-		// show element to retrieve dimensions and restore them later
-		if (this.is(':hidden')) {
-			css = {
-				display: this.css('display'),
-				visibility: this.css('visibility')
-			};
-			
-			wasHidden = true;
-			
-			this.css({
-				display: 'block',
-				visibility: 'hidden'
-			});
-		}
-		
-		switch (type) {
-			case 'inner':
-				dimensions = {
-					height: this.innerHeight(),
-					width: this.innerWidth()
-				};
-			break;
-			
-			case 'outer':
-				dimensions = {
-					height: this.outerHeight(),
-					width: this.outerWidth()
-				};
-			break;
-			
-			default:
-				dimensions = {
-					height: this.height(),
-					width: this.width()
-				};
-			break;
-		}
-		
-		// restore previous settings
-		if (wasHidden) {
-			this.css(css);
-		}
-		
-		return dimensions;
-	},
-	
-	/**
-	 * Returns the offsets for current element, defaults to position
-	 * relative to document.
-	 * 
-	 * @see		http://api.jquery.com/hidden-selector/
-	 * @param	string		type
-	 * @return	object
-	 */
-	getOffsets: function(type) {
-		var offsets = css = {};
-		var wasHidden = false;
-		
-		// show element to retrieve dimensions and restore them later
-		if (this.is(':hidden')) {
-			css = {
-				display: this.css('display'),
-				visibility: this.css('visibility')
-			};
-			
-			wasHidden = true;
-			
-			this.css({
-				display: 'block',
-				visibility: 'hidden'
-			});
-		}
-		
-		switch (type) {
-			case 'offset':
-				offsets = this.offset();
-			break;
-			
-			case 'position':
-			default:
-				offsets = this.position();
-			break;
-		}
-		
-		// restore previous settings
-		if (wasHidden) {
-			this.css(css);
-		}
-		
-		return offsets;
-	},
-	
-	/**
-	 * Changes element's position to 'absolute' or 'fixed' while maintaining it's
-	 * current position relative to viewport. Optionally removes element from
-	 * current DOM-node and moving it into body-element (useful for drag & drop)
-	 * 
-	 * @param	boolean		rebase
-	 * @return	object
-	 */
-	makePositioned: function(position, rebase) {
-		if (position != 'absolute' && position != 'fixed') {
-			position = 'absolute';
-		}
-		
-		var $currentPosition = this.getOffsets('position');
-		this.css({
-			position: position,
-			left: $currentPosition.left,
-			margin: 0,
-			top: $currentPosition.top
-		});
-		
-		if (rebase) {
-			this.remove().appentTo('body');
-		}
-		
-		return this;
-	},
-	
-	/**
-	 * Disables a form element.
-	 * 
-	 * @return jQuery
-	 */
-	disable: function() {
-		return this.attr('disabled', 'disabled');
-	},
-	
-	/**
-	 * Enables a form element.
-	 * 
-	 * @return	jQuery
-	 */
-	enable: function() {
-		return this.removeAttr('disabled');
-	},
-	
-	/**
-	 * Applies a grow-effect by resizing element while moving the
-	 * element appropriately
-	 * 
-	 * @param	object		data
-	 * @param	object		options
-	 * @return	jQuery
-	 */
-	wcfGrow: function(data, options) {
-		// create temporarily element to determine dimensions
-		var $tempElementID = WCF.getRandomID();
-		$('body').append('<div id="' + $tempElementID + '" class="wcfDimensions">' + data.content + '</div>');
-		var $tempElement = $('#' + $tempElementID);
-		
-		// get content dimensions
-		var $dimensions = $tempElement.getDimensions();
-		
-		// remove temporarily element
-		$tempElement.empty().remove();
-		
-		// move parent element, used if applying effect on dialogs
-		if (!data.parent) {
-			data.parent = this;
-		}
-		
-		// calculate values for grow-effect
-		var $borderHeight = parseInt(data.parent.css('borderTopWidth')) + parseInt(data.parent.css('borderBottomWidth'));
-		var $borderWidth = parseInt(data.parent.css('borderLeftWidth')) + parseInt(data.parent.css('borderRightWidth'));
-		
-		var $windowDimensions = $(window).getDimensions();
-		var $leftOffset = Math.round(($windowDimensions.width - ($dimensions.width + $borderWidth)) / 2);
-		var $topOffset = Math.round(($windowDimensions.height - ($dimensions.height + $borderHeight)) / 2);
-		
-		data.parent.makePositioned('fixed', false);
-		data.parent.animate({
-			left: $leftOffset + 'px',
-			top: $topOffset + 'px'
-		}, options);
-		
-		return this.animate({
-			height: $dimensions.height,
-			width: $dimensions.width
-		}, options);
-	},
-	
-	/**
-	 * Shows an element by sliding and fading it into viewport.
-	 * 
-	 * @param	string		direction
-	 * @param	object		callback
-	 * @returns	jQuery
-	 */
-	wcfDropIn: function(direction, callback) {
-		if (!direction) direction = 'up';
-		
-		return this.show(WCF.getEffect(this.getTagName(), 'drop'), { direction: direction }, 600, callback);
-	},
-	
-	/**
-	 * Hides an element by sliding and fading it out the viewport.
-	 * 
-	 * @param	string		direction
-	 * @param	object		callback
-	 * @returns	jQuery
-	 */
-	wcfDropOut: function(direction, callback) {
-		if (!direction) direction = 'down';
-		
-		return this.hide(WCF.getEffect(this.getTagName(), 'drop'), { direction: direction }, 600, callback);
-	},
-	
-	/**
-	 * Shows an element by blinding it up.
-	 * 
-	 * @param	string		direction
-	 * @param	object		callback
-	 * @returns	jQuery
-	 */
-	wcfBlindIn: function(direction, callback) {
-		if (!direction) direction = 'vertical';
-		
-		return this.show(WCF.getEffect(this.getTagName(), 'blind'), { direction: direction }, 200, callback);
-	},
-	
-	/**
-	 * Hides an element by blinding it down.
-	 * 
-	 * @param	string		direction
-	 * @param	object		callback
-	 * @returns	jQuery
-	 */
-	wcfBlindOut: function(direction, callback) {
-		if (!direction) direction = 'vertical';
-		
-		return this.hide(WCF.getEffect(this.getTagName(), 'blind'), { direction: direction }, 200, callback);
-	},
-	
-	/**
-	 * Highlights an element.
-	 * 
-	 * @param	object		options
-	 * @param	object		callback
-	 * @returns	jQuery
-	 */
-	wcfHighlight: function(options, callback) {
-		return this.effect('highlight', options, 600, callback);
-	}
-});
-
-/**
- * WoltLab Community Framework core methods
- */
-$.extend(WCF, {
-	/**
-	 * Counter for dynamic element id's
-	 *
-	 * @var	integer
-	 */
-	_idCounter: 0,
-	
-	/**
-	 * Shows a modal dialog with a built-in AJAX-loader.
-	 * 
-	 * @param	string		dialogID
-	 * @param	boolean		resetDialog
-	 */
-	showAJAXDialog: function(dialogID, resetDialog) {
-		if (!dialogID) {
-			dialogID = this.getRandomID();
-		}
-		
-		if (!$.wcfIsset(dialogID)) {
-			$('body').append($('<div id="' + dialogID + '"></div>'));
-		}
-		
-		var dialog = $('#' + $.wcfEscapeID(dialogID));
-		
-		if (resetDialog) {
-			dialog.empty();
-		}
-		
-		dialog.addClass('overlayLoading');
-		
-		var dialogOptions = arguments[2] || {};
-		dialog.wcfAJAXDialog(dialogOptions);
-	},
-	
-	/**
-	 * Shows a modal dialog.
-	 * @param	string		dialogID
-	 */
-	showDialog: function(dialogID) {
-		// we cannot work with a non-existant dialog, if you wish to
-		// load content via AJAX, see showAJAXDialog() instead
-		if (!$.wcfIsset(dialogID)) return;
-		
-		var $dialog = $('#' + $.wcfEscapeID(dialogID));
-		
-		var dialogOptions = arguments[2] || {};
-		$dialog.wcfDialog(dialogOptions);
-	},
-	
-	/**
-	 * Returns a dynamically created id.
-	 * 
-	 * @see		https://github.com/sstephenson/prototype/blob/master/src/prototype/dom/dom.js#L1789
-	 * @return	string
-	 */
-	getRandomID: function() {
-		var $elementID = '';
-		
-		do {
-			$elementID = 'wcf' + this._idCounter++;
-		}
-		while ($.wcfIsset($elementID));
-		
-		return $elementID;
-	},
-	
-	/**
-	 * Wrapper for $.inArray which returns boolean value instead of
-	 * index value, similar to PHP's in_array().
-	 * 
-	 * @param	mixed		needle
-	 * @param	array		haystack
-	 * @return	boolean
-	 */
-	inArray: function(needle, haystack) {
-		return ($.inArray(needle, haystack) != -1);
-	},
-	
-	/**
-	 * Adjusts effect for partially supported elements.
-	 * 
-	 * @param	object		object
-	 * @param	string		effect
-	 * @return	string
-	 */
-	getEffect: function(tagName, effect) {
-		// most effects are not properly supported on table rows, use highlight instead
-		if (tagName == 'tr') {
-			return 'highlight';
-		}
-		
-		return effect;
-	}
-});
-
-/**
- * Provides a simple call for periodical executed functions. Based upon
- * ideas by Prototype's PeriodicalExecuter.
- * 
- * @see		https://github.com/sstephenson/prototype/blob/master/src/prototype/lang/periodical_executer.js
- * @param	function		callback
- * @param	integer			delay
- */
-WCF.PeriodicalExecuter = function(callback, delay) { this.init(callback, delay); };
-WCF.PeriodicalExecuter.prototype = {
-	/**
-	 * Initializes a periodical executer.
-	 * 
-	 * @param	function		callback
-	 * @param	integer			delay
-	 */
-	init: function(callback, delay) {
-		this.callback = callback;
-		this.delay = delay;
-		this.loop = true;
-		
-		this.intervalID = setInterval($.proxy(this._execute, this), this.delay);
-	},
-	
-	/**
-	 * Executes callback.
-	 */
-	_execute: function() {
-		this.callback(this);
-		
-		if (!this.loop) {
-			clearInterval(this.intervalID);
-		}
-	},
-	
-	/**
-	 * Terminates loop.
-	 */
-	stop: function() {
-		this.loop = false;
-	}
-};
-
-/**
- * Namespace for AJAXProxies
- */
-WCF.Action = {};
-
-/**
- * Basic implementation for AJAX-based proxyies
- * 
- * @param	object		options
- */
-WCF.Action.Proxy = function(options) { this.init(options); };
-WCF.Action.Proxy.prototype = {
-	/**
-	 * Initializes AJAXProxy.
-	 * 
-	 * @param	object		options
-	 */
-	init: function(options) {
-		// initialize default values
-		this.options = $.extend(true, {
-			autoSend: false,
-			data: { },
-			after: null,
-			init: null,
-			failure: null,
-			success: null,
-			type: 'POST',
-			url: 'index.php?action=AJAXProxy&t=' + SECURITY_TOKEN + SID_ARG_2ND
-		}, options);
-		
-		this.confirmationDialog = null;
-		this.loading = null;
-		
-		// send request immediately after initialization
-		if (this.options.autoSend) {
-			this.sendRequest();
-		}
-	},
-	
-	/**
-	 * Sends an AJAX request.
-	 */
-	sendRequest: function() {
-		this._init();
-		
-		$.ajax({
-			data: this.options.data,
-			dataType: 'json',
-			type: this.options.type,
-			url: this.options.url,
-			success: $.proxy(this._success, this),
-			error: $.proxy(this._failure, this)
-		});
-	},
-	
-	/**
-	 * Fires before request is send, displays global loading status.
-	 */
-	_init: function() {
-		if ($.isFunction(this.options.init)) {
-			this.options.init();
-		}
-		
-		$('<div id="actionProxyLoading" style="display: none;">Loading …</div>').appendTo($('body'));
-		this.loading = $('#actionProxyLoading');
-		this.loading.wcfDropIn();
-	},
-	
-	/**
-	 * Handles AJAX errors.
-	 * 
-	 * @param	object		jqXHR
-	 * @param	string		textStatus
-	 * @param	string		errorThrown
-	 */
-	_failure: function(jqXHR, textStatus, errorThrown) {
-		try {
-			var data = $.parseJSON(jqXHR.responseText);
-			
-			// call child method if applicable
-			if ($.isFunction(this.options.failure)) {
-				this.options.failure(jqXHR, textStatus, errorThrown, data);
-			}
-			
-			var $randomID = WCF.getRandomID();
-			$('<div id="' + $randomID + '" title="HTTP/1.0 ' + jqXHR.status + ' ' + errorThrown + '"><p>Der Server antwortete: ' + data.message + '.</p></div>').wcfDialog();
-		}
-		// failed to parse JSON
-		catch (e) {
-			var $randomID = WCF.getRandomID();
-			$('<div id="' + $randomID + '" title="HTTP/1.0 ' + jqXHR.status + ' ' + errorThrown + '"><p>Der Server antwortete: ' + jqXHR.responseText + '.</p></div>').wcfDialog();
-		}
-		
-		this._after();
-	},
-	
-	/**
-	 * Handles successful AJAX requests.
-	 * 
-	 * @param	object		data
-	 * @param	string		textStatus
-	 * @param	object		jqXHR
-	 */
-	_success: function(data, textStatus, jqXHR) {
-		// call child method if applicable
-		if ($.isFunction(this.options.success)) {
-			this.options.success(data, textStatus, jqXHR);
-		}
-		
-		this._after();
-	},
-	
-	/**
-	 * Fires after an AJAX request, hides global loading status.
-	 */
-	_after: function() {
-		if ($.isFunction(this.options.after)) {
-			this.options.after();
-		}
-		
-		this.loading.wcfDropOut('up');
-	},
-	
-	/**
-	 * Sets options, MUST be used to set parameters before sending request
-	 * if calling from child classes.
-	 * 
-	 * @param	string		optionName
-	 * @param	mixed		optionData
-	 */
-	setOption: function(optionName, optionData) {
-		this.options[optionName] = optionData;
-	}
-};
-
-/**
- * Basic implementation for simple proxy access using bound elements.
- * 
- * @param	object		options
- * @param	object		callbacks
- */
-WCF.Action.SimpleProxy = function(options, callbacks) { this.init(options, callbacks); };
-WCF.Action.SimpleProxy.prototype = {
-	/**
-	 * Initializes SimpleProxy.
-	 * 
-	 * @param	object		options
-	 * @param	object		callbacks
-	 */
-	init: function(options, callbacks) {
-		/**
-		 * action-specific options
-		 */
-		this.options = $.extend(true, {
-			action: '',
-			className: '',
-			elements: null,
-			eventName: 'click'
-		}, options);
-		
-		/**
-		 * proxy-specific options
-		 */
-		this.callbacks = $.extend(true, {
-			after: null,
-			failure: null,
-			init: null,
-			success: null
-		}, callbacks);
-		
-		if (!this.options.elements) return;
-		
-		// initialize proxy
-		this.proxy = new WCF.Action.Proxy(this.callbacks);
-		
-		// bind event listener
-		this.options.elements.each($.proxy(function(index, element) {
-			$(element).bind(this.options.eventName, $.proxy(this._handleEvent, this));
-		}, this));
-	},
-	
-	/**
-	 * Handles event actions.
-	 * 
-	 * @param	object		event
-	 */
-	_handleEvent: function(event) {
-		this.proxy.setOption('data', {
-			actionName: this.options.action,
-			className: this.options.className,
-			objectIDs: [ $(event.target).data('objectID') ]
-		});
-		
-		this.proxy.sendRequest();
-	}
-};
-
-/**
- * Basic implementation for AJAXProxy-based deletion.
- * 
- * @param	string		className
- * @param	jQuery		containerList
- */
-WCF.Action.Delete = function(className, containerList) { this.init(className, containerList); };
-WCF.Action.Delete.prototype = {
-	/**
-	 * Initializes 'delete'-Proxy.
-	 * 
-	 * @param	string		className
-	 * @param	jQuery		containerList
-	 */
-	init: function(className, containerList) {
-		if (!containerList.length) return;
-		this.containerList = containerList;
-		this.className = className;
-		
-		// initialize proxy
-		var options = {
-			success: $.proxy(this._success, this)
-		};
-		this.proxy = new WCF.Action.Proxy(options);
-		
-		// bind event listener
-		this.containerList.each($.proxy(function(index, container) {
-			$(container).find('.deleteButton').bind('click', $.proxy(this._click, this));
-		}, this));
-	},
-	
-	/**
-	 * Sends AJAX request.
-	 * 
-	 * @param	object		event
-	 */
-	_click: function(event) {
-		var $target = $(event.target);
-		
-		if ($target.data('confirmMessage')) {
-			if (confirm($target.data('confirmMessage'))) {
-				this._sendRequest($target);
-			}
-		}
-		else {
-			this._sendRequest($target);
-		}
-		
-	},
-	
-	_sendRequest: function(object) {
-		this.proxy.setOption('data', {
-			actionName: 'delete',
-			className: this.className,
-			objectIDs: [ $(object).data('objectID') ]
-		});
-		
-		this.proxy.sendRequest();
-	},
-	
-	/**
-	 * Deletes items from containers.
-	 * 
-	 * @param	object		data
-	 * @param	string		textStatus
-	 * @param	object		jqXHR
-	 */
-	_success: function(data, textStatus, jqXHR) {
-		// remove items
-		this.containerList.each(function(index, container) {
-			var $objectID = $(container).find('.deleteButton').data('objectID');
-			if (WCF.inArray($objectID, data.objectIDs)) {
-				$(container).wcfBlindOut('up', function() {
-					$(container).empty().remove();
-				}, container);
-			}
-		});
-	}
-};
-
-/**
- * Basic implementation for AJAXProxy-based toggle actions.
- * 
- * @param	string		className
- * @param	jQuery		containerList
- */
-WCF.Action.Toggle = function(className, containerList) { this.init(className, containerList); };
-WCF.Action.Toggle.prototype = {
-	/**
-	 * Initializes 'toggle'-Proxy
-	 * 
-	 * @param	string		className
-	 * @param	jQuery		containerList
-	 */
-	init: function(className, containerList) {
-		if (!containerList.length) return;
-		this.containerList = containerList;
-		this.className = className;
-		
-		// initialize proxy
-		var options = {
-			success: $.proxy(this._success, this)
-		};
-		this.proxy = new WCF.Action.Proxy(options);
-		
-		// bind event listener
-		this.containerList.each($.proxy(function(index, container) {
-			$(container).find('.toggleButton').bind('click', $.proxy(this._click, this));
-		}, this));
-	},
-	
-	/**
-	 * Sends AJAX request.
-	 * 
-	 * @param	object		event
-	 */
-	_click: function(event) {
-		this.proxy.setOption('data', {
-			actionName: 'toggle',
-			className: this.className,
-			objectIDs: [ $(event.target).data('objectID') ]
-		});
-		
-		this.proxy.sendRequest();
-	},
-	
-	/**
-	 * Toggles status icons.
-	 * 
-	 * @param	object		data
-	 * @param	string		textStatus
-	 * @param	object		jqXHR
-	 */
-	_success: function(data, textStatus, jqXHR) {
-		// remove items
-		this.containerList.each(function(index, container) {
-			var $toggleButton = $(container).find('.toggleButton');
-			if (WCF.inArray($toggleButton.data('objectID'), data.objectIDs)) {
-				$(container).wcfHighlight();
-				
-				// toggle icon source
-				$toggleButton.attr('src', function() {
-					if (this.src.match(/enabled(S|M|L)\.png$/)) {
-						return this.src.replace(/enabled(S|M|L)\.png$/, 'disabled$1\.png');
-					}
-					else {
-						return this.src.replace(/disabled(S|M|L)\.png$/, 'enabled$1\.png');
-					}
-				});
-				// toogle icon title
-				$toggleButton.attr('title', function() {
-					if (this.src.match(/enabled(S|M|L)\.png$/)) {
-						return $(this).data('disableMessage');
-					}
-					else {
-						return $(this).data('enableMessage');
-					}
-				});
-			}
-		});
-	}
-};
-
-/**
- * Namespace for date-related functions.
- */
-WCF.Date = {};
-
-/**
- * Provides utility functions for date operations.
- */
-WCF.Date.Util = {
-	/**
-	 * Returns UTC timestamp, if date is not given, current time will be used.
-	 * 
-	 * @param	Date		date
-	 * @return	integer
-	 */
-	gmdate: function(date) {
-		var $date = (date) ? date : new Date();
-		
-		return Math.round(Date.UTC(
-			$date.getUTCFullYear(),
-			$date.getUTCMonth(),
-			$date.getUTCDay(),
-			$date.getUTCHours(),
-			$date.getUTCMinutes(),
-			$date.getUTCSeconds()
-		) / 1000);
-	},
-	
-	/**
-	 * Returns a Date object with precise offset (including timezone and local timezone).
-	 * Parameter timestamp must be in miliseconds!
-	 * 
-	 * @param	integer		timestamp
-	 * @param	integer		offset
-	 * @return	Date
-	 */
-	getTimezoneDate: function(timestamp, offset) {
-		var $date = new Date(timestamp);
-		var $localOffset = $date.getTimezoneOffset() * -1 * 60000;
-		
-		return new Date((timestamp - $localOffset - offset));
-	}
-};
-
-/**
- * Handles relative time designations.
- */
-WCF.Date.Time = function() { this.init(); };
-WCF.Date.Time.prototype = {
-	/**
-	 * Initializes relative datetimes.
-	 */
-	init: function() {
-		// initialize variables
-		this.elements = $('time.datetime');
-		this.timestamp = 0;
-		
-		// calculate relative datetime on init
-		this._refresh();
-		
-		// re-calculate relative datetime every minute
-		new WCF.PeriodicalExecuter($.proxy(this._refresh, this), 60000);
-	},
-	
-	/**
-	 * Refreshes relative datetime for each element.
-	 */
-	_refresh: function() {
-		// TESTING ONLY!
-		var $date = new Date();
-		this.timestamp = ($date.getTime() - $date.getMilliseconds()) / 1000;
-		// TESTING ONLY!
-		
-		this.elements.each($.proxy(this._refreshElement, this));
-	},
-	
-	/**
-	 * Refreshes relative datetime for current element.
-	 * 
-	 * @param	integer		index
-	 * @param	object		element
-	 */
-	_refreshElement: function(index, element) {
-		if (!$(element).attr('title')) {
-			$(element).attr('title', $(element).text());
-		}
-		
-		var $timestamp = $(element).data('timestamp');
-		var $date = $(element).data('date');
-		var $time = $(element).data('time');
-		var $offset = $(element).data('offset');
-		
-		// timestamp is less than 60 minutes ago (display 1 hour ago rather than 60 minutes ago)
-		if (this.timestamp < ($timestamp + 3540)) {
-			var $minutes = Math.round((this.timestamp - $timestamp) / 60);
-			$(element).text(eval(WCF.Language.get('wcf.global.date.relative.minutes')));
-		}
-		// timestamp is less than 24 hours ago
-		else if (this.timestamp < ($timestamp + 86400)) {
-			var $hours = Math.round((this.timestamp - $timestamp) / 3600);
-			$(element).text(eval(WCF.Language.get('wcf.global.date.relative.hours')));
-		}
-		// timestamp is less than a week ago
-		else if (this.timestamp < ($timestamp + 604800)) {
-			var $days = Math.round((this.timestamp - $timestamp) / 86400);
-			var $string = eval(WCF.Language.get('wcf.global.date.relative.pastDays'));
-		
-			// get day of week
-			var $dateObj = WCF.Date.Util.getTimezoneDate(($timestamp * 1000), $offset);
-			var $dow = $dateObj.getDay();
-			
-			$(element).text($string.replace(/\%day\%/, WCF.Language.get('__days')[$dow]).replace(/\%time\%/, $time));
-		}
-		// timestamp is between ~700 million years BC and last week
-		else {
-			var $string = WCF.Language.get('wcf.global.date.dateTimeFormat');
-			$(element).text($string.replace(/\%date\%/, $date).replace(/\%time\%/, $time));
-		}
-	}
-};
-
-/**
- * Hash-like dictionary. Based upon idead from Prototype's hash
- * 
- * @see	https://github.com/sstephenson/prototype/blob/master/src/prototype/lang/hash.js
- */
-WCF.Dictionary = function() { this.init(); };
-WCF.Dictionary.prototype = {
-	/**
-	 * Initializes a new dictionary.
-	 */
-	init: function() {
-		this.variables = { };
-	},
-	
-	/**
-	 * Adds an entry.
-	 * 
-	 * @param	string		key
-	 * @param	mixed		value
-	 */
-	add: function(key, value) {
-		this.variables[key] = value;
-	},
-	
-	/**
-	 * Adds a traditional object to current dataset.
-	 * 
-	 * @param	object		object
-	 */
-	addObject: function(object) {
-		for (var $key in object) {
-			this.add($key, object[$key]);
-		}
-	},
-	
-	/**
-	 * Adds a dictionary to current dataset.
-	 * 
-	 * @param	object		dictionary
-	 */
-	addDictionary: function(dictionary) {
-		dictionary.each($.proxy(function(pair) {
-			this.add(pair.key, pair.value);
-		}, this));
-	},
-	
-	/**
-	 * Retrieves the value of an entry or returns null if key is not found.
-	 * 
-	 * @param	string		key
-	 * @returns	mixed
-	 */
-	get: function(key) {
-		if (this.isset(key)) {
-			return this.variables[key];
-		}
-		
-		return null;
-	},
-	
-	/**
-	 * Returns true if given key is a valid entry.
-	 * 
-	 * @param	string		key
-	 */
-	isset: function(key) {
-		return this.variables.hasOwnProperty(key);
-	},
-	
-	/**
-	 * Removes an entry.
-	 * 
-	 * @param	string		key
-	 */
-	remove: function(key) {
-		delete this.variables[key];
-	},
-	
-	/**
-	 * Iterates through dictionary.
-	 * 
-	 * Usage:
-	 * 	var $hash = new WCF.Dictionary();
-	 * 	$hash.add('foo', 'bar');
-	 * 	$hash.each(function(pair) {
-	 * 		// alerts:	foo = bar
-	 * 		alert(pair.key + ' = ' + pair.value);
-	 * 	});
-	 * 
-	 * @param	function	callback
-	 */
-	each: function(callback) {
-		if (!$.isFunction(callback)) {
-			return;
-		}
-		
-		for (var $key in this.variables) {
-			var $value = this.variables[$key];
-			var $pair = {
-				key: $key,
-				value: $value
-			};
-			
-			callback($pair);
-		}
-	}
-};
-
-/**
- * Global language storage.
- * 
- * @see	WCF.Dictionary
- */
-WCF.Language = {
-	_variables: new WCF.Dictionary(),
-	
-	/**
-	 * @see	WCF.Dictionary.addObject()
-	 */
-	add: function(key, value) {
-		this._variables.add(key, value);
-	},
-	
-	/**
-	 * @see	WCF.Dictionary.addObject()
-	 */
-	addObject: function(object) {
-		this._variables.addObject(object);
-	},
-	
-	/**
-	 * Retrieves a variable.
-	 * 
-	 * @param	string		key
-	 * @return	mixed
-	 */
-	get: function(key) {
-		return this._variables.get(key);
-	}
-};
-
-/**
- * String utilities.
- */
-WCF.String = {
-	/**
-	 * Makes a string's first character uppercase
-	 * 
-	 * @param	string		string
-	 * @return	string
-	 */
-	ucfirst: function(string) {
-		return string.substring(0, 1).toUpperCase() + string.substring(1);
-	}
-};
-
-/**
- * Basic implementation for WCF TabMenus. Use the data attributes 'active' to specify the
- * tab which should be shown on init. Furthermore you may specify a 'store' data-attribute
- * which will be filled with the currently selected tab.
- */
-WCF.TabMenu = {
-	/**
-	 * Initializes all TabMenus
-	 */
-	init: function() {
-		$('.tabMenuContainer').each(function(index, tabMenu) {
-			if (!$(tabMenu).attr('id')) {
-				var $randomID = WCF.getRandomID();
-				$(tabMenu).attr('id', $randomID);
-			}
-			
-			// init jQuery UI TabMenu
-			$(tabMenu).wcfTabs({
-				select: function(event, ui) {
-					var $panel = $(ui.panel);
-					var $container = $panel.closest('.tabMenuContainer');
-					
-					// store currently selected item
-					if ($container.data('store')) {
-						if ($.wcfIsset($container.data('store'))) {
-							$('#' + $container.data('store')).attr('value', $panel.attr('id'));
-						}
-					}
-				}
-			});
-			
-			// display active item on init
-			if ($(tabMenu).data('active')) {
-				$(tabMenu).find('.tabMenuContent').each(function(index, tabMenuItem) {
-					if ($(tabMenuItem).attr('id') == $(tabMenu).data('active')) {
-						$(tabMenu).wcfTabs('select', index);
-					}
-				});
-			}
-		});
-	}
-};
-
-/**
- * Toggles options.
- * 
- * @param	string		element
- * @param	array		showItems
- * @param	array		hideItems
- */
-WCF.ToggleOptions = function(element, showItems, hideItems) { this.init(element, showItems, hideItems); };
-WCF.ToggleOptions.prototype = {
-	/**
-	 * target item
-	 * 
-	 * @var	jQuery
-	 */
-	_element: null,
-	
-	/**
-	 * list of items to be shown
-	 * 
-	 * @var	array
-	 */
-	_showItems: [],
-	
-	/**
-	 * list of items to be hidden
-	 * 
-	 * @var	array
-	 */
-	_hideItems: [],
-	
-	/**
-	 * Initializes option toggle.
-	 * 
-	 * @param	string		element
-	 * @param	array		showItems
-	 * @param	array		hideItems
-	 */
-	init: function(element, showItems, hideItems) {
-		this._element = $('#' + element);
-		this._showItems = showItems;
-		this._hideItems = hideItems;
-		
-		// bind event
-		this._element.click($.proxy(this._toggle, this));
-		
-		// execute toggle on init
-		this._toggle();
-	},
-	
-	/**
-	 * Toggles items.
-	 */
-	_toggle: function() {
-		if (!this._element.attr('checked')) return;
-		
-		for (var $i = 0, $length = this._showItems.length; $i < $length; $i++) {
-			var $item = this._showItems[$i];
-			
-			$('#' + $item).show();
-		}
-		
-		for (var $i = 0, $length = this._hideItems.length; $i < $length; $i++) {
-			var $item = this._hideItems[$i];
-			
-			$('#' + $item).hide();
-		}
-	}
-};
-
-/**
- * Basic implementation for WCF dialogs.
- */
-$.widget('ui.wcfDialog', $.ui.dialog, {
-	_init: function() {
-		this.options.autoOpen = true;
-		this.options.close = function(event, ui) {
-			$(this).parent('.ui-dialog').wcfDropOut('down', $.proxy(function() {
-				$(this).parent('.ui-dialog').empty().remove();
-			}, this));
-		};
-		this.options.height = 'auto';
-		this.options.minHeight = 0;
-		this.options.modal = true;
-		this.options.width = 'auto';
-		
-		$.ui.dialog.prototype._init.apply(this, arguments);
-	}
-});
-
-/**
- * Basic implementation for WCF dialogs loading content
- * via AJAX before calling dialog itself.
- */
-$.widget('ui.wcfAJAXDialog', $.ui.dialog, {
-	/**
-	 * Indicates wether callback was already executed
-	 * 
-	 * @var	boolean
-	 */
-	_callbackExecuted: false,
-	
-	/**
-	 * Initializes AJAX-request to fetch content.
-	 */
-	_init: function() {
-		if (this.options.ajax) {
-			this._loadContent();
-		}
-		
-		// force dialog to be placed centered
-		this.options.position = {
-			my: 'center center',
-			at: 'center center'
-		};
-		
-		// dialog should display a spinner-like image, thus immediately fire up dialog
-		this.options.autoOpen = true;
-		this.options.width = 'auto';
-		this.options.minHeight = 80;
-		
-		// disable ability to move dialog
-		this.options.resizable = false;
-		this.options.draggable = false;
-		
-		this.options.modal = true;
-		this.options.hide = {
-			effect: 'drop',
-			direction: 'down'
-		};
-		
-		this.options.close = function(event, ui) {
-			// loading ajax content seems to block properly closing
-			$(this).parent('.ui-dialog').empty().remove();
-		};
-		
-		if (this.options.preventClose) {
-			this.options.closeOnEscape = false;
-		}
-		
-		$.ui.dialog.prototype._init.apply(this, arguments);
-		
-		// remove complete node instead of removing node-by-node
-		if (this.options.hideTitle && this.options.preventClose) {
-			this.element.parent('.ui-dialog').find('div.ui-dialog-titlebar').empty().remove();
-		}
-		else {
-			if (this.options.hideTitle) {
-				// remove title element
-				$('#ui-dialog-title-' + this.element.attr('id')).empty().remove();
-			}
-			
-			if (this.options.preventClose) {
-				// remove close-button
-				this.element.parent('.ui-dialog').find('a.ui-dialog-titlebar-close').empty().remove();
-			}
-		}
-	},
-	
-	/**
-	 * Loads content via AJAX.
-	 * 
-	 * @todo	Enforce JSON
-	 */
-	_loadContent: function() {
-		var $type = 'GET';
-		if (this.options.ajax.type) {
-			$type = this.options.ajax.type;
-			
-			if (this.options.ajax.type != 'GET' && this.options.ajax.type != 'POST') {
-				$type = 'GET';
-			}
-		}
-		
-		var $data = this.options.ajax.data || {};
-		
-		$.ajax({
-			url: this.options.ajax.url,
-			context: this,
-			dataType: 'json',
-			type: $type,
-			data: $data,
-			success: $.proxy(this._createDialog, this),
-			error: function(transport) {
-				alert(transport.responseText);
-			}
-		});
-	},
-	
-	/**
-	 * Inserts content.
-	 * 
-	 * @param	string		data
-	 */
-	_createDialog: function(data) {
-		data.ignoreTemplate = true;
-		this.element.data('responseData', data);
-		
-		this.element.wcfGrow({
-			content: data.template,
-			parent: this.element.parent('.ui-dialog')
-		}, {
-			duration: 600,
-			complete: $.proxy(function(data) {
-				this.element.css({
-					height: 'auto'
-				});
-				
-				// prevent double execution due to two complete-calls (two times animate)
-				if (this._callbackExecuted) {
-					return;
-				}
-				
-				this._callbackExecuted = true;
-				
-				this.element.removeClass('overlayLoading');
-				this.element.html(this.element.data('responseData').template);
-				
-				if (this.options.ajax.success) {
-					this.options.ajax.success();
-				}
-			}, this)
-		});
-	},
-	
-	/**
-	 * Redraws dialog, should be executed everytime content is changed.
-	 */
-	redraw: function() {
-		var $dimensions = this.element.getDimensions();
-		
-		if ($dimensions.height > 200) {
-			this.element.wcfGrow({
-				content: this.element.html(),
-				parent: this.element.parent('.ui-dialog')
-			}, {
-				duration: 600,
-				complete: function() {
-					$(this).css({ height: 'auto' });
-				}
-			});
-		}
-	}
-});
-
-/**
- * Workaround for ids containing a dot ".", until jQuery UI devs learn
- * to properly escape ids ... (it took 18 months until they finally
- * fixed it!)
- * 
- * @see	http://bugs.jqueryui.com/ticket/4681
- */
-$.widget('ui.wcfTabs', $.ui.tabs, {
-	_init: function() {
-		$.ui.dialog.prototype._init.apply(this, arguments);
-	},
-	
-	_sanitizeSelector: function(hash) {
-		return hash.replace(/([:\.])/g, '\\$1');
-	}
-});
-
-/**
- * Encapsulate eval() within an own function to prevent problems
- * with optimizing and minifiny JS.
- * 
- * @param	mixed		expression
- * @returns	mixed
- */
-function wcfEval(expression) {
-	return eval(expression);
-=======
-/**
- * Class and function collection for WCF
- * 
- * @author	Alexander Ebert
- * @copyright	2001-2011 WoltLab GmbH
- * @license	GNU Lesser General Public License <http://opensource.org/licenses/lgpl-license.php>
- */
-
-/**
- * Initialize WCF namespace
- */
-var WCF = {};
-
-/**
- * Extends jQuery with additional methods.
- */
-$.extend(true, {
-	/**
-	 * Escapes an ID to work with jQuery selectors.
-	 *
- 	 * @see		http://docs.jquery.com/Frequently_Asked_Questions#How_do_I_select_an_element_by_an_ID_that_has_characters_used_in_CSS_notation.3F
-	 * @param	string		id
-	 * @return	string
-	 */
-	wcfEscapeID: function(id) {
-		return id.replace(/(:|\.)/g, '\\$1');
-	},
-	
-	/**
-	 * Returns true if given ID exists within DOM.
-	 * 
-	 * @param	string		id
-	 * @return	boolean
-	 */
-	wcfIsset: function(id) {
-		return !!$('#' + $.wcfEscapeID(id)).length;
-	}
-});
-
-/**
- * Extends jQuery's chainable methods.
- */
-$.fn.extend({
-	/**
-	 * Returns tag name of current jQuery element.
-	 * 
-	 * @returns	string
-	 */
-	getTagName: function() {
-		return this.get(0).tagName.toLowerCase();
-	},
-	
-	/**
-	 * Returns the dimensions for current element.
-	 * 
-	 * @see		http://api.jquery.com/hidden-selector/
-	 * @param	string		type
-	 * @return	object
-	 */
-	getDimensions: function(type) {
-		var dimensions = css = {};
-		var wasHidden = false;
-		
-		// show element to retrieve dimensions and restore them later
-		if (this.is(':hidden')) {
-			css = {
-				display: this.css('display'),
-				visibility: this.css('visibility')
-			};
-			
-			wasHidden = true;
-			
-			this.css({
-				display: 'block',
-				visibility: 'hidden'
-			});
-		}
-		
-		switch (type) {
-			case 'inner':
-				dimensions = {
-					height: this.innerHeight(),
-					width: this.innerWidth()
-				};
-			break;
-			
-			case 'outer':
-				dimensions = {
-					height: this.outerHeight(),
-					width: this.innerWidth()
-				};
-			break;
-			
-			default:
-				dimensions = {
-					height: this.height(),
-					width: this.width()
-				};
-			break;
-		}
-		
-		// restore previous settings
-		if (wasHidden) {
-			this.css(css);
-		}
-		
-		return dimensions;
-	},
-	
-	/**
-	 * Returns the offsets for current element, defaults to position
-	 * relative to document.
-	 * 
-	 * @see		http://api.jquery.com/hidden-selector/
-	 * @param	string		type
-	 * @return	object
-	 */
-	getOffsets: function(type) {
-		var offsets = css = {};
-		var wasHidden = false;
-		
-		// show element to retrieve dimensions and restore them later
-		if (this.is(':hidden')) {
-			css = {
-				display: this.css('display'),
-				visibility: this.css('visibility')
-			};
-			
-			wasHidden = true;
-			
-			this.css({
-				display: 'block',
-				visibility: 'hidden'
-			});
-		}
-		
-		switch (type) {
-			case 'offset':
-				offsets = this.offset();
-			break;
-			
-			case 'position':
-			default:
-				offsets = this.position();
-			break;
-		}
-		
-		// restore previous settings
-		if (wasHidden) {
-			this.css(css);
-		}
-		
-		return offsets;
-	},
-	
-	/**
-	 * Changes element's position to 'absolute' or 'fixed' while maintaining it's
-	 * current position relative to viewport. Optionally removes element from
-	 * current DOM-node and moving it into body-element (useful for drag & drop)
-	 * 
-	 * @param	boolean		rebase
-	 * @return	object
-	 */
-	makePositioned: function(position, rebase) {
-		if (position != 'absolute' && position != 'fixed') {
-			position = 'absolute';
-		}
-		
-		var $currentPosition = this.getOffsets('position');
-		this.css({
-			position: position,
-			left: $currentPosition.left,
-			margin: 0,
-			top: $currentPosition.top
-		});
-		
-		if (rebase) {
-			this.remove().appentTo('body');
-		}
-		
-		return this;
-	},
-	
-	/**
-	 * Disables a form element.
-	 * 
-	 * @return jQuery
-	 */
-	disable: function() {
-		return this.attr('disabled', 'disabled');
-	},
-	
-	/**
-	 * Enables a form element.
-	 * 
-	 * @return	jQuery
-	 */
-	enable: function() {
-		return this.removeAttr('disabled');
-	},
-	
-	/**
-	 * Applies a grow-effect by resizing element while moving the
-	 * element appropriately
-	 * 
-	 * @param	object		data
-	 * @param	object		options
-	 * @return	jQuery
-	 */
-	wcfGrow: function(data, options) {
-		// create temporarily element to determine dimensions
-		var $tempElementID = WCF.getRandomID();
-		$('body').append('<div id="' + $tempElementID + '" class="wcfDimensions">' + data.content + '</div>');
-		var $tempElement = $('#' + $tempElementID);
-		
-		// get content dimensions
-		var $dimensions = $tempElement.getDimensions();
-		
-		// remove temporarily element
-		$tempElement.empty().remove();
-		
-		// move parent element, used if applying effect on dialogs
-		if (!data.parent) {
-			data.parent = this;
-		}
-		
-		// calculate values for grow-effect
-		var $borderHeight = parseInt(data.parent.css('borderTopWidth')) + parseInt(data.parent.css('borderBottomWidth'));
-		var $borderWidth = parseInt(data.parent.css('borderLeftWidth')) + parseInt(data.parent.css('borderRightWidth'));
-		
-		var $windowDimensions = $(window).getDimensions();
-		var $leftOffset = Math.round(($windowDimensions.width - ($dimensions.width + $borderWidth)) / 2);
-		var $topOffset = Math.round(($windowDimensions.height - ($dimensions.height + $borderHeight)) / 2);
-		
-		data.parent.makePositioned('fixed', false);
-		data.parent.animate({
-			left: $leftOffset + 'px',
-			top: $topOffset + 'px'
-		}, options);
-		
-		return this.animate({
-			height: $dimensions.height,
-			width: $dimensions.width
-		}, options);
-	},
-	
-	/**
-	 * Shows an element by sliding and fading it into viewport.
-	 * 
-	 * @param	string		direction
-	 * @param	object		callback
-	 * @returns	jQuery
-	 */
-	wcfDropIn: function(direction, callback) {
-		if (!direction) direction = 'up';
-		
-		return this.show(WCF.getEffect(this.getTagName(), 'drop'), { direction: direction }, 600, callback);
-	},
-	
-	/**
-	 * Hides an element by sliding and fading it out the viewport.
-	 * 
-	 * @param	string		direction
-	 * @param	object		callback
-	 * @returns	jQuery
-	 */
-	wcfDropOut: function(direction, callback) {
-		if (!direction) direction = 'down';
-		
-		return this.hide(WCF.getEffect(this.getTagName(), 'drop'), { direction: direction }, 600, callback);
-	},
-	
-	/**
-	 * Shows an element by blinding it up.
-	 * 
-	 * @param	string		direction
-	 * @param	object		callback
-	 * @returns	jQuery
-	 */
-	wcfBlindIn: function(direction, callback) {
-		if (!direction) direction = 'vertical';
-		
-		return this.show(WCF.getEffect(this.getTagName(), 'blind'), { direction: direction }, 200, callback);
-	},
-	
-	/**
-	 * Hides an element by blinding it down.
-	 * 
-	 * @param	string		direction
-	 * @param	object		callback
-	 * @returns	jQuery
-	 */
-	wcfBlindOut: function(direction, callback) {
-		if (!direction) direction = 'vertical';
-		
-		return this.hide(WCF.getEffect(this.getTagName(), 'blind'), { direction: direction }, 200, callback);
-	},
-	
-	/**
-	 * Highlights an element.
-	 * 
-	 * @param	object		options
-	 * @param	object		callback
-	 * @returns	jQuery
-	 */
-	wcfHighlight: function(options, callback) {
-		return this.effect('highlight', options, 600, callback);
-	}
-});
-
-/**
- * WoltLab Community Framework core methods
- */
-$.extend(WCF, {
-	/**
-	 * Counter for dynamic element id's
-	 *
-	 * @var	integer
-	 */
-	_idCounter: 0,
-	
-	/**
-	 * Shows a modal dialog with a built-in AJAX-loader.
-	 * 
-	 * @param	string		dialogID
-	 * @param	boolean		resetDialog
-	 */
-	showAJAXDialog: function(dialogID, resetDialog) {
-		if (!dialogID) {
-			dialogID = this.getRandomID();
-		}
-		
-		if (!$.wcfIsset(dialogID)) {
-			$('body').append($('<div id="' + dialogID + '"></div>'));
-		}
-		
-		var dialog = $('#' + $.wcfEscapeID(dialogID));
-		
-		if (resetDialog) {
-			dialog.empty();
-		}
-		
-		dialog.addClass('overlayLoading');
-		
-		var dialogOptions = arguments[2] || {};
-		dialog.wcfAJAXDialog(dialogOptions);
-	},
-	
-	/**
-	 * Shows a modal dialog.
-	 * @param	string		dialogID
-	 */
-	showDialog: function(dialogID) {
-		// we cannot work with a non-existant dialog, if you wish to
-		// load content via AJAX, see showAJAXDialog() instead
-		if (!$.wcfIsset(dialogID)) return;
-		
-		var $dialog = $('#' + $.wcfEscapeID(dialogID));
-		
-		var dialogOptions = arguments[2] || {};
-		$dialog.wcfDialog(dialogOptions);
-	},
-	
-	/**
-	 * Returns a dynamically created id.
-	 * 
-	 * @see		https://github.com/sstephenson/prototype/blob/master/src/prototype/dom/dom.js#L1789
-	 * @return	string
-	 */
-	getRandomID: function() {
-		var $elementID = '';
-		
-		do {
-			$elementID = 'wcf' + this._idCounter++;	 
-		}
-		while ($.wcfIsset($elementID));
-		
-		return $elementID;
-	},
-	
-	/**
-	 * Wrapper for $.inArray which returns boolean value instead of
-	 * index value, similar to PHP's in_array().
-	 * 
-	 * @param	mixed		needle
-	 * @param	array		haystack
-	 * @return	boolean
-	 */
-	inArray: function(needle, haystack) {
-		return ($.inArray(needle, haystack) != -1);
-	},
-	
-	/**
-	 * Adjusts effect for partially supported elements.
-	 * 
-	 * @param	object		object
-	 * @param	string		effect
-	 * @return	string
-	 */
-	getEffect: function(tagName, effect) {
-		// most effects are not properly supported on table rows, use highlight instead
-		if (tagName == 'tr') {
-			return 'highlight';
-		}
-		
-		return effect;
-	}
-});
-
-/**
- * Provides a simple call for periodical executed functions. Based upon
- * ideas by Prototype's PeriodicalExecuter.
- * 
- * @see		https://github.com/sstephenson/prototype/blob/master/src/prototype/lang/periodical_executer.js
- * @param	function		callback
- * @param	integer			delay
- */
-WCF.PeriodicalExecuter = function(callback, delay) { this.init(callback, delay); };
-WCF.PeriodicalExecuter.prototype = {
-	/**
-	 * Initializes a periodical executer.
-	 * 
-	 * @param	function		callback
-	 * @param	integer			delay
-	 */
-	init: function(callback, delay) {
-		this.callback = callback;
-		this.delay = delay;
-		this.loop = true;
-		
-		this.intervalID = setInterval($.proxy(this._execute, this), this.delay);
-	},
-	
-	/**
-	 * Executes callback.
-	 */
-	_execute: function() {
-		this.callback(this);
-		
-		if (!this.loop) {
-			clearInterval(this.intervalID);
-		}
-	},
-	
-	/**
-	 * Terminates loop.
-	 */
-	stop: function() {
-		this.loop = false;
-	}
-};
-
-/**
- * Namespace for AJAXProxies
- */
-WCF.Action = {};
-
-/**
- * Basic implementation for AJAX-based proxyies
- * 
- * @param	object		options
- */
-WCF.Action.Proxy = function(options) { this.init(options); };
-WCF.Action.Proxy.prototype = {
-	/**
-	 * Initializes AJAXProxy.
-	 * 
-	 * @param	object		options
-	 */
-	init: function(options) {
-		// initialize default values
-		this.options = $.extend(true, {
-			autoSend: false,
-			data: { },
-			after: null,
-			init: null,
-			failure: null,
-			success: null,
-			type: 'POST',
-			url: 'index.php?action=AJAXProxy&t=' + SECURITY_TOKEN + SID_ARG_2ND
-		}, options);
-		
-		this.confirmationDialog = null;
-		this.loading = null;
-		
-		// send request immediately after initialization
-		if (this.options.autoSend) {
-			this.sendRequest();
-		}
-	},
-	
-	/**
-	 * Sends an AJAX request.
-	 */
-	sendRequest: function() {
-		this._init();
-		
-		$.ajax({
-			data: this.options.data,
-			dataType: 'json',
-			type: this.options.type,
-			url: this.options.url,
-			success: $.proxy(this._success, this),
-			error: $.proxy(this._failure, this)
-		});
-	},
-	
-	/**
-	 * Fires before request is send, displays global loading status.
-	 */
-	_init: function() {
-		if ($.isFunction(this.options.init)) {
-			this.options.init();
-		}
-		
-		$('<div id="actionProxyLoading" style="display: none;">Loading …</div>').appendTo($('body'));
-		this.loading = $('#actionProxyLoading');
-		this.loading.wcfDropIn();
-	},
-	
-	/**
-	 * Handles AJAX errors.
-	 * 
-	 * @param	object		jqXHR
-	 * @param	string		textStatus
-	 * @param	string		errorThrown
-	 */
-	_failure: function(jqXHR, textStatus, errorThrown) {
-		try {
-			var data = $.parseJSON(jqXHR.responseText);
-			
-			// call child method if applicable
-			if ($.isFunction(this.options.failure)) {
-				this.options.failure(jqXHR, textStatus, errorThrown, data);
-			}
-			
-			var $randomID = WCF.getRandomID();
-			$('<div id="' + $randomID + '" title="HTTP/1.0 ' + jqXHR.status + ' ' + errorThrown + '"><p>Der Server antwortete: ' + data.message + '.</p></div>').wcfDialog();
-		}
-		// failed to parse JSON
-		catch (e) {
-			var $randomID = WCF.getRandomID();
-			$('<div id="' + $randomID + '" title="HTTP/1.0 ' + jqXHR.status + ' ' + errorThrown + '"><p>Der Server antwortete: ' + jqXHR.responseText + '.</p></div>').wcfDialog();
-		}
-		
-		this._after();
-	},
-	
-	/**
-	 * Handles successful AJAX requests.
-	 * 
-	 * @param	object		data
-	 * @param	string		textStatus
-	 * @param	object		jqXHR
-	 */
-	_success: function(data, textStatus, jqXHR) {
-		// call child method if applicable
-		if ($.isFunction(this.options.success)) {
-			this.options.success(data, textStatus, jqXHR);
-		}
-		
-		this._after();
-	},
-	
-	/**
-	 * Fires after an AJAX request, hides global loading status.
-	 */
-	_after: function() {
-		if ($.isFunction(this.options.after)) {
-			this.options.after();
-		}
-		
-		this.loading.wcfDropOut('up');
-	},
-	
-	/**
-	 * Sets options, MUST be used to set parameters before sending request
-	 * if calling from child classes.
-	 * 
-	 * @param	string		optionName
-	 * @param	mixed		optionData
-	 */
-	setOption: function(optionName, optionData) {
-		this.options[optionName] = optionData;
-	}
-};
-
-/**
- * Basic implementation for simple proxy access using bound elements.
- * 
- * @param	object		options
- * @param	object		callbacks
- */
-WCF.Action.SimpleProxy = function(options, callbacks) { this.init(options, callbacks); };
-WCF.Action.SimpleProxy.prototype = {
-	/**
-	 * Initializes SimpleProxy.
-	 * 
-	 * @param	object		options
-	 * @param	object		callbacks
-	 */
-	init: function(options, callbacks) {
-		/**
-		 * action-specific options
-		 */
-		this.options = $.extend(true, {
-			action: '',
-			className: '',
-			elements: null,
-			eventName: 'click'
-		}, options);
-		
-		/**
-		 * proxy-specific options
-		 */
-		this.callbacks = $.extend(true, {
-			after: null,
-			failure: null,
-			init: null,
-			success: null
-		}, callbacks);
-		
-		if (!this.options.elements) return;
-		
-		// initialize proxy
-		this.proxy = new WCF.Action.Proxy(this.callbacks);
-		
-		// bind event listener
-		this.options.elements.each($.proxy(function(index, element) {
-			$(element).bind(this.options.eventName, $.proxy(this._handleEvent, this));
-		}, this));
-	},
-	
-	/**
-	 * Handles event actions.
-	 * 
-	 * @param	object		event
-	 */
-	_handleEvent: function(event) {
-		this.proxy.setOption('data', {
-			actionName: this.options.action,
-			className: this.options.className,
-			objectIDs: [ $(event.target).data('objectID') ]
-		});
-		
-		this.proxy.sendRequest();
-	}
-};
-
-/**
- * Basic implementation for AJAXProxy-based deletion.
- * 
- * @param	string		className
- * @param	jQuery		containerList
- */
-WCF.Action.Delete = function(className, containerList) { this.init(className, containerList); };
-WCF.Action.Delete.prototype = {
-	/**
-	 * Initializes 'delete'-Proxy.
-	 * 
-	 * @param	string		className
-	 * @param	jQuery		containerList
-	 */
-	init: function(className, containerList) {
-		if (!containerList.length) return;
-		this.containerList = containerList;
-		this.className = className;
-		
-		// initialize proxy
-		var options = {
-			success: $.proxy(this._success, this)
-		};
-		this.proxy = new WCF.Action.Proxy(options);
-		
-		// bind event listener
-		this.containerList.each($.proxy(function(index, container) {
-			$(container).find('.deleteButton').bind('click', $.proxy(this._click, this));
-		}, this));
-	},
-	
-	/**
-	 * Sends AJAX request.
-	 * 
-	 * @param	object		event
-	 */
-	_click: function(event) {
-		var $target = $(event.target);
-		
-		if ($target.data('confirmMessage')) {
-			if (confirm($target.data('confirmMessage'))) {
-				this._sendRequest($target);
-			}
-		}
-		else {
-			this._sendRequest($target);
-		}
-		
-	},
-	
-	_sendRequest: function(object) {
-		this.proxy.setOption('data', {
-			actionName: 'delete',
-			className: this.className,
-			objectIDs: [ $(object).data('objectID') ]
-		});
-		
-		this.proxy.sendRequest();
-	},
-	
-	/**
-	 * Deletes items from containers.
-	 * 
-	 * @param	object		data
-	 * @param	string		textStatus
-	 * @param	object		jqXHR
-	 */
-	_success: function(data, textStatus, jqXHR) {
-		// remove items
-		this.containerList.each(function(index, container) {
-			var $objectID = $(container).find('.deleteButton').data('objectID');
-			if (WCF.inArray($objectID, data.objectIDs)) {
-				$(container).wcfBlindOut('up', function() {
-					$(container).empty().remove();
-				}, container);
-			}
-		});
-	}
-};
-
-/**
- * Basic implementation for AJAXProxy-based toggle actions.
- * 
- * @param	string		className
- * @param	jQuery		containerList
- */
-WCF.Action.Toggle = function(className, containerList) { this.init(className, containerList); };
-WCF.Action.Toggle.prototype = {
-	/**
-	 * Initializes 'toggle'-Proxy
-	 * 
-	 * @param	string		className
-	 * @param	jQuery		containerList
-	 */
-	init: function(className, containerList) {
-		if (!containerList.length) return;
-		this.containerList = containerList;
-		this.className = className;
-		
-		// initialize proxy
-		var options = {
-			success: $.proxy(this._success, this)
-		};
-		this.proxy = new WCF.Action.Proxy(options);
-		
-		// bind event listener
-		this.containerList.each($.proxy(function(index, container) {
-			$(container).find('.toggleButton').bind('click', $.proxy(this._click, this));
-		}, this));
-	},
-	
-	/**
-	 * Sends AJAX request.
-	 * 
-	 * @param	object		event
-	 */
-	_click: function(event) {
-		this.proxy.setOption('data', {
-			actionName: 'toggle',
-			className: this.className,
-			objectIDs: [ $(event.target).data('objectID') ]
-		});
-		
-		this.proxy.sendRequest();
-	},
-	
-	/**
-	 * Toggles status icons.
-	 * 
-	 * @param	object		data
-	 * @param	string		textStatus
-	 * @param	object		jqXHR
-	 */
-	_success: function(data, textStatus, jqXHR) {
-		// remove items
-		this.containerList.each(function(index, container) {
-			var $toggleButton = $(container).find('.toggleButton');
-			if (WCF.inArray($toggleButton.data('objectID'), data.objectIDs)) {
-				$(container).wcfHighlight();
-				
-				// toggle icon source
-				$toggleButton.attr('src', function() {
-					if (this.src.match(/enabled(S|M|L)\.png$/)) {
-						return this.src.replace(/enabled(S|M|L)\.png$/, 'disabled$1\.png');
-					}
-					else {
-						return this.src.replace(/disabled(S|M|L)\.png$/, 'enabled$1\.png');
-					}
-				});
-				// toogle icon title
-				$toggleButton.attr('title', function() {
-					if (this.src.match(/enabled(S|M|L)\.png$/)) {
-						return $(this).data('disableMessage');
-					}
-					else {
-						return $(this).data('enableMessage');
-					}
-				});
-			}
-		});
-	}
-};
-
-/**
- * Namespace for date-related functions.
- */
-WCF.Date = {};
-
-/**
- * Provides utility functions for date operations.
- */
-WCF.Date.Util = {
-	/**
-	 * Returns UTC timestamp, if date is not given, current time will be used.
-	 * 
-	 * @param	Date		date
-	 * @return	integer
-	 */
-	gmdate: function(date) {
-		var $date = (date) ? date : new Date();
-		
-		return Math.round(Date.UTC(
-			$date.getUTCFullYear(),
-			$date.getUTCMonth(),
-			$date.getUTCDay(),
-			$date.getUTCHours(),
-			$date.getUTCMinutes(),
-			$date.getUTCSeconds()
-		) / 1000);
-	},
-	
-	/**
-	 * Returns a Date object with precise offset (including timezone and local timezone).
-	 * Parameter timestamp must be in miliseconds!
-	 * 
-	 * @param	integer		timestamp
-	 * @param	integer		offset
-	 * @return	Date
-	 */
-	getTimezoneDate: function(timestamp, offset) {
-		var $date = new Date(timestamp);
-		var $localOffset = $date.getTimezoneOffset() * -1 * 60000;
-		
-		return new Date((timestamp - $localOffset - offset));
-	}
-};
-
-/**
- * Handles relative time designations.
- */
-WCF.Date.Time = function() { this.init(); };
-WCF.Date.Time.prototype = {
-	/**
-	 * Initializes relative datetimes.
-	 */
-	init: function() {
-		// initialize variables
-		this.elements = $('time.datetime');
-		this.timestamp = 0;
-		
-		// calculate relative datetime on init
-		this._refresh();
-		
-		// re-calculate relative datetime every minute
-		new WCF.PeriodicalExecuter($.proxy(this._refresh, this), 60000);
-	},
-	
-	/**
-	 * Refreshes relative datetime for each element.
-	 */
-	_refresh: function() {
-		// TESTING ONLY!
-		var $date = new Date();
-		this.timestamp = ($date.getTime() - $date.getMilliseconds()) / 1000;
-		// TESTING ONLY!
-		
-		this.elements.each($.proxy(this._refreshElement, this));
-	},
-	
-	/**
-	 * Refreshes relative datetime for current element.
-	 * 
-	 * @param	integer		index
-	 * @param	object		element
-	 */
-	_refreshElement: function(index, element) {
-		if (!$(element).attr('title')) {
-			$(element).attr('title', $(element).text());
-		}
-		
-		var $timestamp = $(element).data('timestamp');
-		var $date = $(element).data('date');
-		var $time = $(element).data('time');
-		var $offset = $(element).data('offset');
-		
-		// timestamp is less than 60 minutes ago (display 1 hour ago rather than 60 minutes ago)
-		if (this.timestamp < ($timestamp + 3540)) {
-			var $minutes = Math.round((this.timestamp - $timestamp) / 60);
-			$(element).text(eval(WCF.Language.get('wcf.global.date.relative.minutes')));
-		}
-		// timestamp is less than 24 hours ago
-		else if (this.timestamp < ($timestamp + 86400)) {
-			var $hours = Math.round((this.timestamp - $timestamp) / 3600);
-			$(element).text(eval(WCF.Language.get('wcf.global.date.relative.hours')));
-		}
-		// timestamp is less than a week ago
-		else if (this.timestamp < ($timestamp + 604800)) {
-			var $days = Math.round((this.timestamp - $timestamp) / 86400);
-			var $string = eval(WCF.Language.get('wcf.global.date.relative.pastDays'));
-		
-			// get day of week
-			var $dateObj = WCF.Date.Util.getTimezoneDate(($timestamp * 1000), $offset);
-			var $dow = $dateObj.getDay();
-			
-			$(element).text($string.replace(/\%day\%/, WCF.Language.get('__days')[$dow]).replace(/\%time\%/, $time));
-		}
-		// timestamp is between ~700 million years BC and last week
-		else {
-			var $string = WCF.Language.get('wcf.global.date.dateTimeFormat');
-			$(element).text($string.replace(/\%date\%/, $date).replace(/\%time\%/, $time));
-		}
-	}
-};
-
-/**
- * Hash-like dictionary. Based upon idead from Prototype's hash
- * 
- * @see	https://github.com/sstephenson/prototype/blob/master/src/prototype/lang/hash.js
- */
-WCF.Dictionary = function() { this.init(); };
-WCF.Dictionary.prototype = {
-	/**
-	 * Initializes a new dictionary.
-	 */
-	init: function() {
-		this.variables = { };
-	},
-	
-	/**
-	 * Adds an entry.
-	 * 
-	 * @param	string		key
-	 * @param	mixed		value
-	 */
-	add: function(key, value) {
-		this.variables[key] = value;
-	},
-	
-	/**
-	 * Adds a traditional object to current dataset.
-	 * 
-	 * @param	object		object
-	 */
-	addObject: function(object) {
-		for (var $key in object) {
-			this.add($key, object[$key]);
-		}
-	},
-	
-	/**
-	 * Adds a dictionary to current dataset.
-	 * 
-	 * @param	object		dictionary
-	 */
-	addDictionary: function(dictionary) {
-		dictionary.each($.proxy(function(pair) {
-			this.add(pair.key, pair.value);
-		}, this));
-	},
-	
-	/**
-	 * Retrieves the value of an entry or returns null if key is not found.
-	 * 
-	 * @param	string		key
-	 * @returns	mixed
-	 */
-	get: function(key) {
-		if (this.isset(key)) {
-			return this.variables[key];
-		}
-		
-		return null;
-	},
-	
-	/**
-	 * Returns true if given key is a valid entry.
-	 * 
-	 * @param	string		key
-	 */
-	isset: function(key) {
-		return this.variables.hasOwnProperty(key);
-	},
-	
-	/**
-	 * Removes an entry.
-	 * 
-	 * @param	string		key
-	 */
-	remove: function(key) {
-		delete this.variables[key];
-	},
-	
-	/**
-	 * Iterates through dictionary.
-	 * 
-	 * Usage:
-	 * 	var $hash = new WCF.Dictionary();
-	 * 	$hash.add('foo', 'bar');
-	 * 	$hash.each(function(pair) {
-	 * 		// alerts:	foo = bar
-	 * 		alert(pair.key + ' = ' + pair.value);
-	 * 	});
-	 * 
-	 * @param	function	callback
-	 */
-	each: function(callback) {
-		if (!$.isFunction(callback)) {
-			return;
-		}
-		
-		for (var $key in this.variables) {
-			var $value = this.variables[$key];
-			var $pair = {
-				key: $key,
-				value: $value
-			};
-			
-			callback($pair);
-		}
-	}
-};
-
-/**
- * Global language storage.
- * 
- * @see	WCF.Dictionary
- */
-WCF.Language = {
-	_variables: new WCF.Dictionary(),
-	
-	/**
-	 * @see	WCF.Dictionary.addObject()
-	 */
-	add: function(key, value) {
-		this._variables.add(key, value);
-	},
-	
-	/**
-	 * @see	WCF.Dictionary.addObject()
-	 */
-	addObject: function(object) {
-		this._variables.addObject(object);
-	},
-	
-	/**
-	 * Retrieves a variable.
-	 * 
-	 * @param	string		key
-	 * @return	mixed
-	 */
-	get: function(key) {
-		return this._variables.get(key);
-	}
-};
-
-/**
- * String utilities.
- */
-WCF.String = {
-	/**
-	 * Makes a string's first character uppercase
-	 * 
-	 * @param	string		string
-	 * @return	string
-	 */
-	ucfirst: function(string) {
-		return string.substring(0, 1).toUpperCase() + string.substring(1);
-	},
-	
-	/**
-	 * Adds thousands separators to a given number.
-	 * 
-	 * @param	mixed		number
-	 * @return	string
-	 */
-	addThousandsSeparator: function(number) {
-		var $numberString = String(number);
-		if (number >= 1000 || number <= -1000) {
-			var $negative = false;
-			if (number <= -1000) {
-				$negative = true;
-				$numberString = $numberString.substring(1);
-			}
-			var $separator = WCF.Language.get('wcf.global.thousandsSeparator');
-			
-			if ($separator != null && $separator != '') {
-				var $numElements = new Array();
-				var $firstPart = $numberString.length % 3
-				if ($firstPart == 0) $firstPart = 3;
-				for (var $i = 0; $i < Math.ceil($numberString.length / 3); $i++) {
-					if ($i == 0) $numElements.push($numberString.substring(0, $firstPart));
-					else {
-						var $start = (($i - 1) * 3) + $firstPart
-						$numElements.push($numberString.substring($start, $start + 3));
-					}
-				}
-				$numberString = (($negative) ? ('-') : ('')) + $numElements.join($separator);
-			}
-		}
-		
-		return $numberString;
-	}
-};
-
-/**
- * Basic implementation for WCF TabMenus. Use the data attributes 'active' to specify the
- * tab which should be shown on init. Furthermore you may specify a 'store' data-attribute
- * which will be filled with the currently selected tab.
- */
-WCF.TabMenu = {
-	/**
-	 * Initializes all TabMenus
-	 */
-	init: function() {
-		$('.tabMenuContainer').each(function(index, tabMenu) {
-			if (!$(tabMenu).attr('id')) {
-				var $randomID = WCF.getRandomID();
-				$(tabMenu).attr('id', $randomID);
-			}
-			
-			// init jQuery UI TabMenu
-			$(tabMenu).wcfTabs({
-				select: function(event, ui) {
-					var $panel = $(ui.panel);
-					var $container = $panel.closest('.tabMenuContainer');
-					
-					// store currently selected item
-					if ($container.data('store')) {
-						if ($.wcfIsset($container.data('store'))) {
-							$('#' + $container.data('store')).attr('value', $panel.attr('id'));
-						}
-					}
-				}
-			});
-			
-			// display active item on init
-			if ($(tabMenu).data('active')) {
-				$(tabMenu).find('.tabMenuContent').each(function(index, tabMenuItem) {
-					if ($(tabMenuItem).attr('id') == $(tabMenu).data('active')) {
-						$(tabMenu).wcfTabs('select', index);
-					}
-				});
-			}
-		});
-	}
-};
-
-/**
- * Toggles options.
- * 
- * @param	string		element
- * @param	array		showItems
- * @param	array		hideItems
- */
-WCF.ToggleOptions = function(element, showItems, hideItems) { this.init(element, showItems, hideItems); };
-WCF.ToggleOptions.prototype = {
-	/**
-	 * target item
-	 * 
-	 * @var	jQuery
-	 */
-	_element: null,
-	
-	/**
-	 * list of items to be shown
-	 * 
-	 * @var	array
-	 */
-	_showItems: [],
-	
-	/**
-	 * list of items to be hidden
-	 * 
-	 * @var	array
-	 */
-	_hideItems: [],
-	
-	/**
-	 * Initializes option toggle.
-	 * 
-	 * @param	string		element
-	 * @param	array		showItems
-	 * @param	array		hideItems
-	 */
-	init: function(element, showItems, hideItems) {
-		this._element = $('#' + element);
-		this._showItems = showItems;
-		this._hideItems = hideItems;
-		
-		// bind event
-		this._element.click($.proxy(this._toggle, this));
-		
-		// execute toggle on init
-		this._toggle();
-	},
-	
-	/**
-	 * Toggles items.
-	 */
-	_toggle: function() {
-		if (!this._element.attr('checked')) return;
-		
-		for (var $i = 0, $length = this._showItems.length; $i < $length; $i++) {
-			var $item = this._showItems[$i];
-			
-			$('#' + $item).show();
-		}
-		
-		for (var $i = 0, $length = this._hideItems.length; $i < $length; $i++) {
-			var $item = this._hideItems[$i];
-			
-			$('#' + $item).hide();
-		}
-	}
-}
-
-/**
- * Basic implementation for WCF dialogs.
- */
-$.widget('ui.wcfDialog', $.ui.dialog, {
-	_init: function() {
-		this.options.autoOpen = true;
-		this.options.close = function(event, ui) {
-			$(this).parent('.ui-dialog').wcfDropOut('down', $.proxy(function() {
-				$(this).parent('.ui-dialog').empty().remove();
-			}, this));
-		};
-		this.options.height = 'auto';
-		this.options.minHeight = 0;
-		this.options.modal = true;
-		this.options.width = 'auto';
-		
-		$.ui.dialog.prototype._init.apply(this, arguments);
-	}
-});
-
-/**
- * Basic implementation for WCF dialogs loading content
- * via AJAX before calling dialog itself.
- */
-$.widget('ui.wcfAJAXDialog', $.ui.dialog, {
-	/**
-	 * Indicates wether callback was already executed
-	 * 
-	 * @var	boolean
-	 */
-	_callbackExecuted: false,
-	
-	/**
-	 * Initializes AJAX-request to fetch content.
-	 */
-	_init: function() {
-		if (this.options.ajax) {
-			this._loadContent();
-		}
-		
-		// force dialog to be placed centered
-		this.options.position = {
-			my: 'center center',
-			at: 'center center'
-		};
-		
-		// dialog should display a spinner-like image, thus immediately fire up dialog
-		this.options.autoOpen = true;
-		this.options.width = 'auto';
-		this.options.minHeight = 80;
-		
-		// disable ability to move dialog
-		this.options.resizable = false;
-		this.options.draggable = false;
-		
-		this.options.modal = true;
-		this.options.hide = {
-			effect: 'drop',
-			direction: 'down'
-		};
-		
-		this.options.close = function(event, ui) {
-			// loading ajax content seems to block properly closing
-			$(this).parent('.ui-dialog').empty().remove();
-		};
-		
-		if (this.options.preventClose) {
-			this.options.closeOnEscape = false;
-		}
-		
-		$.ui.dialog.prototype._init.apply(this, arguments);
-		
-		// remove complete node instead of removing node-by-node
-		if (this.options.hideTitle && this.options.preventClose) {
-			this.element.parent('.ui-dialog').find('div.ui-dialog-titlebar').empty().remove();
-		}
-		else {
-			if (this.options.hideTitle) {
-				// remove title element
-				$('#ui-dialog-title-' + this.element.attr('id')).empty().remove();
-			}
-			
-			if (this.options.preventClose) {
-				// remove close-button
-				this.element.parent('.ui-dialog').find('a.ui-dialog-titlebar-close').empty().remove();
-			}
-		}
-	},
-	
-	/**
-	 * Loads content via AJAX.
-	 * 
-	 * @todo	Enforce JSON
-	 */
-	_loadContent: function() {
-		var $type = 'GET';
-		if (this.options.ajax.type) {
-			$type = this.options.ajax.type;
-			
-			if (this.options.ajax.type != 'GET' && this.options.ajax.type != 'POST') {
-				$type = 'GET';
-			}
-		}
-		
-		var $data = this.options.ajax.data || {};
-		
-		$.ajax({
-			url: this.options.ajax.url,
-			context: this,
-			dataType: 'json',
-			type: $type,
-			data: $data,
-			success: $.proxy(this._createDialog, this),
-			error: function(transport) {
-				alert(transport.responseText);
-			}
-		});
-	},
-	
-	/**
-	 * Inserts content.
-	 * 
-	 * @param	string		data
-	 */
-	_createDialog: function(data) {
-		data.ignoreTemplate = true;
-		this.element.data('responseData', data);
-		
-		this.element.wcfGrow({
-			content: data.template,
-			parent: this.element.parent('.ui-dialog')
-		}, {
-			duration: 600,
-			complete: $.proxy(function(data) {
-				this.element.css({
-					height: 'auto'
-				});
-				
-				// prevent double execution due to two complete-calls (two times animate)
-				if (this._callbackExecuted) {
-					return;
-				}
-				
-				this._callbackExecuted = true;
-				
-				this.element.removeClass('overlayLoading');
-				this.element.html(this.element.data('responseData').template);
-				
-				if (this.options.ajax.success) {
-					this.options.ajax.success();
-				}
-			}, this)
-		});
-	},
-	
-	/**
-	 * Redraws dialog, should be executed everytime content is changed.
-	 */
-	redraw: function() {
-		var $dimensions = this.element.getDimensions();
-		
-		if ($dimensions.height > 200) {
-			this.element.wcfGrow({
-				content: this.element.html(),
-				parent: this.element.parent('.ui-dialog')
-			}, {
-				duration: 600,
-				complete: function() {
-					$(this).css({ height: 'auto' });
-				}
-			});
-		}
-	}
-});
-
-/**
- * Workaround for ids containing a dot ".", until jQuery UI devs learn
- * to properly escape ids ... (it took 18 months until they finally
- * fixed it!)
- * 
- * @see	http://bugs.jqueryui.com/ticket/4681
- */
-$.widget('ui.wcfTabs', $.ui.tabs, {
-	_init: function() {
-		$.ui.dialog.prototype._init.apply(this, arguments);
-	},
-	
-	_sanitizeSelector: function(hash) {
-		return hash.replace(/([:\.])/g, '\\$1');
-	}
-});
-
-/**
- * jQuery widget implementation of the wcf pagination.
- */
-$.widget('ui.wcfPages', {
-	SHOW_LINKS: 11,
-	SHOW_SUB_LINKS: 20,
-	
-	options: {
-		// vars
-		activePage: 1,
-		maxPage: 1,
-		
-		// icons
-		previousIcon: RELATIVE_WCF_DIR + 'icon/previousS.png',
-		previousDisabledIcon: RELATIVE_WCF_DIR + 'icon/previousDisabledS.png',
-		arrowDownIcon: RELATIVE_WCF_DIR + 'icon/arrowDown.png',
-		nextIcon: RELATIVE_WCF_DIR + 'icon/nextS.png',
-		nextDisabledIcon: RELATIVE_WCF_DIR + 'icon/nextDisabledS.png',
-		
-		// language
-		// we use options here instead of language variables, because the paginator is not only usable with pages
-		nextPage: null,
-		previousPage: null,
-	},
-	
-	/**
-	 * Creates the pages widget.
-	 */
-	_create: function() {
-		if (this.options.nextPage === null) this.options.nextPage = WCF.Language.get('wcf.global.page.next');
-		if (this.options.previousPage === null) this.options.previousPage = WCF.Language.get('wcf.global.page.previous');
-		
-		this.element.addClass('pageNavigation');
-		
-		this._render();
-	},
-	
-	/**
-	 * Destroys the pages widget.
-	 */
-	destroy: function() {
-		$.Widget.prototype.destroy.apply(this, arguments);
-		
-		this.element.children().remove();
-	},
-	
-	/**
-	 * Renders th pages widget.
-	 */
-	_render: function() {
-		// only render if we have more than 1 page
-		if (!this.options.disabled && this.options.maxPage > 1) {
-			// make sure pagination is visible
-			if (this.element.hasClass('hidden')) {
-				this.element.removeClass('hidden');
-			}
-			this.element.show();
-			
-			this.element.children().remove();
-			
-			var $pageList = $('<ul></ul>');
-			this.element.append($pageList);
-			
-			var $previousElement = $('<li></li>');
-			$pageList.append($previousElement);
-			
-			if (this.options.activePage > 1) {
-				var $previousLink = $('<a' + ((this.options.previousPage != null) ? (' title="' + this.options.previousPage + '"') : ('')) + '></a>');
-				$previousElement.append($previousLink);
-				this._bindSwitchPage($previousLink, this.options.activePage - 1);
-				
-				var $previousImage = $('<img src="' + this.options.previousIcon + '" alt="" />');
-				$previousLink.append($previousImage);
-			}
-			else {
-				var $previousImage = $('<img src="' + this.options.previousDisabledIcon + '" alt="" />');
-				$previousElement.append($previousImage);
-			}
-			$previousElement.addClass('skip');
-			
-			// add first page
-			$pageList.append(this._renderLink(1));
-			
-			// calculate page links
-			var $maxLinks = this.SHOW_LINKS - 4;
-			var $linksBefore = this.options.activePage - 2;
-			if ($linksBefore < 0) $linksBefore = 0;
-			var $linksAfter = this.options.maxPage - (this.options.activePage + 1);
-			if ($linksAfter < 0) $linksAfter = 0;
-			if (this.options.activePage > 1 && this.options.activePage < this.options.maxPage) $maxLinks--;
-			
-			var $half = $maxLinks / 2;
-			var $left = this.options.activePage;
-			var $right = this.options.activePage;
-			if ($left < 1) $left = 1;
-			if ($right < 1) $right = 1;
-			if ($right > this.options.maxPage - 1) $right = this.options.maxPage - 1;
-			
-			if ($linksBefore >= $half) {
-				$left -= $half;
-			}
-			else {
-				$left -= $linksBefore;
-				$right += $half - $linksBefore;
-			}
-			
-			if ($linksAfter >= $half) {
-				$right += $half;
-			}
-			else {
-				$right += $linksAfter;
-				$left -= $half - $linksAfter;
-			}
-			
-			$right = Math.ceil($right);
-			$left = Math.ceil($left);
-			if ($left < 1) $left = 1;
-			if ($right > this.options.maxPage) $right = this.options.maxPage;
-			
-			// left ... links
-			if ($left > 1) {
-				if ($left - 1 < 2) {
-					$pageList.append(this._renderLink(2));
-				}
-				else {
-					var $leftChildren = $('<li class="children"></li>');
-					$pageList.append($leftChildren);
-					
-					var $leftChildrenLink = $('<a>&hellip;</a>');
-					$leftChildren.append($leftChildrenLink);
-					$leftChildrenLink.click($.proxy(this._startInput, this));
-					
-					var $leftChildrenImage = $('<img src="' + this.options.arrowDownIcon + '" alt="" />');
-					$leftChildrenLink.append($leftChildrenImage);
-					
-					var $leftChildrenInput = $('<input type="text" class="inputText" name="pageNo" />');
-					$leftChildren.append($leftChildrenInput);
-					$leftChildrenInput.keydown($.proxy(this._handleInput, this));
-					$leftChildrenInput.keyup($.proxy(this._handleInput, this));
-					$leftChildrenInput.blur($.proxy(this._stopInput, this));
-					
-					var $leftChildrenContainer = $('<div></div>');
-					$leftChildren.append($leftChildrenContainer);
-					
-					var $leftChildrenList = $('<ul></u>');
-					$leftChildrenContainer.append($leftChildrenList);
-					
-					// render sublinks
-					var $k = 0;
-					var $step = Math.ceil(($left - 2) / this.SHOW_SUB_LINKS);
-					for (var $i = 2; $i <= $left; $i += $step) {
-						$leftChildrenList.append(this._renderLink($i, ($k != 0 && $k % 4 == 0)));
-						$k++;
-					}
-				}
-			}
-			
-			// visible links
-			for (var $i = $left + 1; $i < $right; $i++) {
-				$pageList.append(this._renderLink($i));
-			}
-			
-			// right ... links
-			if ($right < this.options.maxPage) {
-				if (this.options.maxPage - $right < 2) {
-					$pageList.append(this._renderLink(this.options.maxPage - 1));
-				}
-				else {
-					var $rightChildren = $('<li class="children"></li>');
-					$pageList.append($rightChildren);
-					
-					var $rightChildrenLink = $('<a>&hellip;</a>');
-					$rightChildren.append($rightChildrenLink);
-					$rightChildrenLink.click($.proxy(this._startInput, this));
-					
-					var $rightChildrenImage = $('<img src="' + this.options.arrowDownIcon + '" alt="" />');
-					$rightChildrenLink.append($rightChildrenImage);
-					
-					var $rightChildrenInput = $('<input type="text" class="inputText" name="pageNo" />');
-					$rightChildren.append($rightChildrenInput);
-					$rightChildrenInput.keydown($.proxy(this._handleInput, this));
-					$rightChildrenInput.keyup($.proxy(this._handleInput, this));
-					$rightChildrenInput.blur($.proxy(this._stopInput, this));
-					
-					var $rightChildrenContainer = $('<div></div>');
-					$rightChildren.append($rightChildrenContainer);
-					
-					var $rightChildrenList = $('<ul></ul>');
-					$rightChildrenContainer.append($rightChildrenList);
-					
-					// render sublinks
-					var $k = 0;
-					var $step = Math.ceil((this.options.maxPage - $right) / this.SHOW_SUB_LINKS);
-					for (var $i = $right; $i < this.options.maxPage; $i += $step) {
-						$rightChildrenList.append(this._renderLink($i, ($k != 0 && $k % 4 == 0)));
-						$k++;
-					}
-				}
-			}
-			
-			// add last page
-			$pageList.append(this._renderLink(this.options.maxPage));
-			
-			// add next button
-			var $nextElement = $('<li></li>');
-			$pageList.append($nextElement);
-			
-			if (this.options.activePage < this.options.maxPage) {
-				var $nextLink = $('<a title="' + ((this.options.nextPage != null) ? (' title="' + this.options.nextPage + '"') : ('')) + '"></a>');
-				$nextElement.append($nextLink);
-				this._bindSwitchPage($nextLink, this.options.activePage + 1);
-				
-				var $nextImage = $('<img src="' + this.options.nextIcon + '" alt="" />');
-				$nextLink.append($nextImage);
-			}
-			else {
-				var $nextImage = $('<img src="' + this.options.nextDisabledIcon + '" alt="" />');
-				$nextElement.append($nextImage);
-			}
-			$nextElement.addClass('skip');
-		}
-		else {
-			// otherwise hide the paginator if not already hidden
-			this.element.hide();
-		}
-	},
-	
-	/**
-	 * Renders a page link
-	 * 
-	 * @parameter	integer		page
-	 * 
-	 * @return		$(element)
-	 */
-	_renderLink: function(page, lineBreak) {
-		var $pageElement = $('<li></li>');
-		if (lineBreak != undefined && lineBreak) {
-			$pageElement.addClass('break');
-		}
-		if (page != this.options.activePage) {
-			var $pageLink = $('<a>' + WCF.String.addThousandsSeparator(page) + '</a>'); 
-			$pageElement.append($pageLink);
-			this._bindSwitchPage($pageLink, page);
-		}
-		else {
-			$pageElement.addClass('active');
-			var $pageSubElement = $('<span>' + WCF.String.addThousandsSeparator(page) + '</span>');
-			$pageElement.append($pageSubElement);
-		}
-		
-		return $pageElement;
-	},
-	
-	/**
-	 * Binds the 'click'-event for the page switching to the given element.
-	 * 
-	 * @parameter	$(element)	element
-	 * @paremeter	integer		page
-	 */
-	_bindSwitchPage: function(element, page) {
-		var $self = this;
-		element.click(function() {
-			$self.switchPage(page);
-		});
-	},
-	
-	/**
-	 * Switches to the given page
-	 * 
-	 * @parameter	Event		event
-	 * @parameter	integer		page
-	 */
-	switchPage: function(page) {
-		this._setOption('activePage', page);
-	},
-	
-	/**
-	 * Sets the given option to the given value.
-	 * See the jQuery UI widget documentation for more.
-	 */
-	_setOption: function(key, value) {
-		if (key == 'activePage') {
-			if (value != this.options[key] && value > 0 && value <= this.options.maxPage) {
-				// you can prevent the page switching by returning false or by event.preventDefault()
-				// in a shouldSwitch-callback. e.g. if an AJAX request is already running.
-				var $result = this._trigger('shouldSwitch', undefined, {
-					nextPage: value,
-				});
-				
-				if ($result) {
-					this.options[key] = value;
-					this._render();
-					this._trigger('switched', undefined, {
-						activePage: value,
-					});
-				}
-				else {
-					this._trigger('notSwitched', undefined, {
-						activePage: value,
-					});
-				}
-			}
-		}
-		else {
-			this.options[key] = value;
-			
-			if (key == 'disabled') {
-				if (value) {
-					this.element.children().remove();
-				}
-				else {
-					this._render()
-				}
-			}
-			else if (key == 'maxPage') {
-				this._render();
-			}
-		}
-		
-		return this;
-	},
-	
-	/**
-	 * Start input of pagenumber
-	 * 
-	 * @parameter	Event		event
-	 */
-	_startInput: function(event) {
-		// hide a-tag
-		var $childLink = $(event.currentTarget);
-		if (!$childLink.is('a')) $childLink = $childLink.parent('a');
-		
-		$childLink.hide();
-		
-		// show input-tag
-		var $childInput = $childLink.parent('li').children('input')
-			.css('display', 'block')
-			.val('');
-		
-		$childInput.focus();
-	},
-	
-	/**
-	 * Stops input of pagenumber
-	 * 
-	 * @parameter	Event		event
-	 */
-	_stopInput: function(event) {
-		// hide input-tag
-		var $childInput = $(event.currentTarget);
-		$childInput.css('display', 'none');
-		
-		// show a-tag
-		var $childContainer = $childInput.parent('li')
-		if ($childContainer != undefined && $childContainer != null) {
-			$childContainer.children('a').show();
-		}
-	},
-	
-	/**
-	 * Handles input of pagenumber
-	 * 
-	 * @parameter	Event		event
-	 */
-	_handleInput: function(event) {
-		var $ie7 = ($.browser.msie && $.browser.version == '7.0');
-		if (event.type != 'keyup' || $ie7) {
-			if (!$ie7 || ((event.which == 13 || event.which == 27) && event.type == 'keyup')) {
-				if (event.which == 13) {
-					this.switchPage(parseInt($(event.currentTarget).val()));
-				}
-				
-				if (event.which == 13 || event.which == 27) {
-					this._stopInput(event);
-					event.stopPropagation();
-				}
-			}
-		}
-	}
-});
-
-/**
- * Encapsulate eval() within an own function to prevent problems
- * with optimizing and minifiny JS.
- * 
- * @param	mixed		expression
- * @returns	mixed
- */
-function wcfEval(expression) {
-	return eval(expression);
->>>>>>> 3712cc8c
-}+/**
+ * Class and function collection for WCF
+ * 
+ * @author	Alexander Ebert
+ * @copyright	2001-2011 WoltLab GmbH
+ * @license	GNU Lesser General Public License <http://opensource.org/licenses/lgpl-license.php>
+ */
+
+/**
+ * Initialize WCF namespace
+ */
+var WCF = {};
+
+/**
+ * Extends jQuery with additional methods.
+ */
+$.extend(true, {
+	/**
+	 * Escapes an ID to work with jQuery selectors.
+	 *
+ 	 * @see		http://docs.jquery.com/Frequently_Asked_Questions#How_do_I_select_an_element_by_an_ID_that_has_characters_used_in_CSS_notation.3F
+	 * @param	string		id
+	 * @return	string
+	 */
+	wcfEscapeID: function(id) {
+		return id.replace(/(:|\.)/g, '\\$1');
+	},
+	
+	/**
+	 * Returns true if given ID exists within DOM.
+	 * 
+	 * @param	string		id
+	 * @return	boolean
+	 */
+	wcfIsset: function(id) {
+		return !!$('#' + $.wcfEscapeID(id)).length;
+	}
+});
+
+/**
+ * Extends jQuery's chainable methods.
+ */
+$.fn.extend({
+	/**
+	 * Returns tag name of current jQuery element.
+	 * 
+	 * @returns	string
+	 */
+	getTagName: function() {
+		return this.get(0).tagName.toLowerCase();
+	},
+	
+	/**
+	 * Returns the dimensions for current element.
+	 * 
+	 * @see		http://api.jquery.com/hidden-selector/
+	 * @param	string		type
+	 * @return	object
+	 */
+	getDimensions: function(type) {
+		var dimensions = css = {};
+		var wasHidden = false;
+		
+		// show element to retrieve dimensions and restore them later
+		if (this.is(':hidden')) {
+			css = {
+				display: this.css('display'),
+				visibility: this.css('visibility')
+			};
+			
+			wasHidden = true;
+			
+			this.css({
+				display: 'block',
+				visibility: 'hidden'
+			});
+		}
+		
+		switch (type) {
+			case 'inner':
+				dimensions = {
+					height: this.innerHeight(),
+					width: this.innerWidth()
+				};
+			break;
+			
+			case 'outer':
+				dimensions = {
+					height: this.outerHeight(),
+					width: this.outerWidth()
+				};
+			break;
+			
+			default:
+				dimensions = {
+					height: this.height(),
+					width: this.width()
+				};
+			break;
+		}
+		
+		// restore previous settings
+		if (wasHidden) {
+			this.css(css);
+		}
+		
+		return dimensions;
+	},
+	
+	/**
+	 * Returns the offsets for current element, defaults to position
+	 * relative to document.
+	 * 
+	 * @see		http://api.jquery.com/hidden-selector/
+	 * @param	string		type
+	 * @return	object
+	 */
+	getOffsets: function(type) {
+		var offsets = css = {};
+		var wasHidden = false;
+		
+		// show element to retrieve dimensions and restore them later
+		if (this.is(':hidden')) {
+			css = {
+				display: this.css('display'),
+				visibility: this.css('visibility')
+			};
+			
+			wasHidden = true;
+			
+			this.css({
+				display: 'block',
+				visibility: 'hidden'
+			});
+		}
+		
+		switch (type) {
+			case 'offset':
+				offsets = this.offset();
+			break;
+			
+			case 'position':
+			default:
+				offsets = this.position();
+			break;
+		}
+		
+		// restore previous settings
+		if (wasHidden) {
+			this.css(css);
+		}
+		
+		return offsets;
+	},
+	
+	/**
+	 * Changes element's position to 'absolute' or 'fixed' while maintaining it's
+	 * current position relative to viewport. Optionally removes element from
+	 * current DOM-node and moving it into body-element (useful for drag & drop)
+	 * 
+	 * @param	boolean		rebase
+	 * @return	object
+	 */
+	makePositioned: function(position, rebase) {
+		if (position != 'absolute' && position != 'fixed') {
+			position = 'absolute';
+		}
+		
+		var $currentPosition = this.getOffsets('position');
+		this.css({
+			position: position,
+			left: $currentPosition.left,
+			margin: 0,
+			top: $currentPosition.top
+		});
+		
+		if (rebase) {
+			this.remove().appentTo('body');
+		}
+		
+		return this;
+	},
+	
+	/**
+	 * Disables a form element.
+	 * 
+	 * @return jQuery
+	 */
+	disable: function() {
+		return this.attr('disabled', 'disabled');
+	},
+	
+	/**
+	 * Enables a form element.
+	 * 
+	 * @return	jQuery
+	 */
+	enable: function() {
+		return this.removeAttr('disabled');
+	},
+	
+	/**
+	 * Applies a grow-effect by resizing element while moving the
+	 * element appropriately
+	 * 
+	 * @param	object		data
+	 * @param	object		options
+	 * @return	jQuery
+	 */
+	wcfGrow: function(data, options) {
+		// create temporarily element to determine dimensions
+		var $tempElementID = WCF.getRandomID();
+		$('body').append('<div id="' + $tempElementID + '" class="wcfDimensions">' + data.content + '</div>');
+		var $tempElement = $('#' + $tempElementID);
+		
+		// get content dimensions
+		var $dimensions = $tempElement.getDimensions();
+		
+		// remove temporarily element
+		$tempElement.empty().remove();
+		
+		// move parent element, used if applying effect on dialogs
+		if (!data.parent) {
+			data.parent = this;
+		}
+		
+		// calculate values for grow-effect
+		var $borderHeight = parseInt(data.parent.css('borderTopWidth')) + parseInt(data.parent.css('borderBottomWidth'));
+		var $borderWidth = parseInt(data.parent.css('borderLeftWidth')) + parseInt(data.parent.css('borderRightWidth'));
+		
+		var $windowDimensions = $(window).getDimensions();
+		var $leftOffset = Math.round(($windowDimensions.width - ($dimensions.width + $borderWidth)) / 2);
+		var $topOffset = Math.round(($windowDimensions.height - ($dimensions.height + $borderHeight)) / 2);
+		
+		data.parent.makePositioned('fixed', false);
+		data.parent.animate({
+			left: $leftOffset + 'px',
+			top: $topOffset + 'px'
+		}, options);
+		
+		return this.animate({
+			height: $dimensions.height,
+			width: $dimensions.width
+		}, options);
+	},
+	
+	/**
+	 * Shows an element by sliding and fading it into viewport.
+	 * 
+	 * @param	string		direction
+	 * @param	object		callback
+	 * @returns	jQuery
+	 */
+	wcfDropIn: function(direction, callback) {
+		if (!direction) direction = 'up';
+		
+		return this.show(WCF.getEffect(this.getTagName(), 'drop'), { direction: direction }, 600, callback);
+	},
+	
+	/**
+	 * Hides an element by sliding and fading it out the viewport.
+	 * 
+	 * @param	string		direction
+	 * @param	object		callback
+	 * @returns	jQuery
+	 */
+	wcfDropOut: function(direction, callback) {
+		if (!direction) direction = 'down';
+		
+		return this.hide(WCF.getEffect(this.getTagName(), 'drop'), { direction: direction }, 600, callback);
+	},
+	
+	/**
+	 * Shows an element by blinding it up.
+	 * 
+	 * @param	string		direction
+	 * @param	object		callback
+	 * @returns	jQuery
+	 */
+	wcfBlindIn: function(direction, callback) {
+		if (!direction) direction = 'vertical';
+		
+		return this.show(WCF.getEffect(this.getTagName(), 'blind'), { direction: direction }, 200, callback);
+	},
+	
+	/**
+	 * Hides an element by blinding it down.
+	 * 
+	 * @param	string		direction
+	 * @param	object		callback
+	 * @returns	jQuery
+	 */
+	wcfBlindOut: function(direction, callback) {
+		if (!direction) direction = 'vertical';
+		
+		return this.hide(WCF.getEffect(this.getTagName(), 'blind'), { direction: direction }, 200, callback);
+	},
+	
+	/**
+	 * Highlights an element.
+	 * 
+	 * @param	object		options
+	 * @param	object		callback
+	 * @returns	jQuery
+	 */
+	wcfHighlight: function(options, callback) {
+		return this.effect('highlight', options, 600, callback);
+	}
+});
+
+/**
+ * WoltLab Community Framework core methods
+ */
+$.extend(WCF, {
+	/**
+	 * Counter for dynamic element id's
+	 *
+	 * @var	integer
+	 */
+	_idCounter: 0,
+	
+	/**
+	 * Shows a modal dialog with a built-in AJAX-loader.
+	 * 
+	 * @param	string		dialogID
+	 * @param	boolean		resetDialog
+	 */
+	showAJAXDialog: function(dialogID, resetDialog) {
+		if (!dialogID) {
+			dialogID = this.getRandomID();
+		}
+		
+		if (!$.wcfIsset(dialogID)) {
+			$('body').append($('<div id="' + dialogID + '"></div>'));
+		}
+		
+		var dialog = $('#' + $.wcfEscapeID(dialogID));
+		
+		if (resetDialog) {
+			dialog.empty();
+		}
+		
+		dialog.addClass('overlayLoading');
+		
+		var dialogOptions = arguments[2] || {};
+		dialog.wcfAJAXDialog(dialogOptions);
+	},
+	
+	/**
+	 * Shows a modal dialog.
+	 * @param	string		dialogID
+	 */
+	showDialog: function(dialogID) {
+		// we cannot work with a non-existant dialog, if you wish to
+		// load content via AJAX, see showAJAXDialog() instead
+		if (!$.wcfIsset(dialogID)) return;
+		
+		var $dialog = $('#' + $.wcfEscapeID(dialogID));
+		
+		var dialogOptions = arguments[2] || {};
+		$dialog.wcfDialog(dialogOptions);
+	},
+	
+	/**
+	 * Returns a dynamically created id.
+	 * 
+	 * @see		https://github.com/sstephenson/prototype/blob/master/src/prototype/dom/dom.js#L1789
+	 * @return	string
+	 */
+	getRandomID: function() {
+		var $elementID = '';
+		
+		do {
+			$elementID = 'wcf' + this._idCounter++;
+		}
+		while ($.wcfIsset($elementID));
+		
+		return $elementID;
+	},
+	
+	/**
+	 * Wrapper for $.inArray which returns boolean value instead of
+	 * index value, similar to PHP's in_array().
+	 * 
+	 * @param	mixed		needle
+	 * @param	array		haystack
+	 * @return	boolean
+	 */
+	inArray: function(needle, haystack) {
+		return ($.inArray(needle, haystack) != -1);
+	},
+	
+	/**
+	 * Adjusts effect for partially supported elements.
+	 * 
+	 * @param	object		object
+	 * @param	string		effect
+	 * @return	string
+	 */
+	getEffect: function(tagName, effect) {
+		// most effects are not properly supported on table rows, use highlight instead
+		if (tagName == 'tr') {
+			return 'highlight';
+		}
+		
+		return effect;
+	}
+});
+
+/**
+ * Provides a simple call for periodical executed functions. Based upon
+ * ideas by Prototype's PeriodicalExecuter.
+ * 
+ * @see		https://github.com/sstephenson/prototype/blob/master/src/prototype/lang/periodical_executer.js
+ * @param	function		callback
+ * @param	integer			delay
+ */
+WCF.PeriodicalExecuter = function(callback, delay) { this.init(callback, delay); };
+WCF.PeriodicalExecuter.prototype = {
+	/**
+	 * Initializes a periodical executer.
+	 * 
+	 * @param	function		callback
+	 * @param	integer			delay
+	 */
+	init: function(callback, delay) {
+		this.callback = callback;
+		this.delay = delay;
+		this.loop = true;
+		
+		this.intervalID = setInterval($.proxy(this._execute, this), this.delay);
+	},
+	
+	/**
+	 * Executes callback.
+	 */
+	_execute: function() {
+		this.callback(this);
+		
+		if (!this.loop) {
+			clearInterval(this.intervalID);
+		}
+	},
+	
+	/**
+	 * Terminates loop.
+	 */
+	stop: function() {
+		this.loop = false;
+	}
+};
+
+/**
+ * Namespace for AJAXProxies
+ */
+WCF.Action = {};
+
+/**
+ * Basic implementation for AJAX-based proxyies
+ * 
+ * @param	object		options
+ */
+WCF.Action.Proxy = function(options) { this.init(options); };
+WCF.Action.Proxy.prototype = {
+	/**
+	 * Initializes AJAXProxy.
+	 * 
+	 * @param	object		options
+	 */
+	init: function(options) {
+		// initialize default values
+		this.options = $.extend(true, {
+			autoSend: false,
+			data: { },
+			after: null,
+			init: null,
+			failure: null,
+			success: null,
+			type: 'POST',
+			url: 'index.php?action=AJAXProxy&t=' + SECURITY_TOKEN + SID_ARG_2ND
+		}, options);
+		
+		this.confirmationDialog = null;
+		this.loading = null;
+		
+		// send request immediately after initialization
+		if (this.options.autoSend) {
+			this.sendRequest();
+		}
+	},
+	
+	/**
+	 * Sends an AJAX request.
+	 */
+	sendRequest: function() {
+		this._init();
+		
+		$.ajax({
+			data: this.options.data,
+			dataType: 'json',
+			type: this.options.type,
+			url: this.options.url,
+			success: $.proxy(this._success, this),
+			error: $.proxy(this._failure, this)
+		});
+	},
+	
+	/**
+	 * Fires before request is send, displays global loading status.
+	 */
+	_init: function() {
+		if ($.isFunction(this.options.init)) {
+			this.options.init();
+		}
+		
+		$('<div id="actionProxyLoading" style="display: none;">Loading …</div>').appendTo($('body'));
+		this.loading = $('#actionProxyLoading');
+		this.loading.wcfDropIn();
+	},
+	
+	/**
+	 * Handles AJAX errors.
+	 * 
+	 * @param	object		jqXHR
+	 * @param	string		textStatus
+	 * @param	string		errorThrown
+	 */
+	_failure: function(jqXHR, textStatus, errorThrown) {
+		try {
+			var data = $.parseJSON(jqXHR.responseText);
+			
+			// call child method if applicable
+			if ($.isFunction(this.options.failure)) {
+				this.options.failure(jqXHR, textStatus, errorThrown, data);
+			}
+			
+			var $randomID = WCF.getRandomID();
+			$('<div id="' + $randomID + '" title="HTTP/1.0 ' + jqXHR.status + ' ' + errorThrown + '"><p>Der Server antwortete: ' + data.message + '.</p></div>').wcfDialog();
+		}
+		// failed to parse JSON
+		catch (e) {
+			var $randomID = WCF.getRandomID();
+			$('<div id="' + $randomID + '" title="HTTP/1.0 ' + jqXHR.status + ' ' + errorThrown + '"><p>Der Server antwortete: ' + jqXHR.responseText + '.</p></div>').wcfDialog();
+		}
+		
+		this._after();
+	},
+	
+	/**
+	 * Handles successful AJAX requests.
+	 * 
+	 * @param	object		data
+	 * @param	string		textStatus
+	 * @param	object		jqXHR
+	 */
+	_success: function(data, textStatus, jqXHR) {
+		// call child method if applicable
+		if ($.isFunction(this.options.success)) {
+			this.options.success(data, textStatus, jqXHR);
+		}
+		
+		this._after();
+	},
+	
+	/**
+	 * Fires after an AJAX request, hides global loading status.
+	 */
+	_after: function() {
+		if ($.isFunction(this.options.after)) {
+			this.options.after();
+		}
+		
+		this.loading.wcfDropOut('up');
+	},
+	
+	/**
+	 * Sets options, MUST be used to set parameters before sending request
+	 * if calling from child classes.
+	 * 
+	 * @param	string		optionName
+	 * @param	mixed		optionData
+	 */
+	setOption: function(optionName, optionData) {
+		this.options[optionName] = optionData;
+	}
+};
+
+/**
+ * Basic implementation for simple proxy access using bound elements.
+ * 
+ * @param	object		options
+ * @param	object		callbacks
+ */
+WCF.Action.SimpleProxy = function(options, callbacks) { this.init(options, callbacks); };
+WCF.Action.SimpleProxy.prototype = {
+	/**
+	 * Initializes SimpleProxy.
+	 * 
+	 * @param	object		options
+	 * @param	object		callbacks
+	 */
+	init: function(options, callbacks) {
+		/**
+		 * action-specific options
+		 */
+		this.options = $.extend(true, {
+			action: '',
+			className: '',
+			elements: null,
+			eventName: 'click'
+		}, options);
+		
+		/**
+		 * proxy-specific options
+		 */
+		this.callbacks = $.extend(true, {
+			after: null,
+			failure: null,
+			init: null,
+			success: null
+		}, callbacks);
+		
+		if (!this.options.elements) return;
+		
+		// initialize proxy
+		this.proxy = new WCF.Action.Proxy(this.callbacks);
+		
+		// bind event listener
+		this.options.elements.each($.proxy(function(index, element) {
+			$(element).bind(this.options.eventName, $.proxy(this._handleEvent, this));
+		}, this));
+	},
+	
+	/**
+	 * Handles event actions.
+	 * 
+	 * @param	object		event
+	 */
+	_handleEvent: function(event) {
+		this.proxy.setOption('data', {
+			actionName: this.options.action,
+			className: this.options.className,
+			objectIDs: [ $(event.target).data('objectID') ]
+		});
+		
+		this.proxy.sendRequest();
+	}
+};
+
+/**
+ * Basic implementation for AJAXProxy-based deletion.
+ * 
+ * @param	string		className
+ * @param	jQuery		containerList
+ */
+WCF.Action.Delete = function(className, containerList) { this.init(className, containerList); };
+WCF.Action.Delete.prototype = {
+	/**
+	 * Initializes 'delete'-Proxy.
+	 * 
+	 * @param	string		className
+	 * @param	jQuery		containerList
+	 */
+	init: function(className, containerList) {
+		if (!containerList.length) return;
+		this.containerList = containerList;
+		this.className = className;
+		
+		// initialize proxy
+		var options = {
+			success: $.proxy(this._success, this)
+		};
+		this.proxy = new WCF.Action.Proxy(options);
+		
+		// bind event listener
+		this.containerList.each($.proxy(function(index, container) {
+			$(container).find('.deleteButton').bind('click', $.proxy(this._click, this));
+		}, this));
+	},
+	
+	/**
+	 * Sends AJAX request.
+	 * 
+	 * @param	object		event
+	 */
+	_click: function(event) {
+		var $target = $(event.target);
+		
+		if ($target.data('confirmMessage')) {
+			if (confirm($target.data('confirmMessage'))) {
+				this._sendRequest($target);
+			}
+		}
+		else {
+			this._sendRequest($target);
+		}
+		
+	},
+	
+	_sendRequest: function(object) {
+		this.proxy.setOption('data', {
+			actionName: 'delete',
+			className: this.className,
+			objectIDs: [ $(object).data('objectID') ]
+		});
+		
+		this.proxy.sendRequest();
+	},
+	
+	/**
+	 * Deletes items from containers.
+	 * 
+	 * @param	object		data
+	 * @param	string		textStatus
+	 * @param	object		jqXHR
+	 */
+	_success: function(data, textStatus, jqXHR) {
+		// remove items
+		this.containerList.each(function(index, container) {
+			var $objectID = $(container).find('.deleteButton').data('objectID');
+			if (WCF.inArray($objectID, data.objectIDs)) {
+				$(container).wcfBlindOut('up', function() {
+					$(container).empty().remove();
+				}, container);
+			}
+		});
+	}
+};
+
+/**
+ * Basic implementation for AJAXProxy-based toggle actions.
+ * 
+ * @param	string		className
+ * @param	jQuery		containerList
+ */
+WCF.Action.Toggle = function(className, containerList) { this.init(className, containerList); };
+WCF.Action.Toggle.prototype = {
+	/**
+	 * Initializes 'toggle'-Proxy
+	 * 
+	 * @param	string		className
+	 * @param	jQuery		containerList
+	 */
+	init: function(className, containerList) {
+		if (!containerList.length) return;
+		this.containerList = containerList;
+		this.className = className;
+		
+		// initialize proxy
+		var options = {
+			success: $.proxy(this._success, this)
+		};
+		this.proxy = new WCF.Action.Proxy(options);
+		
+		// bind event listener
+		this.containerList.each($.proxy(function(index, container) {
+			$(container).find('.toggleButton').bind('click', $.proxy(this._click, this));
+		}, this));
+	},
+	
+	/**
+	 * Sends AJAX request.
+	 * 
+	 * @param	object		event
+	 */
+	_click: function(event) {
+		this.proxy.setOption('data', {
+			actionName: 'toggle',
+			className: this.className,
+			objectIDs: [ $(event.target).data('objectID') ]
+		});
+		
+		this.proxy.sendRequest();
+	},
+	
+	/**
+	 * Toggles status icons.
+	 * 
+	 * @param	object		data
+	 * @param	string		textStatus
+	 * @param	object		jqXHR
+	 */
+	_success: function(data, textStatus, jqXHR) {
+		// remove items
+		this.containerList.each(function(index, container) {
+			var $toggleButton = $(container).find('.toggleButton');
+			if (WCF.inArray($toggleButton.data('objectID'), data.objectIDs)) {
+				$(container).wcfHighlight();
+				
+				// toggle icon source
+				$toggleButton.attr('src', function() {
+					if (this.src.match(/enabled(S|M|L)\.png$/)) {
+						return this.src.replace(/enabled(S|M|L)\.png$/, 'disabled$1\.png');
+					}
+					else {
+						return this.src.replace(/disabled(S|M|L)\.png$/, 'enabled$1\.png');
+					}
+				});
+				// toogle icon title
+				$toggleButton.attr('title', function() {
+					if (this.src.match(/enabled(S|M|L)\.png$/)) {
+						return $(this).data('disableMessage');
+					}
+					else {
+						return $(this).data('enableMessage');
+					}
+				});
+			}
+		});
+	}
+};
+
+/**
+ * Namespace for date-related functions.
+ */
+WCF.Date = {};
+
+/**
+ * Provides utility functions for date operations.
+ */
+WCF.Date.Util = {
+	/**
+	 * Returns UTC timestamp, if date is not given, current time will be used.
+	 * 
+	 * @param	Date		date
+	 * @return	integer
+	 */
+	gmdate: function(date) {
+		var $date = (date) ? date : new Date();
+		
+		return Math.round(Date.UTC(
+			$date.getUTCFullYear(),
+			$date.getUTCMonth(),
+			$date.getUTCDay(),
+			$date.getUTCHours(),
+			$date.getUTCMinutes(),
+			$date.getUTCSeconds()
+		) / 1000);
+	},
+	
+	/**
+	 * Returns a Date object with precise offset (including timezone and local timezone).
+	 * Parameter timestamp must be in miliseconds!
+	 * 
+	 * @param	integer		timestamp
+	 * @param	integer		offset
+	 * @return	Date
+	 */
+	getTimezoneDate: function(timestamp, offset) {
+		var $date = new Date(timestamp);
+		var $localOffset = $date.getTimezoneOffset() * -1 * 60000;
+		
+		return new Date((timestamp - $localOffset - offset));
+	}
+};
+
+/**
+ * Handles relative time designations.
+ */
+WCF.Date.Time = function() { this.init(); };
+WCF.Date.Time.prototype = {
+	/**
+	 * Initializes relative datetimes.
+	 */
+	init: function() {
+		// initialize variables
+		this.elements = $('time.datetime');
+		this.timestamp = 0;
+		
+		// calculate relative datetime on init
+		this._refresh();
+		
+		// re-calculate relative datetime every minute
+		new WCF.PeriodicalExecuter($.proxy(this._refresh, this), 60000);
+	},
+	
+	/**
+	 * Refreshes relative datetime for each element.
+	 */
+	_refresh: function() {
+		// TESTING ONLY!
+		var $date = new Date();
+		this.timestamp = ($date.getTime() - $date.getMilliseconds()) / 1000;
+		// TESTING ONLY!
+		
+		this.elements.each($.proxy(this._refreshElement, this));
+	},
+	
+	/**
+	 * Refreshes relative datetime for current element.
+	 * 
+	 * @param	integer		index
+	 * @param	object		element
+	 */
+	_refreshElement: function(index, element) {
+		if (!$(element).attr('title')) {
+			$(element).attr('title', $(element).text());
+		}
+		
+		var $timestamp = $(element).data('timestamp');
+		var $date = $(element).data('date');
+		var $time = $(element).data('time');
+		var $offset = $(element).data('offset');
+		
+		// timestamp is less than 60 minutes ago (display 1 hour ago rather than 60 minutes ago)
+		if (this.timestamp < ($timestamp + 3540)) {
+			var $minutes = Math.round((this.timestamp - $timestamp) / 60);
+			$(element).text(eval(WCF.Language.get('wcf.global.date.relative.minutes')));
+		}
+		// timestamp is less than 24 hours ago
+		else if (this.timestamp < ($timestamp + 86400)) {
+			var $hours = Math.round((this.timestamp - $timestamp) / 3600);
+			$(element).text(eval(WCF.Language.get('wcf.global.date.relative.hours')));
+		}
+		// timestamp is less than a week ago
+		else if (this.timestamp < ($timestamp + 604800)) {
+			var $days = Math.round((this.timestamp - $timestamp) / 86400);
+			var $string = eval(WCF.Language.get('wcf.global.date.relative.pastDays'));
+		
+			// get day of week
+			var $dateObj = WCF.Date.Util.getTimezoneDate(($timestamp * 1000), $offset);
+			var $dow = $dateObj.getDay();
+			
+			$(element).text($string.replace(/\%day\%/, WCF.Language.get('__days')[$dow]).replace(/\%time\%/, $time));
+		}
+		// timestamp is between ~700 million years BC and last week
+		else {
+			var $string = WCF.Language.get('wcf.global.date.dateTimeFormat');
+			$(element).text($string.replace(/\%date\%/, $date).replace(/\%time\%/, $time));
+		}
+	}
+};
+
+/**
+ * Hash-like dictionary. Based upon idead from Prototype's hash
+ * 
+ * @see	https://github.com/sstephenson/prototype/blob/master/src/prototype/lang/hash.js
+ */
+WCF.Dictionary = function() { this.init(); };
+WCF.Dictionary.prototype = {
+	/**
+	 * Initializes a new dictionary.
+	 */
+	init: function() {
+		this.variables = { };
+	},
+	
+	/**
+	 * Adds an entry.
+	 * 
+	 * @param	string		key
+	 * @param	mixed		value
+	 */
+	add: function(key, value) {
+		this.variables[key] = value;
+	},
+	
+	/**
+	 * Adds a traditional object to current dataset.
+	 * 
+	 * @param	object		object
+	 */
+	addObject: function(object) {
+		for (var $key in object) {
+			this.add($key, object[$key]);
+		}
+	},
+	
+	/**
+	 * Adds a dictionary to current dataset.
+	 * 
+	 * @param	object		dictionary
+	 */
+	addDictionary: function(dictionary) {
+		dictionary.each($.proxy(function(pair) {
+			this.add(pair.key, pair.value);
+		}, this));
+	},
+	
+	/**
+	 * Retrieves the value of an entry or returns null if key is not found.
+	 * 
+	 * @param	string		key
+	 * @returns	mixed
+	 */
+	get: function(key) {
+		if (this.isset(key)) {
+			return this.variables[key];
+		}
+		
+		return null;
+	},
+	
+	/**
+	 * Returns true if given key is a valid entry.
+	 * 
+	 * @param	string		key
+	 */
+	isset: function(key) {
+		return this.variables.hasOwnProperty(key);
+	},
+	
+	/**
+	 * Removes an entry.
+	 * 
+	 * @param	string		key
+	 */
+	remove: function(key) {
+		delete this.variables[key];
+	},
+	
+	/**
+	 * Iterates through dictionary.
+	 * 
+	 * Usage:
+	 * 	var $hash = new WCF.Dictionary();
+	 * 	$hash.add('foo', 'bar');
+	 * 	$hash.each(function(pair) {
+	 * 		// alerts:	foo = bar
+	 * 		alert(pair.key + ' = ' + pair.value);
+	 * 	});
+	 * 
+	 * @param	function	callback
+	 */
+	each: function(callback) {
+		if (!$.isFunction(callback)) {
+			return;
+		}
+		
+		for (var $key in this.variables) {
+			var $value = this.variables[$key];
+			var $pair = {
+				key: $key,
+				value: $value
+			};
+			
+			callback($pair);
+		}
+	}
+};
+
+/**
+ * Global language storage.
+ * 
+ * @see	WCF.Dictionary
+ */
+WCF.Language = {
+	_variables: new WCF.Dictionary(),
+	
+	/**
+	 * @see	WCF.Dictionary.addObject()
+	 */
+	add: function(key, value) {
+		this._variables.add(key, value);
+	},
+	
+	/**
+	 * @see	WCF.Dictionary.addObject()
+	 */
+	addObject: function(object) {
+		this._variables.addObject(object);
+	},
+	
+	/**
+	 * Retrieves a variable.
+	 * 
+	 * @param	string		key
+	 * @return	mixed
+	 */
+	get: function(key) {
+		return this._variables.get(key);
+	}
+};
+
+/**
+ * String utilities.
+ */
+WCF.String = {
+	/**
+	 * Makes a string's first character uppercase
+	 * 
+	 * @param	string		string
+	 * @return	string
+	 */
+	ucfirst: function(string) {
+		return string.substring(0, 1).toUpperCase() + string.substring(1);
+	},
+	
+	/**
+	 * Adds thousands separators to a given number.
+	 * 
+	 * @param	mixed		number
+	 * @return	string
+	 */
+	addThousandsSeparator: function(number) {
+		var $numberString = String(number);
+		if (number >= 1000 || number <= -1000) {
+			var $negative = false;
+			if (number <= -1000) {
+				$negative = true;
+				$numberString = $numberString.substring(1);
+			}
+			var $separator = WCF.Language.get('wcf.global.thousandsSeparator');
+			
+			if ($separator != null && $separator != '') {
+				var $numElements = new Array();
+				var $firstPart = $numberString.length % 3
+				if ($firstPart == 0) $firstPart = 3;
+				for (var $i = 0; $i < Math.ceil($numberString.length / 3); $i++) {
+					if ($i == 0) $numElements.push($numberString.substring(0, $firstPart));
+					else {
+						var $start = (($i - 1) * 3) + $firstPart
+						$numElements.push($numberString.substring($start, $start + 3));
+					}
+				}
+				$numberString = (($negative) ? ('-') : ('')) + $numElements.join($separator);
+			}
+		}
+		
+		return $numberString;
+	}
+};
+
+/**
+ * Basic implementation for WCF TabMenus. Use the data attributes 'active' to specify the
+ * tab which should be shown on init. Furthermore you may specify a 'store' data-attribute
+ * which will be filled with the currently selected tab.
+ */
+WCF.TabMenu = {
+	/**
+	 * Initializes all TabMenus
+	 */
+	init: function() {
+		$('.tabMenuContainer').each(function(index, tabMenu) {
+			if (!$(tabMenu).attr('id')) {
+				var $randomID = WCF.getRandomID();
+				$(tabMenu).attr('id', $randomID);
+			}
+			
+			// init jQuery UI TabMenu
+			$(tabMenu).wcfTabs({
+				select: function(event, ui) {
+					var $panel = $(ui.panel);
+					var $container = $panel.closest('.tabMenuContainer');
+					
+					// store currently selected item
+					if ($container.data('store')) {
+						if ($.wcfIsset($container.data('store'))) {
+							$('#' + $container.data('store')).attr('value', $panel.attr('id'));
+						}
+					}
+				}
+			});
+			
+			// display active item on init
+			if ($(tabMenu).data('active')) {
+				$(tabMenu).find('.tabMenuContent').each(function(index, tabMenuItem) {
+					if ($(tabMenuItem).attr('id') == $(tabMenu).data('active')) {
+						$(tabMenu).wcfTabs('select', index);
+					}
+				});
+			}
+		});
+	}
+};
+
+/**
+ * Toggles options.
+ * 
+ * @param	string		element
+ * @param	array		showItems
+ * @param	array		hideItems
+ */
+WCF.ToggleOptions = function(element, showItems, hideItems) { this.init(element, showItems, hideItems); };
+WCF.ToggleOptions.prototype = {
+	/**
+	 * target item
+	 * 
+	 * @var	jQuery
+	 */
+	_element: null,
+	
+	/**
+	 * list of items to be shown
+	 * 
+	 * @var	array
+	 */
+	_showItems: [],
+	
+	/**
+	 * list of items to be hidden
+	 * 
+	 * @var	array
+	 */
+	_hideItems: [],
+	
+	/**
+	 * Initializes option toggle.
+	 * 
+	 * @param	string		element
+	 * @param	array		showItems
+	 * @param	array		hideItems
+	 */
+	init: function(element, showItems, hideItems) {
+		this._element = $('#' + element);
+		this._showItems = showItems;
+		this._hideItems = hideItems;
+		
+		// bind event
+		this._element.click($.proxy(this._toggle, this));
+		
+		// execute toggle on init
+		this._toggle();
+	},
+	
+	/**
+	 * Toggles items.
+	 */
+	_toggle: function() {
+		if (!this._element.attr('checked')) return;
+		
+		for (var $i = 0, $length = this._showItems.length; $i < $length; $i++) {
+			var $item = this._showItems[$i];
+			
+			$('#' + $item).show();
+		}
+		
+		for (var $i = 0, $length = this._hideItems.length; $i < $length; $i++) {
+			var $item = this._hideItems[$i];
+			
+			$('#' + $item).hide();
+		}
+	}
+};
+
+/**
+ * Basic implementation for WCF dialogs.
+ */
+$.widget('ui.wcfDialog', $.ui.dialog, {
+	_init: function() {
+		this.options.autoOpen = true;
+		this.options.close = function(event, ui) {
+			$(this).parent('.ui-dialog').wcfDropOut('down', $.proxy(function() {
+				$(this).parent('.ui-dialog').empty().remove();
+			}, this));
+		};
+		this.options.height = 'auto';
+		this.options.minHeight = 0;
+		this.options.modal = true;
+		this.options.width = 'auto';
+		
+		$.ui.dialog.prototype._init.apply(this, arguments);
+	}
+});
+
+/**
+ * Basic implementation for WCF dialogs loading content
+ * via AJAX before calling dialog itself.
+ */
+$.widget('ui.wcfAJAXDialog', $.ui.dialog, {
+	/**
+	 * Indicates wether callback was already executed
+	 * 
+	 * @var	boolean
+	 */
+	_callbackExecuted: false,
+	
+	/**
+	 * Initializes AJAX-request to fetch content.
+	 */
+	_init: function() {
+		if (this.options.ajax) {
+			this._loadContent();
+		}
+		
+		// force dialog to be placed centered
+		this.options.position = {
+			my: 'center center',
+			at: 'center center'
+		};
+		
+		// dialog should display a spinner-like image, thus immediately fire up dialog
+		this.options.autoOpen = true;
+		this.options.width = 'auto';
+		this.options.minHeight = 80;
+		
+		// disable ability to move dialog
+		this.options.resizable = false;
+		this.options.draggable = false;
+		
+		this.options.modal = true;
+		this.options.hide = {
+			effect: 'drop',
+			direction: 'down'
+		};
+		
+		this.options.close = function(event, ui) {
+			// loading ajax content seems to block properly closing
+			$(this).parent('.ui-dialog').empty().remove();
+		};
+		
+		if (this.options.preventClose) {
+			this.options.closeOnEscape = false;
+		}
+		
+		$.ui.dialog.prototype._init.apply(this, arguments);
+		
+		// remove complete node instead of removing node-by-node
+		if (this.options.hideTitle && this.options.preventClose) {
+			this.element.parent('.ui-dialog').find('div.ui-dialog-titlebar').empty().remove();
+		}
+		else {
+			if (this.options.hideTitle) {
+				// remove title element
+				$('#ui-dialog-title-' + this.element.attr('id')).empty().remove();
+			}
+			
+			if (this.options.preventClose) {
+				// remove close-button
+				this.element.parent('.ui-dialog').find('a.ui-dialog-titlebar-close').empty().remove();
+			}
+		}
+	},
+	
+	/**
+	 * Loads content via AJAX.
+	 * 
+	 * @todo	Enforce JSON
+	 */
+	_loadContent: function() {
+		var $type = 'GET';
+		if (this.options.ajax.type) {
+			$type = this.options.ajax.type;
+			
+			if (this.options.ajax.type != 'GET' && this.options.ajax.type != 'POST') {
+				$type = 'GET';
+			}
+		}
+		
+		var $data = this.options.ajax.data || {};
+		
+		$.ajax({
+			url: this.options.ajax.url,
+			context: this,
+			dataType: 'json',
+			type: $type,
+			data: $data,
+			success: $.proxy(this._createDialog, this),
+			error: function(transport) {
+				alert(transport.responseText);
+			}
+		});
+	},
+	
+	/**
+	 * Inserts content.
+	 * 
+	 * @param	string		data
+	 */
+	_createDialog: function(data) {
+		data.ignoreTemplate = true;
+		this.element.data('responseData', data);
+		
+		this.element.wcfGrow({
+			content: data.template,
+			parent: this.element.parent('.ui-dialog')
+		}, {
+			duration: 600,
+			complete: $.proxy(function(data) {
+				this.element.css({
+					height: 'auto'
+				});
+				
+				// prevent double execution due to two complete-calls (two times animate)
+				if (this._callbackExecuted) {
+					return;
+				}
+				
+				this._callbackExecuted = true;
+				
+				this.element.removeClass('overlayLoading');
+				this.element.html(this.element.data('responseData').template);
+				
+				if (this.options.ajax.success) {
+					this.options.ajax.success();
+				}
+			}, this)
+		});
+	},
+	
+	/**
+	 * Redraws dialog, should be executed everytime content is changed.
+	 */
+	redraw: function() {
+		var $dimensions = this.element.getDimensions();
+		
+		if ($dimensions.height > 200) {
+			this.element.wcfGrow({
+				content: this.element.html(),
+				parent: this.element.parent('.ui-dialog')
+			}, {
+				duration: 600,
+				complete: function() {
+					$(this).css({ height: 'auto' });
+				}
+			});
+		}
+	}
+});
+
+/**
+ * Workaround for ids containing a dot ".", until jQuery UI devs learn
+ * to properly escape ids ... (it took 18 months until they finally
+ * fixed it!)
+ * 
+ * @see	http://bugs.jqueryui.com/ticket/4681
+ */
+$.widget('ui.wcfTabs', $.ui.tabs, {
+	_init: function() {
+		$.ui.dialog.prototype._init.apply(this, arguments);
+	},
+	
+	_sanitizeSelector: function(hash) {
+		return hash.replace(/([:\.])/g, '\\$1');
+	}
+});
+
+/**
+ * jQuery widget implementation of the wcf pagination.
+ */
+$.widget('ui.wcfPages', {
+	SHOW_LINKS: 11,
+	SHOW_SUB_LINKS: 20,
+	
+	options: {
+		// vars
+		activePage: 1,
+		maxPage: 1,
+		
+		// icons
+		previousIcon: RELATIVE_WCF_DIR + 'icon/previousS.png',
+		previousDisabledIcon: RELATIVE_WCF_DIR + 'icon/previousDisabledS.png',
+		arrowDownIcon: RELATIVE_WCF_DIR + 'icon/arrowDown.png',
+		nextIcon: RELATIVE_WCF_DIR + 'icon/nextS.png',
+		nextDisabledIcon: RELATIVE_WCF_DIR + 'icon/nextDisabledS.png',
+		
+		// language
+		// we use options here instead of language variables, because the paginator is not only usable with pages
+		nextPage: null,
+		previousPage: null,
+	},
+	
+	/**
+	 * Creates the pages widget.
+	 */
+	_create: function() {
+		if (this.options.nextPage === null) this.options.nextPage = WCF.Language.get('wcf.global.page.next');
+		if (this.options.previousPage === null) this.options.previousPage = WCF.Language.get('wcf.global.page.previous');
+		
+		this.element.addClass('pageNavigation');
+		
+		this._render();
+	},
+	
+	/**
+	 * Destroys the pages widget.
+	 */
+	destroy: function() {
+		$.Widget.prototype.destroy.apply(this, arguments);
+		
+		this.element.children().remove();
+	},
+	
+	/**
+	 * Renders th pages widget.
+	 */
+	_render: function() {
+		// only render if we have more than 1 page
+		if (!this.options.disabled && this.options.maxPage > 1) {
+			// make sure pagination is visible
+			if (this.element.hasClass('hidden')) {
+				this.element.removeClass('hidden');
+			}
+			this.element.show();
+			
+			this.element.children().remove();
+			
+			var $pageList = $('<ul></ul>');
+			this.element.append($pageList);
+			
+			var $previousElement = $('<li></li>');
+			$pageList.append($previousElement);
+			
+			if (this.options.activePage > 1) {
+				var $previousLink = $('<a' + ((this.options.previousPage != null) ? (' title="' + this.options.previousPage + '"') : ('')) + '></a>');
+				$previousElement.append($previousLink);
+				this._bindSwitchPage($previousLink, this.options.activePage - 1);
+				
+				var $previousImage = $('<img src="' + this.options.previousIcon + '" alt="" />');
+				$previousLink.append($previousImage);
+			}
+			else {
+				var $previousImage = $('<img src="' + this.options.previousDisabledIcon + '" alt="" />');
+				$previousElement.append($previousImage);
+			}
+			$previousElement.addClass('skip');
+			
+			// add first page
+			$pageList.append(this._renderLink(1));
+			
+			// calculate page links
+			var $maxLinks = this.SHOW_LINKS - 4;
+			var $linksBefore = this.options.activePage - 2;
+			if ($linksBefore < 0) $linksBefore = 0;
+			var $linksAfter = this.options.maxPage - (this.options.activePage + 1);
+			if ($linksAfter < 0) $linksAfter = 0;
+			if (this.options.activePage > 1 && this.options.activePage < this.options.maxPage) $maxLinks--;
+			
+			var $half = $maxLinks / 2;
+			var $left = this.options.activePage;
+			var $right = this.options.activePage;
+			if ($left < 1) $left = 1;
+			if ($right < 1) $right = 1;
+			if ($right > this.options.maxPage - 1) $right = this.options.maxPage - 1;
+			
+			if ($linksBefore >= $half) {
+				$left -= $half;
+			}
+			else {
+				$left -= $linksBefore;
+				$right += $half - $linksBefore;
+			}
+			
+			if ($linksAfter >= $half) {
+				$right += $half;
+			}
+			else {
+				$right += $linksAfter;
+				$left -= $half - $linksAfter;
+			}
+			
+			$right = Math.ceil($right);
+			$left = Math.ceil($left);
+			if ($left < 1) $left = 1;
+			if ($right > this.options.maxPage) $right = this.options.maxPage;
+			
+			// left ... links
+			if ($left > 1) {
+				if ($left - 1 < 2) {
+					$pageList.append(this._renderLink(2));
+				}
+				else {
+					var $leftChildren = $('<li class="children"></li>');
+					$pageList.append($leftChildren);
+					
+					var $leftChildrenLink = $('<a>&hellip;</a>');
+					$leftChildren.append($leftChildrenLink);
+					$leftChildrenLink.click($.proxy(this._startInput, this));
+					
+					var $leftChildrenImage = $('<img src="' + this.options.arrowDownIcon + '" alt="" />');
+					$leftChildrenLink.append($leftChildrenImage);
+					
+					var $leftChildrenInput = $('<input type="text" class="inputText" name="pageNo" />');
+					$leftChildren.append($leftChildrenInput);
+					$leftChildrenInput.keydown($.proxy(this._handleInput, this));
+					$leftChildrenInput.keyup($.proxy(this._handleInput, this));
+					$leftChildrenInput.blur($.proxy(this._stopInput, this));
+					
+					var $leftChildrenContainer = $('<div></div>');
+					$leftChildren.append($leftChildrenContainer);
+					
+					var $leftChildrenList = $('<ul></u>');
+					$leftChildrenContainer.append($leftChildrenList);
+					
+					// render sublinks
+					var $k = 0;
+					var $step = Math.ceil(($left - 2) / this.SHOW_SUB_LINKS);
+					for (var $i = 2; $i <= $left; $i += $step) {
+						$leftChildrenList.append(this._renderLink($i, ($k != 0 && $k % 4 == 0)));
+						$k++;
+					}
+				}
+			}
+			
+			// visible links
+			for (var $i = $left + 1; $i < $right; $i++) {
+				$pageList.append(this._renderLink($i));
+			}
+			
+			// right ... links
+			if ($right < this.options.maxPage) {
+				if (this.options.maxPage - $right < 2) {
+					$pageList.append(this._renderLink(this.options.maxPage - 1));
+				}
+				else {
+					var $rightChildren = $('<li class="children"></li>');
+					$pageList.append($rightChildren);
+					
+					var $rightChildrenLink = $('<a>&hellip;</a>');
+					$rightChildren.append($rightChildrenLink);
+					$rightChildrenLink.click($.proxy(this._startInput, this));
+					
+					var $rightChildrenImage = $('<img src="' + this.options.arrowDownIcon + '" alt="" />');
+					$rightChildrenLink.append($rightChildrenImage);
+					
+					var $rightChildrenInput = $('<input type="text" class="inputText" name="pageNo" />');
+					$rightChildren.append($rightChildrenInput);
+					$rightChildrenInput.keydown($.proxy(this._handleInput, this));
+					$rightChildrenInput.keyup($.proxy(this._handleInput, this));
+					$rightChildrenInput.blur($.proxy(this._stopInput, this));
+					
+					var $rightChildrenContainer = $('<div></div>');
+					$rightChildren.append($rightChildrenContainer);
+					
+					var $rightChildrenList = $('<ul></ul>');
+					$rightChildrenContainer.append($rightChildrenList);
+					
+					// render sublinks
+					var $k = 0;
+					var $step = Math.ceil((this.options.maxPage - $right) / this.SHOW_SUB_LINKS);
+					for (var $i = $right; $i < this.options.maxPage; $i += $step) {
+						$rightChildrenList.append(this._renderLink($i, ($k != 0 && $k % 4 == 0)));
+						$k++;
+					}
+				}
+			}
+			
+			// add last page
+			$pageList.append(this._renderLink(this.options.maxPage));
+			
+			// add next button
+			var $nextElement = $('<li></li>');
+			$pageList.append($nextElement);
+			
+			if (this.options.activePage < this.options.maxPage) {
+				var $nextLink = $('<a title="' + ((this.options.nextPage != null) ? (' title="' + this.options.nextPage + '"') : ('')) + '"></a>');
+				$nextElement.append($nextLink);
+				this._bindSwitchPage($nextLink, this.options.activePage + 1);
+				
+				var $nextImage = $('<img src="' + this.options.nextIcon + '" alt="" />');
+				$nextLink.append($nextImage);
+			}
+			else {
+				var $nextImage = $('<img src="' + this.options.nextDisabledIcon + '" alt="" />');
+				$nextElement.append($nextImage);
+			}
+			$nextElement.addClass('skip');
+		}
+		else {
+			// otherwise hide the paginator if not already hidden
+			this.element.hide();
+		}
+	},
+	
+	/**
+	 * Renders a page link
+	 * 
+	 * @parameter	integer		page
+	 * 
+	 * @return		$(element)
+	 */
+	_renderLink: function(page, lineBreak) {
+		var $pageElement = $('<li></li>');
+		if (lineBreak != undefined && lineBreak) {
+			$pageElement.addClass('break');
+		}
+		if (page != this.options.activePage) {
+			var $pageLink = $('<a>' + WCF.String.addThousandsSeparator(page) + '</a>'); 
+			$pageElement.append($pageLink);
+			this._bindSwitchPage($pageLink, page);
+		}
+		else {
+			$pageElement.addClass('active');
+			var $pageSubElement = $('<span>' + WCF.String.addThousandsSeparator(page) + '</span>');
+			$pageElement.append($pageSubElement);
+		}
+		
+		return $pageElement;
+	},
+	
+	/**
+	 * Binds the 'click'-event for the page switching to the given element.
+	 * 
+	 * @parameter	$(element)	element
+	 * @paremeter	integer		page
+	 */
+	_bindSwitchPage: function(element, page) {
+		var $self = this;
+		element.click(function() {
+			$self.switchPage(page);
+		});
+	},
+	
+	/**
+	 * Switches to the given page
+	 * 
+	 * @parameter	Event		event
+	 * @parameter	integer		page
+	 */
+	switchPage: function(page) {
+		this._setOption('activePage', page);
+	},
+	
+	/**
+	 * Sets the given option to the given value.
+	 * See the jQuery UI widget documentation for more.
+	 */
+	_setOption: function(key, value) {
+		if (key == 'activePage') {
+			if (value != this.options[key] && value > 0 && value <= this.options.maxPage) {
+				// you can prevent the page switching by returning false or by event.preventDefault()
+				// in a shouldSwitch-callback. e.g. if an AJAX request is already running.
+				var $result = this._trigger('shouldSwitch', undefined, {
+					nextPage: value,
+				});
+				
+				if ($result) {
+					this.options[key] = value;
+					this._render();
+					this._trigger('switched', undefined, {
+						activePage: value,
+					});
+				}
+				else {
+					this._trigger('notSwitched', undefined, {
+						activePage: value,
+					});
+				}
+			}
+		}
+		else {
+			this.options[key] = value;
+			
+			if (key == 'disabled') {
+				if (value) {
+					this.element.children().remove();
+				}
+				else {
+					this._render()
+				}
+			}
+			else if (key == 'maxPage') {
+				this._render();
+			}
+		}
+		
+		return this;
+	},
+	
+	/**
+	 * Start input of pagenumber
+	 * 
+	 * @parameter	Event		event
+	 */
+	_startInput: function(event) {
+		// hide a-tag
+		var $childLink = $(event.currentTarget);
+		if (!$childLink.is('a')) $childLink = $childLink.parent('a');
+		
+		$childLink.hide();
+		
+		// show input-tag
+		var $childInput = $childLink.parent('li').children('input')
+			.css('display', 'block')
+			.val('');
+		
+		$childInput.focus();
+	},
+	
+	/**
+	 * Stops input of pagenumber
+	 * 
+	 * @parameter	Event		event
+	 */
+	_stopInput: function(event) {
+		// hide input-tag
+		var $childInput = $(event.currentTarget);
+		$childInput.css('display', 'none');
+		
+		// show a-tag
+		var $childContainer = $childInput.parent('li')
+		if ($childContainer != undefined && $childContainer != null) {
+			$childContainer.children('a').show();
+		}
+	},
+	
+	/**
+	 * Handles input of pagenumber
+	 * 
+	 * @parameter	Event		event
+	 */
+	_handleInput: function(event) {
+		var $ie7 = ($.browser.msie && $.browser.version == '7.0');
+		if (event.type != 'keyup' || $ie7) {
+			if (!$ie7 || ((event.which == 13 || event.which == 27) && event.type == 'keyup')) {
+				if (event.which == 13) {
+					this.switchPage(parseInt($(event.currentTarget).val()));
+				}
+				
+				if (event.which == 13 || event.which == 27) {
+					this._stopInput(event);
+					event.stopPropagation();
+				}
+			}
+		}
+	}
+});
+
+/**
+ * Encapsulate eval() within an own function to prevent problems
+ * with optimizing and minifiny JS.
+ * 
+ * @param	mixed		expression
+ * @returns	mixed
+ */
+function wcfEval(expression) {
+	return eval(expression);
+}