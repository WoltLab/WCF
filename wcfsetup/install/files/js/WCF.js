"use strict";

/**
 * Class and function collection for WCF.
 * 
 * Major Contributors: Markus Bartz, Tim Duesterhus, Matthias Schmidt and Marcel Werk
 * 
 * @author	Alexander Ebert
 * @copyright	2001-2018 WoltLab GmbH
 * @license	GNU Lesser General Public License <http://opensource.org/licenses/lgpl-license.php>
 */

(function() {
	// store original implementation
	var $jQueryData = jQuery.fn.data;
	
	/**
	 * Override jQuery.fn.data() to support custom 'ID' suffix which will
	 * be translated to '-id' at runtime.
	 * 
	 * @see	jQuery.fn.data()
	 */
	jQuery.fn.data = function(key, value) {
		var args = [].slice.call(arguments)
		
		if (key) {
			switch (typeof key) {
				case 'object':
					for (var $key in key) {
						if ($key.match(/ID$/)) {
							var $value = key[$key];
							delete key[$key];
							
							$key = $key.replace(/ID$/, '-id');
							key[$key] = $value;
						}
					}
					
					args[0] = key;
				break;
				
				case 'string':
					if (key.match(/ID$/)) {
						args[0] = key.replace(/ID$/, '-id');
					}
				break;
			}
		}
		
		// call jQuery's own data method
		var $data = $jQueryData.apply(this, args);
		
		// handle .data() call without arguments
		if (key === undefined) {
			for (var $key in $data) {
				if ($key.match(/Id$/)) {
					$data[$key.replace(/Id$/, 'ID')] = $data[$key];
					delete $data[$key];
				}
			}
		}
		
		return $data;
	};
	
	// provide a sane window.console implementation
	if (!window.console) window.console = { };
	var consoleProperties = [ "log",/* "debug",*/ "info", "warn", "exception", "assert", "dir", "dirxml", "trace", "group", "groupEnd", "groupCollapsed", "profile", "profileEnd", "count", "clear", "time", "timeEnd", "timeStamp", "table", "error" ];
	for (var i = 0; i < consoleProperties.length; i++) {
		if (typeof (console[consoleProperties[i]]) === 'undefined') {
			console[consoleProperties[i]] = function () { };
		}
	}
	
	if (typeof(console.debug) === 'undefined') {
		// forward console.debug to console.log (IE9)
		console.debug = function(string) { console.log(string); };
	}
})();

/**
 * Adds a Fisher-Yates shuffle algorithm for arrays.
 * 
 * @see	http://stackoverflow.com/a/2450976
 */
window.shuffle = function(array) {
	var currentIndex = array.length, temporaryValue, randomIndex;
	
	// While there remain elements to shuffle...
	while (0 !== currentIndex) {
		// Pick a remaining element...
		randomIndex = Math.floor(Math.random() * currentIndex);
		currentIndex -= 1;
		
		// And swap it with the current element.
		temporaryValue = array[currentIndex];
		array[currentIndex] = array[randomIndex];
		array[randomIndex] = temporaryValue;
	}
	
	return this;
};

/**
 * User-Agent based browser detection and touch detection.
 */
(function(jQuery) {
	var ua = navigator.userAgent.toLowerCase();
	var match = /(chrome)[ \/]([\w.]+)/.exec( ua ) ||
		/(webkit)[ \/]([\w.]+)/.exec( ua ) ||
		/(opera)(?:.*version|)[ \/]([\w.]+)/.exec( ua ) ||
		/(msie) ([\w.]+)/.exec( ua ) ||
		ua.indexOf("compatible") < 0 && /(mozilla)(?:.*? rv:([\w.]+)|)/.exec( ua ) ||
		[];
	
	var matched = {
		browser: match[ 1 ] || "",
		version: match[ 2 ] || "0"
	};
	var browser = {};
	
	if ( matched.browser ) {
		browser[ matched.browser ] = true;
		browser.version = matched.version;
	}
	
	// Chrome is Webkit, but Webkit is also Safari.
	if ( browser.chrome ) {
		browser.webkit = true;
	} else if ( browser.webkit ) {
		browser.safari = true;
	}
	
	jQuery.browser = jQuery.browser || { };
	jQuery.browser = $.extend(jQuery.browser, browser);
	jQuery.browser.touch = (!!('ontouchstart' in window) || (!!('msMaxTouchPoints' in window.navigator) && window.navigator.msMaxTouchPoints > 0));
	
	// detect smartphones
	jQuery.browser.smartphone = ($('html').css('caption-side') == 'bottom');
	
	// properly detect IE11
	if (jQuery.browser.mozilla && ua.match(/trident/)) {
		jQuery.browser.mozilla = false;
		jQuery.browser.msie = true;
	}
	
	// detect iOS devices
	jQuery.browser.iOS = /\((ipad|iphone|ipod);/.test(ua);
	if (jQuery.browser.iOS) {
		$('html').addClass('iOS');
	}
	
	// dectect Android
	jQuery.browser.android = (ua.indexOf('android') !== -1);
	
	// allow plugins to detect the used editor, value should be the same as the $.browser.<editorName> key
	jQuery.browser.editor = 'redactor';
	
	// CKEditor support (removed in WCF 2.1), do NOT remove this variable for the sake for compatibility
	jQuery.browser.ckeditor = false;
	
	// Redactor support
	jQuery.browser.redactor = true;
	
	// work-around for zoom bug on iOS when using .focus()
	if (jQuery.browser.iOS) {
		jQuery.fn.focus = function(data, fn) {
			return arguments.length > 0 ? this.on('focus', null, data, fn) : this.trigger('focus');
		};
	}
})(jQuery);

/**
 * Initialize WCF namespace
 */
// non strict equals by intent
if (window.WCF == null) window.WCF = { };

/**
 * Extends jQuery with additional methods.
 */
$.extend(true, {
	/**
	 * Removes the given value from the given array and returns the array.
	 * 
	 * @param	array		array
	 * @param	mixed		element
	 * @return	array
	 */
	removeArrayValue: function(array, value) {
		return $.grep(array, function(element, index) {
			return value !== element;
		});
	},
	
	/**
	 * Escapes an ID to work with jQuery selectors.
	 * 
	 * @see		http://docs.jquery.com/Frequently_Asked_Questions#How_do_I_select_an_element_by_an_ID_that_has_characters_used_in_CSS_notation.3F
	 * @param	string		id
	 * @return	string
	 */
	wcfEscapeID: function(id) {
		return id.replace(/(:|\.)/g, '\\$1');
	},
	
	/**
	 * Returns true if given ID exists within DOM.
	 * 
	 * @param	string		id
	 * @return	boolean
	 */
	wcfIsset: function(id) {
		return !!$('#' + $.wcfEscapeID(id)).length;
	},
	
	/**
	 * Returns the length of an object.
	 * 
	 * @param	object		targetObject
	 * @return	integer
	 */
	getLength: function(targetObject) {
		var $length = 0;
		
		for (var $key in targetObject) {
			if (targetObject.hasOwnProperty($key)) {
				$length++;
			}
		}
		
		return $length;
	}
});

/**
 * Extends jQuery's chainable methods.
 */
$.fn.extend({
	/**
	 * Returns tag name of first jQuery element.
	 * 
	 * @returns	string
	 */
	getTagName: function() {
		return (this.length) ? this.get(0).tagName.toLowerCase() : '';
	},
	
	/**
	 * Returns the dimensions for current element.
	 * 
	 * @see		http://api.jquery.com/hidden-selector/
	 * @param	string		type
	 * @return	object
	 */
	getDimensions: function(type) {
		var css = { };
		var dimensions = { };
		var wasHidden = false;
		
		// show element to retrieve dimensions and restore them later
		if (this.is(':hidden')) {
			css = WCF.getInlineCSS(this);
			
			wasHidden = true;
			
			this.css({
				display: 'block',
				visibility: 'hidden'
			});
		}
		
		switch (type) {
			case 'inner':
				dimensions = {
					height: this.innerHeight(),
					width: this.innerWidth()
				};
			break;
			
			case 'outer':
				dimensions = {
					height: this.outerHeight(),
					width: this.outerWidth()
				};
			break;
			
			default:
				dimensions = {
					height: this.height(),
					width: this.width()
				};
			break;
		}
		
		// restore previous settings
		if (wasHidden) {
			WCF.revertInlineCSS(this, css, [ 'display', 'visibility' ]);
		}
		
		return dimensions;
	},
	
	/**
	 * Returns the offsets for current element, defaults to position
	 * relative to document.
	 * 
	 * @see		http://api.jquery.com/hidden-selector/
	 * @param	string		type
	 * @return	object
	 */
	getOffsets: function(type) {
		var css = { };
		var offsets = { };
		var wasHidden = false;
		
		// show element to retrieve dimensions and restore them later
		if (this.is(':hidden')) {
			css = WCF.getInlineCSS(this);
			wasHidden = true;
			
			this.css({
				display: 'block',
				visibility: 'hidden'
			});
		}
		
		switch (type) {
			case 'offset':
				offsets = this.offset();
			break;
			
			case 'position':
			default:
				offsets = this.position();
			break;
		}
		
		// restore previous settings
		if (wasHidden) {
			WCF.revertInlineCSS(this, css, [ 'display', 'visibility' ]);
		}
		
		return offsets;
	},
	
	/**
	 * Changes element's position to 'absolute' or 'fixed' while maintaining it's
	 * current position relative to viewport. Optionally removes element from
	 * current DOM-node and moving it into body-element (useful for drag & drop)
	 * 
	 * @param	boolean		rebase
	 * @return	object
	 */
	makePositioned: function(position, rebase) {
		if (position != 'absolute' && position != 'fixed') {
			position = 'absolute';
		}
		
		var $currentPosition = this.getOffsets('position');
		this.css({
			position: position,
			left: $currentPosition.left,
			margin: 0,
			top: $currentPosition.top
		});
		
		if (rebase) {
			this.remove().appentTo('body');
		}
		
		return this;
	},
	
	/**
	 * Disables a form element.
	 * 
	 * @return	jQuery
	 */
	disable: function() {
		return this.attr('disabled', 'disabled');
	},
	
	/**
	 * Enables a form element.
	 * 
	 * @return	jQuery
	 */
	enable: function() {
		return this.removeAttr('disabled');
	},
	
	/**
	 * Returns the element's id. If none is set, a random unique
	 * ID will be assigned.
	 * 
	 * @return	string
	 */
	wcfIdentify: function() {
		return window.bc_wcfDomUtil.identify(this[0]);
	},
	
	/**
	 * Returns the caret position of current element. If the element
	 * does not equal input[type=text], input[type=password] or
	 * textarea, -1 is returned.
	 * 
	 * @return	integer
	 */
	getCaret: function() {
		if (this.is('input')) {
			if (this.attr('type') != 'text' && this.attr('type') != 'password') {
				return -1;
			}
		}
		else if (!this.is('textarea')) {
			return -1;
		}
		
		var $position = 0;
		var $element = this.get(0);
		if (document.selection) { // IE 8
			// set focus to enable caret on this element
			this.focus();
			
			var $selection = document.selection.createRange();
			$selection.moveStart('character', -this.val().length);
			$position = $selection.text.length;
		}
		else if ($element.selectionStart || $element.selectionStart == '0') { // Opera, Chrome, Firefox, Safari, IE 9+
			$position = parseInt($element.selectionStart);
		}
		
		return $position;
	},
	
	/**
	 * Sets the caret position of current element. If the element
	 * does not equal input[type=text], input[type=password] or
	 * textarea, false is returned.
	 * 
	 * @param	integer		position
	 * @return	boolean
	 */
	setCaret: function (position) {
		if (this.is('input')) {
			if (this.attr('type') != 'text' && this.attr('type') != 'password') {
				return false;
			}
		}
		else if (!this.is('textarea')) {
			return false;
		}
		
		var $element = this.get(0);
		
		// set focus to enable caret on this element
		this.focus();
		if (document.selection) { // IE 8
			var $selection = document.selection.createRange();
			$selection.moveStart('character', position);
			$selection.moveEnd('character', 0);
			$selection.select();
		}
		else if ($element.selectionStart || $element.selectionStart == '0') { // Opera, Chrome, Firefox, Safari, IE 9+
			$element.selectionStart = position;
			$element.selectionEnd = position;
		}
		
		return true;
	},
	
	/**
	 * Shows an element by sliding and fading it into viewport.
	 * 
	 * @param	string		direction
	 * @param	object		callback
	 * @param	integer		duration
	 * @returns	jQuery
	 */
	wcfDropIn: function(direction, callback, duration) {
		if (!direction) direction = 'up';
		if (!duration || !parseInt(duration)) duration = 200;
		
		return this.show(WCF.getEffect(this, 'drop'), { direction: direction }, duration, callback);
	},
	
	/**
	 * Hides an element by sliding and fading it out the viewport.
	 * 
	 * @param	string		direction
	 * @param	object		callback
	 * @param	integer		duration
	 * @returns	jQuery
	 */
	wcfDropOut: function(direction, callback, duration) {
		if (!direction) direction = 'down';
		if (!duration || !parseInt(duration)) duration = 200;
		
		return this.hide(WCF.getEffect(this, 'drop'), { direction: direction }, duration, callback);
	},
	
	/**
	 * Shows an element by blinding it up.
	 * 
	 * @param	string		direction
	 * @param	object		callback
	 * @param	integer		duration
	 * @returns	jQuery
	 */
	wcfBlindIn: function(direction, callback, duration) {
		if (!direction) direction = 'vertical';
		if (!duration || !parseInt(duration)) duration = 200;
		
		return this.show(WCF.getEffect(this, 'blind'), { direction: direction }, duration, callback);
	},
	
	/**
	 * Hides an element by blinding it down.
	 * 
	 * @param	string		direction
	 * @param	object		callback
	 * @param	integer		duration
	 * @returns	jQuery
	 */
	wcfBlindOut: function(direction, callback, duration) {
		if (!direction) direction = 'vertical';
		if (!duration || !parseInt(duration)) duration = 200;
		
		return this.hide(WCF.getEffect(this, 'blind'), { direction: direction }, duration, callback);
	},
	
	/**
	 * Highlights an element.
	 * 
	 * @param	object		options
	 * @param	object		callback
	 * @returns	jQuery
	 */
	wcfHighlight: function(options, callback) {
		return this.effect('highlight', options, 600, callback);
	},
	
	/**
	 * Shows an element by fading it in.
	 * 
	 * @param	object		callback
	 * @param	integer		duration
	 * @returns	jQuery
	 */
	wcfFadeIn: function(callback, duration) {
		if (!duration || !parseInt(duration)) duration = 200;
		
		return this.show(WCF.getEffect(this, 'fade'), { }, duration, callback);
	},
	
	/**
	 * Hides an element by fading it out.
	 * 
	 * @param	object		callback
	 * @param	integer		duration
	 * @returns	jQuery
	 */
	wcfFadeOut: function(callback, duration) {
		if (!duration || !parseInt(duration)) duration = 200;
		
		return this.hide(WCF.getEffect(this, 'fade'), { }, duration, callback);
	},
	
	/**
	 * Returns a CSS property as raw number.
	 * 
	 * @param	string		property
	 */
	cssAsNumber: function(property) {
		if (this.length) {
			var $property = this.css(property);
			if ($property !== undefined) {
				return parseInt($property.replace(/px$/, ''));
			}
		}
		
		return 0;
	},
	/**
	 * @deprecated Use perfectScrollbar directly.
	 * 
	 * This is taken from the jQuery adaptor of perfect scrollbar.
	 * Copyright (c) 2015 Hyunje Alex Jun and other contributors
	 * Licensed under the MIT License
	 */
	perfectScrollbar: function (settingOrCommand) {
	    var ps = require('perfect-scrollbar');
	    
	    return this.each(function () {
	      if (typeof settingOrCommand === 'object' ||
	          typeof settingOrCommand === 'undefined') {
	        // If it's an object or none, initialize.
	        var settings = settingOrCommand;
	        if (!$(this).data('psID'))
	          ps.initialize(this, settings);
	      } else {
	        // Unless, it may be a command.
	        var command = settingOrCommand;

	        if (command === 'update') {
	          ps.update(this);
	        } else if (command === 'destroy') {
	          ps.destroy(this);
	        }
	      }

	      return jQuery(this);
	    });
	}
});

/**
 * WoltLab Suite Core methods
 */
$.extend(WCF, {
	/**
	 * count of active dialogs
	 * @var	integer
	 */
	activeDialogs: 0,
	
	/**
	 * Counter for dynamic element ids
	 * 
	 * @var	integer
	 */
	_idCounter: 0,
	
	/**
	 * Returns a dynamically created id.
	 * 
	 * @see		https://github.com/sstephenson/prototype/blob/5e5cfff7c2c253eaf415c279f9083b4650cd4506/src/prototype/dom/dom.js#L1789
	 * @return	string
	 */
	getRandomID: function() {
		return window.bc_wcfDomUtil.getUniqueId();
	},
	
	/**
	 * Wrapper for $.inArray which returns boolean value instead of
	 * index value, similar to PHP's in_array().
	 * 
	 * @param	mixed		needle
	 * @param	array		haystack
	 * @return	boolean
	 */
	inArray: function(needle, haystack) {
		return ($.inArray(needle, haystack) != -1);
	},
	
	/**
	 * Adjusts effect for partially supported elements.
	 * 
	 * @param	jQuery		object
	 * @param	string		effect
	 * @return	string
	 */
	getEffect: function(object, effect) {
		// most effects are not properly supported on table rows, use highlight instead
		if (object.is('tr')) {
			return 'highlight';
		}
		
		return effect;
	},
	
	/**
	 * Returns inline CSS for given element.
	 * 
	 * @param	jQuery		element
	 * @return	object
	 */
	getInlineCSS: function(element) {
		var $inlineStyles = { };
		var $style = element.attr('style');
		
		// no style tag given or empty
		if (!$style) {
			return { };
		}
		
		$style = $style.split(';');
		for (var $i = 0, $length = $style.length; $i < $length; $i++) {
			var $fragment = $.trim($style[$i]);
			if ($fragment == '') {
				continue;
			}
			
			$fragment = $fragment.split(':');
			$inlineStyles[$.trim($fragment[0])] = $.trim($fragment[1]);
		}
		
		return $inlineStyles;
	},
	
	/**
	 * Reverts inline CSS or negates a previously set property.
	 * 
	 * @param	jQuery		element
	 * @param	object		inlineCSS
	 * @param	array<string>	targetProperties
	 */
	revertInlineCSS: function(element, inlineCSS, targetProperties) {
		for (var $i = 0, $length = targetProperties.length; $i < $length; $i++) {
			var $property = targetProperties[$i];
			
			// revert inline CSS
			if (inlineCSS[$property]) {
				element.css($property, inlineCSS[$property]);
			}
			else {
				// negate inline CSS
				element.css($property, '');
			}
		}
	},
	
	/**
	 * @deprecated Use WoltLabSuite/Core/Core.getUuid().
	 */
	getUUID: function() {
		return 'xxxxxxxx-xxxx-4xxx-yxxx-xxxxxxxxxxxx'.replace(/[xy]/g, function(c) {
			var r = Math.random()*16|0, v = c == 'x' ? r : (r&0x3|0x8);
			return v.toString(16);
		});
	},
	
	/**
	 * Converts a base64 encoded file into a native Blob.
	 * 
	 * @param	string		base64data
	 * @param	string		contentType
	 * @param	integer		sliceSize
	 * @return	Blob
	 */
	base64toBlob: function(base64data, contentType, sliceSize) {
		contentType = contentType || '';
		sliceSize = sliceSize || 512;
		
		var $byteCharacters = atob(base64data);
		var $byteArrays = [ ];
		
		for (var $offset = 0; $offset < $byteCharacters.length; $offset += sliceSize) {
			var $slice = $byteCharacters.slice($offset, $offset + sliceSize);
			
			var $byteNumbers = new Array($slice.length);
			for (var $i = 0; $i < $slice.length; $i++) {
				$byteNumbers[$i] = $slice.charCodeAt($i);
			}
			
			var $byteArray = new Uint8Array($byteNumbers);
			$byteArrays.push($byteArray);
		}
		
		return new Blob($byteArrays, { type: contentType });
	},
	
	/**
	 * Converts legacy URLs to the URL schema used by WCF 2.1.
	 * 
	 * @param	string		url
	 * @return	string
	 */
	convertLegacyURL: function(url) {
		return url.replace(/^index\.php\/(.*?)\/\?/, function(match, controller) {
			var $parts = controller.split(/([A-Z][a-z0-9]+)/);
			var $controller = '';
			for (var $i = 0, $length = $parts.length; $i < $length; $i++) {
				var $part = $parts[$i].trim();
				if ($part.length) {
					if ($controller.length) $controller += '-';
					$controller += $part.toLowerCase();
				}
			}
			
			return 'index.php?' + $controller + '/&';
		});
	}
});

/**
 * Browser related functions.
 */
WCF.Browser = {
	/**
	 * determines if browser is chrome
	 * @var	boolean
	 */
	_isChrome: null,
	
	/**
	 * Returns true, if browser is Chrome, Chromium or using GoogleFrame for Internet Explorer.
	 * 
	 * @return	boolean
	 */
	isChrome: function() {
		if (this._isChrome === null) {
			this._isChrome = false;
			if (/chrom(e|ium)/.test(navigator.userAgent.toLowerCase())) {
				this._isChrome = true;
			}
		}
		
		return this._isChrome;
	}
};

/**
 * Dropdown API
 * 
 * @deprecated	3.0 - please use `Ui/SimpleDropdown` instead
 */
WCF.Dropdown = {
	/**
	 * Initializes dropdowns.
	 */
	init: function(api) {
		window.bc_wcfSimpleDropdown.initAll();
	},
	
	/**
	 * Initializes a dropdown.
	 * 
	 * @param	jQuery		button
	 * @param	boolean		isLazyInitialization
	 */
	initDropdown: function(button, isLazyInitialization) {
		window.bc_wcfSimpleDropdown.init(button[0], isLazyInitialization);
	},
	
	/**
	 * Removes the dropdown with the given container id.
	 * 
	 * @param	string		containerID
	 */
	removeDropdown: function(containerID) {
		window.bc_wcfSimpleDropdown.destroy(containerID);
	},
	
	/**
	 * Initializes a dropdown fragment which behaves like a usual dropdown
	 * but is not controlled by a trigger element.
	 * 
	 * @param	jQuery		dropdown
	 * @param	jQuery		dropdownMenu
	 */
	initDropdownFragment: function(dropdown, dropdownMenu) {
		window.bc_wcfSimpleDropdown.initFragment(dropdown[0], dropdownMenu[0]);
	},
	
	/**
	 * Registers a callback notified upon dropdown state change.
	 * 
	 * @param	string		identifier
	 * @var		object		callback
	 */
	registerCallback: function(identifier, callback) {
		window.bc_wcfSimpleDropdown.registerCallback(identifier, callback);
	},
	
	/**
	 * Toggles a dropdown.
	 * 
	 * @param	object		event
	 * @param	string		targetID
	 */
	_toggle: function(event, targetID) {
		window.bc_wcfSimpleDropdown._toggle(event, targetID);
	},
	
	/**
	 * Toggles a dropdown.
	 * 
	 * @param	string		containerID
	 */
	toggleDropdown: function(containerID) {
		window.bc_wcfSimpleDropdown._toggle(null, containerID);
	},
	
	/**
	 * Returns dropdown by container id.
	 * 
	 * @param	string		containerID
	 * @return	jQuery
	 */
	getDropdown: function(containerID) {
		var dropdown = window.bc_wcfSimpleDropdown.getDropdown(containerID);
		
		return (dropdown) ? $(dropdown) : null;
	},
	
	/**
	 * Returns dropdown menu by container id.
	 * 
	 * @param	string		containerID
	 * @return	jQuery
	 */
	getDropdownMenu: function(containerID) {
		var menu = window.bc_wcfSimpleDropdown.getDropdownMenu(containerID);
		
		return (menu) ? $(menu) : null;
	},
	
	/**
	 * Sets alignment for given container id.
	 * 
	 * @param	string		containerID
	 */
	setAlignmentByID: function(containerID) {
		window.bc_wcfSimpleDropdown.setAlignmentById(containerID);
	},
	
	/**
	 * Sets alignment for dropdown.
	 * 
	 * @param	jQuery		dropdown
	 * @param	jQuery		dropdownMenu
	 */
	setAlignment: function(dropdown, dropdownMenu) {
		window.bc_wcfSimpleDropdown.setAlignment(dropdown[0], dropdownMenu[0]);
	},
	
	/**
	 * Closes all dropdowns.
	 */
	_closeAll: function() {
		window.bc_wcfSimpleDropdown.closeAll();
	},
	
	/**
	 * Closes a dropdown without notifying callbacks.
	 * 
	 * @param	string		containerID
	 */
	close: function(containerID) {
		window.bc_wcfSimpleDropdown.close(containerID);
	},
	
	/**
	 * Destroies an existing dropdown menu.
	 * 
	 * @param	string		containerID
	 * @return	boolean
	 */
	destroy: function(containerID) {
		window.bc_wcfSimpleDropdown.destroy(containerID);
	}
};

/**
 * Namespace for interactive dropdowns.
 */
WCF.Dropdown.Interactive = { };

if (COMPILER_TARGET_DEFAULT) {
	/**
	 * General interface to create and manage interactive dropdowns.
	 */
	WCF.Dropdown.Interactive.Handler = {
		/**
		 * global container for interactive dropdowns
		 * @var        jQuery
		 */
		_dropdownContainer: null,
		
		/**
		 * list of dropdown instances by identifier
		 * @var        object<WCF.Dropdown.Interactive.Instance>
		 */
		_dropdownMenus: {},
		
		/**
		 * Creates a new interactive dropdown instance.
		 *
		 * @param        jQuery                triggerElement
		 * @param        string                identifier
		 * @param        object                options
		 * @return        WCF.Dropdown.Interactive.Instance
		 */
		create: function (triggerElement, identifier, options) {
			if (this._dropdownContainer === null) {
				this._dropdownContainer = $('<div class="dropdownMenuContainer" />').appendTo(document.body);
				WCF.CloseOverlayHandler.addCallback('WCF.Dropdown.Interactive.Handler', $.proxy(this.closeAll, this));
			}
			
			var $instance = new WCF.Dropdown.Interactive.Instance(this._dropdownContainer, triggerElement, identifier, options);
			this._dropdownMenus[identifier] = $instance;
			
			return $instance;
		},
		
		/**
		 * Opens an interactive dropdown, returns false if identifier is unknown.
		 *
		 * @param        string                identifier
		 * @return        boolean
		 */
		open: function (identifier) {
			if (this._dropdownMenus[identifier]) {
				this._dropdownMenus[identifier].open();
				
				return true;
			}
			
			return false;
		},
		
		/**
		 * Closes an interactive dropdown, returns false if identifier is unknown.
		 *
		 * @param        string                identifier
		 * @return        boolean
		 */
		close: function (identifier) {
			if (this._dropdownMenus[identifier]) {
				this._dropdownMenus[identifier].close();
				
				return true;
			}
			
			return false;
		},
		
		/**
		 * Closes all interactive dropdowns.
		 */
		closeAll: function () {
			for (var instance in this._dropdownMenus) {
				if (this._dropdownMenus.hasOwnProperty(instance)) {
					this._dropdownMenus[instance].close();
				}
			}
		},
		
		getOpenDropdown: function () {
			for (var instance in this._dropdownMenus) {
				if (this._dropdownMenus.hasOwnProperty(instance)) {
					if (this._dropdownMenus[instance].isOpen()) {
						return this._dropdownMenus[instance];
					}
				}
			}
			
			return null;
		},
		
		/**
		 * Returns the dropdown with given identifier or `undefined` if no such dropdown exists.
		 *
		 * @param        string                identifier
		 * @return        {WCF.Dropdown.Interactive.Instance?}
		 */
		getDropdown: function (identifier) {
			return this._dropdownMenus[identifier];
		}
	};
	
	/**
	 * Represents and manages a single interactive dropdown instance.
	 *
	 * @param        jQuery                dropdownContainer
	 * @param        jQuery                triggerElement
	 * @param        string                identifier
	 * @param        object                options
	 */
	WCF.Dropdown.Interactive.Instance = Class.extend({
		/**
		 * dropdown container
		 * @var        jQuery
		 */
		_container: null,
		
		/**
		 * inner item list
		 * @var        jQuery
		 */
		_itemList: null,
		
		/**
		 * header link list
		 * @var        jQuery
		 */
		_linkList: null,
		
		/**
		 * option list
		 * @var        object
		 */
		_options: {},
		
		/**
		 * arrow pointer
		 * @var        jQuery
		 */
		_pointer: null,
		
		/**
		 * trigger element
		 * @var        jQuery
		 */
		_triggerElement: null,
		
		/**
		 * Represents and manages a single interactive dropdown instance.
		 *
		 * @param        jQuery                dropdownContainer
		 * @param        jQuery                triggerElement
		 * @param        string                identifier
		 * @param        object                options
		 */
		init: function (dropdownContainer, triggerElement, identifier, options) {
			this._options = options || {};
			this._triggerElement = triggerElement;
			
			var $itemContainer = null;
			if (options.staticDropdown === true) {
				this._container = this._triggerElement.find('.interactiveDropdownStatic:eq(0)').data('source', identifier).click(function (event) {
					event.stopPropagation();
				});
			}
			else {
				this._container = $('<div class="interactiveDropdown" data-source="' + identifier + '" />').click(function (event) {
					event.stopPropagation();
				});
				
				var $header = $('<div class="interactiveDropdownHeader" />').appendTo(this._container);
				$('<span class="interactiveDropdownTitle">' + options.title + '</span>').appendTo($header);
				this._linkList = $('<ul class="interactiveDropdownLinks inlineList"></ul>').appendTo($header);
				
				$itemContainer = $('<div class="interactiveDropdownItemsContainer" />').appendTo(this._container);
				this._itemList = $('<ul class="interactiveDropdownItems" />').appendTo($itemContainer);
				
				$('<a href="' + options.showAllLink + '" class="interactiveDropdownShowAll">' + WCF.Language.get('wcf.user.panel.showAll') + '</a>').appendTo(this._container);
			}
			
			this._pointer = $('<span class="elementPointer"><span /></span>').appendTo(this._container);
			
			require(['Environment'], (function (Environment) {
				if (Environment.platform() === 'desktop') {
					if ($itemContainer !== null) {
						// use jQuery scrollbar on desktop, mobile browsers have a similar display built-in
						$itemContainer.perfectScrollbar({
							suppressScrollX: true
						});
					}
				}
			}).bind(this));
			
			this._container.appendTo(dropdownContainer);
		},
		
		/**
		 * Returns the dropdown container.
		 *
		 * @return        jQuery
		 */
		getContainer: function () {
			return this._container;
		},
		
		/**
		 * Returns the inner item list.
		 *
		 * @return        jQuery
		 */
		getItemList: function () {
			return this._itemList;
		},
		
		/**
		 * Returns the header link list.
		 *
		 * @return        jQuery
		 */
		getLinkList: function () {
			return this._linkList;
		},
		
		/**
		 * Opens the dropdown.
		 */
		open: function () {
			WCF.Dropdown._closeAll();
			
			this._triggerElement.addClass('open');
			this._container.addClass('open');
			
			WCF.System.Event.fireEvent('com.woltlab.wcf.Search', 'close');
			
			this.render();
		},
		
		/**
		 * Closes the dropdown
		 */
		close: function () {
			this._triggerElement.removeClass('open');
			this._container.removeClass('open');
		},
		
		/**
		 * Returns true if dropdown instance is visible.
		 *
		 * @returns     {boolean}
		 */
		isOpen: function () {
			return this._triggerElement.hasClass('open');
		},
		
		/**
		 * Toggles the dropdown state, returns true if dropdown is open afterwards, else false.
		 *
		 * @return        boolean
		 */
		toggle: function () {
			if (this._container.hasClass('open')) {
				this.close();
				
				return false;
			}
			else {
				WCF.Dropdown.Interactive.Handler.closeAll();
				
				this.open();
				
				return true;
			}
		},
		
		/**
		 * Resets the inner item list and closes the dropdown.
		 */
		resetItems: function () {
			this._itemList.empty();
			
			this.close();
		},
		
		/**
		 * Renders the dropdown.
		 */
		render: function () {
			require(['Ui/Alignment', 'Ui/Screen'], (function (UiAlignment, UiScreen) {
				if (UiScreen.is('screen-lg')) {
					UiAlignment.set(this._container[0], this._triggerElement[0], {
						horizontal: 'right',
						pointer: true
					});
				}
				else {
					this._container.css({
						bottom: '',
						left: '',
						right: '',
						top: elById('pageHeaderPanel').clientHeight + 'px'
					});
				}
			}).bind(this));
		},
		
		/**
		 * Rebuilds the desktop scrollbar.
		 */
		rebuildScrollbar: function () {
			require(['Environment'], function (Environment) {
				if (Environment.platform() === 'desktop') {
					var $itemContainer = this._itemList.parent();
					
					// do NOT use 'update', seems to be broken
					$itemContainer.perfectScrollbar('destroy');
					$itemContainer.perfectScrollbar({
						suppressScrollX: true
					});
				}
			}.bind(this));
		}
	});
	
	/**
	 * Clipboard API
	 * 
	 * @deprecated	3.0 - please use `WoltLabSuite/Core/Controller/Clipboard` instead
	 */
	WCF.Clipboard = {
		/**
		 * Initializes the clipboard API.
		 * 
		 * @param	string		page
		 * @param	integer		hasMarkedItems
		 * @param	object		actionObjects
		 * @param	integer		pageObjectID
		 */
		init: function(page, hasMarkedItems, actionObjects, pageObjectID) {
			require(['EventHandler', 'WoltLabSuite/Core/Controller/Clipboard'], function(EventHandler, ControllerClipboard) {
				ControllerClipboard.setup({
					hasMarkedItems: (hasMarkedItems > 0),
					pageClassName: page,
					pageObjectId: pageObjectID
				});
				
				for (var type in actionObjects) {
					if (actionObjects.hasOwnProperty(type)) {
						(function (type) {
							EventHandler.add('com.woltlab.wcf.clipboard', type, function (data) {
								// only consider events if the action has been executed
								if (data.responseData === null) {
									return;
								}
								
								if (actionObjects[type].hasOwnProperty(data.responseData.actionName)) {
									actionObjects[type][data.responseData.actionName].triggerEffect(data.responseData.objectIDs);
								}
							});
						})(type);
					}
				}
			});
		},
		
		/**
		 * Reloads the list of marked items.
		 */
		reload: function() {
			require(['WoltLabSuite/Core/Controller/Clipboard'], function(ControllerClipboard) {
				ControllerClipboard.reload();
			});
		}
	};
}
else {
	WCF.Dropdown.Interactive.Handler = {
		_dropdownContainer: {},
		_dropdownMenus: {},
		create: function() {},
		open: function() {},
		close: function() {},
		closeAll: function() {},
		getOpenDropdown: function() {},
		getDropdown: function() {}
	};
	
	WCF.Dropdown.Interactive.Instance = Class.extend({
		_container: {},
		_itemList: {},
		_linkList: {},
		_options: {},
		_pointer: {},
		_triggerElement: {},
		init: function() {},
		getContainer: function() {},
		getItemList: function() {},
		getLinkList: function() {},
		open: function() {},
		close: function() {},
		isOpen: function() {},
		toggle: function() {},
		resetItems: function() {},
		render: function() {},
		rebuildScrollbar: function() {}
	});
	
	WCF.Clipboard = {
		init: function() {},
		reload: function() {}
	};
}

/**
 * @deprecated Use WoltLabSuite/Core/Timer/Repeating
 */
WCF.PeriodicalExecuter = Class.extend({
	/**
	 * callback for each execution cycle
	 * @var	object
	 */
	_callback: null,
	
	/**
	 * interval
	 * @var	integer
	 */
	_delay: 0,
	
	/**
	 * interval id
	 * @var	integer
	 */
	_intervalID: null,
	
	/**
	 * execution state
	 * @var	boolean
	 */
	_isExecuting: false,
	
	/**
	 * Initializes a periodical executer.
	 * 
	 * @param	function		callback
	 * @param	integer			delay
	 */
	init: function(callback, delay) {
		if (!$.isFunction(callback)) {
			console.debug('[WCF.PeriodicalExecuter] Given callback is invalid, aborting.');
			return;
		}
		
		this._callback = callback;
		this._interval = delay;
		this.resume();
	},
	
	/**
	 * Executes callback.
	 */
	_execute: function() {
		if (!this._isExecuting) {
			try {
				this._isExecuting = true;
				this._callback(this);
				this._isExecuting = false;
			}
			catch (e) {
				this._isExecuting = false;
				throw e;
			}
		}
	},
	
	/**
	 * Terminates loop.
	 */
	stop: function() {
		if (!this._intervalID) {
			return;
		}
		
		clearInterval(this._intervalID);
	},
	
	/**
	 * Resumes the interval-based callback execution.
	 * 
	 * @deprecated	2.1 - use restart() instead
	 */
	resume: function() {
		this.restart();
	},
	
	/**
	 * Restarts the interval-based callback execution.
	 */
	restart: function() {
		if (this._intervalID) {
			this.stop();
		}
		
		this._intervalID = setInterval($.proxy(this._execute, this), this._interval);
	},
	
	/**
	 * Sets the interval and restarts the interval.
	 * 
	 * @param	integer		interval
	 */
	setInterval: function(interval) {
		this._interval = interval;
		
		this.restart();
	}
});

/**
 * Handler for loading overlays
 * 
 * @deprecated	3.0 - Please use WoltLabSuite/Core/Ajax/Status
 */
WCF.LoadingOverlayHandler = {
	/**
	 * Adds one loading-request and shows the loading overlay if nessercery
	 */
	show: function() {
		require(['WoltLabSuite/Core/Ajax/Status'], function(AjaxStatus) {
			AjaxStatus.show();
		});
	},
	
	/**
	 * Removes one loading-request and hides loading overlay if there're no more pending requests
	 */
	hide: function() {
		require(['WoltLabSuite/Core/Ajax/Status'], function(AjaxStatus) {
			AjaxStatus.hide();
		});
	},
	
	/**
	 * Updates a icon to/from spinner
	 * 
	 * @param	jQuery	target
	 * @pram	boolean	loading
	 */
	updateIcon: function(target, loading) {
		var $method = (loading === undefined || loading ? 'addClass' : 'removeClass');
		
		target.find('.icon')[$method]('fa-spinner');
		if (target.hasClass('icon')) {
			target[$method]('fa-spinner');
		}
	}
};

/**
 * Namespace for AJAXProxies
 */
WCF.Action = {};

/**
 * Basic implementation for AJAX-based proxyies
 * 
 * @deprecated	3.0 - please use `WoltLabSuite/Core/Ajax.api()` instead
 * 
 * @param	object		options
 */
WCF.Action.Proxy = Class.extend({
	_ajaxRequest: null,
	
	/**
	 * Initializes AJAXProxy.
	 * 
	 * @param	object		options
	 */
	init: function(options) {
		this._ajaxRequest = null;
		
		options = $.extend(true, {
			autoSend: false,
			data: { },
			dataType: 'json',
			after: null,
			init: null,
			jsonp: 'callback',
			async: true,
			failure: null,
			showLoadingOverlay: true,
			success: null,
			suppressErrors: false,
			type: 'POST',
			url: 'index.php?ajax-proxy/&t=' + SECURITY_TOKEN,
			aborted: null,
			autoAbortPrevious: false
		}, options);
		
		if (options.dataType === 'jsonp') {
			require(['AjaxJsonp'], function(AjaxJsonp) {
				AjaxJsonp.send(options.url, options.success, options.failure, {
					parameterName: options.jsonp
				});
			});
		}
		else {
			require(['AjaxRequest'], (function(AjaxRequest) {
				this._ajaxRequest = new AjaxRequest({
					data: options.data,
					type: options.type,
					url: options.url,
					withCredentials: (options.url === 'index.php?ajax-proxy/&t=' + SECURITY_TOKEN),
					responseType: (options.dataType === 'json' ? 'application/json' : ''),
					
					autoAbort: options.autoAbortPrevious,
					ignoreError: options.suppressErrors,
					silent: !options.showLoadingOverlay,
					
					failure: options.failure,
					finalize: options.after,
					success: options.success
				});
				
				if (options.autoSend) {
					this._ajaxRequest.sendRequest();
				}
			}).bind(this));
		}
	},
	
	/**
	 * Sends an AJAX request.
	 * 
	 * @param	abortPrevious	boolean
	 */
	sendRequest: function(abortPrevious) {
		require(['AjaxRequest'], (function(AjaxRequest) {
			if (this._ajaxRequest !== null) {
				this._ajaxRequest.sendRequest(abortPrevious);
			}
		}).bind(this));
	},
	
	/**
	 * Aborts the previous request
	 */
	abortPrevious: function() {
		require(['AjaxRequest'], (function(AjaxRequest) {
			if (this._ajaxRequest !== null) {
				this._ajaxRequest.abortPrevious();
			}
		}).bind(this));
	},
	
	/**
	 * Sets options, MUST be used to set parameters before sending request
	 * if calling from child classes.
	 * 
	 * @param	string		optionName
	 * @param	mixed		optionData
	 */
	setOption: function(optionName, optionData) {
		require(['AjaxRequest'], (function(AjaxRequest) {
			if (this._ajaxRequest !== null) {
				this._ajaxRequest.setOption(optionName, optionData);
			}
		}).bind(this));
	},
	
	// legacy methods, no longer supported
	showLoadingOverlayOnce: function() {},
	suppressErrors: function() {},
	_failure: function(jqXHR, textStatus, errorThrown) {},
	_success: function(data, textStatus, jqXHR) {},
	_after: function() {}
});

/**
 * Basic implementation for simple proxy access using bound elements.
 * 
 * @param	object		options
 * @param	object		callbacks
 */
WCF.Action.SimpleProxy = Class.extend({
	/**
	 * Initializes SimpleProxy.
	 * 
	 * @param	object		options
	 * @param	object		callbacks
	 */
	init: function(options, callbacks) {
		/**
		 * action-specific options
		 */
		this.options = $.extend(true, {
			action: '',
			className: '',
			elements: null,
			eventName: 'click'
		}, options);
		
		/**
		 * proxy-specific options
		 */
		this.callbacks = $.extend(true, {
			after: null,
			failure: null,
			init: null,
			success: null
		}, callbacks);
		
		if (!this.options.elements) return;
		
		// initialize proxy
		this.proxy = new WCF.Action.Proxy(this.callbacks);
		
		// bind event listener
		this.options.elements.each($.proxy(function(index, element) {
			$(element).bind(this.options.eventName, $.proxy(this._handleEvent, this));
		}, this));
	},
	
	/**
	 * Handles event actions.
	 * 
	 * @param	object		event
	 */
	_handleEvent: function(event) {
		this.proxy.setOption('data', {
			actionName: this.options.action,
			className: this.options.className,
			objectIDs: [ $(event.target).data('objectID') ]
		});
		
		this.proxy.sendRequest();
	}
});

if (COMPILER_TARGET_DEFAULT) {
	/**
	 * Basic implementation for AJAXProxy-based deletion.
	 *
	 * @param        string                className
	 * @param        string                containerSelector
	 * @param        string                buttonSelector
	 */
	WCF.Action.Delete = Class.extend({
		/**
		 * delete button selector
		 * @var        string
		 */
		_buttonSelector: '',
		
		/**
		 * callback function called prior to triggering the delete effect
		 * @var        function
		 */
		_callback: null,
		
		/**
		 * action class name
		 * @var        string
		 */
		_className: '',
		
		/**
		 * container selector
		 * @var        string
		 */
		_containerSelector: '',
		
		/**
		 * list of known container ids
		 * @var        array<string>
		 */
		_containers: [],
		
		/**
		 * Initializes 'delete'-Proxy.
		 *
		 * @param        string                className
		 * @param        string                containerSelector
		 * @param        string                buttonSelector
		 */
		init: function (className, containerSelector, buttonSelector) {
			this._containerSelector = containerSelector;
			this._className = className;
			this._buttonSelector = (buttonSelector) ? buttonSelector : '.jsDeleteButton';
			this._callback = null;
			
			this.proxy = new WCF.Action.Proxy({
				success: $.proxy(this._success, this)
			});
			
			this._initElements();
			
			WCF.DOMNodeInsertedHandler.addCallback('WCF.Action.Delete' + this._className.hashCode(), $.proxy(this._initElements, this));
		},
		
		/**
		 * Initializes available element containers.
		 */
		_initElements: function () {
			$(this._containerSelector).each((function (index, container) {
				var $container = $(container);
				var $containerID = $container.wcfIdentify();
				
				if (!WCF.inArray($containerID, this._containers)) {
					var $deleteButton = $container.find(this._buttonSelector);
					
					if ($deleteButton.length) {
						this._containers.push($containerID);
						$deleteButton.click($.proxy(this._click, this));
					}
				}
			}).bind(this));
		},
		
		/**
		 * Sends AJAX request.
		 *
		 * @param        object                event
		 */
		_click: function (event) {
			var $target = $(event.currentTarget);
			event.preventDefault();
			
			if ($target.data('confirmMessageHtml') || $target.data('confirmMessage')) {
				WCF.System.Confirmation.show($target.data('confirmMessageHtml') ? $target.data('confirmMessageHtml') : $target.data('confirmMessage'), $.proxy(this._execute, this), {target: $target}, undefined, $target.data('confirmMessageHtml') ? true : false);
			}
			else {
				WCF.LoadingOverlayHandler.updateIcon($target);
				this._sendRequest($target);
			}
		},
		
		/**
		 * Is called if the delete effect has been triggered on the given element.
		 *
		 * @param        jQuery                element
		 */
		_didTriggerEffect: function (element) {
			// does nothing
		},
		
		/**
		 * Executes deletion.
		 *
		 * @param        string                action
		 * @param        object                parameters
		 */
		_execute: function (action, parameters) {
			if (action === 'cancel') {
				return;
			}
			
			WCF.LoadingOverlayHandler.updateIcon(parameters.target);
			this._sendRequest(parameters.target);
		},
		
		/**
		 * Sends the request
		 *
		 * @param        jQuery        object
		 */
		_sendRequest: function (object) {
			this.proxy.setOption('data', {
				actionName: 'delete',
				className: this._className,
				interfaceName: 'wcf\\data\\IDeleteAction',
				objectIDs: [$(object).data('objectID')]
			});
			
			this.proxy.sendRequest();
		},
		
		/**
		 * Deletes items from containers.
		 *
		 * @param        object                data
		 * @param        string                textStatus
		 * @param        object                jqXHR
		 */
		_success: function (data, textStatus, jqXHR) {
			if (this._callback) {
				this._callback(data.objectIDs);
			}
			
			this.triggerEffect(data.objectIDs);
		},
		
		/**
		 * Sets a callback function called prior to triggering the delete effect.
		 *
		 * @param        {function}        callback
		 */
		setCallback: function (callback) {
			if (typeof callback !== 'function') {
				throw new TypeError("[WCF.Action.Delete] Expected a valid callback for '" + this._className + "'.");
			}
			
			this._callback = callback;
		},
		
		/**
		 * Triggers the delete effect for the objects with the given ids.
		 *
		 * @param        array                objectIDs
		 */
		triggerEffect: function (objectIDs) {
			for (var $index in this._containers) {
				var $container = $('#' + this._containers[$index]);
				var $button = $container.find(this._buttonSelector);
				if (WCF.inArray($button.data('objectID'), objectIDs)) {
					var self = this;
					$container.wcfBlindOut('up', function () {
						var $container = $(this).remove();
						self._containers.splice(self._containers.indexOf($container.wcfIdentify()), 1);
						self._didTriggerEffect($container);
						
						if ($button.data('eventName')) {
							WCF.System.Event.fireEvent('com.woltlab.wcf.action.delete', $button.data('eventName'), {
								button: $button,
								container: $container
							});
						}
					});
				}
			}
		}
	});
	
	/**
	 * Basic implementation for deletion of nested elements.
	 *
	 * The implementation requires the nested elements to be grouped as numbered lists
	 * (ol lists). The child elements of the deleted elements are moved to the parent
	 * element of the deleted element.
	 *
	 * @see        WCF.Action.Delete
	 */
	WCF.Action.NestedDelete = WCF.Action.Delete.extend({
		/**
		 * @see        WCF.Action.Delete.triggerEffect()
		 */
		triggerEffect: function (objectIDs) {
			for (var $index in this._containers) {
				var $container = $('#' + this._containers[$index]);
				if (WCF.inArray($container.find(this._buttonSelector).data('objectID'), objectIDs)) {
					// move children up
					if ($container.has('ol').has('li').length) {
						if ($container.is(':only-child')) {
							$container.parent().replaceWith($container.find('> ol'));
						}
						else {
							$container.replaceWith($container.find('> ol > li'));
						}
						
						this._containers.splice(this._containers.indexOf($container.wcfIdentify()), 1);
						this._didTriggerEffect($container);
					}
					else {
						var self = this;
						$container.wcfBlindOut('up', function () {
							$(this).remove();
							self._containers.splice(self._containers.indexOf($(this).wcfIdentify()), 1);
							self._didTriggerEffect($(this));
						});
					}
				}
			}
		}
	});
	
	/**
	 * Basic implementation for AJAXProxy-based toggle actions.
	 *
	 * @param        string                className
	 * @param        jQuery                containerList
	 * @param        string                buttonSelector
	 */
	WCF.Action.Toggle = Class.extend({
		/**
		 * toogle button selector
		 * @var        string
		 */
		_buttonSelector: '.jsToggleButton',
		
		/**
		 * action class name
		 * @var        string
		 */
		_className: '',
		
		/**
		 * container selector
		 * @var        string
		 */
		_containerSelector: '',
		
		/**
		 * list of known container ids
		 * @var        array<string>
		 */
		_containers: [],
		
		/**
		 * Initializes 'toggle'-Proxy
		 *
		 * @param        string                className
		 * @param        string                containerSelector
		 * @param        string                buttonSelector
		 */
		init: function (className, containerSelector, buttonSelector) {
			this._containerSelector = containerSelector;
			this._className = className;
			this._buttonSelector = (buttonSelector) ? buttonSelector : '.jsToggleButton';
			this._containers = [];
			
			// initialize proxy
			var options = {
				success: $.proxy(this._success, this)
			};
			this.proxy = new WCF.Action.Proxy(options);
			
			// bind event listener
			this._initElements();
			WCF.DOMNodeInsertedHandler.addCallback('WCF.Action.Toggle' + this._className.hashCode(), $.proxy(this._initElements, this));
		},
		
		/**
		 * Initializes available element containers.
		 */
		_initElements: function () {
			$(this._containerSelector).each($.proxy(function (index, container) {
				var $container = $(container);
				var $containerID = $container.wcfIdentify();
				
				if (!WCF.inArray($containerID, this._containers)) {
					this._containers.push($containerID);
					$container.find(this._buttonSelector).click($.proxy(this._click, this));
				}
			}, this));
		},
		
		/**
		 * Sends AJAX request.
		 *
		 * @param        object                event
		 */
		_click: function (event) {
			var $target = $(event.currentTarget);
			event.preventDefault();
			
			if ($target.data('confirmMessageHtml') || $target.data('confirmMessage')) {
				WCF.System.Confirmation.show($target.data('confirmMessageHtml') ? $target.data('confirmMessageHtml') : $target.data('confirmMessage'), $.proxy(this._execute, this), {target: $target}, undefined, $target.data('confirmMessageHtml') ? true : false);
			}
			else {
				WCF.LoadingOverlayHandler.updateIcon($target);
				this._sendRequest($target);
			}
		},
		
		/**
		 * Executes toggeling.
		 *
		 * @param        string                action
		 * @param        object                parameters
		 */
		_execute: function (action, parameters) {
			if (action === 'cancel') {
				return;
			}
			
			WCF.LoadingOverlayHandler.updateIcon(parameters.target);
			this._sendRequest(parameters.target);
		},
		
		_sendRequest: function (object) {
			this.proxy.setOption('data', {
				actionName: 'toggle',
				className: this._className,
				interfaceName: 'wcf\\data\\IToggleAction',
				objectIDs: [$(object).data('objectID')]
			});
			
			this.proxy.sendRequest();
		},
		
		/**
		 * Toggles status icons.
		 *
		 * @param        object                data
		 * @param        string                textStatus
		 * @param        object                jqXHR
		 */
		_success: function (data, textStatus, jqXHR) {
			this.triggerEffect(data.objectIDs);
		},
		
		/**
		 * Triggers the toggle effect for the objects with the given ids.
		 *
		 * @param        array                objectIDs
		 */
		triggerEffect: function (objectIDs) {
			for (var $index in this._containers) {
				var $container = $('#' + this._containers[$index]);
				var $toggleButton = $container.find(this._buttonSelector);
				if (WCF.inArray($toggleButton.data('objectID'), objectIDs)) {
					$container.wcfHighlight();
					this._toggleButton($container, $toggleButton);
				}
			}
		},
		
		/**
		 * Triggers the toggle effect on a button
		 *
		 * @param        jQuery        $container
		 * @param        jQuery        $toggleButton
		 */
		_toggleButton: function ($container, $toggleButton) {
			var $newTitle = '';
			
			// toggle icon source
			WCF.LoadingOverlayHandler.updateIcon($toggleButton, false);
			if ($toggleButton.hasClass('fa-square-o')) {
				$toggleButton.removeClass('fa-square-o').addClass('fa-check-square-o');
				$newTitle = ($toggleButton.data('disableTitle') ? $toggleButton.data('disableTitle') : WCF.Language.get('wcf.global.button.disable'));
				$toggleButton.attr('title', $newTitle);
			}
			else {
				$toggleButton.removeClass('fa-check-square-o').addClass('fa-square-o');
				$newTitle = ($toggleButton.data('enableTitle') ? $toggleButton.data('enableTitle') : WCF.Language.get('wcf.global.button.enable'));
				$toggleButton.attr('title', $newTitle);
			}
			
			// toggle css class
			$container.toggleClass('disabled');
		}
	});
}
else {
	WCF.Action.Delete = Class.extend({
		_buttonSelector: "",
		_callback: {},
		_className: "",
		_containerSelector: "",
		_containers: {},
		init: function() {},
		_initElements: function() {},
		_click: function() {},
		_didTriggerEffect: function() {},
		_execute: function() {},
		_sendRequest: function() {},
		_success: function() {},
		setCallback: function() {},
		triggerEffect: function() {}
	});
	
	WCF.Action.NestedDelete = WCF.Action.Delete.extend({
		triggerEffect: function() {},
		_buttonSelector: "",
		_callback: {},
		_className: "",
		_containerSelector: "",
		_containers: {},
		init: function() {},
		_initElements: function() {},
		_click: function() {},
		_didTriggerEffect: function() {},
		_execute: function() {},
		_sendRequest: function() {},
		_success: function() {},
		setCallback: function() {}
	});
	
	WCF.Action.Toggle = Class.extend({
		_buttonSelector: "",
		_className: "",
		_containerSelector: "",
		_containers: {},
		init: function() {},
		_initElements: function() {},
		_click: function() {},
		_execute: function() {},
		_sendRequest: function() {},
		_success: function() {},
		triggerEffect: function() {},
		_toggleButton: function() {}
	});
}

/**
 * Executes provided callback if scroll threshold is reached. Usable to determine
 * if user reached the bottom of an element to load new elements on the fly.
 * 
 * If you do not provide a value for 'reference' and 'target' it will assume you're
 * monitoring page scrolls, otherwise a valid jQuery selector must be provided for both.
 * 
 * @param	integer		threshold
 * @param	object		callback
 * @param	string		reference
 * @param	string		target
 */
WCF.Action.Scroll = Class.extend({
	/**
	 * callback used once threshold is reached
	 * @var	object
	 */
	_callback: null,
	
	/**
	 * reference object
	 * @var	jQuery
	 */
	_reference: null,
	
	/**
	 * target object
	 * @var	jQuery
	 */
	_target: null,
	
	/**
	 * threshold value
	 * @var	integer
	 */
	_threshold: 0,
	
	/**
	 * Initializes a new WCF.Action.Scroll object.
	 * 
	 * @param	integer		threshold
	 * @param	object		callback
	 * @param	string		reference
	 * @param	string		target
	 */
	init: function(threshold, callback, reference, target) {
		this._threshold = parseInt(threshold);
		if (this._threshold === 0) {
			console.debug("[WCF.Action.Scroll] Given threshold is invalid, aborting.");
			return;
		}
		
		if ($.isFunction(callback)) this._callback = callback;
		if (this._callback === null) {
			console.debug("[WCF.Action.Scroll] Given callback is invalid, aborting.");
			return;
		}
		
		// bind element references
		this._reference = $((reference) ? reference : window);
		this._target = $((target) ? target : document);
		
		// watch for scroll event
		this.start();
		
		// check if browser navigated back and jumped to offset before JavaScript was loaded
		this._scroll();
	},
	
	/**
	 * Calculates if threshold is reached and notifies callback.
	 */
	_scroll: function() {
		var $targetHeight = this._target.height();
		var $topOffset = this._reference.scrollTop();
		var $referenceHeight = this._reference.height();
		
		// calculate if defined threshold is visible
		if (($targetHeight - ($referenceHeight + $topOffset)) < this._threshold) {
			this._callback(this);
		}
	},
	
	/**
	 * Enables scroll monitoring, may be used to resume.
	 */
	start: function() {
		this._reference.on('scroll', $.proxy(this._scroll, this));
	},
	
	/**
	 * Disables scroll monitoring, e.g. no more elements loadable.
	 */
	stop: function() {
		this._reference.off('scroll');
	}
});

/**
 * Namespace for date-related functions.
 */
WCF.Date = {};

/**
 * Provides a date picker for date input fields.
 * 
 * @deprecated	3.0 - no longer required
 */
WCF.Date.Picker = { init: function() {} };

/**
 * Provides utility functions for date operations.
 * 
 * @deprecated	3.0 - use `DateUtil` instead
 */
WCF.Date.Util = {
	/**
	 * Returns UTC timestamp, if date is not given, current time will be used.
	 * 
	 * @param	Date		date
	 * @return	integer
	 * 
	 * @deprecated	3.0 - use `DateUtil::gmdate()` instead
	 */
	gmdate: function(date) {
		var $date = (date) ? date : new Date();
		
		return Math.round(Date.UTC(
			$date.getUTCFullYear(),
			$date.getUTCMonth(),
			$date.getUTCDay(),
			$date.getUTCHours(),
			$date.getUTCMinutes(),
			$date.getUTCSeconds()
		) / 1000);
	},
	
	/**
	 * Returns a Date object with precise offset (including timezone and local timezone).
	 * Parameters timestamp and offset must be in milliseconds!
	 * 
	 * @param	integer		timestamp
	 * @param	integer		offset
	 * @return	Date
	 * 
	 * @deprecated	3.0 - use `DateUtil::getTimezoneDate()` instead
	 */
	getTimezoneDate: function(timestamp, offset) {
		var $date = new Date(timestamp);
		var $localOffset = $date.getTimezoneOffset() * 60000;
		
		return new Date((timestamp + $localOffset + offset));
	}
};

/**
 * Hash-like dictionary. Based upon idead from Prototype's hash
 * 
 * @see	https://github.com/sstephenson/prototype/blob/master/src/prototype/lang/hash.js
 */
WCF.Dictionary = Class.extend({
	/**
	 * list of variables
	 * @var	object
	 */
	_variables: { },
	
	/**
	 * Initializes a new dictionary.
	 */
	init: function() {
		this._variables = { };
	},
	
	/**
	 * Adds an entry.
	 * 
	 * @param	string		key
	 * @param	mixed		value
	 */
	add: function(key, value) {
		this._variables[key] = value;
	},
	
	/**
	 * Adds a traditional object to current dataset.
	 * 
	 * @param	object		object
	 */
	addObject: function(object) {
		for (var $key in object) {
			this.add($key, object[$key]);
		}
	},
	
	/**
	 * Adds a dictionary to current dataset.
	 * 
	 * @param	object		dictionary
	 */
	addDictionary: function(dictionary) {
		dictionary.each($.proxy(function(pair) {
			this.add(pair.key, pair.value);
		}, this));
	},
	
	/**
	 * Retrieves the value of an entry or returns null if key is not found.
	 * 
	 * @param	string		key
	 * @returns	mixed
	 */
	get: function(key) {
		if (this.isset(key)) {
			return this._variables[key];
		}
		
		return null;
	},
	
	/**
	 * Returns true if given key is a valid entry.
	 * 
	 * @param	string		key
	 */
	isset: function(key) {
		return this._variables.hasOwnProperty(key);
	},
	
	/**
	 * Removes an entry.
	 * 
	 * @param	string		key
	 */
	remove: function(key) {
		delete this._variables[key];
	},
	
	/**
	 * Iterates through dictionary.
	 * 
	 * Usage:
	 * 	var $hash = new WCF.Dictionary();
	 * 	$hash.add('foo', 'bar');
	 * 	$hash.each(function(pair) {
	 * 		// alerts:	foo = bar
	 * 		alert(pair.key + ' = ' + pair.value);
	 * 	});
	 * 
	 * @param	function	callback
	 */
	each: function(callback) {
		if (!$.isFunction(callback)) {
			return;
		}
		
		for (var $key in this._variables) {
			var $value = this._variables[$key];
			var $pair = {
				key: $key,
				value: $value
			};
			
			callback($pair);
		}
	},
	
	/**
	 * Returns the amount of items.
	 * 
	 * @return	integer
	 */
	count: function() {
		return $.getLength(this._variables);
	},
	
	/**
	 * Returns true if dictionary is empty.
	 * 
	 * @return	integer
	 */
	isEmpty: function() {
		return !this.count();
	}
});

// non strict equals by intent
if (window.WCF.Language == null) {
	/**
	 * @deprecated Use WoltLabSuite/Core/Language
	 */
	WCF.Language = {
		add: function(key, value) {
			require(['Language'], function(Language) {
				Language.add(key, value);
			});
		},
		addObject: function(object) {
			require(['Language'], function(Language) {
				Language.addObject(object);
			});
		},
		get: function(key, parameters) {
			// This cannot be sanely provided as a compatibility wrapper.
			throw new Error('Call to deprecated WCF.Language.get("' + key + '")');
		}
	};
}

/**
 * Number utilities.
 * @deprecated Use WoltLabSuite/Core/NumberUtil
 */
WCF.Number = {
	/**
	 * Rounds a number to a given number of decimal places. Defaults to 0.
	 * 
	 * @param	number		number
	 * @param	decimalPlaces	number of decimal places
	 * @return	number
	 */
	round: function (number, decimalPlaces) {
		decimalPlaces = Math.pow(10, (decimalPlaces || 0));
		
		return Math.round(number * decimalPlaces) / decimalPlaces;
	}
};

/**
 * String utilities.
 * @deprecated Use WoltLabSuite/Core/StringUtil
 */
WCF.String = {
	/**
	 * Adds thousands separators to a given number.
	 * 
	 * @see		http://stackoverflow.com/a/6502556/782822
	 * @param	mixed		number
	 * @return	string
	 */
	addThousandsSeparator: function(number) {
		return String(number).replace(/(^-?\d{1,3}|\d{3})(?=(?:\d{3})+(?:$|\.))/g, '$1' + WCF.Language.get('wcf.global.thousandsSeparator'));
	},
	
	/**
	 * Escapes special HTML-characters within a string
	 * 
	 * @param	string	string
	 * @return	string
	 */
	escapeHTML: function (string) {
		return String(string).replace(/&/g, '&amp;').replace(/"/g, '&quot;').replace(/</g, '&lt;').replace(/>/g, '&gt;');
	},
	
	/**
	 * Escapes a String to work with RegExp.
	 * 
	 * @see		https://github.com/sstephenson/prototype/blob/master/src/prototype/lang/regexp.js#L25
	 * @param	string	string
	 * @return	string
	 */
	escapeRegExp: function(string) {
		return String(string).replace(/([.*+?^=!:${}()|[\]\/\\])/g, '\\$1');
	},
	
	/**
	 * Rounds number to given count of floating point digits, localizes decimal-point and inserts thousands-separators
	 * 
	 * @param	mixed	number
	 * @return	string
	 */
	formatNumeric: function(number, decimalPlaces) {
		number = String(WCF.Number.round(number, decimalPlaces || 2));
		var numberParts = number.split('.');
		
		number = this.addThousandsSeparator(numberParts[0]);
		if (numberParts.length > 1) number += WCF.Language.get('wcf.global.decimalPoint') + numberParts[1];
		
		number = number.replace('-', '\u2212');
		
		return number;
	},
	
	/**
	 * Makes a string's first character lowercase
	 * 
	 * @param	string		string
	 * @return	string
	 */
	lcfirst: function(string) {
		return String(string).substring(0, 1).toLowerCase() + string.substring(1);
	},
	
	/**
	 * Makes a string's first character uppercase
	 * 
	 * @param	string		string
	 * @return	string
	 */
	ucfirst: function(string) {
		return String(string).substring(0, 1).toUpperCase() + string.substring(1);
	},
	
	/**
	 * Unescapes special HTML-characters within a string
	 * 
	 * @param	string		string
	 * @return	string
	 */
	unescapeHTML: function (string) {
		return String(string).replace(/&amp;/g, '&').replace(/&quot;/g, '"').replace(/&lt;/g, '<').replace(/&gt;/g, '>');
	}
};

/**
 * Basic implementation for WCF TabMenus. Use the data attributes 'active' to specify the
 * tab which should be shown on init. Furthermore you may specify a 'store' data-attribute
 * which will be filled with the currently selected tab.
 */
WCF.TabMenu = {
	/**
	 * Initializes all TabMenus
	 */
	init: function() {
		require(['WoltLabSuite/Core/Ui/TabMenu'], function(UiTabMenu) {
			UiTabMenu.setup();
		});
	},
	
	/**
	 * Reloads the tab menus.
	 */
	reload: function() {
		this.init();
	}
};

/**
 * Templates that may be fetched more than once with different variables.
 * Based upon ideas from Prototype's template.
 * 
 * Usage:
 * 	var myTemplate = new WCF.Template('{$hello} World');
 * 	myTemplate.fetch({ hello: 'Hi' }); // Hi World
 * 	myTemplate.fetch({ hello: 'Hello' }); // Hello World
 * 	
 * 	my2ndTemplate = new WCF.Template('{@$html}{$html}');
 * 	my2ndTemplate.fetch({ html: '<b>Test</b>' }); // <b>Test</b>&lt;b&gt;Test&lt;/b&gt;
 *	
 * 	var my3rdTemplate = new WCF.Template('You can use {literal}{$variable}{/literal}-Tags here');
 * 	my3rdTemplate.fetch({ variable: 'Not shown' }); // You can use {$variable}-Tags here
 * 
 * @param	template		template-content
 * @see		https://github.com/sstephenson/prototype/blob/master/src/prototype/lang/template.js
 */
WCF.Template = Class.extend({
	/**
	 * Prepares template
	 * 
	 * @param	$template		template-content
	 */
	init: function(template) {
		var $literals = new WCF.Dictionary();
		var $tagID = 0;
		
		// escape \ and ' and newlines
		template = template.replace(/\\/g, '\\\\').replace(/'/g, "\\'").replace(/(\r\n|\n|\r)/g, '\\n');
		
		// save literal-tags
		template = template.replace(/\{literal\}(.*?)\{\/literal\}/g, $.proxy(function(match) {
			// hopefully no one uses this string in one of his templates
			var id = '@@@@@@@@@@@'+Math.random()+'@@@@@@@@@@@';
			$literals.add(id, match.replace(/\{\/?literal\}/g, ''));
			
			return id;
		}, this));
		
		// remove comments
		template = template.replace(/\{\*.*?\*\}/g, '');
		
		var parseParameterList = function(parameterString) {
			var $chars = parameterString.split('');
			var $parameters = { };
			var $inName = true;
			var $name = '';
			var $value = '';
			var $doubleQuoted = false;
			var $singleQuoted = false;
			var $escaped = false;
			
			for (var $i = 0, $max = $chars.length; $i < $max; $i++) {
				var $char = $chars[$i];
				if ($inName && $char != '=' && $char != ' ') $name += $char;
				else if ($inName && $char == '=') {
					$inName = false;
					$singleQuoted = false;
					$doubleQuoted = false;
					$escaped = false;
				}
				else if (!$inName && !$singleQuoted && !$doubleQuoted && $char == ' ') {
					$inName = true;
					$parameters[$name] = $value;
					$value = $name = '';
				}
				else if (!$inName && $singleQuoted && !$escaped && $char == "'") {
					$singleQuoted = false;
					$value += $char;
				}
				else if (!$inName && !$singleQuoted && !$doubleQuoted && $char == "'") {
					$singleQuoted = true;
					$value += $char;
				}
				else if (!$inName && $doubleQuoted && !$escaped && $char == '"') {
					$doubleQuoted = false;
					$value += $char;
				}
				else if (!$inName && !$singleQuoted && !$doubleQuoted && $char == '"') {
					$doubleQuoted = true;
					$value += $char;
				}
				else if (!$inName && ($doubleQuoted || $singleQuoted) && !$escaped && $char == '\\') {
					$escaped = true;
					$value += $char;
				}
				else if (!$inName) {
					$escaped = false;
					$value += $char;
				}
			}
			$parameters[$name] = $value;
			
			if ($doubleQuoted || $singleQuoted || $escaped) throw new Error('Syntax error in parameterList: "' + parameterString + '"');
			
			return $parameters;
		};
		
		var unescape = function(string) {
			return string.replace(/\\n/g, "\n").replace(/\\\\/g, '\\').replace(/\\'/g, "'");
		};
		
		template = template.replace(/\{(\$[^\}]+?)\}/g, function(_, content) {
			content = unescape(content.replace(/\$([^.\[\(\)\]\s]+)/g, "(v['$1'])"));
			
			return "' + WCF.String.escapeHTML(" + content + ") + '";
		})
		// Numeric Variable
		.replace(/\{#(\$[^\}]+?)\}/g, function(_, content) {
			content = unescape(content.replace(/\$([^.\[\(\)\]\s]+)/g, "(v['$1'])"));
			
			return "' + WCF.String.formatNumeric(" + content + ") + '";
		})
		// Variable without escaping
		.replace(/\{@(\$[^\}]+?)\}/g, function(_, content) {
			content = unescape(content.replace(/\$([^.\[\(\)\]\s]+)/g, "(v['$1'])"));
			
			return "' + " + content + " + '";
		})
		// {lang}foo{/lang}
		.replace(/\{lang\}(.+?)\{\/lang\}/g, function(_, content) {
			return "' + WCF.Language.get('" + content + "', v) + '";
		})
		// {include}
		.replace(/\{include (.+?)\}/g, function(_, content) {
			content = content.replace(/\\\\/g, '\\').replace(/\\'/g, "'");
			var $parameters = parseParameterList(content);
			
			if (typeof $parameters['file'] === 'undefined') throw new Error('Missing file attribute in include-tag');
			
			$parameters['file'] = $parameters['file'].replace(/\$([^.\[\(\)\]\s]+)/g, "(v.$1)");
			
			return "' + " + $parameters['file'] + ".fetch(v) + '";
		})
		// {if}
		.replace(/\{if (.+?)\}/g, function(_, content) {
			content = unescape(content.replace(/\$([^.\[\(\)\]\s]+)/g, "(v['$1'])"));
			
			return	"';\n" +
				"if (" + content + ") {\n" +
				"	$output += '";
		})
		// {elseif}
		.replace(/\{else ?if (.+?)\}/g, function(_, content) {
			content = unescape(content.replace(/\$([^.\[\(\)\]\s]+)/g, "(v['$1'])"));
			
			return	"';\n" +
				"}\n" +
				"else if (" + content + ") {\n" +
				"	$output += '";
		})
		// {implode}
		.replace(/\{implode (.+?)\}/g, function(_, content) {
			$tagID++;
			
			content = content.replace(/\\\\/g, '\\').replace(/\\'/g, "'");
			var $parameters = parseParameterList(content);
			
			if (typeof $parameters['from'] === 'undefined') throw new Error('Missing from attribute in implode-tag');
			if (typeof $parameters['item'] === 'undefined') throw new Error('Missing item attribute in implode-tag');
			if (typeof $parameters['glue'] === 'undefined') $parameters['glue'] = "', '";
			
			$parameters['from'] = $parameters['from'].replace(/\$([^.\[\(\)\]\s]+)/g, "(v.$1)");
			
			return 	"';\n"+
				"var $implode_" + $tagID + " = false;\n" +
				"for ($implodeKey_" + $tagID + " in " + $parameters['from'] + ") {\n" +
				"	v[" + $parameters['item'] + "] = " + $parameters['from'] + "[$implodeKey_" + $tagID + "];\n" +
				(typeof $parameters['key'] !== 'undefined' ? "		v[" + $parameters['key'] + "] = $implodeKey_" + $tagID + ";\n" : "") +
				"	if ($implode_" + $tagID + ") $output += " + $parameters['glue'] + ";\n" +
				"	$implode_" + $tagID + " = true;\n" +
				"	$output += '";
		})
		// {foreach}
		.replace(/\{foreach (.+?)\}/g, function(_, content) {
			$tagID++;
			
			content = content.replace(/\\\\/g, '\\').replace(/\\'/g, "'");
			var $parameters = parseParameterList(content);
			
			if (typeof $parameters['from'] === 'undefined') throw new Error('Missing from attribute in foreach-tag');
			if (typeof $parameters['item'] === 'undefined') throw new Error('Missing item attribute in foreach-tag');
			$parameters['from'] = $parameters['from'].replace(/\$([^.\[\(\)\]\s]+)/g, "(v.$1)");
			
			return	"';\n" +
				"$foreach_"+$tagID+" = false;\n" +
				"for ($foreachKey_" + $tagID + " in " + $parameters['from'] + ") {\n" +
				"	$foreach_"+$tagID+" = true;\n" +
				"	break;\n" +
				"}\n" +
				"if ($foreach_"+$tagID+") {\n" +
				"	for ($foreachKey_" + $tagID + " in " + $parameters['from'] + ") {\n" +
				"		v[" + $parameters['item'] + "] = " + $parameters['from'] + "[$foreachKey_" + $tagID + "];\n" +
				(typeof $parameters['key'] !== 'undefined' ? "		v[" + $parameters['key'] + "] = $foreachKey_" + $tagID + ";\n" : "") +
				"		$output += '";
		})
		// {foreachelse}
		.replace(/\{foreachelse\}/g, 
			"';\n" +
			"	}\n" +
			"}\n" +
			"else {\n" +
			"	{\n" +
			"		$output += '"
		)
		// {/foreach}
		.replace(/\{\/foreach\}/g, 
			"';\n" +
			"	}\n" +
			"}\n" +
			"$output += '"
		)
		// {else}
		.replace(/\{else\}/g, 
			"';\n" +
			"}\n" +
			"else {\n" +
			"	$output += '"
		)
		// {/if} and {/implode}
		.replace(/\{\/(if|implode)\}/g, 
			"';\n" +
			"}\n" +
			"$output += '"
		);
		
		// call callback
		for (var key in WCF.Template.callbacks) {
			template = WCF.Template.callbacks[key](template);
		}
		
		// insert delimiter tags
		template = template.replace('{ldelim}', '{').replace('{rdelim}', '}');
		
		$literals.each(function(pair) {
			template = template.replace(pair.key, pair.value);
		});
		
		template = "$output += '" + template + "';";
		
		try {
			this.fetch = new Function("v", "v = window.$.extend({}, v, { __wcf: window.WCF, __window: window }); var $output = ''; " + template + ' return $output;');
		}
		catch (e) {
			console.debug("var $output = ''; " + template + ' return $output;');
			throw e;
		}
	},
	
	/**
	 * Fetches the template with the given variables.
	 * 
	 * @param	v	variables to insert
	 * @return		parsed template
	 */
	fetch: function(v) {
		// this will be replaced in the init function
	}
});

/**
 * Array of callbacks that will be called after parsing the included tags. Only applies to Templates compiled after the callback was added.
 * 
 * @var	array<Function>
 */
WCF.Template.callbacks = [ ];

/**
 * Toggles options.
 * 
 * @param	string		element
 * @param	array		showItems
 * @param	array		hideItems
 * @param	function	callback
 */
WCF.ToggleOptions = Class.extend({
	/**
	 * target item
	 * 
	 * @var	jQuery
	 */
	_element: null,
	
	/**
	 * list of items to be shown
	 * 
	 * @var	array
	 */
	_showItems: [],
	
	/**
	 * list of items to be hidden
	 * 
	 * @var	array
	 */
	_hideItems: [],
		
	/**
	 * callback after options were toggled
	 * 
	 * @var	function
	 */
	 _callback: null,
	
	/**
	 * Initializes option toggle.
	 * 
	 * @param	string		element
	 * @param	array		showItems
	 * @param	array		hideItems
	 * @param	function	callback
	 */
	init: function(element, showItems, hideItems, callback) {
		this._element = $('#' + element);
		this._showItems = showItems;
		this._hideItems = hideItems;
		if (callback !== undefined) {
			this._callback = callback;
		}
		
		// bind event
		this._element.click($.proxy(this._toggle, this));
		
		// execute toggle on init
		this._toggle();
	},
	
	/**
	 * Toggles items.
	 */
	_toggle: function() {
		if (!this._element.prop('checked')) return;
		
		for (var $i = 0, $length = this._showItems.length; $i < $length; $i++) {
			var $item = this._showItems[$i];
			
			$('#' + $item).show();
		}
		
		for (var $i = 0, $length = this._hideItems.length; $i < $length; $i++) {
			var $item = this._hideItems[$i];
			
			$('#' + $item).hide();
		}
		
		if (this._callback !== null) {
			this._callback();
		}
	}
});

/**
 * Namespace for all kind of collapsible containers.
 */
WCF.Collapsible = {};

/**
 * Simple implementation for collapsible content, neither does it
 * store its state nor does it allow AJAX callbacks to fetch content.
 */
WCF.Collapsible.Simple = {
	/**
	 * Initializes collapsibles.
	 */
	init: function() {
		$('.jsCollapsible').each($.proxy(function(index, button) {
			this._initButton(button);
		}, this));
	},
	
	/**
	 * Binds an event listener on all buttons triggering the collapsible.
	 * 
	 * @param	object		button
	 */
	_initButton: function(button) {
		var $button = $(button);
		var $isOpen = $button.data('isOpen');
		
		if (!$isOpen) {
			// hide container on init
			$('#' + $button.data('collapsibleContainer')).hide();
		}
		
		$button.click($.proxy(this._toggle, this));
	},
	
	/**
	 * Toggles collapsible containers on click.
	 * 
	 * @param	object		event
	 */
	_toggle: function(event) {
		var $button = $(event.currentTarget);
		var $isOpen = $button.data('isOpen');
		var $target = $('#' + $.wcfEscapeID($button.data('collapsibleContainer')));
		
		if ($isOpen) {
			$target.stop().wcfBlindOut('vertical', $.proxy(function() {
				this._toggleImage($button);
			}, this));
			$isOpen = false;
		}
		else {
			$target.stop().wcfBlindIn('vertical', $.proxy(function() {
				this._toggleImage($button);
			}, this));
			$isOpen = true;
		}
		
		$button.data('isOpen', $isOpen);
		
		// suppress event
		event.stopPropagation();
		return false;
	},
	
	/**
	 * Toggles image of target button.
	 * 
	 * @param	jQuery		button
	 */
	_toggleImage: function(button) {
		var $icon = button.find('span.icon');
		if (button.data('isOpen')) {
			$icon.removeClass('fa-chevron-right').addClass('fa-chevron-down');
		}
		else {
			$icon.removeClass('fa-chevron-down').addClass('fa-chevron-right');
		}
	}
};

/**
 * Basic implementation for collapsible containers with AJAX support. Results for open
 * and closed state will be cached.
 * 
 * @param	string		className
 */
WCF.Collapsible.Remote = Class.extend({
	/**
	 * class name
	 * @var	string
	 */
	_className: '',
	
	/**
	 * list of active containers
	 * @var	object
	 */
	_containers: {},
	
	/**
	 * container meta data
	 * @var	object
	 */
	_containerData: {},
	
	/**
	 * action proxy
	 * @var	WCF.Action.Proxy
	 */
	_proxy: null,
	
	/**
	 * Initializes the controller for collapsible containers with AJAX support.
	 * 
	 * @param	string	className
	 */
	init: function(className) {
		this._className = className;
		this._proxy = new WCF.Action.Proxy({
			success: $.proxy(this._success, this)
		});
		
		// initialize each container
		this._init();
		
		WCF.DOMNodeInsertedHandler.addCallback('WCF.Collapsible.Remote', $.proxy(this._init, this));
	},
	
	/**
	 * Initializes a collapsible container.
	 * 
	 * @param	string		containerID
	 */
	_init: function(containerID) {
		this._getContainers().each($.proxy(function(index, container) {
			var $container = $(container);
			var $containerID = $container.wcfIdentify();
			
			if (this._containers[$containerID] === undefined) {
				this._containers[$containerID] = $container;
				
				this._initContainer($containerID);
			}
		}, this));
	},
	
	/**
	 * Initializes a collapsible container.
	 * 
	 * @param	string		containerID
	 */
	_initContainer: function(containerID) {
		var $target = this._getTarget(containerID);
		var $buttonContainer = this._getButtonContainer(containerID);
		var $button = this._createButton(containerID, $buttonContainer);
		
		// store container meta data
		this._containerData[containerID] = {
			button: $button,
			buttonContainer: $buttonContainer,
			isOpen: this._containers[containerID].data('isOpen'),
			target: $target
		};
		
		// add 'jsCollapsed' CSS class
		if (!this._containers[containerID].data('isOpen')) {
			$('#' + containerID).addClass('jsCollapsed');
		}
	},
	
	/**
	 * Returns a collection of collapsible containers.
	 * 
	 * @return	jQuery
	 */
	_getContainers: function() { },
	
	/**
	 * Returns the target element for current collapsible container.
	 * 
	 * @param	integer		containerID
	 * @return	jQuery
	 */
	_getTarget: function(containerID) { },
	
	/**
	 * Returns the button container for current collapsible container.
	 * 
	 * @param	integer		containerID
	 * @return	jQuery
	 */
	_getButtonContainer: function(containerID) { },
	
	/**
	 * Creates the toggle button.
	 * 
	 * @param	integer		containerID
	 * @param	jQuery		buttonContainer
	 */
	_createButton: function(containerID, buttonContainer) {
		var $button = elBySel('.jsStaticCollapsibleButton', buttonContainer[0]);
		if ($button !== null && $button.parentNode === buttonContainer[0]) {
			$button.classList.remove('jsStaticCollapsibleButton');
			$button = $($button);
		}
		else {
			$button = $('<span class="collapsibleButton jsTooltip pointer icon icon16 fa-chevron-down" title="' + WCF.Language.get('wcf.global.button.collapsible') + '">').prependTo(buttonContainer);
		}
		
		$button.data('containerID', containerID).click($.proxy(this._toggleContainer, this));
		
		return $button;
	},
	
	/**
	 * Toggles a container.
	 * 
	 * @param	object		event
	 */
	_toggleContainer: function(event) {
		var $button = $(event.currentTarget);
		var $containerID = $button.data('containerID');
		var $isOpen = this._containerData[$containerID].isOpen;
		var $state = ($isOpen) ? 'open' : 'close';
		var $newState = ($isOpen) ? 'close' : 'open';
		
		// fetch content state via AJAX
		this._proxy.setOption('data', {
			actionName: 'loadContainer',
			className: this._className,
			interfaceName: 'wcf\\data\\ILoadableContainerAction',
			objectIDs: [ this._getObjectID($containerID) ],
			parameters: $.extend(true, {
				containerID: $containerID,
				currentState: $state,
				newState: $newState
			}, this._getAdditionalParameters($containerID))
		});
		this._proxy.sendRequest();
		
		// toogle 'jsCollapsed' CSS class
		$('#' + $containerID).toggleClass('jsCollapsed');
		
		// set spinner for current button
		// this._exchangeIcon($button);
	},
	
	/**
	 * Exchanges button icon.
	 * 
	 * @param	jQuery		button
	 * @param	string		newIcon
	 */
	_exchangeIcon: function(button, newIcon) {
		newIcon = newIcon || 'spinner';
		button.removeClass('fa-chevron-down fa-chevron-right fa-spinner').addClass('fa-' + newIcon);
	},
	
	/**
	 * Returns the object id for current container.
	 * 
	 * @param	integer		containerID
	 * @return	integer
	 */
	_getObjectID: function(containerID) {
		return $('#' + containerID).data('objectID');
	},
	
	/**
	 * Returns additional parameters.
	 * 
	 * @param	integer		containerID
	 * @return	object
	 */
	_getAdditionalParameters: function(containerID) {
		return {};
	},
	
	/**
	 * Updates container content.
	 * 
	 * @param	integer		containerID
	 * @param	string		newContent
	 * @param	string		newState
	 */
	_updateContent: function(containerID, newContent, newState) {
		this._containerData[containerID].target.html(newContent);
	},
	
	/**
	 * Sets content upon successful AJAX request.
	 * 
	 * @param	object		data
	 * @param	string		textStatus
	 * @param	jQuery		jqXHR
	 */
	_success: function(data, textStatus, jqXHR) {
		// validate container id
		if (!data.returnValues.containerID) return;
		var $containerID = data.returnValues.containerID;
		
		// check if container id is known
		if (!this._containers[$containerID]) return;
		
		// update content storage
		this._containerData[$containerID].isOpen = (data.returnValues.isOpen) ? true : false;
		var $newState = (data.returnValues.isOpen) ? 'open' : 'close';
		
		// update container content
		this._updateContent($containerID, $.trim(data.returnValues.content), $newState);
		
		// update icon
		//this._exchangeIcon(this._containerData[$containerID].button, (data.returnValues.isOpen ? 'chevron-down' : 'chevron-right'));
	}
});

/**
 * Basic implementation for collapsible containers with AJAX support. Requires collapsible
 * content to be available in DOM already, if you want to load content on the fly use
 * WCF.Collapsible.Remote instead.
 */
WCF.Collapsible.SimpleRemote = WCF.Collapsible.Remote.extend({
	/**
	 * Initializes an AJAX-based collapsible handler.
	 * 
	 * @param	string		className
	 */
	init: function(className) {
		this._super(className);
		
		// override settings for action proxy
		this._proxy = new WCF.Action.Proxy({
			showLoadingOverlay: false
		});
	},
	
	/**
	 * @see	WCF.Collapsible.Remote._initContainer()
	 */
	_initContainer: function(containerID) {
		this._super(containerID);
		
		// hide container on init if applicable
		if (!this._containerData[containerID].isOpen) {
			this._containerData[containerID].target.hide();
			this._exchangeIcon(this._containerData[containerID].button, 'chevron-right');
		}
	},
	
	/**
	 * Toggles container visibility.
	 * 
	 * @param	object		event
	 */
	_toggleContainer: function(event) {
		var $button = $(event.currentTarget);
		var $containerID = $button.data('containerID');
		var $isOpen = this._containerData[$containerID].isOpen;
		var $currentState = ($isOpen) ? 'open' : 'close';
		var $newState = ($isOpen) ? 'close' : 'open';
		
		this._proxy.setOption('data', {
			actionName: 'toggleContainer',
			className: this._className,
			interfaceName: 'wcf\\data\\IToggleContainerAction',
			objectIDs: [ this._getObjectID($containerID) ],
			parameters: $.extend(true, {
				containerID: $containerID,
				currentState: $currentState,
				newState: $newState
			}, this._getAdditionalParameters($containerID))
		});
		this._proxy.sendRequest();
		
		// exchange icon
		this._exchangeIcon(this._containerData[$containerID].button, ($newState === 'open' ? 'chevron-down' : 'chevron-right'));
		
		// toggle container
		if ($newState === 'open') {
			this._containerData[$containerID].target.show();
		}
		else {
			this._containerData[$containerID].target.hide();
		}
		
		// toogle 'jsCollapsed' CSS class
		$('#' + $containerID).toggleClass('jsCollapsed');
		
		// update container data
		this._containerData[$containerID].isOpen = ($newState === 'open' ? true : false);
	}
});

/**
 * Holds userdata of the current user
 * 
 * @deprecated	use WCF/WoltLab/User
 */
WCF.User = {
	/**
	 * id of the active user
	 * @var	integer
	 */
	userID: 0,
	
	/**
	 * name of the active user
	 * @var	string
	 */
	username: '',
	
	/**
	 * Initializes userdata
	 * 
	 * @param	integer	userID
	 * @param	string	username
	 */
	init: function(userID, username) {
		this.userID = userID;
		this.username = username;
	}
};

/**
 * Namespace for effect-related functions.
 */
WCF.Effect = {};

/**
 * Scrolls to a specific element offset, optionally handling menu height.
 */
WCF.Effect.Scroll = Class.extend({
	/**
	 * Scrolls to a specific element offset.
	 * 
	 * @param	jQuery		element
	 * @param	boolean		excludeMenuHeight
	 * @param	boolean		disableAnimation
	 * @return	boolean
	 */
	scrollTo: function(element, excludeMenuHeight, disableAnimation) {
		if (!element.length) {
			return true;
		}
		
		var $elementOffset = element.getOffsets('offset').top;
		var $documentHeight = $(document).height();
		var $windowHeight = $(window).height();
		
		if ($elementOffset > $documentHeight - $windowHeight) {
			$elementOffset = $documentHeight - $windowHeight;
			if ($elementOffset < 0) {
				$elementOffset = 0;
			}
		}
		
		if (disableAnimation === true) {
			$('html,body').scrollTop($elementOffset);
		}
		else {
			$('html,body').animate({ scrollTop: $elementOffset }, 400, function (x, t, b, c, d) {
				return -c * ( ( t = t / d - 1 ) * t * t * t - 1) + b;
			});
		}
		
		return false;
	}
});

/**
 * Handles clicks outside an overlay, hitting body-tag through bubbling.
 * 
 * You should always remove callbacks before disposing the attached element,
 * preventing errors from blocking the iteration. Furthermore you should
 * always handle clicks on your overlay's container and return 'false' to
 * prevent bubbling.
 * 
 * @deprecated	3.0 - please use `Ui/CloseOverlay` instead
 */
WCF.CloseOverlayHandler = {
	/**
	 * Adds a new callback.
	 * 
	 * @param	string		identifier
	 * @param	object		callback
	 */
	addCallback: function(identifier, callback) {
		require(['Ui/CloseOverlay'], function(UiCloseOverlay) {
			UiCloseOverlay.add(identifier, callback);
		});
	},
	
	/**
	 * Removes a callback from list.
	 * 
	 * @param	string		identifier
	 */
	removeCallback: function(identifier) {
		require(['Ui/CloseOverlay'], function(UiCloseOverlay) {
			UiCloseOverlay.remove(identifier);
		});
	},
	
	/**
	 * Triggers the callbacks programmatically.
	 */
	forceExecution: function() {
		require(['Ui/CloseOverlay'], function(UiCloseOverlay) {
			UiCloseOverlay.execute();
		});
	}
};

/**
 * @deprecated Use WoltLabSuite/Core/Dom/Change/Listener
 */
WCF.DOMNodeInsertedHandler = {
	addCallback: function(identifier, callback) {
		require(['WoltLabSuite/Core/Dom/Change/Listener'], function (ChangeListener) {
			ChangeListener.add('__legacy__', callback);
		});
	},
	_executeCallbacks: function() {
		require(['WoltLabSuite/Core/Dom/Change/Listener'], function (ChangeListener) {
			ChangeListener.trigger();
		});
	},
	execute: function() {
		this._executeCallbacks();
	}
};

/**
 * Notifies objects once a DOM node was removed.
 */
WCF.DOMNodeRemovedHandler = {
	/**
	 * list of callbacks
	 * @var	WCF.Dictionary
	 */
	_callbacks: new WCF.Dictionary(),
	
	/**
	 * prevent infinite loop if a callback manipulates DOM
	 * @var	boolean
	 */
	_isExecuting: false,
	
	/**
	 * indicates that overlay handler is listening to DOMNodeRemoved events on body-tag
	 * @var	boolean
	 */
	_isListening: false,
	
	/**
	 * Adds a new callback.
	 * 
	 * @param	string		identifier
	 * @param	object		callback
	 */
	addCallback: function(identifier, callback) {
		this._bindListener();
		
		if (this._callbacks.isset(identifier)) {
			console.debug("[WCF.DOMNodeRemovedHandler] identifier '" + identifier + "' is already bound to a callback");
			return false;
		}
		
		this._callbacks.add(identifier, callback);
	},
	
	/**
	 * Removes a callback from list.
	 * 
	 * @param	string		identifier
	 */
	removeCallback: function(identifier) {
		if (this._callbacks.isset(identifier)) {
			this._callbacks.remove(identifier);
		}
	},
	
	/**
	 * Binds click event handler.
	 */
	_bindListener: function() {
		if (this._isListening) return;
		
		if (window.MutationObserver) {
			var $mutationObserver = new MutationObserver((function(mutations) {
				var $triggerEvent = false;
				
				mutations.forEach((function(mutation) {
					if (mutation.removedNodes.length) {
						$triggerEvent = true;
					}
				}).bind(this));
				
				if ($triggerEvent) {
					this._executeCallbacks({ });
				}
			}).bind(this));
			
			$mutationObserver.observe(document.body, {
				childList: true,
				subtree: true
			});
		}
		else {
			$(document).bind('DOMNodeRemoved', $.proxy(this._executeCallbacks, this));
		}
		
		this._isListening = true;
	},
	
	/**
	 * Executes callbacks if a DOM node is removed.
	 */
	_executeCallbacks: function(event) {
		if (this._isExecuting) return;
		
		// do not track events while executing callbacks
		this._isExecuting = true;
		
		this._callbacks.each(function(pair) {
			// execute callback
			pair.value(event);
		});
		
		// enable listener again
		this._isExecuting = false;
	}
};

/**
 * Namespace for option handlers.
 */
WCF.Option = { };

if (COMPILER_TARGET_DEFAULT) {
	/**
	 * Handles option selection.
	 */
	WCF.Option.Handler = Class.extend({
		/**
		 * Initializes the WCF.Option.Handler class.
		 */
		init: function () {
			this._initOptions();
			
			WCF.DOMNodeInsertedHandler.addCallback('WCF.Option.Handler', $.proxy(this._initOptions, this));
		},
		
		/**
		 * Initializes all options.
		 */
		_initOptions: function () {
			$('.jsEnablesOptions').each($.proxy(this._initOption, this));
		},
		
		/**
		 * Initializes an option.
		 *
		 * @param        integer                index
		 * @param        object                option
		 */
		_initOption: function (index, option) {
			// execute action on init
			this._change(option);
			
			// bind event listener
			$(option).change($.proxy(this._handleChange, this));
		},
		
		/**
		 * Applies whenever an option is changed.
		 *
		 * @param        object                event
		 */
		_handleChange: function (event) {
			this._change($(event.target));
		},
		
		/**
		 * Enables or disables options on option value change.
		 *
		 * @param        object                option
		 */
		_change: function (option) {
			option = $(option);
			
			var disableOptions = eval(option.data('disableOptions'));
			var enableOptions = eval(option.data('enableOptions'));
			
			// determine action by type
			switch (option.getTagName()) {
				case 'input':
					switch (option.attr('type')) {
						case 'checkbox':
							this._execute(option.prop('checked'), disableOptions, enableOptions);
							break;
						
						case 'radio':
							if (option.prop('checked')) {
								var isActive = true;
								if (option.data('isBoolean') && option.val() != 1) {
									isActive = false;
								}
								
								this._execute(isActive, disableOptions, enableOptions);
							}
							break;
					}
					break;
				
				case 'select':
					var $value = option.val();
					var relevantDisableOptions = [];
					var relevantEnableOptions = [];
					
					if (disableOptions.length > 0) {
						for (var $index in disableOptions) {
							var $item = disableOptions[$index];
							
							if ($item.value == $value) {
								relevantDisableOptions.push($item.option);
							}
							else {
								relevantEnableOptions.push($item.option);
							}
						}
					}
					
					if (enableOptions.length > 0) {
						for (var $index in enableOptions) {
							var $item = enableOptions[$index];
							
							if ($item.value == $value) {
								relevantEnableOptions.push($item.option);
							}
							else {
								relevantDisableOptions.push($item.option);
							}
						}
					}
					
					this._execute(true, relevantDisableOptions, relevantEnableOptions);
					break;
			}
		},
		
		/**
		 * Enables or disables options.
		 *
		 * @param        boolean                isActive
		 * @param        array                disableOptions
		 * @param        array                enableOptions
		 */
		_execute: function (isActive, disableOptions, enableOptions) {
			if (disableOptions.length > 0) {
				for (var $i = 0, $size = disableOptions.length; $i < $size; $i++) {
					var $target = disableOptions[$i];
					if ($.wcfIsset($target)) {
						this._enableOption($target, !isActive);
					}
					else {
						var $dl = $('.' + $target + 'Input');
						if ($dl.length) {
							this._enableOptions($dl.children('dd').find('input, select, textarea'), !isActive);
						}
					}
				}
			}
			
			if (enableOptions.length > 0) {
				for (var $i = 0, $size = enableOptions.length; $i < $size; $i++) {
					var $target = enableOptions[$i];
					if ($.wcfIsset($target)) {
						this._enableOption($target, isActive);
					}
					else {
						var $dl = $('.' + $target + 'Input');
						if ($dl.length) {
							this._enableOptions($dl.children('dd').find('input, select, textarea'), isActive);
						}
					}
				}
			}
		},
		
		/**
		 * Enables/Disables an option.
		 *
		 * @param        string                target
		 * @param        boolean                enable
		 */
		_enableOption: function (target, enable) {
			this._enableOptionElement($('#' + $.wcfEscapeID(target)), enable);
		},
		
		/**
		 * Enables/Disables an option element.
		 *
		 * @param        string                target
		 * @param        boolean                enable
		 */
		_enableOptionElement: function (element, enable) {
			element = $(element);
			var $tagName = element.getTagName();
			
			if ($tagName == 'select' || ($tagName == 'input' && (element.attr('type') == 'checkbox' || element.attr('type') == 'file' || element.attr('type') == 'radio'))) {
				if ($tagName === 'input' && element[0].type === 'radio') {
					if (!element[0].checked) {
						if (enable) element.enable();
						else element.disable();
					}
					else {
						// Skip active radio buttons, this preserves the value on submit,
						// while the user is still unable to move the selection to the other,
						// now disabled options.
					}
				}
				else {
					if (enable) element.enable();
					else element.disable();
				}
				
				if (element.parents('.optionTypeBoolean:eq(0)')) {
					// escape dots so that they are not recognized as class selectors
					var elementId = element.wcfIdentify().replace(/\./g, "\\.");
					
					var noElement = $('#' + elementId + '_no');
					if (enable) noElement.enable();
					else noElement.disable();
					
					var neverElement = $('#' + elementId + '_never');
					if (neverElement.length) {
						if (enable) neverElement.enable();
						else neverElement.disable();
					}
				}
			}
			else {
				if (enable) element.removeAttr('readonly');
				else element.attr('readonly', true);
			}
			
			if (enable) {
				element.closest('dl').removeClass('disabled');
			}
			else {
				element.closest('dl').addClass('disabled');
			}
		},
		
		/**
		 * Enables/Disables an option consisting of multiple form elements.
		 *
		 * @param        string                target
		 * @param        boolean                enable
		 */
		_enableOptions: function (targets, enable) {
			for (var $i = 0, $length = targets.length; $i < $length; $i++) {
				this._enableOptionElement(targets[$i], enable);
			}
		}
	});
}
else {
	WCF.Option.Handler = Class.extend({
		init: function() {},
		_initOptions: function() {},
		_initOption: function() {},
		_handleChange: function() {},
		_change: function() {},
		_execute: function() {},
		_enableOption: function() {},
		_enableOptionElement: function() {},
		_enableOptions: function() {}
	});
}

WCF.PageVisibilityHandler = {
	/**
	 * list of callbacks
	 * @var	WCF.Dictionary
	 */
	_callbacks: new WCF.Dictionary(),
	
	/**
	 * indicates that event listeners are bound
	 * @var	boolean
	 */
	_isListening: false,
	
	/**
	 * name of window's hidden property
	 * @var	string
	 */
	_hiddenFieldName: '',
	
	/**
	 * Adds a new callback.
	 * 
	 * @param	string		identifier
	 * @param	object		callback
	 */
	addCallback: function(identifier, callback) {
		this._bindListener();
		
		if (this._callbacks.isset(identifier)) {
			console.debug("[WCF.PageVisibilityHandler] identifier '" + identifier + "' is already bound to a callback");
			return false;
		}
		
		this._callbacks.add(identifier, callback);
	},
	
	/**
	 * Removes a callback from list.
	 * 
	 * @param	string		identifier
	 */
	removeCallback: function(identifier) {
		if (this._callbacks.isset(identifier)) {
			this._callbacks.remove(identifier);
		}
	},
	
	/**
	 * Binds click event handler.
	 */
	_bindListener: function() {
		if (this._isListening) return;
		
		var $eventName = null;
		if (typeof document.hidden !== "undefined") {
			this._hiddenFieldName = "hidden";
			$eventName = "visibilitychange";
		}
		else if (typeof document.mozHidden !== "undefined") {
			this._hiddenFieldName = "mozHidden";
			$eventName = "mozvisibilitychange";
		}
		else if (typeof document.msHidden !== "undefined") {
			this._hiddenFieldName = "msHidden";
			$eventName = "msvisibilitychange";
		}
		else if (typeof document.webkitHidden !== "undefined") {
			this._hiddenFieldName = "webkitHidden";
			$eventName = "webkitvisibilitychange";
		}
		
		if ($eventName === null) {
			console.debug("[WCF.PageVisibilityHandler] This browser does not support the page visibility API.");
		}
		else {
			$(document).on($eventName, $.proxy(this._executeCallbacks, this));
		}
		
		this._isListening = true;
	},
	
	/**
	 * Executes callbacks if page is hidden/visible again.
	 */
	_executeCallbacks: function(event) {
		if (this._isExecuting) return;
		
		// do not track events while executing callbacks
		this._isExecuting = true;
		
		var $state = document[this._hiddenFieldName];
		this._callbacks.each(function(pair) {
			// execute callback
			pair.value($state);
		});
		
		// enable listener again
		this._isExecuting = false;
	}
};

/**
 * Namespace for table related classes.
 */
WCF.Table = { };

/**
 * Handles empty tables which can be used in combination with WCF.Action.Proxy.
 */
WCF.Table.EmptyTableHandler = Class.extend({
	/**
	 * handler options
	 * @var	object
	 */
	_options: {},
	
	/**
	 * class name of the relevant rows
	 * @var	string
	 */
	_rowClassName: '',
	
	/**
	 * Initializes a new WCF.Table.EmptyTableHandler object.
	 * 
	 * @param	jQuery		tableContainer
	 * @param	string		rowClassName
	 * @param	object		options
	 */
	init: function(tableContainer, rowClassName, options) {
		this._rowClassName = rowClassName;
		this._tableContainer = tableContainer;
		
		this._options = $.extend(true, {
			emptyMessage: null,
			messageType: 'info',
			refreshPage: false,
			updatePageNumber: false,
			isTable: (this._tableContainer.find('table').length !== 0)
		}, options || { });
		
		WCF.DOMNodeRemovedHandler.addCallback('WCF.Table.EmptyTableHandler.' + rowClassName, $.proxy(this._remove, this));
	},
	
	/**
	 * Returns the current number of table rows.
	 * 
	 * @return	integer
	 */
	_getRowCount: function() {
		return this._tableContainer.find((this._options.isTable ? 'table tr.' : '.tabularList .') + this._rowClassName).length;
	},
	
	/**
	 * Handles an empty table.
	 */
	_handleEmptyTable: function() {
		if (this._options.emptyMessage) {
			// insert message
			this._tableContainer.replaceWith($('<p />').addClass(this._options.messageType).text(this._options.emptyMessage));
		}
		else if (this._options.refreshPage) {
			// refresh page
			if (this._options.updatePageNumber) {
				// calculate the new page number
				var pageNumberURLComponents = window.location.href.match(/(\?|&)pageNo=(\d+)/g);
				if (pageNumberURLComponents) {
					var currentPageNumber = pageNumberURLComponents[pageNumberURLComponents.length - 1].match(/\d+/g);
					if (this._options.updatePageNumber > 0) {
						currentPageNumber++;
					}
					else {
						currentPageNumber--;
					}
					
					window.location = window.location.href.replace(pageNumberURLComponents[pageNumberURLComponents.length - 1], pageNumberURLComponents[pageNumberURLComponents.length - 1][0] + 'pageNo=' + currentPageNumber);
				}
			}
			else {
				window.location.reload();
			}
		}
		else {
			// simply remove the table container
			this._tableContainer.remove();
		}
	},
	
	/**
	 * Handles the removal of a DOM node.
	 */
	_remove: function(event) {
		if ($.getLength(event)) {
			var element = $(event.target);
			
			// check if DOM element is relevant
			if (element.hasClass(this._rowClassName)) {
				if (this._options.isTable) {
					var tbody = element.parents('tbody:eq(0)');
					
					// check if table will be empty if DOM node is removed
					if (tbody.children('tr').length == 1) {
						this._handleEmptyTable();
					}
				}
				else if (this._getRowCount() === 1) {
					this._handleEmptyTable();
				}
			}
		}
		else if (!this._getRowCount()) {
			this._handleEmptyTable();
		}
	}
});

/**
 * Namespace for search related classes.
 */
WCF.Search = {};

/**
 * Performs a quick search.
 * 
 * @deprecated  3.0 - please use `WoltLabSuite/Core/Ui/Search/Input` instead
 */
WCF.Search.Base = Class.extend({
	/**
	 * notification callback
	 * @var	object
	 */
	_callback: null,
	
	/**
	 * represents index of search string (relative to original caret position)
	 * @var	integer
	 */
	_caretAt: -1,
	
	/**
	 * class name
	 * @var	string
	 */
	_className: '',
	
	/**
	 * comma separated list
	 * @var	boolean
	 */
	_commaSeperated: false,
	
	/**
	 * delay in milliseconds before a request is send to the server
	 * @var	integer
	 */
	_delay: 0,
	
	/**
	 * list with values that are excluded from searching
	 * @var	array
	 */
	_excludedSearchValues: [],
	
	/**
	 * count of available results
	 * @var	integer
	 */
	_itemCount: 0,
	
	/**
	 * item index, -1 if none is selected
	 * @var	integer
	 */
	_itemIndex: -1,
	
	/**
	 * result list
	 * @var	jQuery
	 */
	_list: null,
	
	/**
	 * old search string, used for comparison
	 * @var	array<string>
	 */
	_oldSearchString: [ ],
	
	/**
	 * action proxy
	 * @var	WCF.Action.Proxy
	 */
	_proxy: null,
	
	/**
	 * search input field
	 * @var	jQuery
	 */
	_searchInput: null,
	
	/**
	 * minimum search input length, MUST be 1 or higher
	 * @var	integer
	 */
	_triggerLength: 3,
	
	/**
	 * delay timer
	 * @var	WCF.PeriodicalExecuter
	 */
	_timer: null,
	
	/**
	 * Initializes a new search.
	 * 
	 * @param	jQuery		searchInput
	 * @param	object		callback
	 * @param	array		excludedSearchValues
	 * @param	boolean		commaSeperated
	 * @param	boolean		showLoadingOverlay
	 */
	init: function(searchInput, callback, excludedSearchValues, commaSeperated, showLoadingOverlay) {
		if (callback !== null && callback !== undefined && !$.isFunction(callback)) {
			console.debug("[WCF.Search.Base] The given callback is invalid, aborting.");
			return;
		}
		
		this._callback = (callback) ? callback : null;
		this._caretAt = -1;
		this._delay = 0;
		this._excludedSearchValues = [];
		if (excludedSearchValues) {
			this._excludedSearchValues = excludedSearchValues;
		}
		
		this._searchInput = $(searchInput);
		if (!this._searchInput.length) {
			console.debug("[WCF.Search.Base] Selector '" + searchInput + "' for search input is invalid, aborting.");
			return;
		}
		
		this._searchInput.keydown($.proxy(this._keyDown, this)).keyup($.proxy(this._keyUp, this)).wrap('<span class="dropdown" />');
		
		if ($.browser.mozilla && $.browser.touch) {
			this._searchInput.on('input', $.proxy(this._keyUp, this));
		}
		
		this._list = $('<ul class="dropdownMenu" />').insertAfter(this._searchInput);
		this._commaSeperated = (commaSeperated) ? true : false;
		this._oldSearchString = [ ];
		
		this._itemCount = 0;
		this._itemIndex = -1;
		
		this._proxy = new WCF.Action.Proxy({
			showLoadingOverlay: (showLoadingOverlay !== true ? false : true),
			success: $.proxy(this._success, this),
			autoAbortPrevious: true
		});
		
		if (this._searchInput.is('input')) {
			this._searchInput.attr('autocomplete', 'off');
		}
		
		this._searchInput.blur($.proxy(this._blur, this));
		
		WCF.Dropdown.initDropdownFragment(this._searchInput.parent(), this._list);
	},
	
	/**
	 * Closes the dropdown after a short delay.
	 */
	_blur: function() {
		var self = this;
		new WCF.PeriodicalExecuter(function(pe) {
			if (self._list.is(':visible')) {
				self._clearList(false);
			}
			
			pe.stop();
		}, 250);
	},
	
	/**
	 * Blocks execution of 'Enter' event.
	 * 
	 * @param	object		event
	 */
	_keyDown: function(event) {
		if (event.which === $.ui.keyCode.ENTER) {
			var $dropdown = this._searchInput.parents('.dropdown');
			
			if ($dropdown.data('disableAutoFocus')) {
				if (this._itemIndex !== -1) {
					event.preventDefault();
				}
			}
			else if ($dropdown.data('preventSubmit') || this._itemIndex !== -1) {
				event.preventDefault();
			}
		}
	},
	
	/**
	 * Performs a search upon key up.
	 * 
	 * @param	object		event
	 */
	_keyUp: function(event) {
		// handle arrow keys and return key
		switch (event.which) {
			case 37: // arrow-left
			case 39: // arrow-right
				return;
			
			case 38: // arrow up
				this._selectPreviousItem();
				return;
			
			case 40: // arrow down
				this._selectNextItem();
				return;
			
			case 13: // return key
				return this._selectElement(event);
		}
		
		var $content = this._getSearchString(event);
		if ($content === '') {
			this._clearList(false);
		}
		else if ($content.length >= this._triggerLength) {
			var $parameters = {
				data: {
					excludedSearchValues: this._excludedSearchValues,
					searchString: $content
				}
			};
			
			if (this._delay) {
				if (this._timer !== null) {
					this._timer.stop();
				}
				
				var self = this;
				this._timer = new WCF.PeriodicalExecuter(function() {
					self._queryServer($parameters);
					
					self._timer.stop();
					self._timer = null;
				}, this._delay);
			}
			else {
				this._queryServer($parameters);
			}
		}
		else {
			// input below trigger length
			this._clearList(false);
		}
	},
	
	/**
	 * Queries the server.
	 * 
	 * @param	object		parameters
	 */
	_queryServer: function(parameters) {
		this._searchInput.parents('.searchBar').addClass('loading');
		this._proxy.setOption('data', {
			actionName: 'getSearchResultList',
			className: this._className,
			interfaceName: 'wcf\\data\\ISearchAction',
			parameters: this._getParameters(parameters)
		});
		this._proxy.sendRequest();
	},
	
	/**
	 * Sets query delay in miliseconds.
	 * 
	 * @param	integer		delay
	 */
	setDelay: function(delay) {
		this._delay = delay;
	},
	
	/**
	 * Selects the next item in list.
	 */
	_selectNextItem: function() {
		if (this._itemCount === 0) {
			return;
		}
		
		// remove previous marking
		this._itemIndex++;
		if (this._itemIndex === this._itemCount) {
			this._itemIndex = 0;
		}
		
		this._highlightSelectedElement();
	},
	
	/**
	 * Selects the previous item in list.
	 */
	_selectPreviousItem: function() {
		if (this._itemCount === 0) {
			return;
		}
		
		this._itemIndex--;
		if (this._itemIndex === -1) {
			this._itemIndex = this._itemCount - 1;
		}
		
		this._highlightSelectedElement();
	},
	
	/**
	 * Highlights the active item.
	 */
	_highlightSelectedElement: function() {
		this._list.find('li').removeClass('dropdownNavigationItem');
		this._list.find('li:eq(' + this._itemIndex + ')').addClass('dropdownNavigationItem');
	},
	
	/**
	 * Selects the active item by pressing the return key.
	 * 
	 * @param	object		event
	 * @return	boolean
	 */
	_selectElement: function(event) {
		if (this._itemCount === 0) {
			return true;
		}
		
		this._list.find('li.dropdownNavigationItem').trigger('click');
		
		return false;
	},
	
	/**
	 * Returns search string.
	 * 
	 * @return	string
	 */
	_getSearchString: function(event) {
		var $searchString = $.trim(this._searchInput.val());
		if (this._commaSeperated) {
			var $keyCode = event.keyCode || event.which;
			if ($keyCode == $.ui.keyCode.COMMA) {
				// ignore event if char is ','
				return '';
			}
			
			var $current = $searchString.split(',');
			var $length = $current.length;
			for (var $i = 0; $i < $length; $i++) {
				// remove whitespaces at the beginning or end
				$current[$i] = $.trim($current[$i]);
			}
			
			for (var $i = 0; $i < $length; $i++) {
				var $part = $current[$i];
				
				if (this._oldSearchString[$i]) {
					// compare part
					if ($part != this._oldSearchString[$i]) {
						// current part was changed
						$searchString = $part;
						this._caretAt = $i;
						
						break;
					}
				}
				else {
					// new part was added
					$searchString = $part;
					break;
				}
			}
			
			this._oldSearchString = $current;
		}
		
		return $searchString;
	},
	
	/**
	 * Returns parameters for quick search.
	 * 
	 * @param	object		parameters
	 * @return	object
	 */
	_getParameters: function(parameters) {
		return parameters;
	},
	
	/**
	 * Evalutes search results.
	 * 
	 * @param	object		data
	 * @param	string		textStatus
	 * @param	jQuery		jqXHR
	 */
	_success: function(data, textStatus, jqXHR) {
		this._clearList(false);
		this._searchInput.parents('.searchBar').removeClass('loading');
		
		if ($.getLength(data.returnValues)) {
			for (var $i in data.returnValues) {
				var $item = data.returnValues[$i];
				
				this._createListItem($item);
			}
		}
		else if (!this._handleEmptyResult()) {
			return;
		}
		
		WCF.CloseOverlayHandler.addCallback('WCF.Search.Base', $.proxy(function() { this._clearList(); }, this));
		
		var $containerID = this._searchInput.parents('.dropdown').wcfIdentify();
		if (!WCF.Dropdown.getDropdownMenu($containerID).hasClass('dropdownOpen')) {
			WCF.Dropdown.toggleDropdown($containerID);
			
			this._openDropdown();
		}
		
		// pre-select first item
		this._itemIndex = -1;
		if (!WCF.Dropdown.getDropdown($containerID).data('disableAutoFocus')) {
			this._selectNextItem();
		}
	},
	
	/**
	 * Is called after the dropdown has been opened.
	 */
	_openDropdown: function() {
		// does nothing
	},
	
	/**
	 * Handles empty result lists, should return false if dropdown should be hidden.
	 * 
	 * @return	boolean
	 */
	_handleEmptyResult: function() {
		return false;
	},
	
	/**
	 * Creates a new list item.
	 * 
	 * @param	object		item
	 * @return	jQuery
	 */
	_createListItem: function(item) {
		var $listItem = $('<li><span>' + WCF.String.escapeHTML(item.label) + '</span></li>').appendTo(this._list);
		$listItem.data('objectID', item.objectID).data('label', item.label).click($.proxy(this._executeCallback, this));
		
		this._itemCount++;
		
		return $listItem;
	},
	
	/**
	 * Executes callback upon result click.
	 * 
	 * @param	object		event
	 */
	_executeCallback: function(event) {
		var $clearSearchInput = false;
		var $listItem = $(event.currentTarget);
		// notify callback
		if (this._commaSeperated) {
			// auto-complete current part
			var $result = $listItem.data('label');
			this._oldSearchString[this._caretAt] = $result;
			this._searchInput.val(this._oldSearchString.join(', '));
			
			if ($.browser.webkit) {
				// chrome won't display the new value until the textarea is rendered again
				// this quick fix forces chrome to render it again, even though it changes nothing
				this._searchInput.css({ display: 'block' });
			}
			
			// set focus on input field again
			var $position = this._searchInput.val().toLowerCase().indexOf($result.toLowerCase()) + $result.length;
			this._searchInput.focus().setCaret($position);
		}
		else {
			if (this._callback === null) {
				this._searchInput.val($listItem.data('label'));
			}
			else {
				$clearSearchInput = (this._callback($listItem.data()) === true) ? true : false;
			}
		}
		
		// close list and revert input
		this._clearList($clearSearchInput);
	},
	
	/**
	 * Closes the suggestion list and clears search input on demand.
	 * 
	 * @param	boolean		clearSearchInput
	 */
	_clearList: function(clearSearchInput) {
		if (clearSearchInput && !this._commaSeperated) {
			this._searchInput.val('');
		}
		
		// close dropdown
		WCF.Dropdown.getDropdown(this._searchInput.parents('.dropdown').wcfIdentify()).removeClass('dropdownOpen');
		WCF.Dropdown.getDropdownMenu(this._searchInput.parents('.dropdown').wcfIdentify()).removeClass('dropdownOpen');
		
		this._list.end().empty();
		
		WCF.CloseOverlayHandler.removeCallback('WCF.Search.Base');
		
		// reset item navigation
		this._itemCount = 0;
		this._itemIndex = -1;
	},
	
	/**
	 * Adds an excluded search value.
	 * 
	 * @param	string		value
	 */
	addExcludedSearchValue: function(value) {
		if (!WCF.inArray(value, this._excludedSearchValues)) {
			this._excludedSearchValues.push(value);
		}
	},
	
	/**
	 * Removes an excluded search value.
	 * 
	 * @param	string		value
	 */
	removeExcludedSearchValue: function(value) {
		var index = $.inArray(value, this._excludedSearchValues);
		if (index != -1) {
			this._excludedSearchValues.splice(index, 1);
		}
	}
});

/**
 * Provides quick search for users and user groups.
 * 
 * @see	WCF.Search.Base
 * @deprecated  3.0 - please use `WoltLabSuite/Core/Ui/User/Search/Input` instead
 */
WCF.Search.User = WCF.Search.Base.extend({
	/**
	 * @see	WCF.Search.Base._className
	 */
	_className: 'wcf\\data\\user\\UserAction',
	
	/**
	 * include user groups in search
	 * @var	boolean
	 */
	_includeUserGroups: false,
	
	/**
	 * @see	WCF.Search.Base.init()
	 */
	init: function(searchInput, callback, includeUserGroups, excludedSearchValues, commaSeperated) {
		this._includeUserGroups = includeUserGroups;
		
		this._super(searchInput, callback, excludedSearchValues, commaSeperated);
	},
	
	/**
	 * @see	WCF.Search.Base._getParameters()
	 */
	_getParameters: function(parameters) {
		parameters.data.includeUserGroups = this._includeUserGroups ? 1 : 0;
		
		return parameters;
	},
	
	/**
	 * @see	WCF.Search.Base._createListItem()
	 */
	_createListItem: function(item) {
		var $listItem = this._super(item);
		
		var $icon = null;
		if (item.icon) {
			$icon = $(item.icon);
		}
		else if (this._includeUserGroups && item.type === 'group') {
			$icon = $('<span class="icon icon16 fa-users" />');
		}
		
		if ($icon) {
			var $label = $listItem.find('span').detach();
			
			var $box16 = $('<div />').addClass('box16').appendTo($listItem);
			
			$box16.append($icon);
			$box16.append($('<div />').append($label));
		}
		
		// insert item type
		$listItem.data('type', item.type);
		
		return $listItem;
	}
});

/**
 * Namespace for system-related classes.
 */
WCF.System = { };

/**
 * Namespace for dependency-related classes.
 */
WCF.System.Dependency = { };

/**
 * JavaScript Dependency Manager.
 */
WCF.System.Dependency.Manager = {
	/**
	 * list of callbacks grouped by identifier
	 * @var	object
	 */
	_callbacks: { },
	
	/**
	 * list of loaded identifiers
	 * @var	array<string>
	 */
	_loaded: [ ],
	
	/**
	 * list of setup callbacks grouped by identifier
	 * @var	object
	 */
	_setupCallbacks: { },
	
	/**
	 * Registers a callback for given identifier, will be executed after all setup
	 * callbacks have been invoked.
	 * 
	 * @param	string		identifier
	 * @param	object		callback
	 */
	register: function(identifier, callback) {
		if (!$.isFunction(callback)) {
			console.debug("[WCF.System.Dependency.Manager] Callback for identifier '" + identifier + "' is invalid, aborting.");
			return;
		}
		
		// already loaded, invoke now
		if (WCF.inArray(identifier, this._loaded)) {
			setTimeout(function() {
				callback();
			}, 1);
		}
		else {
			if (!this._callbacks[identifier]) {
				this._callbacks[identifier] = [ ];
			}
			
			this._callbacks[identifier].push(callback);
		}
	},
	
	/**
	 * Registers a setup callback for given identifier, will be invoked
	 * prior to all other callbacks.
	 * 
	 * @param	string		identifier
	 * @param	object		callback
	 */
	setup: function(identifier, callback) {
		if (!$.isFunction(callback)) {
			console.debug("[WCF.System.Dependency.Manager] Setup callback for identifier '" + identifier + "' is invalid, aborting.");
			return;
		}
		
		if (!this._setupCallbacks[identifier]) {
			this._setupCallbacks[identifier] = [ ];
		}
		
		this._setupCallbacks[identifier].push(callback);
	},
	
	/**
	 * Invokes all callbacks for given identifier and marks it as loaded.
	 * 
	 * @param	string		identifier
	 */
	invoke: function(identifier) {
		if (this._setupCallbacks[identifier]) {
			for (var $i = 0, $length = this._setupCallbacks[identifier].length; $i < $length; $i++) {
				this._setupCallbacks[identifier][$i]();
			}
			
			delete this._setupCallbacks[identifier];
		}
		
		this._loaded.push(identifier);
		
		if (this._callbacks[identifier]) {
			for (var $i = 0, $length = this._callbacks[identifier].length; $i < $length; $i++) {
				this._callbacks[identifier][$i]();
			}
			
			delete this._callbacks[identifier];
		}
	},
	
	reset: function(identifier) {
		var index = this._loaded.indexOf(identifier);
		if (index !== -1) {
			this._loaded.splice(index, 1);
		}
	}
};

/**
 * Provides flexible dropdowns for tab-based menus.
 */
WCF.System.FlexibleMenu = {
	/**
	 * Initializes the WCF.System.FlexibleMenu class.
	 */
	init: function() { /* does nothing */ },
	
	/**
	 * Registers a tab-based menu by id.
	 * 
	 * Required DOM:
	 * <container>
	 * 	<ul style="white-space: nowrap">
	 * 		<li>tab 1</li>
	 * 		<li>tab 2</li>
	 * 		...
	 * 		<li>tab n</li>
	 * 	</ul>
	 * </container>
	 * 
	 * @param	string		containerID
	 */
	registerMenu: function(containerID) {
		require(['WoltLabSuite/Core/Ui/FlexibleMenu'], function(UiFlexibleMenu) {
			UiFlexibleMenu.register(containerID);
		});
	},
	
	/**
	 * Rebuilds a container, will be automatically invoked on window resize and registering.
	 * 
	 * @param	string		containerID
	 */
	rebuild: function(containerID) {
		require(['WoltLabSuite/Core/Ui/FlexibleMenu'], function(UiFlexibleMenu) {
			UiFlexibleMenu.rebuild(containerID);
		});
	}
};

/**
 * Namespace for mobile device-related classes.
 */
WCF.System.Mobile = { };

/**
 * Stores object references for global access.
 */
WCF.System.ObjectStore = {
	/**
	 * list of objects grouped by identifier
	 * @var	object<array>
	 */
	_objects: { },
	
	/**
	 * Adds a new object to the collection.
	 * 
	 * @param	string		identifier
	 * @param	object		object
	 */
	add: function(identifier, obj) {
		if (this._objects[identifier] === undefined) {
			this._objects[identifier] = [ ];
		}
		
		this._objects[identifier].push(obj);
	},
	
	/**
	 * Invokes a callback passing the matching objects as a parameter.
	 * 
	 * @param	string		identifier
	 * @param	object		callback
	 */
	invoke: function(identifier, callback) {
		if (this._objects[identifier]) {
			for (var $i = 0; $i < this._objects[identifier].length; $i++) {
				callback(this._objects[identifier][$i]);
			}
		}
	}
};

/**
 * Stores captcha callbacks used for captchas in AJAX contexts.
 */
WCF.System.Captcha = {
	/**
	 * ids of registered captchas
	 * @var	{string[]}
	 */
	_registeredCaptchas: [],
	
	/**
	 * Adds a callback for a certain captcha.
	 * 
	 * @param	string		captchaID
	 * @param	function	callback
	 */
	addCallback: function(captchaID, callback) {
		require(['WoltLabSuite/Core/Controller/Captcha'], function(ControllerCaptcha) {
			try {
				ControllerCaptcha.add(captchaID, callback);
				
				this._registeredCaptchas.push(captchaID);
			}
			catch (e) {
				if (e instanceof TypeError) {
					console.debug('[WCF.System.Captcha] Given callback is no function');
					return;
				}
				
				// ignore other errors
			}
		}.bind(this));
	},
	
	/**
	 * Returns the captcha data for the captcha with the given id.
	 * 
	 * @return	object
	 */
	getData: function(captchaID) {
		var returnValue;
		
		if (this._registeredCaptchas.indexOf(captchaID) === -1) {
			return returnValue;
		}
		
		var ControllerCaptcha = require('WoltLabSuite/Core/Controller/Captcha');
		try {
			returnValue = ControllerCaptcha.getData(captchaID);
		}
		catch (e) {
			console.debug('[WCF.System.Captcha] Unknow captcha id "' + captchaID + '"');
		}
		
		return returnValue;
	},
	
	/**
	 * Removes the callback with the given captcha id.
	 */
	removeCallback: function(captchaID) {
		require(['WoltLabSuite/Core/Controller/Captcha'], function(ControllerCaptcha) {
			try {
				ControllerCaptcha.delete(captchaID);
				
				this._registeredCaptchas.splice(this._registeredCaptchas.indexOf(item), 1);
			}
			catch (e) {
				// ignore errors for unknown captchas
			}
		}.bind(this));
	}
};

WCF.System.Page = { };

/**
 * System notification overlays.
 * 
 * @deprecated	3.0 - please use `Ui/Notification` instead
 * 
 * @param	string		message
 * @param	string		cssClassNames
 */
WCF.System.Notification = Class.extend({
	_cssClassNames: '',
	_message: '',
	
	/**
	 * Creates a new system notification overlay.
	 * 
	 * @param	string		message
	 * @param	string		cssClassNames
	 */
	init: function(message, cssClassNames) {
		this._cssClassNames = cssClassNames || '';
		this._message = message || '';
	},
	
	/**
	 * Shows the notification overlay.
	 * 
	 * @param	object		callback
	 * @param	integer		duration
	 * @param	string		message
	 * @param	string		cssClassName
	 */
	show: function(callback, duration, message, cssClassNames) {
		require(['Ui/Notification'], (function(UiNotification) {
			UiNotification.show(
				message || this._message,
				callback,
				cssClassNames || this._cssClassNames
			);
		}).bind(this));
	}
});

/**
 * Provides dialog-based confirmations.
 *
 * @deprecated	3.0 - please use `Ui/Confirmation` instead
 */
WCF.System.Confirmation = {
	/**
	 * Displays a confirmation dialog.
	 * 
	 * @param	string		message
	 * @param	object		callback
	 * @param	object		parameters
	 * @param	jQuery		template
	 * @param       boolean         messageIsHtml
	 */
	show: function(message, callback, parameters, template, messageIsHtml) {
		if (typeof template === 'object') {
			var $wrapper = $('<div />');
			$wrapper.append(template);
			template = $wrapper.html();
		}
		require(['Ui/Confirmation'], function(UiConfirmation) {
			UiConfirmation.show({
				legacyCallback: callback,
				message: message,
				parameters: parameters,
				template: (template || ''),
				messageIsHtml: (messageIsHtml === true)
			});
		});
	}
};

/**
 * Disables the ability to scroll the page.
 */
WCF.System.DisableScrolling = {
	/**
	 * number of times scrolling was disabled (nested calls)
	 * @var	integer
	 */
	_depth: 0,
	
	/**
	 * old overflow-value of the body element
	 * @var	string
	 */
	_oldOverflow: null,
	
	/**
	 * Disables scrolling.
	 */
	disable: function () {
		// do not block scrolling on touch devices
		if ($.browser.touch) {
			return;
		}
		
		if (this._depth === 0) {
			this._oldOverflow = $(document.body).css('overflow');
			$(document.body).css('overflow', 'hidden');
		}
		
		this._depth++;
	},
	
	/**
	 * Enables scrolling again.
	 * Must be called the same number of times disable() was called to enable scrolling.
	 */
	enable: function () {
		if (this._depth === 0) return;
		
		this._depth--;
		
		if (this._depth === 0) {
			$(document.body).css('overflow', this._oldOverflow);
		}
	}
};

/**
 * Disables the ability to zoom the page.
 */
WCF.System.DisableZoom = {
	/**
	 * number of times zoom was disabled (nested calls)
	 * @var	integer
	 */
	_depth: 0,
	
	/**
	 * old viewport settings in meta[name=viewport]
	 * @var	string
	 */
	_oldViewportSettings: null,
	
	/**
	 * Disables zooming.
	 */
	disable: function () {
		if (this._depth === 0) {
			var $meta = $('meta[name=viewport]');
			this._oldViewportSettings = $meta.attr('content');
			$meta.attr('content', this._oldViewportSettings + ',maximum-scale=1');
		}
		
		this._depth++;
	},
	
	/**
	 * Enables scrolling again.
	 * Must be called the same number of times disable() was called to enable scrolling.
	 */
	enable: function () {
		if (this._depth === 0) return;
		
		this._depth--;
		
		if (this._depth === 0) {
			$('meta[name=viewport]').attr('content', this._oldViewportSettings);
		}
	}
};

/**
 * Puts an element into HTML 5 fullscreen mode.
 */
WCF.System.Fullscreen = {
	/**
	 * Puts the given element into full screen mode.
	 * Note: This must be a raw HTMLElement, not a jQuery wrapped one.
	 * Note: This must be called from an user triggered event listener for
	 * 	security reasons.
	 * 
	 * @param	object		Element to show full screen.
	 */
	enterFullscreen: function (element) {
		if (element.requestFullscreen) {
			element.requestFullscreen();
		}
		else if (element.msRequestFullscreen) {
			element.msRequestFullscreen();
		}
		else if (element.mozRequestFullScreen) {
			element.mozRequestFullScreen();
		}
		else if (element.webkitRequestFullscreen) {
			element.webkitRequestFullscreen(Element.ALLOW_KEYBOARD_INPUT);
		}
	},
	/**
	 * Toggles full screen mode. Either calls `enterFullscreen` with the given
	 * element, if full screen mode is not active. Calls `exitFullscreen`
	 * otherwise.
	 */
	toggleFullscreen: function (element) {
		if (this.getFullscreenElement() === null) {
			this.enterFullscreen(element);
		}
		else {
			this.exitFullscreen();
		}
	},
	/**
	 * Retrieves the element that is shown in full screen mode.
	 * Returns null if either full screen mode is not supported or
	 * if full screen mode is not active.
	 * 
	 * @return	object
	 */
	getFullscreenElement: function () {
		if (document.fullscreenElement) {
			return document.fullscreenElement;
		}
		else if (document.mozFullScreenElement) {
			return document.mozFullScreenElement;
		}
		else if (document.webkitFullscreenElement) {
			return document.webkitFullscreenElement;
		}
		else if (document.msFullscreenElement) {
			return document.msFullscreenElement;
		}
		
		return null;
	},
	/**
	 * Exits full screen mode.
	 */
	exitFullscreen: function () {
		if (document.exitFullscreen) {
			document.exitFullscreen();
		}
		else if (document.msExitFullscreen) {
			document.msExitFullscreen();
		}
		else if (document.mozCancelFullScreen) {
			document.mozCancelFullScreen();
		}
		else if (document.webkitExitFullscreen) {
			document.webkitExitFullscreen();
		}
	},
	/**
	 * Returns whether the full screen API is supported in this browser.
	 * 
	 * @return	boolean
	 */
	isSupported: function () {
		if (document.documentElement.requestFullscreen || document.documentElement.msRequestFullscreen || document.documentElement.mozRequestFullScreen || document.documentElement.webkitRequestFullscreen) {
			return true;
		}
		
		return false;
	}
};

/**
 * Provides the 'jump to page' overlay.
 * 
 * @deprecated	3.0 - use `WoltLabSuite/Core/Ui/Page/JumpTo` instead
 */
WCF.System.PageNavigation = {
	init: function(selector, callback) {
		require(['WoltLabSuite/Core/Ui/Page/JumpTo'], function(UiPageJumpTo) {
			var elements = elBySelAll(selector);
			for (var i = 0, length = elements.length; i < length; i++) {
				UiPageJumpTo.init(elements[i], callback);
			}
		});
	}
};

/**
 * Sends periodical requests to protect the session from expiring. By default
 * it will send a request 1 minute before it would expire.
 * 
 * @param	integer		seconds
 */
WCF.System.KeepAlive = Class.extend({
	/**
	 * Initializes the WCF.System.KeepAlive class.
	 * 
	 * @param	integer		seconds
	 */
	init: function(seconds) {
		new WCF.PeriodicalExecuter(function(pe) {
			new WCF.Action.Proxy({
				autoSend: true,
				data: {
					actionName: 'keepAlive',
					className: 'wcf\\data\\session\\SessionAction'
				},
				failure: function() { pe.stop(); },
				showLoadingOverlay: false,
				success: function(data) {
					WCF.System.PushNotification.executeCallbacks(data);
				},
				suppressErrors: true
			});
		}, (seconds * 1000));
	}
});

/**
 * System-wide handler for push notifications.
 */
WCF.System.PushNotification = {
	/**
	 * list of callbacks grouped by type
	 * @var	object<array>
	 */
	_callbacks: { },
	
	/**
	 * Adds a callback for a specific notification type.
	 * 
	 * @param	string		type
	 * @param	object		callback
	 */
	addCallback: function(type, callback) {
		if (this._callbacks[type] === undefined) {
			this._callbacks[type] = [ ];
		}
		
		this._callbacks[type].push(callback);
	},
	
	/**
	 * Executes all registered callbacks by type.
	 * 
	 * @param	object		data
	 */
	executeCallbacks: function(data) {
		for (var $type in data.returnValues) {
			if (this._callbacks[$type] !== undefined) {
				for (var $i = 0; $i < this._callbacks[$type].length; $i++) {
					this._callbacks[$type][$i](data.returnValues[$type]);
				}
			}
		}
	}
};

/**
 * System-wide event system.
 * 
 * @deprecated	3.0 - please use `EventHandler` instead
 */
WCF.System.Event = {
	/**
	 * Registers a new event listener.
	 * 
	 * @param	string		identifier
	 * @param	string		action
	 * @param	object		listener
	 * @return	string
	 */
	addListener: function(identifier, action, listener) {
		return window.__wcf_bc_eventHandler.add(identifier, action, listener);
	},
	
	/**
	 * Removes a listener, requires the uuid returned by addListener().
	 * 
	 * @param	string		identifier
	 * @param	string		action
	 * @param	string		uuid
	 * @return	boolean
	 */
	removeListener: function(identifier, action, uuid) {
		return window.__wcf_bc_eventHandler.remove(identifier, action, uuid);
	},
	
	/**
	 * Removes all registered event listeners for given identifier and action.
	 * 
	 * @param	string		identifier
	 * @param	string		action
	 * @return	boolean
	 */
	removeAllListeners: function(identifier, action) {
		return window.__wcf_bc_eventHandler.removeAll(identifier, action);
	},
	
	/**
	 * Fires a new event and notifies all registered event listeners.
	 * 
	 * @param	string		identifier
	 * @param	string		action
	 * @param	object		data
	 */
	fireEvent: function(identifier, action, data) {
		window.__wcf_bc_eventHandler.fire(identifier, action, data);
	}
};

if (COMPILER_TARGET_DEFAULT) {
	/**
	 * Worker support for frontend based upon DatabaseObjectActions.
	 *
	 * @param        string                className
	 * @param        string                title
	 * @param        object                parameters
	 * @param        object                callback
	 */
	WCF.System.Worker = Class.extend({
		/**
		 * worker aborted
		 * @var        boolean
		 */
		_aborted: false,
		
		/**
		 * DBOAction method name
		 * @var        string
		 */
		_actionName: '',
		
		/**
		 * callback invoked after worker completed
		 * @var        object
		 */
		_callback: null,
		
		/**
		 * DBOAction class name
		 * @var        string
		 */
		_className: '',
		
		/**
		 * dialog object
		 * @var        jQuery
		 */
		_dialog: null,
		
		/**
		 * action proxy
		 * @var        WCF.Action.Proxy
		 */
		_proxy: null,
		
		/**
		 * dialog title
		 * @var        string
		 */
		_title: '',
		
		/**
		 * Initializes a new worker instance.
		 *
		 * @param        string                actionName
		 * @param        string                className
		 * @param        string                title
		 * @param        object                parameters
		 * @param        object                callback
		 * @param        object                confirmMessage
		 */
		init: function (actionName, className, title, parameters, callback) {
			this._aborted = false;
			this._actionName = actionName;
			this._callback = callback || null;
			this._className = className;
			this._dialog = null;
			this._proxy = new WCF.Action.Proxy({
				autoSend: true,
				data: {
					actionName: this._actionName,
					className: this._className,
					parameters: parameters || {}
				},
				showLoadingOverlay: false,
				success: $.proxy(this._success, this)
			});
			this._title = title;
		},
		
		/**
		 * Handles response from server.
		 *
		 * @param        object                data
		 */
		_success: function (data) {
			// init binding
			if (this._dialog === null) {
				this._dialog = $('<div />').hide().appendTo(document.body);
				this._dialog.wcfDialog({
					closeConfirmMessage: WCF.Language.get('wcf.worker.abort.confirmMessage'),
					closeViaModal: false,
					onClose: $.proxy(function () {
						this._aborted = true;
						this._proxy.abortPrevious();
						
						window.location.reload();
					}, this),
					title: this._title
				});
			}
			
			if (this._aborted) {
				return;
			}
			
			if (data.returnValues.template) {
				this._dialog.html(data.returnValues.template);
			}
			
			// update progress
			this._dialog.find('progress').attr('value', data.returnValues.progress).text(data.returnValues.progress + '%').next('span').text(data.returnValues.progress + '%');
			
			// worker is still busy with its business, carry on
			if (data.returnValues.progress < 100) {
				// send request for next loop
				var $parameters = data.returnValues.parameters || {};
				$parameters.loopCount = data.returnValues.loopCount;
				
				this._proxy.setOption('data', {
					actionName: this._actionName,
					className: this._className,
					parameters: $parameters
				});
				this._proxy.sendRequest();
			}
			else if (this._callback !== null) {
				this._callback(this, data);
			}
			else {
				// exchange icon
				this._dialog.find('.fa-spinner').removeClass('fa-spinner').addClass('fa-check green');
				this._dialog.find('.contentHeader h1').text(WCF.Language.get('wcf.global.worker.completed'));
				
				// display continue button
				var $formSubmit = $('<div class="formSubmit" />').appendTo(this._dialog);
				$('<button class="buttonPrimary">' + WCF.Language.get('wcf.global.button.next') + '</button>').appendTo($formSubmit).focus().click(function () {
					if (data.returnValues.redirectURL) {
						window.location = data.returnValues.redirectURL;
					}
					else {
						window.location.reload();
					}
				});
				
				this._dialog.wcfDialog('render');
			}
		}
	});
	
	/**
<<<<<<< HEAD
	 * Default implementation for inline editors.
	 *
	 * @param        string                elementSelector
	 */
	WCF.InlineEditor = Class.extend({
		/**
		 * list of registered callbacks
		 * @var        array<object>
		 */
		_callbacks: [],
		
		/**
		 * list of dropdown selections
		 * @var        object
		 */
		_dropdowns: {},
		
		/**
		 * list of container elements
		 * @var        object
		 */
		_elements: {},
		
		/**
		 * notification object
		 * @var        WCF.System.Notification
		 */
		_notification: null,
		
		/**
		 * list of known options
		 * @var        array<object>
		 */
		_options: [],
		
		/**
		 * action proxy
		 * @var        WCF.Action.Proxy
		 */
		_proxy: null,
		
		/**
		 * list of trigger elements by element id
		 * @var        object<object>
		 */
		_triggerElements: {},
		
		/**
		 * list of data to update upon success
		 * @var        array<object>
		 */
		_updateData: [],
		
		/**
		 * Initializes a new inline editor.
		 */
		init: function (elementSelector) {
			var $elements = $(elementSelector);
			if (!$elements.length) {
				return;
			}
			
			this._setOptions();
			var $quickOption = '';
			for (var $i = 0, $length = this._options.length; $i < $length; $i++) {
				if (this._options[$i].isQuickOption) {
					$quickOption = this._options[$i].optionName;
					break;
				}
			}
			
			var self = this;
			$elements.each(function (index, element) {
				var $element = $(element);
				var $elementID = $element.wcfIdentify();
				
				// find trigger element
				var $trigger = self._getTriggerElement($element);
				if ($trigger === null || $trigger.length !== 1) {
					return;
				}
				
				$trigger.on(WCF_CLICK_EVENT, $.proxy(self._show, self)).data('elementID', $elementID);
				if ($quickOption) {
					// simulate click on target action
					$trigger.disableSelection().data('optionName', $quickOption).dblclick($.proxy(self._click, self));
				}
				
				// store reference
				self._elements[$elementID] = $element;
			});
			
			this._proxy = new WCF.Action.Proxy({
				success: $.proxy(this._success, this)
			});
			
			WCF.CloseOverlayHandler.addCallback('WCF.InlineEditor', $.proxy(this._closeAll, this));
			
			this._notification = new WCF.System.Notification(WCF.Language.get('wcf.global.success'), 'success');
		},
=======
	 * element selector
	 * @var         string
	 */
	_elementSelector: null,
	
	/**
	 * quick option for the inline editor
	 * @var         string
	 */
	_quickOption: null,
	
	/**
	 * Initializes a new inline editor.
	 */
	init: function(elementSelector) {
		this._elementSelector = elementSelector;
		
		var $elements = $(elementSelector);
		if (!$elements.length) {
			return;
		}
		
		this._setOptions();
		for (var $i = 0, $length = this._options.length; $i < $length; $i++) {
			if (this._options[$i].isQuickOption) {
				this._quickOption = this._options[$i].optionName;
				break;
			}
		}
		
		this.rebuild();
		
		WCF.DOMNodeInsertedHandler.addCallback('WCF.InlineEditor' + this._elementSelector.hashCode(), $.proxy(this.rebuild, this));
		
		this._proxy = new WCF.Action.Proxy({
			success: $.proxy(this._success, this)
		});
>>>>>>> df77dffc
		
		/**
		 * Closes all inline editors.
		 */
		_closeAll: function () {
			for (var $elementID in this._elements) {
				this._hide($elementID);
			}
		},
		
<<<<<<< HEAD
		/**
		 * Sets options for this inline editor.
		 */
		_setOptions: function () {
			this._options = [];
		},
=======
		this._notification = new WCF.System.Notification(WCF.Language.get('wcf.global.success'), 'success');
	},
	
	/**
	 * Identify new elements and adds the event listeners to them.
	 */
	rebuild: function() {
		var $elements = $(this._elementSelector);
		var self = this;
		$elements.each(function (index, element) {
			var $element = $(element);
			var $elementID = $element.wcfIdentify();
			
			if (self._elements[$elementID] === undefined) {
				// find trigger element
				var $trigger = self._getTriggerElement($element);
				if ($trigger === null || $trigger.length !== 1) {
					return;
				}
				
				$trigger.on(WCF_CLICK_EVENT, $.proxy(self._show, self)).data('elementID', $elementID);
				if (this._quickOption) {
					// simulate click on target action
					$trigger.disableSelection().data('optionName', $quickOption).dblclick($.proxy(self._click, self));
				}
				
				// store reference
				self._elements[$elementID] = $element;
			}
		});
	},
	
	/**
	 * Closes all inline editors.
	 */
	_closeAll: function() {
		for (var $elementID in this._elements) {
			this._hide($elementID);
		}
	},
	
	/**
	 * Sets options for this inline editor.
	 */
	_setOptions: function() {
		this._options = [ ];
	},
	
	/**
	 * Register an option callback for validation and execution.
	 * 
	 * @param	object		callback
	 */
	registerCallback: function(callback) {
		if ($.isFunction(callback)) {
			this._callbacks.push(callback);
		}
	},
	
	/**
	 * Returns the triggering element.
	 * 
	 * @param	jQuery		element
	 * @return	jQuery
	 */
	_getTriggerElement: function(element) {
		return null;
	},
	
	/**
	 * Shows a dropdown menu if options are available.
	 * 
	 * @param	object		event
	 */
	_show: function(event) {
		event.preventDefault();
		var $elementID = $(event.currentTarget).data('elementID');
>>>>>>> df77dffc
		
		/**
		 * Register an option callback for validation and execution.
		 *
		 * @param        object                callback
		 */
		registerCallback: function (callback) {
			if ($.isFunction(callback)) {
				this._callbacks.push(callback);
			}
		},
		
		/**
		 * Returns the triggering element.
		 *
		 * @param        jQuery                element
		 * @return        jQuery
		 */
		_getTriggerElement: function (element) {
			return null;
		},
		
		/**
		 * Shows a dropdown menu if options are available.
		 *
		 * @param        object                event
		 */
		_show: function (event) {
			event.preventDefault();
			var $elementID = $(event.currentTarget).data('elementID');
			
			// build dropdown
			var $trigger = null;
			if (!this._dropdowns[$elementID]) {
				this._triggerElements[$elementID] = $trigger = this._getTriggerElement(this._elements[$elementID]).addClass('dropdownToggle');
				var parent = $trigger[0].parentNode;
				if (parent && parent.nodeName === 'LI' && parent.childElementCount === 1) {
					// do not add a wrapper element if the trigger is the only child
					parent.classList.add('dropdown');
				}
				else {
					$trigger.wrap('<span class="dropdown" />');
				}
				
				this._dropdowns[$elementID] = $('<ul class="dropdownMenu" />').insertAfter($trigger);
			}
			this._dropdowns[$elementID].empty();
			
			// validate options
			var $hasOptions = false;
			var $lastElementType = '';
			for (var $i = 0, $length = this._options.length; $i < $length; $i++) {
				var $option = this._options[$i];
				
				if ($option.optionName === 'divider') {
					if ($lastElementType !== '' && $lastElementType !== 'divider') {
						$('<li class="dropdownDivider" />').appendTo(this._dropdowns[$elementID]);
						$lastElementType = $option.optionName;
					}
				}
				else if (this._validate($elementID, $option.optionName) || this._validateCallbacks($elementID, $option.optionName)) {
					var $listItem = $('<li><span>' + $option.label + '</span></li>').appendTo(this._dropdowns[$elementID]);
					$listItem.data('elementID', $elementID).data('optionName', $option.optionName).data('isQuickOption', ($option.isQuickOption ? true : false)).click($.proxy(this._click, this));
					
					$hasOptions = true;
					$lastElementType = $option.optionName;
				}
			}
			
			if ($hasOptions) {
				// if last child is divider, remove it
				var $lastChild = this._dropdowns[$elementID].children().last();
				if ($lastChild.hasClass('dropdownDivider')) {
					$lastChild.remove();
				}
				
				// check if only element is a quick option
				var $quickOption = null;
				var $count = 0;
				this._dropdowns[$elementID].children().each(function (index, child) {
					var $child = $(child);
					if (!$child.hasClass('dropdownDivider')) {
						if ($child.data('isQuickOption')) {
							$quickOption = $child;
						}
						else {
							$count++;
						}
					}
				});
				
				if (!$count) {
					$quickOption.trigger('click');
					
					if (this._triggerElements[$elementID]) {
						WCF.Dropdown.close(this._triggerElements[$elementID].parents('.dropdown').wcfIdentify());
					}
					
					return false;
				}
			}
			
			if ($trigger !== null) {
				WCF.Dropdown.initDropdown($trigger, true);
			}
			
			return false;
		},
		
		/**
		 * Validates an option.
		 *
		 * @param        string                elementID
		 * @param        string                optionName
		 * @returns        boolean
		 */
		_validate: function (elementID, optionName) {
			return false;
		},
		
		/**
		 * Validates an option provided by callbacks.
		 *
		 * @param        string                elementID
		 * @param        string                optionName
		 * @return        boolean
		 */
		_validateCallbacks: function (elementID, optionName) {
			var $length = this._callbacks.length;
			if ($length) {
				for (var $i = 0; $i < $length; $i++) {
					if (this._callbacks[$i].validate(this._elements[elementID], optionName)) {
						return true;
					}
				}
			}
			
			return false;
		},
		
		/**
		 * Handles AJAX responses.
		 *
		 * @param        object                data
		 * @param        string                textStatus
		 * @param        jQuery                jqXHR
		 */
		_success: function (data, textStatus, jqXHR) {
			var $length = this._updateData.length;
			if (!$length) {
				return;
			}
			
			this._updateState(data);
			
			this._updateData = [];
		},
		
		/**
		 * Update element states based upon update data.
		 *
		 * @param        object                data
		 */
		_updateState: function (data) {
		},
		
		/**
		 * Handles clicks within dropdown.
		 *
		 * @param        object                event
		 */
		_click: function (event) {
			var $listItem = $(event.currentTarget);
			var $elementID = $listItem.data('elementID');
			var $optionName = $listItem.data('optionName');
			
			if (!this._execute($elementID, $optionName)) {
				this._executeCallback($elementID, $optionName);
			}
			
			this._hide($elementID);
		},
		
		/**
		 * Executes actions associated with an option.
		 *
		 * @param        string                elementID
		 * @param        string                optionName
		 * @return        boolean
		 */
		_execute: function (elementID, optionName) {
			return false;
		},
		
		/**
		 * Executes actions associated with an option provided by callbacks.
		 *
		 * @param        string                elementID
		 * @param        string                optionName
		 * @return        boolean
		 */
		_executeCallback: function (elementID, optionName) {
			var $length = this._callbacks.length;
			if ($length) {
				for (var $i = 0; $i < $length; $i++) {
					if (this._callbacks[$i].execute(this._elements[elementID], optionName)) {
						return true;
					}
				}
			}
			
			return false;
		},
		
		/**
		 * Hides a dropdown menu.
		 *
		 * @param        string                elementID
		 */
		_hide: function (elementID) {
			if (this._dropdowns[elementID]) {
				this._dropdowns[elementID].empty().removeClass('dropdownOpen');
			}
		}
	});
	
	/**
	 * Default implementation for ajax file uploads.
	 *
	 * @deprecated        Use WoltLabSuite/Core/Upload
	 *
	 * @param        jquery                buttonSelector
	 * @param        jquery                fileListSelector
	 * @param        string                className
	 * @param        jquery                options
	 */
	WCF.Upload = Class.extend({
		/**
		 * name of the upload field
		 * @var        string
		 */
		_name: '__files[]',
		
		/**
		 * button selector
		 * @var        jQuery
		 */
		_buttonSelector: null,
		
		/**
		 * file list selector
		 * @var        jQuery
		 */
		_fileListSelector: null,
		
		/**
		 * upload file
		 * @var        jQuery
		 */
		_fileUpload: null,
		
		/**
		 * class name
		 * @var        string
		 */
		_className: '',
		
		/**
		 * iframe for IE<10 fallback
		 * @var        jQuery
		 */
		_iframe: null,
		
		/**
		 * internal file id
		 * @var        integer
		 */
		_internalFileID: 0,
		
		/**
		 * additional options
		 * @var        jQuery
		 */
		_options: {},
		
		/**
		 * upload matrix
		 * @var        array
		 */
		_uploadMatrix: [],
		
		/**
		 * true, if the active user's browser supports ajax file uploads
		 * @var        boolean
		 */
		_supportsAJAXUpload: true,
		
		/**
		 * fallback overlay for stupid browsers
		 * @var        jquery
		 */
		_overlay: null,
		
		/**
		 * Initializes a new upload handler.
		 *
		 * @param        string                buttonSelector
		 * @param        string                fileListSelector
		 * @param        string                className
		 * @param        object                options
		 */
		init: function (buttonSelector, fileListSelector, className, options) {
			this._buttonSelector = buttonSelector;
			this._fileListSelector = fileListSelector;
			this._className = className;
			this._internalFileID = 0;
			this._options = $.extend(true, {
				action: 'upload',
				multiple: false,
				url: 'index.php?ajax-upload/&t=' + SECURITY_TOKEN
			}, options || {});
			
			this._options.url = WCF.convertLegacyURL(this._options.url);
			if (this._options.url.indexOf('index.php') === 0) {
				this._options.url = WSC_API_URL + this._options.url;
			}
			
			// check for ajax upload support
			var $xhr = new XMLHttpRequest();
			this._supportsAJAXUpload = ($xhr && ('upload' in $xhr) && ('onprogress' in $xhr.upload));
			
			// create upload button
			this._createButton();
		},
		
		/**
		 * Creates the upload button.
		 */
		_createButton: function () {
			if (this._supportsAJAXUpload) {
				this._fileUpload = $('<input type="file" name="' + this._name + '" ' + (this._options.multiple ? 'multiple="true" ' : '') + '/>');
				this._fileUpload.change($.proxy(this._upload, this));
				var $button = $('<p class="button uploadButton"><span>' + WCF.Language.get('wcf.global.button.upload') + '</span></p>');
				$button.prepend(this._fileUpload);
			}
			else {
				var $button = $('<p class="button uploadFallbackButton"><span>' + WCF.Language.get('wcf.global.button.upload') + '</span></p>');
				$button.click($.proxy(this._showOverlay, this));
			}
			
			this._insertButton($button);
		},
		
		/**
		 * Inserts the upload button.
		 *
		 * @param        jQuery                button
		 */
		_insertButton: function (button) {
			this._buttonSelector.prepend(button);
		},
		
		/**
		 * Removes the upload button.
		 */
		_removeButton: function () {
			var $selector = '.uploadButton';
			if (!this._supportsAJAXUpload) {
				$selector = '.uploadFallbackButton';
			}
			
			this._buttonSelector.find($selector).remove();
		},
		
		/**
		 * Callback for file uploads.
		 *
		 * @param        object                event
		 * @param        File                file
		 * @param        Blob                blob
		 * @return        integer
		 */
		_upload: function (event, file, blob) {
			var $uploadID = null;
			var $files = [];
			if (file) {
				$files.push(file);
			}
			else if (blob) {
				var $ext = '';
				switch (blob.type) {
					case 'image/png':
						$ext = '.png';
						break;
					
					case 'image/jpeg':
						$ext = '.jpg';
						break;
					
					case 'image/gif':
						$ext = '.gif';
						break;
				}
				
				$files.push({
					name: 'pasted-from-clipboard' + $ext
				});
			}
			else {
				$files = this._fileUpload.prop('files');
			}
			
			if ($files.length) {
				var $fd = new FormData();
				$uploadID = this._createUploadMatrix($files);
				
				// no more files left, abort
				if (!this._uploadMatrix[$uploadID].length) {
					return null;
				}
				
				for (var $i = 0, $length = $files.length; $i < $length; $i++) {
					if (this._uploadMatrix[$uploadID][$i]) {
						var $internalFileID = this._uploadMatrix[$uploadID][$i].data('internalFileID');
						
						if (blob) {
							$fd.append('__files[' + $internalFileID + ']', blob, $files[$i].name);
						}
						else {
							$fd.append('__files[' + $internalFileID + ']', $files[$i]);
						}
					}
				}
				
				$fd.append('actionName', this._options.action);
				$fd.append('className', this._className);
				var $additionalParameters = this._getParameters();
				for (var $name in $additionalParameters) {
					$fd.append('parameters[' + $name + ']', $additionalParameters[$name]);
				}
				
				var self = this;
				$.ajax({
					type: 'POST',
					url: this._options.url,
					enctype: 'multipart/form-data',
					data: $fd,
					contentType: false,
					processData: false,
					success: function (data, textStatus, jqXHR) {
						self._success($uploadID, data);
					},
					error: $.proxy(this._error, this),
					xhr: function () {
						var $xhr = $.ajaxSettings.xhr();
						if ($xhr) {
							$xhr.upload.addEventListener('progress', function (event) {
								self._progress($uploadID, event);
							}, false);
						}
						return $xhr;
					},
					xhrFields: {
						withCredentials: true
					}
				});
			}
			
			return $uploadID;
		},
		
		/**
		 * Creates upload matrix for provided files.
		 *
		 * @param        array<object>                files
		 * @return        integer
		 */
		_createUploadMatrix: function (files) {
			if (files.length) {
				var $uploadID = this._uploadMatrix.length;
				this._uploadMatrix[$uploadID] = [];
				
				for (var $i = 0, $length = files.length; $i < $length; $i++) {
					var $file = files[$i];
					var $li = this._initFile($file);
					
					if (!$li.hasClass('uploadFailed')) {
						$li.data('filename', $file.name).data('internalFileID', this._internalFileID++);
						this._uploadMatrix[$uploadID][$i] = $li;
					}
				}
				
				return $uploadID;
			}
			
			return null;
		},
		
		/**
		 * Callback for success event.
		 *
		 * @param        integer                uploadID
		 * @param        object                data
		 */
		_success: function (uploadID, data) {
		},
		
		/**
		 * Callback for error event.
		 *
		 * @param        jQuery                jqXHR
		 * @param        string                textStatus
		 * @param        string                errorThrown
		 */
		_error: function (jqXHR, textStatus, errorThrown) {
		},
		
		/**
		 * Callback for progress event.
		 *
		 * @param        integer                uploadID
		 * @param        object                event
		 */
		_progress: function (uploadID, event) {
			var $percentComplete = Math.round(event.loaded * 100 / event.total);
			
			for (var $i in this._uploadMatrix[uploadID]) {
				this._uploadMatrix[uploadID][$i].find('progress').attr('value', $percentComplete);
			}
		},
		
		/**
		 * Returns additional parameters.
		 *
		 * @return        object
		 */
		_getParameters: function () {
			return {};
		},
		
		/**
		 * Initializes list item for uploaded file.
		 *
		 * @return        jQuery
		 */
		_initFile: function (file) {
			return $('<li>' + file.name + ' (' + file.size + ')<progress max="100" /></li>').appendTo(this._fileListSelector);
		},
		
		/**
		 * Shows the fallback overlay (work in progress)
		 */
		_showOverlay: function () {
			// create iframe
			if (this._iframe === null) {
				this._iframe = $('<iframe name="__fileUploadIFrame" />').hide().appendTo(document.body);
			}
			
			// create overlay
			if (!this._overlay) {
				this._overlay = $('<div><form enctype="multipart/form-data" method="post" action="' + this._options.url + '" target="__fileUploadIFrame" /></div>').hide().appendTo(document.body);
				
				var $form = this._overlay.find('form');
				$('<dl class="wide"><dd><input type="file" id="__fileUpload" name="' + this._name + '" ' + (this._options.multiple ? 'multiple="true" ' : '') + '/></dd></dl>').appendTo($form);
				$('<div class="formSubmit"><input type="submit" value="Upload" accesskey="s" /></div></form>').appendTo($form);
				
				$('<input type="hidden" name="isFallback" value="1" />').appendTo($form);
				$('<input type="hidden" name="actionName" value="' + this._options.action + '" />').appendTo($form);
				$('<input type="hidden" name="className" value="' + this._className + '" />').appendTo($form);
				var $additionalParameters = this._getParameters();
				for (var $name in $additionalParameters) {
					$('<input type="hidden" name="' + $name + '" value="' + $additionalParameters[$name] + '" />').appendTo($form);
				}
				
				$form.submit($.proxy(function () {
					var $file = {
						name: this._getFilename(),
						size: ''
					};
					
					var $uploadID = this._createUploadMatrix([$file]);
					var self = this;
					this._iframe.data('loading', true).off('load').load(function () {
						self._evaluateResponse($uploadID);
					});
					this._overlay.wcfDialog('close');
				}, this));
			}
			
			this._overlay.wcfDialog({
				title: WCF.Language.get('wcf.global.button.upload')
			});
		},
		
		/**
		 * Evaluates iframe response.
		 *
		 * @param        integer                uploadID
		 */
		_evaluateResponse: function (uploadID) {
			var $returnValues = $.parseJSON(this._iframe.contents().find('pre').html());
			this._success(uploadID, $returnValues);
		},
		
		/**
		 * Returns name of selected file.
		 *
		 * @return        string
		 */
		_getFilename: function () {
			return $('#__fileUpload').val().split('\\').pop();
		}
	});
	
	/**
	 * Default implementation for parallel AJAX file uploads.
	 *
	 * @deprecated        Use WoltLabSuite/Core/Upload
	 */
	WCF.Upload.Parallel = WCF.Upload.extend({
		/**
		 * @see        WCF.Upload.init()
		 */
		init: function (buttonSelector, fileListSelector, className, options) {
			// force multiple uploads
			options = $.extend(true, options || {}, {
				multiple: true
			});
			
			this._super(buttonSelector, fileListSelector, className, options);
		},
		
		/**
		 * @see        WCF.Upload._upload()
		 */
		_upload: function () {
			var $files = this._fileUpload.prop('files');
			for (var $i = 0, $length = $files.length; $i < $length; $i++) {
				var $file = $files[$i];
				var $formData = new FormData();
				var $internalFileID = this._createUploadMatrix($file);
				
				if (!this._uploadMatrix[$internalFileID].length) {
					continue;
				}
				
				$formData.append('__files[' + $internalFileID + ']', $file);
				$formData.append('actionName', this._options.action);
				$formData.append('className', this._className);
				var $additionalParameters = this._getParameters();
				for (var $name in $additionalParameters) {
					$formData.append('parameters[' + $name + ']', $additionalParameters[$name]);
				}
				
				this._sendRequest($internalFileID, $formData);
			}
		},
		
		/**
		 * Sends an AJAX request to upload a file.
		 *
		 * @param        integer                internalFileID
		 * @param        FormData        formData
		 * @return       jqXHR
		 */
		_sendRequest: function (internalFileID, formData) {
			var self = this;
			
			return $.ajax({
				type: 'POST',
				url: this._options.url,
				enctype: 'multipart/form-data',
				data: formData,
				contentType: false,
				processData: false,
				success: function (data, textStatus, jqXHR) {
					self._success(internalFileID, data);
				},
				error: $.proxy(this._error, this),
				xhr: function () {
					var $xhr = $.ajaxSettings.xhr();
					if ($xhr) {
						$xhr.upload.addEventListener('progress', function (event) {
							self._progress(internalFileID, event);
						}, false);
					}
					return $xhr;
				}
			});
		},
		
		/**
		 * Creates upload matrix for provided file and returns its internal file id.
		 *
		 * @param        object                file
		 * @return        integer
		 */
		_createUploadMatrix: function (file) {
			var $li = this._initFile(file);
			if (!$li.hasClass('uploadFailed')) {
				$li.data('filename', file.name).data('internalFileID', this._internalFileID);
				this._uploadMatrix[this._internalFileID++] = $li;
				
				return this._internalFileID - 1;
			}
			
			return null;
		},
		
		/**
		 * Callback for success event.
		 *
		 * @param        integer                internalFileID
		 * @param        object                data
		 */
		_success: function (internalFileID, data) {
		},
		
		/**
		 * Callback for progress event.
		 *
		 * @param        integer                internalFileID
		 * @param        object                event
		 */
		_progress: function (internalFileID, event) {
			var $percentComplete = Math.round(event.loaded * 100 / event.total);
			
			this._uploadMatrix[internalFileID].find('progress').attr('value', $percentComplete);
		},
		
		/**
		 * @see        WCF.Upload._showOverlay()
		 */
		_showOverlay: function () {
			// create iframe
			if (this._iframe === null) {
				this._iframe = $('<iframe name="__fileUploadIFrame" />').hide().appendTo(document.body);
			}
			
			// create overlay
			if (!this._overlay) {
				this._overlay = $('<div><form enctype="multipart/form-data" method="post" action="' + this._options.url + '" target="__fileUploadIFrame" /></div>').hide().appendTo(document.body);
				
				var $form = this._overlay.find('form');
				$('<dl class="wide"><dd><input type="file" id="__fileUpload" name="' + this._name + '" ' + (this._options.multiple ? 'multiple="true" ' : '') + '/></dd></dl>').appendTo($form);
				$('<div class="formSubmit"><input type="submit" value="Upload" accesskey="s" /></div></form>').appendTo($form);
				
				$('<input type="hidden" name="isFallback" value="1" />').appendTo($form);
				$('<input type="hidden" name="actionName" value="' + this._options.action + '" />').appendTo($form);
				$('<input type="hidden" name="className" value="' + this._className + '" />').appendTo($form);
				var $additionalParameters = this._getParameters();
				for (var $name in $additionalParameters) {
					$('<input type="hidden" name="' + $name + '" value="' + $additionalParameters[$name] + '" />').appendTo($form);
				}
				
				$form.submit($.proxy(function () {
					var $file = {
						name: this._getFilename(),
						size: ''
					};
					
					var $internalFileID = this._createUploadMatrix($file);
					var self = this;
					this._iframe.data('loading', true).off('load').load(function () {
						self._evaluateResponse($internalFileID);
					});
					this._overlay.wcfDialog('close');
				}, this));
			}
			
			this._overlay.wcfDialog({
				title: WCF.Language.get('wcf.global.button.upload')
			});
		},
		
		/**
		 * Evaluates iframe response.
		 *
		 * @param        integer                internalFileID
		 */
		_evaluateResponse: function (internalFileID) {
			var $returnValues = $.parseJSON(this._iframe.contents().find('pre').html());
			this._success(internalFileID, $returnValues);
		}
	});
}
else {
	WCF.System.Worker = Class.extend({
		_aborted: false,
		_actionName: "",
		_callback: {},
		_className: "",
		_dialog: {},
		_proxy: {},
		_title: "",
		init: function() {},
		_success: function() {}
	});
	
	WCF.InlineEditor = Class.extend({
		_callbacks: {},
		_dropdowns: {},
		_elements: {},
		_notification: {},
		_options: {},
		_proxy: {},
		_triggerElements: {},
		_updateData: {},
		init: function() {},
		_closeAll: function() {},
		_setOptions: function() {},
		registerCallback: function() {},
		_getTriggerElement: function() {},
		_show: function() {},
		_validate: function() {},
		_validateCallbacks: function() {},
		_success: function() {},
		_updateState: function() {},
		_click: function() {},
		_execute: function() {},
		_executeCallback: function() {},
		_hide: function() {}
	});
	
	WCF.Upload = Class.extend({
		_name: "",
		_buttonSelector: {},
		_fileListSelector: {},
		_fileUpload: {},
		_className: "",
		_iframe: {},
		_internalFileID: 0,
		_options: {},
		_uploadMatrix: {},
		_supportsAJAXUpload: true,
		_overlay: {},
		init: function() {},
		_createButton: function() {},
		_insertButton: function() {},
		_removeButton: function() {},
		_upload: function() {},
		_createUploadMatrix: function() {},
		_success: function() {},
		_error: function() {},
		_progress: function() {},
		_getParameters: function() {},
		_initFile: function() {},
		_showOverlay: function() {},
		_evaluateResponse: function() {},
		_getFilename: function() {}
	});
	
	WCF.Upload.Parallel = WCF.Upload.extend({
		init: function() {},
		_upload: function() {},
		_sendRequest: function() {},
		_createUploadMatrix: function() {},
		_success: function() {},
		_progress: function() {},
		_showOverlay: function() {},
		_evaluateResponse: function() {},
		_name: "",
		_buttonSelector: {},
		_fileListSelector: {},
		_fileUpload: {},
		_className: "",
		_iframe: {},
		_internalFileID: 0,
		_options: {},
		_uploadMatrix: {},
		_supportsAJAXUpload: true,
		_overlay: {},
		_createButton: function() {},
		_insertButton: function() {},
		_removeButton: function() {},
		_error: function() {},
		_getParameters: function() {},
		_initFile: function() {},
		_getFilename: function() {}
	});
}

/**
 * Namespace for sortables.
 */
WCF.Sortable = { };

if (COMPILER_TARGET_DEFAULT) {
	/**
	 * Sortable implementation for lists.
	 *
	 * @param        string                containerID
	 * @param        string                className
	 * @param        integer                offset
	 * @param        object                options
	 */
	WCF.Sortable.List = Class.extend({
		/**
		 * additional parameters for AJAX request
		 * @var        object
		 */
		_additionalParameters: {},
		
		/**
		 * action class name
		 * @var        string
		 */
		_className: '',
		
		/**
		 * container id
		 * @var        string
		 */
		_containerID: '',
		
		/**
		 * container object
		 * @var        jQuery
		 */
		_container: null,
		
		/**
		 * notification object
		 * @var        WCF.System.Notification
		 */
		_notification: null,
		
		/**
		 * show order offset
		 * @var        integer
		 */
		_offset: 0,
		
		/**
		 * list of options
		 * @var        object
		 */
		_options: {},
		
		/**
		 * proxy object
		 * @var        WCF.Action.Proxy
		 */
		_proxy: null,
		
		/**
		 * object structure
		 * @var        object
		 */
		_structure: {},
		
		/**
		 * Creates a new sortable list.
		 *
		 * @param        string                containerID
		 * @param        string                className
		 * @param        integer                offset
		 * @param        object                options
		 * @param        boolean                isSimpleSorting
		 * @param        object                additionalParameters
		 */
		init: function (containerID, className, offset, options, isSimpleSorting, additionalParameters) {
			this._additionalParameters = additionalParameters || {};
			this._containerID = $.wcfEscapeID(containerID);
			this._container = $('#' + this._containerID);
			this._className = className;
			this._offset = (offset) ? offset : 0;
			this._proxy = new WCF.Action.Proxy({
				success: $.proxy(this._success, this)
			});
			this._structure = {};
			
			// init sortable
			this._options = $.extend(true, {
				axis: 'y',
				connectWith: '#' + this._containerID + ' .sortableList',
				disableNesting: 'sortableNoNesting',
				doNotClear: true,
				errorClass: 'sortableInvalidTarget',
				forcePlaceholderSize: true,
				handle: '',
				helper: 'clone',
				items: 'li:not(.sortableNoSorting)',
				opacity: .6,
				placeholder: 'sortablePlaceholder',
				tolerance: 'pointer',
				toleranceElement: '> span'
			}, options || {});
			
			var sortableList = $('#' + this._containerID + ' .sortableList');
			if (sortableList.is('tbody') && this._options.helper === 'clone') {
				this._options.helper = this._tableRowHelper.bind(this);
				
				// explicitly set column widths to avoid column resizing during dragging
				var thead = sortableList.prev('thead');
				if (thead) {
					thead.find('th').each(function (index, element) {
						element = $(element);
						
						element.width(element.width());
					});
				}
			}
			
			if (isSimpleSorting) {
				sortableList.sortable(this._options);
			}
			else {
				sortableList.nestedSortable(this._options);
			}
			
			if (this._className) {
				var $formSubmit = this._container.find('.formSubmit');
				if (!$formSubmit.length) {
					$formSubmit = this._container.next('.formSubmit');
					if (!$formSubmit.length) {
						console.debug("[WCF.Sortable.Simple] Unable to find form submit for saving, aborting.");
						return;
					}
				}
				
				$formSubmit.children('button[data-type="submit"]').click($.proxy(this._submit, this));
			}
		},
		
		/**
		 * Fixes the width of the cells of the dragged table row.
		 *
		 * @param        {Event}                event
		 * @param        {jQuery}        ui
		 * @return        {jQuery}
		 */
		_tableRowHelper: function (event, ui) {
			ui.children('td').each(function (index, element) {
				element = $(element);
				
				element.width(element.width());
			});
			
			return ui;
		},
		
		/**
		 * Saves object structure.
		 */
		_submit: function () {
			// reset structure
			this._structure = {};
			
			// build structure
			this._container.find('.sortableList').each($.proxy(function (index, list) {
				var $list = $(list);
				var $parentID = $list.data('objectID');
				
				if ($parentID !== undefined) {
					$list.children(this._options.items).each($.proxy(function (index, listItem) {
						var $objectID = $(listItem).data('objectID');
						
						if (!this._structure[$parentID]) {
							this._structure[$parentID] = [];
						}
						
						this._structure[$parentID].push($objectID);
					}, this));
				}
			}, this));
			
			// send request
			var $parameters = $.extend(true, {
				data: {
					offset: this._offset,
					structure: this._structure
				}
			}, this._additionalParameters);
			
			this._proxy.setOption('data', {
				actionName: 'updatePosition',
				className: this._className,
				interfaceName: 'wcf\\data\\ISortableAction',
				parameters: $parameters
			});
			this._proxy.sendRequest();
		},
		
		/**
		 * Shows notification upon success.
		 *
		 * @param        object                data
		 * @param        string                textStatus
		 * @param        jQuery                jqXHR
		 */
		_success: function (data, textStatus, jqXHR) {
			if (this._notification === null) {
				this._notification = new WCF.System.Notification(WCF.Language.get('wcf.global.success.edit'));
			}
			
			this._notification.show();
		}
	});
}
else {
	WCF.Sortable.List = Class.extend({
		_additionalParameters: {},
		_className: "",
		_containerID: "",
		_container: {},
		_notification: {},
		_offset: 0,
		_options: {},
		_proxy: {},
		_structure: {},
		init: function() {},
		_tableRowHelper: function() {},
		_submit: function() {},
		_success: function() {}
	});
}

WCF.Popover = Class.extend({
	/**
	 * currently active element id
	 * @var	string
	 */
	_activeElementID: '',
	
	_identifier: '',
	_popoverObj: null,
	
	/**
	 * Initializes a new WCF.Popover object.
	 * 
	 * @param	string		selector
	 */
	init: function(selector) {
		var mobile = false;
		require(['Environment'], function(Environment) {
			if (Environment.platform() !== 'desktop') {
				mobile = true;
			}
		}.bind(this));
		if (mobile) return;
		
		// assign default values
		this._activeElementID = '';
		this._identifier = selector;
		
		require(['WoltLabSuite/Core/Controller/Popover'], (function(popover) {
			popover.init({
				attributeName: 'legacy',
				className: selector,
				identifier: this._identifier,
				legacy: true,
				loadCallback: this._legacyLoad.bind(this)
			});
		}).bind(this));
	},
	
	_initContainers: function() {},
	
	_legacyLoad: function(objectId, popover) {
		this._activeElementID = objectId;
		this._popoverObj = popover;
		
		this._loadContent();
	},
	
	_insertContent: function(elementId, template) {
		this._popoverObj.setContent(this._identifier, elementId, template);
	}
});

/**
 * Provides an extensible item list with built-in search.
 * 
 * @param	string		itemListSelector
 * @param	string		searchInputSelector
 */
WCF.EditableItemList = Class.extend({
	/**
	 * allows custom input not recognized by search to be added
	 * @var	boolean
	 */
	_allowCustomInput: false,
	
	/**
	 * action class name
	 * @var	string
	 */
	_className: '',
	
	/**
	 * internal data storage
	 * @var	mixed
	 */
	_data: { },
	
	/**
	 * form container
	 * @var	jQuery
	 */
	_form: null,
	
	/**
	 * item list container
	 * @var	jQuery
	 */
	_itemList: null,
	
	/**
	 * current object id
	 * @var	integer
	 */
	_objectID: 0,
	
	/**
	 * object type id
	 * @var	integer
	 */
	_objectTypeID: 0,
	
	/**
	 * search controller
	 * @var	WCF.Search.Base
	 */
	_search: null,
	
	/**
	 * search input element
	 * @var	jQuery
	 */
	_searchInput: null,
	
	/**
	 * Creates a new WCF.EditableItemList object.
	 * 
	 * @param	string		itemListSelector
	 * @param	string		searchInputSelector
	 */
	init: function(itemListSelector, searchInputSelector) {
		this._itemList = $(itemListSelector);
		this._searchInput = $(searchInputSelector);
		this._data = { };
		
		if (!this._itemList.length || !this._searchInput.length) {
			console.debug("[WCF.EditableItemList] Item list and/or search input do not exist, aborting.");
			return;
		}
		
		this._objectID = this._getObjectID();
		this._objectTypeID = this._getObjectTypeID();
		
		// bind item listener
		this._itemList.find('.jsEditableItem').click($.proxy(this._click, this));
		
		// create item list
		if (!this._itemList.children('ul').length) {
			$('<ul />').appendTo(this._itemList);
		}
		this._itemList = this._itemList.children('ul');
		
		// bind form submit
		this._form = this._itemList.parents('form').submit($.proxy(this._submit, this));
		
		if (this._allowCustomInput) {
			var self = this;
			this._searchInput.keydown($.proxy(this._keyDown, this)).keypress($.proxy(this._keyPress, this)).on('paste', function() {
				setTimeout(function() { self._onPaste(); }, 100);
			});
		}
		
		// block form submit through [ENTER]
		this._searchInput.parents('.dropdown').data('preventSubmit', true);
	},
	
	/**
	 * Handles the key down event.
	 * 
	 * @param	object		event
	 */
	_keyDown: function(event) {
		if (event === null) {
			return this._keyPress(null);
		}
		
		return true;
	},
	
	/**
	 * Handles the key press event.
	 * 
	 * @param	object		event
	 */
	_keyPress: function(event) {
		// 44 = [,] (charCode != keyCode)
		if (event === null || event.charCode === 44 || event.charCode === $.ui.keyCode.ENTER || ($.browser.mozilla && event.keyCode === $.ui.keyCode.ENTER)) {
			if (event !== null && event.charCode === $.ui.keyCode.ENTER && this._search) {
				if (this._search._itemIndex !== -1) {
					return false;
				}
			}
			
			var $value = $.trim(this._searchInput.val());
			
			// read everything left from caret position
			if (event && event.charCode === 44) {
				$value = $value.substring(0, this._searchInput.getCaret());
			}
			
			if ($value === '') {
				return true;
			}
			
			this.addItem({
				objectID: 0,
				label: $value
			});
			
			// reset input
			if (event && event.charCode === 44) {
				this._searchInput.val($.trim(this._searchInput.val().substr(this._searchInput.getCaret())));
			}
			else {
				this._searchInput.val('');
			}
			
			if (event !== null) {
				event.stopPropagation();
			}
			
			return false;
		}
		
		return true;
	},
	
	/**
	 * Handle paste event.
	 */
	_onPaste: function() {
		// split content by comma
		var $value = $.trim(this._searchInput.val());
		$value = $value.split(',');
		
		for (var $i = 0, $length = $value.length; $i < $length; $i++) {
			var $label = $.trim($value[$i]);
			if ($label === '') {
				continue;
			}
			
			this.addItem({
				objectID: 0,
				label: $label
			});
		}
		
		this._searchInput.val('');
	},
	
	/**
	 * Loads raw data and converts it into internal structure. Override this methods
	 * in your derived classes.
	 * 
	 * @param	object		data
	 */
	load: function(data) { },
	
	/**
	 * Removes an item on click.
	 * 
	 * @param	object		event
	 * @return	boolean
	 */
	_click: function(event) {
		var $element = $(event.currentTarget);
		var $objectID = $element.data('objectID');
		var $label = $element.data('label');
		
		if (this._search) {
			this._search.removeExcludedSearchValue($label);
		}
		this._removeItem($objectID, $label);
		
		$element.remove();
		
		event.stopPropagation();
		return false;
	},
	
	/**
	 * Returns current object id.
	 * 
	 * @return	integer
	 */
	_getObjectID: function() {
		return 0;
	},
	
	/**
	 * Returns current object type id.
	 * 
	 * @return	integer
	 */
	_getObjectTypeID: function() {
		return 0;
	},
	
	/**
	 * Adds a new item to the list.
	 * 
	 * @param	object		data
	 * @return	boolean
	 */
	addItem: function(data) {
		if (this._data[data.objectID]) {
			if (!(data.objectID === 0 && this._allowCustomInput)) {
				return true;
			}
		}
		
		var $listItem = $('<li class="badge">' + WCF.String.escapeHTML(data.label) + '</li>').data('objectID', data.objectID).data('label', data.label).appendTo(this._itemList);
		$listItem.click($.proxy(this._click, this));
		
		if (this._search) {
			this._search.addExcludedSearchValue(data.label);
		}
		this._addItem(data.objectID, data.label);
		
		return true;
	},
	
	/**
	 * Clears the list of items.
	 */
	clearList: function() {
		this._itemList.children('li').each($.proxy(function(index, element) {
			var $element = $(element);
			
			if (this._search) {
				this._search.removeExcludedSearchValue($element.data('label'));
			}
			
			$element.remove();
			this._removeItem($element.data('objectID'), $element.data('label'));
		}, this));
	},
	
	/**
	 * Handles form submit, override in your class.
	 */
	_submit: function() {
		this._keyDown(null);
	},
	
	/**
	 * Adds an item to internal storage.
	 * 
	 * @param	integer		objectID
	 * @param	string		label
	 */
	_addItem: function(objectID, label) {
		this._data[objectID] = label;
	},
	
	/**
	 * Removes an item from internal storage.
	 * 
	 * @param	integer		objectID
	 * @param	string		label
	 */
	_removeItem: function(objectID, label) {
		delete this._data[objectID];
	},
	
	/**
	 * Returns the search input field.
	 * 
	 * @return	jQuery
	 */
	getSearchInput: function() {
		return this._searchInput;
	}
});

/**
 * Provides a language chooser.
 *
 * @param       {string}                                containerId             input element conainer id
 * @param       {string}                                chooserId               input element id
 * @param       {int}                                   languageId              selected language id
 * @param       {object<int, object<string, string>>}   languages               data of available languages
 * @param       {function}                              callback                function called after a language is selected
 * @param       {boolean}                               allowEmptyValue         true if no language may be selected
 * 
 * @deprecated  3.0 - please use `WoltLabSuite/Core/Language/Chooser` instead
 */
WCF.Language.Chooser = Class.extend({
	/**
	 * Initializes the language chooser.
	 *
	 * @param       {string}                                containerId             input element container id
	 * @param       {string}                                chooserId               input element id
	 * @param       {int}                                   languageId              selected language id
	 * @param       {object<int, object<string, string>>}   languages               data of available languages
	 * @param       {function}                              callback                function called after a language is selected
	 * @param       {boolean}                               allowEmptyValue         true if no language may be selected
	 */
	init: function(containerId, chooserId, languageId, languages, callback, allowEmptyValue) {
		require(['WoltLabSuite/Core/Language/Chooser'], function(LanguageChooser) {
			LanguageChooser.init(containerId, chooserId, languageId, languages, callback, allowEmptyValue);
		});
	}
});

/**
 * Namespace for style related classes.
 */
WCF.Style = { };

/**
 * Converts static user panel items into interactive dropdowns.
 * 
 * @deprecated	2.1 - Please use WCF.User.Panel.Interactive instead
 * 
 * @param	string		containerID
 */
WCF.UserPanel = Class.extend({
	/**
	 * target container
	 * @var	jQuery
	 */
	_container: null,
	
	/**
	 * initialization state
	 * @var	boolean
	 */
	_didLoad: false,
	
	/**
	 * original link element
	 * @var	jQuery
	 */
	_link: null,
	
	/**
	 * language variable name for 'no items'
	 * @var	string
	 */
	_noItems: '',
	
	/**
	 * reverts to original link if return values are empty
	 * @var	boolean
	 */
	_revertOnEmpty: true,
	
	/**
	 * Initializes the WCF.UserPanel class.
	 * 
	 * @param	string		containerID
	 */
	init: function(containerID) {
		this._container = $('#' + containerID);
		this._didLoad = false;
		this._revertOnEmpty = true;
		
		if (this._container.length != 1) {
			console.debug("[WCF.UserPanel] Unable to find container identified by '" + containerID + "', aborting.");
			return;
		}
		
		this._convert();
	},
	
	/**
	 * Converts link into an interactive dropdown menu.
	 */
	_convert: function() {
		this._container.addClass('dropdown');
		this._link = this._container.children('a').remove();
		
		var $button = $('<a href="' + this._link.attr('href') + '" class="dropdownToggle">' + this._link.html() + '</a>').appendTo(this._container).click($.proxy(this._click, this));
		var $dropdownMenu = $('<ul class="dropdownMenu" />').appendTo(this._container);
		$('<li class="jsDropdownPlaceholder"><span>' + WCF.Language.get('wcf.global.loading') + '</span></li>').appendTo($dropdownMenu);
		
		this._addDefaultItems($dropdownMenu);
		
		this._container.dblclick($.proxy(function() {
			window.location = this._link.attr('href');
			return false;
		}, this));
		
		WCF.Dropdown.initDropdown($button, false);
	},
	
	/**
	 * Adds default items to dropdown menu.
	 * 
	 * @param	jQuery		dropdownMenu
	 */
	_addDefaultItems: function(dropdownMenu) { },
	
	/**
	 * Adds a dropdown divider.
	 * 
	 * @param	jQuery		dropdownMenu
	 */
	_addDivider: function(dropdownMenu) {
		$('<li class="dropdownDivider" />').appendTo(dropdownMenu);
	},
	
	/**
	 * Handles clicks on the dropdown item.
	 * 
	 * @param	object		event
	 */
	_click: function(event) {
		event.preventDefault();
		
		if (this._didLoad) {
			return;
		}
		
		new WCF.Action.Proxy({
			autoSend: true,
			data: this._getParameters(),
			success: $.proxy(this._success, this)
		});
		
		this._didLoad = true;
	},
	
	/**
	 * Returns a list of parameters for AJAX request.
	 * 
	 * @return	object
	 */
	_getParameters: function() {
		return { };
	},
	
	/**
	 * Handles successful AJAX requests.
	 * 
	 * @param	object		data
	 * @param	string		textStatus
	 * @param	jQuery		jqXHR
	 */
	_success: function(data, textStatus, jqXHR) {
		var $dropdownMenu = WCF.Dropdown.getDropdownMenu(this._container.wcfIdentify());
		$dropdownMenu.children('.jsDropdownPlaceholder').remove();
		
		if (data.returnValues && data.returnValues.template) {
			$('' + data.returnValues.template).prependTo($dropdownMenu);
			
			// update badge
			this._updateBadge(data.returnValues.totalCount);
			
			this._after($dropdownMenu);
		}
		else {
			$('<li><span>' + WCF.Language.get(this._noItems) + '</span></li>').prependTo($dropdownMenu);
			
			// remove badge
			this._updateBadge(0);
		}
	},
	
	/**
	 * Updates badge count.
	 * 
	 * @param	integer		count
	 */
	_updateBadge: function(count) {
		count = parseInt(count) || 0;
		
		if (count) {
			var $badge = this._container.find('.badge');
			if (!$badge.length) {
				$badge = $('<span class="badge badgeUpdate" />').appendTo(this._container.children('.dropdownToggle'));
				$badge.before(' ');
			}
			$badge.html(count);
		}
		else {
			this._container.find('.badge').remove();
		}
	},
	
	/**
	 * Execute actions after the dropdown menu has been populated.
	 * 
	 * @param	object		dropdownMenu
	 */
	_after: function(dropdownMenu) { }
});

jQuery.fn.extend({
	// shim for 'ui.wcfDialog'
	wcfDialog: function(method) {
		var args = arguments;
		
		require(['Dom/Util', 'Ui/Dialog'], (function(DomUtil, UiDialog) {
			var id = DomUtil.identify(this[0]);
			
			if (method === 'close') {
				UiDialog.close(id);
			}
			else if (method === 'render') {
				UiDialog.rebuild(id);
			}
			else if (method === 'option') {
				if (args.length === 3) {
					if (args[1] === 'title' && typeof args[2] === 'string') {
						UiDialog.setTitle(id, args[2]);
					}
					else if (args[1].indexOf('on') === 0) {
						UiDialog.setCallback(id, args[1], args[2]);
					}
					else if (args[1] === 'closeConfirmMessage' && args[2] === null) {
						UiDialog.setCallback(id, 'onBeforeClose', null);
					}
				}
			}
			else {
				if (this[0].parentNode.nodeType === Node.DOCUMENT_FRAGMENT_NODE) {
					// if element is not already part of the DOM, UiDialog.open() will fail
					document.body.appendChild(this[0]);
				}
				
				var options = (args.length === 1 && typeof args[0] === 'object') ? args[0] : {};
				UiDialog.openStatic(id, null, options);
				
				if (options.hasOwnProperty('title')) {
					UiDialog.setTitle(id, options.title);
				}
			}
		}).bind(this));
		
		return this;
	}
});

/**
 * Provides a slideshow for lists.
 */
$.widget('ui.wcfSlideshow', {
	/**
	 * button list object
	 * @var	jQuery
	 */
	_buttonList: null,
	
	/**
	 * number of items
	 * @var	integer
	 */
	_count: 0,
	
	/**
	 * item index
	 * @var	integer
	 */
	_index: 0,
	
	/**
	 * item list object
	 * @var	jQuery
	 */
	_itemList: null,
	
	/**
	 * list of items
	 * @var	jQuery
	 */
	_items: null,
	
	/**
	 * timer object
	 * @var	WCF.PeriodicalExecuter
	 */
	_timer: null,
	
	/**
	 * list item width
	 * @var	integer
	 */
	_width: 0,
	
	/**
	 * list of options
	 * @var	object
	 */
	options: {
		/* enables automatic cycling of items */
		cycle: true,
		/* cycle interval in seconds */
		cycleInterval: 5,
		/* gap between items in pixels */
		itemGap: 50
	},
	
	/**
	 * Creates a new instance of ui.wcfSlideshow.
	 */
	_create: function() {
		this._itemList = this.element.children('ul');
		this._items = this._itemList.children('li');
		this._count = this._items.length;
		this._index = 0;
		
		if (this._count > 1) {
			this._initSlideshow();
		}
	},
	
	/**
	 * Initializes the slideshow.
	 */
	_initSlideshow: function() {
		// calculate item dimensions
		var $itemHeight = $(this._items.get(0)).outerHeight();
		this._items.addClass('slideshowItem');
		this._width = this.element.css('height', $itemHeight).innerWidth();
		this._itemList.addClass('slideshowItemList').css('left', 0);
		
		this._items.each($.proxy(function(index, item) {
			$(item).show().css({
				height: $itemHeight,
				left: ((this._width + this.options.itemGap) * index),
				width: this._width
			});
		}, this));
		
		this.element.css({
			height: $itemHeight,
			width: this._width
		}).hover($.proxy(this._hoverIn, this), $.proxy(this._hoverOut, this));
		
		// create toggle buttons
		this._buttonList = $('<ul class="slideshowButtonList" />').appendTo(this.element);
		for (var $i = 0; $i < this._count; $i++) {
			var $link = $('<li><a><span class="icon icon16 fa-circle" /></a></li>').data('index', $i).click($.proxy(this._click, this)).appendTo(this._buttonList);
			if ($i == 0) {
				$link.find('.icon').addClass('active');
			}
		}
		
		this._resetTimer();
		
		$(window).resize($.proxy(this._resize, this));
	},
	
	/**
	 * Rebuilds slideshow height in case the initial height contained resources affecting the
	 * element height, but loading has not completed on slideshow init.
	 */
	rebuildHeight: function() {
		var $firstItem = $(this._items.get(0)).css('height', 'auto');
		var $itemHeight = $firstItem.outerHeight();
		
		this._items.css('height', $itemHeight + 'px');
		this.element.css('height', $itemHeight + 'px');
	},
	
	/**
	 * Handles browser resizing
	 */
	_resize: function() {
		this._width = this.element.css('width', 'auto').innerWidth();
		this._items.each($.proxy(function(index, item) {
			$(item).css({
				left: ((this._width + this.options.itemGap) * index),
				width: this._width
			});
		}, this));
		
		this._index--;
		this.moveTo(null);
	},
	
	/**
	 * Disables cycling while hovering.
	 */
	_hoverIn: function() {
		if (this._timer !== null) {
			this._timer.stop();
		}
	},
	
	/**
	 * Enables cycling after mouse out.
	 */
	_hoverOut: function() {
		this._resetTimer();
	},
	
	/**
	 * Resets cycle timer.
	 */
	_resetTimer: function() {
		if (!this.options.cycle) {
			return;
		}
		
		if (this._timer !== null) {
			this._timer.stop();
		}
		
		var self = this;
		this._timer = new WCF.PeriodicalExecuter(function() {
			self.moveTo(null);
		}, this.options.cycleInterval * 1000);
	},
	
	/**
	 * Handles clicks on the select buttons.
	 * 
	 * @param	object		event
	 */
	_click: function(event) {
		this.moveTo($(event.currentTarget).data('index'));
		
		this._resetTimer();
	},
	
	/**
	 * Moves to a specified item index, NULL will move to the next item in list.
	 * 
	 * @param	integer		index
	 */
	moveTo: function(index) {
		this._index = (index === null) ? this._index + 1 : index;
		if (this._index == this._count) {
			this._index = 0;
		}
		
		$(this._buttonList.find('.icon').removeClass('active').get(this._index)).addClass('active');
		this._itemList.css('left', this._index * (this._width + this.options.itemGap) * -1);
		
		this._trigger('moveTo', null, { index: this._index });
	},
	
	/**
	 * Returns item by index or null if index is invalid.
	 * 
	 * @return	jQuery
	 */
	getItem: function(index) {
		if (this._items[index]) {
			return this._items[index];
		}
		
		return null;
	}
});

jQuery.fn.extend({
	datepicker: function(method) {
		var element = this[0], parameters = Array.prototype.slice.call(arguments, 1);
		
		switch (method) {
			case 'destroy':
				window.__wcf_bc_datePicker.destroy(element);
				break;
				
			case 'getDate':
				return window.__wcf_bc_datePicker.getDate(element);
			
			case 'option':
				if (parameters[0] === 'onClose') {
					if (parameters.length > 1) {
						return this.datepicker('setOption', 'onClose', parameters[1]);
					}
					
					return function() {};
				}
				
				console.warn("datepicker('option') supports only 'onClose'.");
				break;
			
			case 'setDate':
				window.__wcf_bc_datePicker.setDate(element, parameters[0]);
				break;
				
			case 'setOption':
				if (parameters[0] === 'onClose') {
					window.__wcf_bc_datePicker.setCloseCallback(element, parameters[1]);
				}
				else {
					console.warn("datepicker('setOption') supports only 'onClose'.");
				}
				break;
				
			default:
				console.debug("Unsupported method '" + method + "' for datepicker()");
				break;
		}
		
		return this;
	}
});

jQuery.fn.extend({
	wcfTabs: function(method) {
		var element = this[0], parameters = Array.prototype.slice.call(arguments, 1);
		
		require(['Dom/Util', 'WoltLabSuite/Core/Ui/TabMenu'], function(DomUtil, TabMenu) {
			var container = TabMenu.getTabMenu(DomUtil.identify(element));
			if (container !== null) {
				container[method].apply(container, parameters);
			}
		});
	}
});

/**
 * jQuery widget implementation of the wcf pagination.
 * 
 * @deprecated	3.0 - use `WoltLabSuite/Core/Ui/Pagination` instead
 */
$.widget('ui.wcfPages', {
	_api: null,
	
	SHOW_LINKS: 11,
	SHOW_SUB_LINKS: 20,
	
	options: {
		// vars
		activePage: 1,
		maxPage: 1
	},
	
	/**
	 * Creates the pages widget.
	 */
	_create: function() {
		require(['WoltLabSuite/Core/Ui/Pagination'], (function(UiPagination) {
			this._api = new UiPagination(this.element[0], {
				activePage: this.options.activePage,
				maxPage: this.options.maxPage,
				
				callbackShouldSwitch: (function(pageNo) {
					var result = this._trigger('shouldSwitch', undefined, {
						nextPage: pageNo
					});
					
					return (result !== false);
				}).bind(this),
				callbackSwitch: (function(pageNo) {
					this._trigger('switched', undefined, {
						activePage: pageNo
					});
				}).bind(this)
			});
		}).bind(this));
	},
	
	/**
	 * Destroys the pages widget.
	 */
	destroy: function() {
		$.Widget.prototype.destroy.apply(this, arguments);
		
		this._api = null;
		this.element[0].innerHTML = '';
	},
	
	/**
	 * Sets the given option to the given value.
	 * See the jQuery UI widget documentation for more.
	 */
	_setOption: function(key, value) {
		if (key == 'activePage') {
			if (value != this.options[key] && value > 0 && value <= this.options.maxPage) {
				// you can prevent the page switching by returning false or by event.preventDefault()
				// in a shouldSwitch-callback. e.g. if an AJAX request is already running.
				var $result = this._trigger('shouldSwitch', undefined, {
					nextPage: value
				});
				
				if ($result || $result !== undefined) {
					this._api.switchPage(value);
					
				}
				else {
					this._trigger('notSwitched', undefined, {
						activePage: value
					});
				}
			}
		}
		
		return this;
	}
});

/**
 * Namespace for category related classes.
 */
WCF.Category = { };

if (COMPILER_TARGET_DEFAULT) {
	/**
	 * Handles selection of categories.
	 */
	WCF.Category.NestedList = Class.extend({
		/**
		 * list of categories
		 * @var        object
		 */
		_categories: {},
		
		/**
		 * Initializes the WCF.Category.NestedList object.
		 */
		init: function () {
			var self = this;
			$('.jsCategory').each(function (index, category) {
				var $category = $(category).data('parentCategoryID', null).change($.proxy(self._updateSelection, self));
				self._categories[$category.val()] = $category;
				
				// find child categories
				var $childCategoryIDs = [];
				$category.parents('li').find('.jsChildCategory').each(function (innerIndex, childCategory) {
					var $childCategory = $(childCategory).data('parentCategoryID', $category.val()).change($.proxy(self._updateSelection, self));
					self._categories[$childCategory.val()] = $childCategory;
					$childCategoryIDs.push($childCategory.val());
					
					if ($childCategory.is(':checked')) {
						$category.prop('checked', 'checked');
					}
				});
				
				$category.data('childCategoryIDs', $childCategoryIDs);
			});
		},
		
		/**
		 * Updates selection of categories.
		 *
		 * @param        object                event
		 */
		_updateSelection: function (event) {
			var $category = $(event.currentTarget);
			var $parentCategoryID = $category.data('parentCategoryID');
			
			if ($category.is(':checked')) {
				// child category
				if ($parentCategoryID !== null) {
					// mark parent category as checked
					this._categories[$parentCategoryID].prop('checked', 'checked');
				}
			}
			else {
				// top-level category
				if ($parentCategoryID === null) {
					// unmark all child categories
					var $childCategoryIDs = $category.data('childCategoryIDs');
					for (var $i = 0, $length = $childCategoryIDs.length; $i < $length; $i++) {
						this._categories[$childCategoryIDs[$i]].prop('checked', false);
					}
				}
			}
		}
	});
	
	/**
	 * Handles selection of categories.
	 */
	WCF.Category.FlexibleCategoryList = Class.extend({
		/**
		 * category list container
		 * @var        jQuery
		 */
		_list: null,
		
		/**
		 * list of children per category id
		 * @var        object<integer>
		 */
		_categories: {},
		
		init: function (elementID) {
			this._list = $('#' + elementID);
			
			this._buildStructure();
			
			this._list.find('input:checked').each(function () {
				$(this).trigger('change');
			});
			
			if (this._list.children('li').length < 2) {
				this._list.addClass('flexibleCategoryListDisabled');
				return;
			}
		},
		
		_buildStructure: function () {
			var self = this;
			this._list.find('.jsCategory').each(function (i, category) {
				var $category = $(category).change(self._updateSelection.bind(self));
				var $categoryID = parseInt($category.val());
				var $childCategories = [];
				
				$category.parents('li:eq(0)').find('.jsChildCategory').each(function (j, childCategory) {
					var $childCategory = $(childCategory);
					$childCategory.data('parentCategory', $category).change(self._updateSelection.bind(self));
					
					var $childCategoryID = parseInt($childCategory.val());
					$childCategories.push($childCategory);
					
					var $subChildCategories = [];
					
					$childCategory.parents('li:eq(0)').find('.jsSubChildCategory').each(function (k, subChildCategory) {
						var $subChildCategory = $(subChildCategory);
						$subChildCategory.data('parentCategory', $childCategory).change(self._updateSelection.bind(self));
						$subChildCategories.push($subChildCategory);
					});
					
					self._categories[$childCategoryID] = $subChildCategories;
				});
				
				self._categories[$categoryID] = $childCategories;
			});
		},
		
		_updateSelection: function (event) {
			var $category = $(event.currentTarget);
			var $categoryID = parseInt($category.val());
			var $parentCategory = $category.data('parentCategory');
			
			if ($category.is(':checked')) {
				if ($parentCategory) {
					$parentCategory.prop('checked', 'checked');
					
					$parentCategory = $parentCategory.data('parentCategory');
					if ($parentCategory) {
						$parentCategory.prop('checked', 'checked');
					}
				}
			}
			else {
				// uncheck child categories
				if (this._categories[$categoryID]) {
					for (var $i = 0, $length = this._categories[$categoryID].length; $i < $length; $i++) {
						var $childCategory = this._categories[$categoryID][$i];
						$childCategory.prop('checked', false);
						
						var $childCategoryID = parseInt($childCategory.val());
						if (this._categories[$childCategoryID]) {
							for (var $j = 0, $innerLength = this._categories[$childCategoryID].length; $j < $innerLength; $j++) {
								this._categories[$childCategoryID][$j].prop('checked', false);
							}
						}
					}
				}
				
				// uncheck direct parent if it has no more checked children
				if ($parentCategory) {
					var $parentCategoryID = parseInt($parentCategory.val());
					for (var $i = 0, $length = this._categories[$parentCategoryID].length; $i < $length; $i++) {
						if (this._categories[$parentCategoryID][$i].prop('checked')) {
							// at least one child is checked, break
							return;
						}
					}
					
					$parentCategory = $parentCategory.data('parentCategory');
					if ($parentCategory) {
						$parentCategoryID = parseInt($parentCategory.val());
						for (var $i = 0, $length = this._categories[$parentCategoryID].length; $i < $length; $i++) {
							if (this._categories[$parentCategoryID][$i].prop('checked')) {
								// at least one child is checked, break
								return;
							}
						}
					}
				}
			}
		}
	});
}
else {
	WCF.Category.NestedList = Class.extend({
		_categories: {},
		init: function() {},
		_updateSelection: function() {}
	});
	
	WCF.Category.FlexibleCategoryList = Class.extend({
		_list: {},
		_categories: {},
		init: function() {},
		_buildStructure: function() {},
		_updateSelection: function() {}
	});
}

/**
 * Initializes WCF.Condition namespace.
 */
WCF.Condition = { };

/**
 * Initialize WCF.Notice namespace.
 */
WCF.Notice = { };

/**
 * Encapsulate eval() within an own function to prevent problems
 * with optimizing and minifiny JS.
 * 
 * @param	mixed		expression
 * @returns	mixed
 */
function wcfEval(expression) {
	return eval(expression);
}<|MERGE_RESOLUTION|>--- conflicted
+++ resolved
@@ -5473,7 +5473,6 @@
 	});
 	
 	/**
-<<<<<<< HEAD
 	 * Default implementation for inline editors.
 	 *
 	 * @param        string                elementSelector
@@ -5528,91 +5527,77 @@
 		_updateData: [],
 		
 		/**
+		 * element selector
+		 * @var         string
+		 */
+		_elementSelector: null,
+		
+		/**
+		 * quick option for the inline editor
+		 * @var         string
+		 */
+		_quickOption: null,
+		
+		/**
 		 * Initializes a new inline editor.
 		 */
 		init: function (elementSelector) {
+			this._elementSelector = elementSelector;
+			
 			var $elements = $(elementSelector);
 			if (!$elements.length) {
 				return;
 			}
 			
 			this._setOptions();
-			var $quickOption = '';
 			for (var $i = 0, $length = this._options.length; $i < $length; $i++) {
 				if (this._options[$i].isQuickOption) {
-					$quickOption = this._options[$i].optionName;
+					this._quickOption = this._options[$i].optionName;
 					break;
 				}
 			}
 			
+			this.rebuild();
+			
+			WCF.DOMNodeInsertedHandler.addCallback('WCF.InlineEditor' + this._elementSelector.hashCode(), $.proxy(this.rebuild, this));
+			
+			this._proxy = new WCF.Action.Proxy({
+				success: $.proxy(this._success, this)
+			});
+			
+			WCF.CloseOverlayHandler.addCallback('WCF.InlineEditor', $.proxy(this._closeAll, this));
+			
+			this._notification = new WCF.System.Notification(WCF.Language.get('wcf.global.success'), 'success');
+		},
+		
+		/**
+		 * Identify new elements and adds the event listeners to them.
+		 */
+		rebuild: function() {
+			var $elements = $(this._elementSelector);
 			var self = this;
 			$elements.each(function (index, element) {
 				var $element = $(element);
 				var $elementID = $element.wcfIdentify();
 				
-				// find trigger element
-				var $trigger = self._getTriggerElement($element);
-				if ($trigger === null || $trigger.length !== 1) {
-					return;
+				if (self._elements[$elementID] === undefined) {
+					// find trigger element
+					var $trigger = self._getTriggerElement($element);
+					if ($trigger === null || $trigger.length !== 1) {
+						return;
+					}
+					
+					$trigger.on(WCF_CLICK_EVENT, $.proxy(self._show, self)).data('elementID', $elementID);
+					if (this._quickOption) {
+						// simulate click on target action
+						$trigger.disableSelection().data('optionName', $quickOption).dblclick($.proxy(self._click, self));
+					}
+					
+					// store reference
+					self._elements[$elementID] = $element;
 				}
-				
-				$trigger.on(WCF_CLICK_EVENT, $.proxy(self._show, self)).data('elementID', $elementID);
-				if ($quickOption) {
-					// simulate click on target action
-					$trigger.disableSelection().data('optionName', $quickOption).dblclick($.proxy(self._click, self));
-				}
-				
-				// store reference
-				self._elements[$elementID] = $element;
 			});
-			
-			this._proxy = new WCF.Action.Proxy({
-				success: $.proxy(this._success, this)
-			});
-			
-			WCF.CloseOverlayHandler.addCallback('WCF.InlineEditor', $.proxy(this._closeAll, this));
-			
-			this._notification = new WCF.System.Notification(WCF.Language.get('wcf.global.success'), 'success');
-		},
-=======
-	 * element selector
-	 * @var         string
-	 */
-	_elementSelector: null,
-	
-	/**
-	 * quick option for the inline editor
-	 * @var         string
-	 */
-	_quickOption: null,
-	
-	/**
-	 * Initializes a new inline editor.
-	 */
-	init: function(elementSelector) {
-		this._elementSelector = elementSelector;
-		
-		var $elements = $(elementSelector);
-		if (!$elements.length) {
-			return;
-		}
-		
-		this._setOptions();
-		for (var $i = 0, $length = this._options.length; $i < $length; $i++) {
-			if (this._options[$i].isQuickOption) {
-				this._quickOption = this._options[$i].optionName;
-				break;
-			}
-		}
-		
-		this.rebuild();
-		
-		WCF.DOMNodeInsertedHandler.addCallback('WCF.InlineEditor' + this._elementSelector.hashCode(), $.proxy(this.rebuild, this));
-		
-		this._proxy = new WCF.Action.Proxy({
-			success: $.proxy(this._success, this)
-		});
->>>>>>> df77dffc
+		},
 		
 		/**
 		 * Closes all inline editors.
@@ -5623,92 +5608,12 @@
 			}
 		},
 		
-<<<<<<< HEAD
 		/**
 		 * Sets options for this inline editor.
 		 */
 		_setOptions: function () {
 			this._options = [];
 		},
-=======
-		this._notification = new WCF.System.Notification(WCF.Language.get('wcf.global.success'), 'success');
-	},
-	
-	/**
-	 * Identify new elements and adds the event listeners to them.
-	 */
-	rebuild: function() {
-		var $elements = $(this._elementSelector);
-		var self = this;
-		$elements.each(function (index, element) {
-			var $element = $(element);
-			var $elementID = $element.wcfIdentify();
-			
-			if (self._elements[$elementID] === undefined) {
-				// find trigger element
-				var $trigger = self._getTriggerElement($element);
-				if ($trigger === null || $trigger.length !== 1) {
-					return;
-				}
-				
-				$trigger.on(WCF_CLICK_EVENT, $.proxy(self._show, self)).data('elementID', $elementID);
-				if (this._quickOption) {
-					// simulate click on target action
-					$trigger.disableSelection().data('optionName', $quickOption).dblclick($.proxy(self._click, self));
-				}
-				
-				// store reference
-				self._elements[$elementID] = $element;
-			}
-		});
-	},
-	
-	/**
-	 * Closes all inline editors.
-	 */
-	_closeAll: function() {
-		for (var $elementID in this._elements) {
-			this._hide($elementID);
-		}
-	},
-	
-	/**
-	 * Sets options for this inline editor.
-	 */
-	_setOptions: function() {
-		this._options = [ ];
-	},
-	
-	/**
-	 * Register an option callback for validation and execution.
-	 * 
-	 * @param	object		callback
-	 */
-	registerCallback: function(callback) {
-		if ($.isFunction(callback)) {
-			this._callbacks.push(callback);
-		}
-	},
-	
-	/**
-	 * Returns the triggering element.
-	 * 
-	 * @param	jQuery		element
-	 * @return	jQuery
-	 */
-	_getTriggerElement: function(element) {
-		return null;
-	},
-	
-	/**
-	 * Shows a dropdown menu if options are available.
-	 * 
-	 * @param	object		event
-	 */
-	_show: function(event) {
-		event.preventDefault();
-		var $elementID = $(event.currentTarget).data('elementID');
->>>>>>> df77dffc
 		
 		/**
 		 * Register an option callback for validation and execution.
