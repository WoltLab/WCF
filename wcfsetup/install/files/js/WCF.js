--- conflicted
+++ resolved
@@ -408,6 +408,7 @@
 });
 
 /**
+
  * Clipboard API
  */
 WCF.Clipboard = {
@@ -520,39 +521,27 @@
 		this._saveState($type, $objectIDs, $isMarked);
 	},
 	
-<<<<<<< HEAD
 	/**
 	 * Marks all associated clipboard items as checked.
 	 * 
 	 * @param	object		event
 	 */
-=======
->>>>>>> abc57dd7
 	_markAll: function(event) {
 		var $item = $(event.target);
 		var $objectIDs = [ ];
 		var $isMarked = true;
 		
-<<<<<<< HEAD
 		// if markAll object is a checkbox, allow toggling
-=======
->>>>>>> abc57dd7
 		if ($item.getTagName() == 'input') {
 			$isMarked = $item.attr('checked');
 		}
 		
-<<<<<<< HEAD
 		// handle item containers
-=======
->>>>>>> abc57dd7
 		if ($item.data('hasContainer')) {
 			var $container = $('#' + $item.data('hasContainer'));
 			var $type = $container.data('type');
 			
-<<<<<<< HEAD
 			// toggle state for all associated items
-=======
->>>>>>> abc57dd7
 			$container.find('input.clipboardItem').each(function(index, containerItem) {
 				var $containerItem = $(containerItem);
 				if ($isMarked) {
@@ -570,7 +559,6 @@
 			});
 		}
 		
-<<<<<<< HEAD
 		// save new status
 		this._saveState($type, $objectIDs, $isMarked);
 	},
@@ -582,11 +570,6 @@
 	 * @param	array		objectIDs
 	 * @param	boolean		isMarked
 	 */
-=======
-		this._saveState($type, $objectIDs, $isMarked);
-	},
-	
->>>>>>> abc57dd7
 	_saveState: function(type, objectIDs, isMarked) {
 		this._proxy.setOption('data', {
 			action: (isMarked) ? 'mark' : 'unmark',
@@ -597,7 +580,6 @@
 		this._proxy.sendRequest();
 	},
 	
-<<<<<<< HEAD
 	/**
 	 * Updates editor options.
 	 * 
@@ -605,8 +587,6 @@
 	 * @param	string		textStatus
 	 * @param	jQuery		jqXHR
 	 */
-=======
->>>>>>> abc57dd7
 	_success: function(data, textStatus, jqXHR) {
 		// clear all editors first
 		var $containers = {};
@@ -623,19 +603,13 @@
 		// do not buid new editors
 		if (!data.items) return;
 		
-<<<<<<< HEAD
 		// rebuild editors
-=======
->>>>>>> abc57dd7
 		for (var $typeName in data.items) {
 			if (!$containers[$typeName]) {
 				continue;
 			}
 			
-<<<<<<< HEAD
 			// create container
-=======
->>>>>>> abc57dd7
 			var $container = $containers[$typeName];
 			var $editor = data.items[$typeName];
 			var $label = $('<span>' + $editor.label + '</span>').appendTo($container).click(function(event) {
@@ -644,10 +618,7 @@
 			});
 			var $list = $('<ol></ol>').appendTo($container).hide();
 			
-<<<<<<< HEAD
 			// create editor items
-=======
->>>>>>> abc57dd7
 			for (var $itemIndex in $editor.items) {
 				var $item = $editor.items[$itemIndex];
 				var $listItem = $('<li>' + $item.label + '</li>').appendTo($list);
@@ -660,14 +631,11 @@
 		}
 	},
 	
-<<<<<<< HEAD
 	/**
 	 * Executes a clipboard editor item action.
 	 * 
 	 * @param	object		event
 	 */
-=======
->>>>>>> abc57dd7
 	_executeAction: function(event) {
 		var $listItem = $(event.target);
 		var $url = $listItem.data('url');
@@ -679,14 +647,11 @@
 		$listItem.trigger('clipboardAction', [ $listItem.data('type'), $listItem.data('actionName') ]);
 	},
 	
-<<<<<<< HEAD
 	/**
 	 * Sends a clipboard proxy request.
 	 * 
 	 * @param	object		item
 	 */
-=======
->>>>>>> abc57dd7
 	sendRequest: function(item) {
 		var $item = $(item);
 		
