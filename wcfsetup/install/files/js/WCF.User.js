--- conflicted
+++ resolved
@@ -2119,19 +2119,12 @@
 				
 				// toogle icon title
 				if (data.returnValues.following) {
-<<<<<<< HEAD
 					button.attr('data-tooltip', WCF.Language.get('wcf.user.button.unfollow')).children('.icon').removeClass('fa-plus').addClass('fa-minus');
+					button.children('.invisible').text(WCF.Language.get('wcf.user.button.unfollow'));
 				}
 				else {
 					button.attr('data-tooltip', WCF.Language.get('wcf.user.button.follow')).children('.icon').removeClass('fa-minus').addClass('fa-plus');
-=======
-					button.data('tooltip', WCF.Language.get('wcf.user.button.unfollow')).children('.icon').removeClass('icon-plus').addClass('icon-minus');
-					button.children('.invisible').text(WCF.Language.get('wcf.user.button.unfollow'));
-				}
-				else {
-					button.data('tooltip', WCF.Language.get('wcf.user.button.follow')).children('.icon').removeClass('icon-minus').addClass('icon-plus');
 					button.children('.invisible').text(WCF.Language.get('wcf.user.button.follow'));
->>>>>>> 6333a496
 				}
 				
 				button.data('following', data.returnValues.following);
@@ -2235,19 +2228,12 @@
 				
 				// toogle icon title
 				if (data.returnValues.isIgnoredUser) {
-<<<<<<< HEAD
 					button.attr('data-tooltip', WCF.Language.get('wcf.user.button.unignore')).children('.icon').removeClass('fa-ban').addClass('fa-circle-o');
+					button.children('.invisible').text(WCF.Language.get('wcf.user.button.unignore'));
 				}
 				else {
 					button.attr('data-tooltip', WCF.Language.get('wcf.user.button.ignore')).children('.icon').removeClass('fa-circle-o').addClass('fa-ban');
-=======
-					button.data('tooltip', WCF.Language.get('wcf.user.button.unignore')).children('.icon').removeClass('icon-ban-circle').addClass('icon-circle-blank');
-					button.children('.invisible').text(WCF.Language.get('wcf.user.button.unignore'));
-				}
-				else {
-					button.data('tooltip', WCF.Language.get('wcf.user.button.ignore')).children('.icon').removeClass('icon-circle-blank').addClass('icon-ban-circle');
 					button.children('.invisible').text(WCF.Language.get('wcf.user.button.ignore'));
->>>>>>> 6333a496
 				}
 				
 				button.data('ignored', data.returnValues.isIgnoredUser);
