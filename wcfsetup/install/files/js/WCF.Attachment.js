"use strict";

/**
 * Namespace for attachments
 */
WCF.Attachment = {};

/**
 * Attachment upload function
 *
 * @see        WCF.Upload
 */
WCF.Attachment.Upload = WCF.Upload.extend({
	/**
	 * list of upload ids which should be automatically inserted
	 * @var        array<integer>
	 */
	_autoInsert: [],
	
	/**
	 * reference to 'Insert All' button
	 * @var        jQuery
	 */
	_insertAllButton: null,
	
	/**
	 * object type of the object the uploaded attachments belong to
	 * @var        string
	 */
	_objectType: '',
	
	/**
	 * id of the object the uploaded attachments belong to
	 * @var        string
	 */
	_objectID: 0,
	
	/**
	 * temporary hash to identify uploaded attachments
	 * @var        string
	 */
	_tmpHash: '',
	
	/**
	 * id of the parent object of the object the uploaded attachments belongs to
	 * @var        string
	 */
	_parentObjectID: 0,
	
	/**
	 * editor id
	 * @var        string
	 */
	_editorId: '',
	
	/**
	 * replace img element on load
	 * @var Object
	 */
	_replaceOnLoad: {},
	
	/**
	 * additional options
	 * @var Object
	 */
	_options: {},
	
	/**
	 * @see        WCF.Upload.init()
	 */
	init: function (buttonSelector, fileListSelector, objectType, objectID, tmpHash, parentObjectID, maxUploads, editorId, options) {
		this._super(buttonSelector, fileListSelector, 'wcf\\data\\attachment\\AttachmentAction', {
			multiple: true,
			maxUploads: maxUploads
		});
		
		this._autoInsert = [];
		this._objectType = objectType;
		this._objectID = parseInt(objectID);
		this._tmpHash = tmpHash;
		this._parentObjectID = parseInt(parentObjectID);
		this._editorId = editorId;
		this._options = $.extend(true, this._options, options || {});
		
		this._buttonSelector.children('p.button').click($.proxy(this._validateLimit, this));
		this._fileListSelector.find('.jsButtonInsertAttachment').click($.proxy(this._insert, this));
		this._fileListSelector.find('.jsButtonAttachmentInsertThumbnail').click($.proxy(this._insert, this));
		this._fileListSelector.find('.jsButtonAttachmentInsertFull').click($.proxy(this._insert, this));
		
		WCF.System.Event.addListener('com.woltlab.wcf.action.delete', 'attachment', this._onDelete.bind(this));
		
		this._makeSortable();
		
		// for backwards compatibility, the object is still created but only inserted
		// if an editor is used
		this._insertAllButton = $('<p class="button jsButtonAttachmentInsertAll">' + WCF.Language.get('wcf.attachment.insertAll') + '</p>').hide();
		
		if (this._editorId) {
			this._insertAllButton.appendTo(this._buttonSelector);
			this._insertAllButton.click($.proxy(this._insertAll, this));
			
			if (this._fileListSelector.children('li:not(.uploadFailed)').length) {
				this._insertAllButton.show();
			}
			
			WCF.System.Event.addListener('com.woltlab.wcf.redactor2', 'submit_' + this._editorId, this._submitInline.bind(this));
			WCF.System.Event.addListener('com.woltlab.wcf.redactor2', 'reset_' + this._editorId, this._reset.bind(this));
			WCF.System.Event.addListener('com.woltlab.wcf.redactor2', 'dragAndDrop_' + this._editorId, this._editorUpload.bind(this));
			WCF.System.Event.addListener('com.woltlab.wcf.redactor2', 'pasteFromClipboard_' + this._editorId, this._editorUpload.bind(this));
			
			WCF.System.Event.addListener('com.woltlab.wcf.redactor2', 'autosaveMetaData_' + this._editorId, (function (data) {
				if (!data.tmpHashes || !Array.isArray(data.tmpHashes)) {
					data.tmpHashes = [];
				}
				
				var index = data.tmpHashes.indexOf(tmpHash);
				
				var count = this._fileListSelector.children('li:not(.uploadFailed)').length;
				if (count > 0) {
					if (index === -1) {
						data.tmpHashes.push(tmpHash);
					}
				}
				else if (index !== -1) {
					data.tmpHashes.splice(index);
				}
			}).bind(this));
			
			var metacodeAttachUuid = WCF.System.Event.addListener('com.woltlab.wcf.redactor2', 'metacode_attach_' + this._editorId, (function (data) {
				var images = this._getImageAttachments();
				var attachmentId = data.attributes[0] || 0;
				if (images.hasOwnProperty(attachmentId)) {
					var thumbnailWidth = ~~$('#' + this._editorId).data('redactor').opts.woltlab.attachmentThumbnailWidth;
					
					var thumbnail = data.attributes[2];
					thumbnail = (thumbnail === true || thumbnail === 'true' || (~~thumbnail && ~~thumbnail <= thumbnailWidth));
					
					var image = elCreate('img');
					image.className = 'woltlabAttachment';
					image.src = images[attachmentId][(thumbnail ? 'thumbnailUrl' : 'url')];
					elData(image, 'attachment-id', attachmentId);
					
					var float = data.attributes[1] || 'none';
					if (float === 'left') image.classList.add('messageFloatObjectLeft');
					else if (float === 'right') image.classList.add('messageFloatObjectRight');
					
					var metacode = data.metacode;
					metacode.parentNode.insertBefore(image, metacode);
					elRemove(metacode);
					
					data.cancel = true;
				}
			}).bind(this));
			
			var syncUuid = WCF.System.Event.addListener('com.woltlab.wcf.redactor2', 'sync_' + this._tmpHash, this._sync.bind(this));
			
			WCF.System.Event.addListener('com.woltlab.wcf.redactor2', 'destroy_' + this._editorId, (function () {
				WCF.System.Event.removeAllListeners('com.woltlab.wcf.redactor2', 'submit_' + this._editorId);
				WCF.System.Event.removeAllListeners('com.woltlab.wcf.redactor2', 'reset_' + this._editorId);
				WCF.System.Event.removeAllListeners('com.woltlab.wcf.redactor2', 'insertAttachment_' + this._editorId);
				WCF.System.Event.removeAllListeners('com.woltlab.wcf.redactor2', 'dragAndDrop_' + this._editorId);
				WCF.System.Event.removeAllListeners('com.woltlab.wcf.redactor2', 'pasteFromClipboard_' + this._editorId);
				WCF.System.Event.removeAllListeners('com.woltlab.wcf.redactor2', 'autosaveMetaData_' + this._editorId);
				
				WCF.System.Event.removeListener('com.woltlab.wcf.redactor2', 'metacode_attach_' + this._editorId, metacodeAttachUuid);
				WCF.System.Event.removeListener('com.woltlab.wcf.redactor2', 'sync_' + this._tmpHash, syncUuid);
			}).bind(this));
		}
	},
	
	/**
	 * Handles drag & drop uploads and clipboard paste.
	 *
	 * @param        object                data
	 */
	_editorUpload: function (data) {
		var replace = null;
		
		// show tab
		this._fileListSelector.closest('.messageTabMenu').messageTabMenu('showTab', 'attachments', true);
		
		var callbackUploadId = (function(uploadId) {
			if (replace === null) {
				this._autoInsert.push(uploadId);
			}
			else {
				this._replaceOnLoad[uploadId] = replace;
			}

			data.uploadID = uploadId;
		}).bind(this);
		
		if (data.file) {
			this._upload(undefined, data.file, undefined, callbackUploadId);
		}
		else {
			this._upload(undefined, undefined, data.blob, callbackUploadId);
			replace = data.replace || null;
		}
	},
	
	/**
	 * Sets the attachments representing an image.
	 *
	 * @return      {Object}
	 */
	_getImageAttachments: function () {
		var images = {};
		
		this._fileListSelector.children('li').each(function (index, attachment) {
			var $attachment = $(attachment);
			if ($attachment.data('isImage')) {
				images[~~$attachment.data('objectID')] = {
					thumbnailUrl: $attachment.find('.jsButtonAttachmentInsertThumbnail').data('url'),
					url: $attachment.find('.jsButtonAttachmentInsertFull').data('url')
				};
			}
		});
		
		return images;
	},
	
	/**
	 * Adds parameters for the inline editor.
	 *
	 * @param        object                data
	 */
	_submitInline: function (data) {
		if (this._tmpHash) {
			data.tmpHash = this._tmpHash;
			
			var metaData = {};
			WCF.System.Event.fireEvent('com.woltlab.wcf.redactor2', 'getMetaData_' + this._editorId, metaData);
			if (metaData.tmpHashes && Array.isArray(metaData.tmpHashes) && metaData.tmpHashes.length > 0) {
				data.tmpHash += ',' + metaData.tmpHashes.join(',');
			}
		}
	},
	
	/**
	 * Resets the attachment container.
	 */
	_reset: function () {
		this._fileListSelector.hide().empty();
		this._insertAllButton.hide();
		this._validateLimit();
	},
	
	/**
	 * Validates upload limits.
	 *
	 * @return        boolean
	 */
	_validateLimit: function () {
		var $innerError = this._buttonSelector.next('small.innerError');
		
		// check maximum uploads
		var $max = this._options.maxUploads - this._fileListSelector.children('li:not(.uploadFailed)').length;
		var $filesLength = (this._fileUpload) ? this._fileUpload.prop('files').length : 0;
		if ($max <= 0 || $max < $filesLength) {
			// reached limit
			var $errorMessage = ($max <= 0) ? WCF.Language.get('wcf.attachment.upload.error.reachedLimit') : WCF.Language.get('wcf.attachment.upload.error.reachedRemainingLimit').replace(/#remaining#/, $max);
			if (!$innerError.length) {
				$innerError = $('<small class="innerError" />').insertAfter(this._buttonSelector);
			}
			
			$innerError.html($errorMessage);
			
			return false;
		}
		
		// remove previous errors
		$innerError.remove();
		
		return true;
	},
	
	/**
	 * Removes the limit error message.
	 *
	 * @param        object                data
	 */
	_removeLimitError: function (data) {
		var $listItems = this._fileListSelector.children('li');
		if (!$listItems.filter(':not(.uploadFailed)').length) {
			this._insertAllButton.hide();
		}
		
		if (!$listItems.length) {
			this._fileListSelector.hide();
		}
		
		if (this._editorId && data.button) {
			WCF.System.Event.fireEvent('com.woltlab.wcf.redactor2', 'deleteAttachment_' + this._editorId, {
				attachmentId: data.button.data('objectID')
			});
		}
	},
	
	/**
	 * @see        WCF.Upload._upload()
	 */
	_upload: function (event, file, blob, callbackUploadId) {
		var _super = this._super.bind(this);
		
		require([
			'WoltLabSuite/Core/FileUtil',
			'WoltLabSuite/Core/Image/ImageUtil',
			'WoltLabSuite/Core/Image/Resizer',
			'WoltLabSuite/Core/Ajax/Status'
		], (function (FileUtil, ImageUtil, ImageResizer, AjaxStatus) {
			AjaxStatus.show();
			
			var files = [];
			
			if (file) {
				files.push(file);
			}
			else if (blob) {
				files.push(FileUtil.blobToFile(blob, 'pasted-from-clipboard'));
			}
			else {
				files = this._fileUpload.prop('files');
			}
			
			// We resolve with the unaltered list of files in case auto scaling is disabled.
			var promise = Promise.resolve(files);
			
			if (this._options.autoScale && this._options.autoScale.enable) {
				var maxSize = this._buttonSelector.data('maxSize');
				
				var resizer = new ImageResizer();
				
				// Resize the images in series.
				// As our resizer is based on Pica it will use multiple workers per image if possible.
				promise = Array.prototype.reduce.call(files, (function (acc, file) {
					return acc.then((function (arr) {
<<<<<<< HEAD
						// Ignore anything that is not one of the 4 basic image types.
						if (['image/png', 'image/gif', 'image/jpeg', 'image/webp'].indexOf(file.type) === -1) {
=======
						// Ignore anything that is neither PNG nor JPEG. GIFs are not supported
						// due to the support for animations.
						if (['image/png', 'image/jpeg'].indexOf(file.type) === -1) {
>>>>>>> 67683174
							arr.push(file);
							return arr;
						}
						
						var timeout = new Promise(function (resolve, reject) {
							// We issue one timeout per image, thus multiple timeout
							// handlers will run in parallel
							setTimeout(function () {
								resolve(file);
							}, 10000);
						});
						
						var promise = resizer.loadFile(file)
							.then((function (result) {
								var exif = result.exif;
								var maxWidth = this._options.autoScale.maxWidth;
								var maxHeight = this._options.autoScale.maxHeight;
								var quality = this._options.autoScale.quality;
								
								if (window.devicePixelRatio >= 2) {
									var realWidth = window.screen.width * window.devicePixelRatio;
									var realHeight = window.screen.height * window.devicePixelRatio;
									// Check whether the width of the image is roughly the width of the physical screen, and
									// the height of the image is at least the height of the physical screen.
									if (realWidth - 10 < result.image.width && result.image.width < realWidth + 10 && realHeight - 10 < result.image.height) {
										// This appears to be a screenshot from a HiDPI device in portrait mode: Scale to logical size
										maxWidth = Math.min(maxWidth, window.screen.width);
									}
								}
								
								return resizer.resize(result.image, maxWidth, maxHeight, quality, file.size > maxSize, timeout)
									.then((function (resizedImage) {
										// Check whether the image actually was resized
										if (resizedImage === undefined) {
											return file;
										}
										
										var fileType = this._options.autoScale.fileType;
										
										if (this._options.autoScale.fileType === 'keep' || ImageUtil.containsTransparentPixels(resizedImage)) {
											fileType = file.type;
										}
										
										return resizer.saveFile({
											exif: exif,
											image: resizedImage
										}, file.name, fileType, quality);
									}).bind(this))
									.then(function (resizedFile) {
										if (resizedFile.size > file.size) {
											console.debug('[WCF.Attachment] File size of "' + file.name + '" increased, uploading untouched image.');
											return file;
										}
										
										return resizedFile;
									});
							}).bind(this))
							.catch(function (error) {
								console.debug('[WCF.Attachment] Failed to resize image "' + file.name + '":', error);
								return file;
							});
						
						return Promise.race([timeout, promise])
							.then(function (file) {
								arr.push(file);
								return arr;
							});
					}).bind(this));
				}).bind(this), Promise.resolve([]));
			}
			
			promise.then((function (files) {
				var uploadID = undefined;
				
				if (this._validateLimit()) {
					uploadID = _super(event, undefined, undefined, files);
				}
				
				if (this._fileUpload) {
					// remove and re-create the upload button since the 'files' property
					// of the input field is readonly thus it can't be reset
					this._removeButton();
					this._createButton();
				}
				
				if (typeof callbackUploadId === 'function') {
					callbackUploadId(uploadID);
				}
				
				return uploadID;
			}).bind(this))
			.catch(function (error) {
				console.debug('[WCF.Attachment] Failed to upload attachments:', error);
			})
			.finally(AjaxStatus.hide);
		}).bind(this), function (error) {
			console.debug('[WCF.Attachment] Failed to load modules:', error);
		});
	},
	
	/**
	 * @see        WCF.Upload._createUploadMatrix()
	 */
	_createUploadMatrix: function (files) {
		// remove failed uploads
		this._fileListSelector.children('li.uploadFailed').remove();
		
		return this._super(files);
	},
	
	/**
	 * @see        WCF.Upload._getParameters()
	 */
	_getParameters: function () {
		return {
			objectType: this._objectType,
			objectID: this._objectID,
			tmpHash: this._tmpHash,
			parentObjectID: this._parentObjectID
		};
	},
	
	/**
	 * @see        WCF.Upload._initFile()
	 */
	_initFile: function (file) {
		var $li = $('<li class="box64 formAttachmentListItem"><span class="icon icon64 fa-spinner" /><div><div><p>' + file.name + '</p><small><progress max="100"></progress></small></div><ul></ul></div></li>').data('filename', file.name);
		this._fileListSelector.append($li);
		this._fileListSelector.show();
		
		// validate file size
		if (this._buttonSelector.data('maxSize') < file.size) {
			// remove progress bar
			$li.find('progress').remove();
			
			// upload icon
			$li.children('.fa-spinner').removeClass('fa-spinner').addClass('fa-ban');
			
			// error message
			$li.find('div > div').append($('<small class="innerError">' + WCF.Language.get('wcf.attachment.upload.error.tooLarge') + '</small>'));
			$li.addClass('uploadFailed');
		}
		
		return $li;
	},
	
	/**
	 * Returns true if thumbnails are enabled and should be
	 * used instead of the original images.
	 *
	 * @return      {boolean}
	 * @protected
	 * @deprecated 5.3
	 */
	_useThumbnail: function() {
		return true;
	},
	
	/**
	 * @see        WCF.Upload._success()
	 */
	_success: function (uploadID, data) {
		var attachmentData;
		for (var $i in this._uploadMatrix[uploadID]) {
			if (!this._uploadMatrix[uploadID].hasOwnProperty($i)) {
				continue;
			}
			
			// get li
			var $li = this._uploadMatrix[uploadID][$i];
			
			// remove progress bar
			$li.find('progress').remove();
			
			// get filename and check result
			var $filename = $li.data('filename');
			var $internalFileID = $li.data('internalFileID');
			if (data.returnValues && data.returnValues.attachments[$internalFileID]) {
				attachmentData = data.returnValues.attachments[$internalFileID];
				
				elData($li[0], 'object-id', attachmentData.attachmentID);
				
				// show thumbnail
				if (attachmentData.tinyURL) {
					$li.children('.fa-spinner').replaceWith($('<img src="' + attachmentData.tinyURL + '" alt="" class="attachmentTinyThumbnail" />'));
					
					$li.data('height', attachmentData.height);
					$li.data('width', attachmentData.width);
					elData($li[0], 'is-image', attachmentData.isImage);
				}
				// show file icon
				else {
					$li.children('.fa-spinner').removeClass('fa-spinner').addClass('fa-' + attachmentData.iconName);
				}
				
				// update attachment link
				var $link = $('<a href=""></a>');
				$link.text($filename).attr('href', attachmentData.url);
				$link[0].target = '_blank';
				
				if (attachmentData.isImage != 0) {
					$link.addClass('jsImageViewer').attr('title', $filename);
				}
				$li.find('p').empty().append($link);
				
				// update file size
				$li.find('small').append(attachmentData.formattedFilesize);
				
				// init buttons
				var $buttonList = $li.find('ul').addClass('buttonGroup');
				var $deleteButton = $('<li><span class="button small jsDeleteButton" data-object-id="' + attachmentData.attachmentID + '" data-confirm-message="' + WCF.Language.get('wcf.attachment.delete.sure') + '" data-event-name="attachment">' + WCF.Language.get('wcf.global.button.delete') + '</span></li>');
				$buttonList.append($deleteButton);
				
				$li.data('objectID', attachmentData.attachmentID);
				
				if (this._editorId) {
					if (attachmentData.tinyURL) {
						if (attachmentData.thumbnailURL) {
							$('<li><span class="button small jsButtonAttachmentInsertThumbnail" data-object-id="' + attachmentData.attachmentID + '" data-url="' + WCF.String.escapeHTML(attachmentData.thumbnailURL) + '">' + WCF.Language.get('wcf.attachment.insertThumbnail') + '</span></li>').appendTo($buttonList);
						}
						
						$('<li><span class="button small jsButtonAttachmentInsertFull" data-object-id="' + attachmentData.attachmentID + '" data-url="' + WCF.String.escapeHTML(attachmentData.url) + '">' + WCF.Language.get('wcf.attachment.insertFull') + '</span></li>').appendTo($buttonList);
					}
					else {
						$('<li><span class="button small jsButtonAttachmentInsertPlain" data-object-id="' + attachmentData.attachmentID + '">' + WCF.Language.get('wcf.attachment.insert') + '</span></li>').appendTo($buttonList);
					}
				}
				
				this._triggerSync('new', {
					html: $li[0].outerHTML
				});
				
				this._registerEditorButtons($li[0]);
				
				if (this._replaceOnLoad.hasOwnProperty(uploadID)) {
					if (!$li.hasClass('uploadFailed')) {
						var img = this._replaceOnLoad[uploadID];
						if (img && img.parentNode) {
							WCF.System.Event.fireEvent('com.woltlab.wcf.redactor2', 'replaceAttachment_' + this._editorId, {
								attachmentId: attachmentData.attachmentID,
								img: img,
								src: (attachmentData.thumbnailURL) ? attachmentData.thumbnailURL : attachmentData.url
							});
						}
					}
					
					this._replaceOnLoad[uploadID] = null;
				}
			}
			else {
				// upload icon
				$li.children('.fa-spinner').removeClass('fa-spinner').addClass('fa-ban');
				var $errorMessage = '';
				
				// error handling
				if (data.returnValues && data.returnValues.errors[$internalFileID]) {
					var errorData = data.returnValues.errors[$internalFileID];
					$errorMessage = errorData.errorType;
					
					if ($errorMessage === 'uploadFailed' && errorData.additionalData.phpLimitExceeded) {
						$errorMessage = 'uploadPhpLimit';
					}
				}
				else {
					// unknown error
					$errorMessage = 'uploadFailed';
				}
				
				$li.find('div > div').append($('<small class="innerError">' + WCF.Language.get('wcf.attachment.upload.error.' + $errorMessage) + '</small>'));
				$li.addClass('uploadFailed');
			}
			
			if (WCF.inArray(uploadID, this._autoInsert)) {
				this._autoInsert.splice(this._autoInsert.indexOf(uploadID), 1);
				
				if (!$li.hasClass('uploadFailed')) {
					var btn = $li.find('.jsButtonAttachmentInsertThumbnail');
					if (!btn.length) btn = $li.find('.jsButtonAttachmentInsertFull');
					
					btn.trigger('click');
				}
			}
		}
		
		this._rebuildInterface();
	},
	
	_rebuildInterface: function () {
		this._makeSortable();
		
		if (this._fileListSelector.children('li:not(.uploadFailed)').length) {
			this._insertAllButton.show();
		}
		else {
			this._insertAllButton.hide();
		}
		
		WCF.DOMNodeInsertedHandler.execute();
	},
	
	_registerEditorButtons: function (attachment) {
		if (this._editorId) {
			elBySelAll('.jsButtonAttachmentInsertThumbnail, .jsButtonAttachmentInsertFull, .jsButtonAttachmentInsertPlain', attachment, (function(button) {
				button.addEventListener('click', this._insert.bind(this));
			}).bind(this));
		}
	},
	
	/**
	 * Inserts an attachment into WYSIWYG editor contents.
	 *
	 * @param        {Event}                event
	 */
	_insert: function (event) {
		WCF.System.Event.fireEvent('com.woltlab.wcf.redactor2', 'insertAttachment_' + this._editorId, {
			attachmentId: elData(event.currentTarget, 'object-id'),
			url: elData(event.currentTarget, 'url')
		});
	},
	
	/**
	 * Inserts all attachments at once.
	 */
	_insertAll: function () {
		var attachment, button;
		for (var i = 0, length = this._fileListSelector[0].childNodes.length; i < length; i++) {
			attachment = this._fileListSelector[0].childNodes[i];
			if (attachment.nodeName === 'LI' && !attachment.classList.contains('uploadFailed')) {
				button = elBySel('.jsButtonAttachmentInsertThumbnail, .jsButtonAttachmentInsertPlain', attachment);
				
				if (button === null) {
					button = elBySel('.jsButtonAttachmentInsertFull, .jsButtonAttachmentInsertPlain', attachment);
				}

				window.jQuery(button).trigger('click');
			}
		}
	},
	
	/**
	 * @see        WCF.Upload._error()
	 */
	_error: function (data) {
		// mark uploads as failed
		this._fileListSelector.find('li').each(function (index, listItem) {
			var $listItem = $(listItem);
			if ($listItem.children('.fa-spinner').length) {
				// upload icon
				$listItem.addClass('uploadFailed').children('.fa-spinner').removeClass('fa-spinner').addClass('fa-ban');
				$listItem.find('div > div').append($('<small class="innerError">' + (data.responseJSON && data.responseJSON.message ? data.responseJSON.message : WCF.Language.get('wcf.attachment.upload.error.uploadFailed')) + '</small>'));
			}
		});
	},
	
	/**
	 * Initializes sorting for uploaded attachments.
	 */
	_makeSortable: function () {
		var $attachments = this._fileListSelector.children('li:not(.uploadFailed)');
		if (!$attachments.length) {
			return;
		}
		
		$attachments.addClass('sortableAttachment').children('img').addClass('sortableNode');
		
		if (!this._fileListSelector.hasClass('sortableList')) {
			this._fileListSelector.addClass('sortableList');
			
			require(['Environment'], (function (Environment) {
				if (Environment.platform() === 'desktop') {
					new WCF.Sortable.List(this._fileListSelector.parent().wcfIdentify(), '', 0, {
						axis: false,
						items: 'li.sortableAttachment',
						toleranceElement: null,
						start: function (event, ui) {
							ui.placeholder[0].style.setProperty('height', ui.helper[0].offsetHeight + 'px', '');
						},
						update: (function () {
							var $attachmentIDs = [];
							this._fileListSelector.children('li:not(.uploadFailed)').each(function (index, listItem) {
								$attachmentIDs.push($(listItem).data('objectID'));
							});
							
							if ($attachmentIDs.length) {
								new WCF.Action.Proxy({
									autoSend: true,
									data: {
										actionName: 'updatePosition',
										className: 'wcf\\data\\attachment\\AttachmentAction',
										parameters: {
											attachmentIDs: $attachmentIDs,
											objectID: this._objectID,
											objectType: this._objectType,
											tmpHash: this._tmpHash
										}
									}
								});
							}
						}).bind(this)
					}, true);
				}
			}).bind(this));
		}
	},
	
	/**
	 * @param {Object} data
	 * @param {jQuery} data.button
	 * @param {jQuery} data.container
	 */
	_onDelete: function (data) {
		var objectId = elData(data.button[0], 'object-id');
		var attachment = elBySel('.formAttachmentListItem[data-object-id="' + objectId + '"]', this._fileListSelector[0]);
		if (attachment !== null) {
			elRemove(attachment);
		}
		
		this._removeLimitError(data);
	},
	
	/**
	 * @param {Object} payload
	 * @param {Object} payload.data
	 * @param {Object} payload.source
	 * @param {string} payload.type
	 */
	_sync: function (payload) {
		if (payload.source === this) {
			return;
		}
		
		switch (payload.type) {
			case 'new':
				this._syncNew(payload.data);
				break;
				
			default:
				throw new Error("Unexpected type '" + payload.type + "'");
		}
	},
	
	/**
	 * @param {Object} data
	 */
	_syncNew: function (data) {
		require(['Dom/Util'], (function (DomUtil) {
			var fragment = DomUtil.createFragmentFromHtml(data.html);
			var attachment = elBySel('li', fragment);
			attachment.id = '';
			
			this._registerEditorButtons(attachment);
			
			this._fileListSelector[0].appendChild(attachment);
			
			elShow(this._fileListSelector[0]);
			
			this._rebuildInterface();
		}).bind(this));
	},
	
	/**
	 * @param {string} type
	 * @param {Object} data
	 */
	_triggerSync: function (type, data) {
		WCF.System.Event.fireEvent('com.woltlab.wcf.redactor2', 'sync_' + this._tmpHash, {
			source: this,
			type: type,
			data: data
		});
	}
});<|MERGE_RESOLUTION|>--- conflicted
+++ resolved
@@ -335,14 +335,9 @@
 				// As our resizer is based on Pica it will use multiple workers per image if possible.
 				promise = Array.prototype.reduce.call(files, (function (acc, file) {
 					return acc.then((function (arr) {
-<<<<<<< HEAD
-						// Ignore anything that is not one of the 4 basic image types.
-						if (['image/png', 'image/gif', 'image/jpeg', 'image/webp'].indexOf(file.type) === -1) {
-=======
-						// Ignore anything that is neither PNG nor JPEG. GIFs are not supported
-						// due to the support for animations.
-						if (['image/png', 'image/jpeg'].indexOf(file.type) === -1) {
->>>>>>> 67683174
+						// Ignore anything that is not a widely used mimetype for static images.
+						// GIFs are not supported due to the support for animations.
+						if (['image/png', 'image/jpeg', 'image/webp'].indexOf(file.type) === -1) {
 							arr.push(file);
 							return arr;
 						}
