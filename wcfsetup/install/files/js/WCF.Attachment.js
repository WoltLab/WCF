"use strict";

/**
 * Namespace for attachments
 */
WCF.Attachment = {};

if (COMPILER_TARGET_DEFAULT) {
	/**
	 * Attachment upload function
	 *
	 * @see        WCF.Upload
	 */
	WCF.Attachment.Upload = WCF.Upload.extend({
		/**
		 * list of upload ids which should be automatically inserted
		 * @var        array<integer>
		 */
		_autoInsert: [],
		
		/**
		 * reference to 'Insert All' button
		 * @var        jQuery
		 */
		_insertAllButton: null,
		
		/**
		 * object type of the object the uploaded attachments belong to
		 * @var        string
		 */
		_objectType: '',
		
		/**
		 * id of the object the uploaded attachments belong to
		 * @var        string
		 */
		_objectID: 0,
		
		/**
		 * temporary hash to identify uploaded attachments
		 * @var        string
		 */
		_tmpHash: '',
		
		/**
		 * id of the parent object of the object the uploaded attachments belongs to
		 * @var        string
		 */
		_parentObjectID: 0,
		
		/**
		 * editor id
		 * @var        string
		 */
		_editorId: '',
		
		/**
		 * replace img element on load
		 * @var Object
		 */
		_replaceOnLoad: {},
		
		/**
		 * @see        WCF.Upload.init()
		 */
		init: function (buttonSelector, fileListSelector, objectType, objectID, tmpHash, parentObjectID, maxUploads, editorId) {
			this._super(buttonSelector, fileListSelector, 'wcf\\data\\attachment\\AttachmentAction', {
				multiple: true,
				maxUploads: maxUploads
			});
			
<<<<<<< HEAD
			this._autoInsert = [];
			this._objectType = objectType;
			this._objectID = parseInt(objectID);
			this._tmpHash = tmpHash;
			this._parentObjectID = parseInt(parentObjectID);
			this._editorId = editorId;
			
			this._buttonSelector.children('p.button').click($.proxy(this._validateLimit, this));
			this._fileListSelector.find('.jsButtonInsertAttachment').click($.proxy(this._insert, this));
			this._fileListSelector.find('.jsButtonAttachmentInsertThumbnail').click($.proxy(this._insert, this));
			this._fileListSelector.find('.jsButtonAttachmentInsertFull').click($.proxy(this._insert, this));
			
			WCF.DOMNodeRemovedHandler.addCallback('WCF.Attachment.Upload', $.proxy(this._removeLimitError, this));
			WCF.System.Event.addListener('com.woltlab.wcf.action.delete', 'attachment_' + this._editorId, $.proxy(this._removeLimitError, this));
			
			this._makeSortable();
			
			this._insertAllButton = $('<p class="button jsButtonAttachmentInsertAll">' + WCF.Language.get('wcf.attachment.insertAll') + '</p>').hide().appendTo(this._buttonSelector);
			this._insertAllButton.click($.proxy(this._insertAll, this));
			
			if (this._fileListSelector.children('li:not(.uploadFailed)').length) {
				this._insertAllButton.show();
			}
			
			if (this._editorId) {
				WCF.System.Event.addListener('com.woltlab.wcf.redactor2', 'submit_' + this._editorId, this._submitInline.bind(this));
				WCF.System.Event.addListener('com.woltlab.wcf.redactor2', 'reset_' + this._editorId, this._reset.bind(this));
				WCF.System.Event.addListener('com.woltlab.wcf.redactor2', 'dragAndDrop_' + this._editorId, this._editorUpload.bind(this));
				WCF.System.Event.addListener('com.woltlab.wcf.redactor2', 'pasteFromClipboard_' + this._editorId, this._editorUpload.bind(this));
				
				WCF.System.Event.addListener('com.woltlab.wcf.redactor2', 'autosaveMetaData_' + this._editorId, (function (data) {
					if (!data.tmpHashes || !Array.isArray(data.tmpHashes)) {
						data.tmpHashes = [];
					}
=======
			var metacodeAttachUuid = WCF.System.Event.addListener('com.woltlab.wcf.redactor2', 'metacode_attach_' + this._editorId, (function(data) {
				var images = this._getImageAttachments();
				var attachmentId = data.attributes[0] || 0;
				if (images.hasOwnProperty(attachmentId)) {
					var thumbnail = data.attributes[2];
					thumbnail = (thumbnail === true || thumbnail === 'true' || ~~thumbnail > 0);
					
					var image = elCreate('img');
					image.className = 'woltlabAttachment';
					image.src = images[attachmentId][(thumbnail ? 'thumbnailUrl' : 'url')];
					elData(image, 'attachment-id', attachmentId);
					
					var float = data.attributes[1] || 'none';
					if (float === 'left') image.classList.add('messageFloatObjectLeft');
					else if (float === 'right') image.classList.add('messageFloatObjectRight');
>>>>>>> ebb55980
					
					var index = data.tmpHashes.indexOf(tmpHash);
					
					var count = this._fileListSelector.children('li:not(.uploadFailed)').length;
					if (count > 0) {
						if (index === -1) {
							data.tmpHashes.push(tmpHash);
						}
					}
					else if (index !== -1) {
						data.tmpHashes.splice(index);
					}
				}).bind(this));
				
				var metacodeAttachUuid = WCF.System.Event.addListener('com.woltlab.wcf.redactor2', 'metacode_attach_' + this._editorId, (function (data) {
					var images = this._getImageAttachments();
					var attachmentId = data.attributes[0] || 0;
					if (images.hasOwnProperty(attachmentId)) {
						var thumbnail = data.attributes[2];
						thumbnail = (thumbnail === true || thumbnail === 'true');
						
						var image = elCreate('img');
						image.className = 'woltlabAttachment';
						image.src = images[attachmentId][(thumbnail ? 'thumbnailUrl' : 'url')];
						elData(image, 'attachment-id', attachmentId);
						
						var float = data.attributes[1] || 'none';
						if (float === 'left') image.classList.add('messageFloatObjectLeft');
						else if (float === 'right') image.classList.add('messageFloatObjectRight');
						
						var metacode = data.metacode;
						metacode.parentNode.insertBefore(image, metacode);
						elRemove(metacode);
						
						data.cancel = true;
					}
				}).bind(this));
				
				WCF.System.Event.addListener('com.woltlab.wcf.redactor2', 'destroy_' + this._editorId, (function () {
					WCF.System.Event.removeAllListeners('com.woltlab.wcf.redactor2', 'submit_' + this._editorId);
					WCF.System.Event.removeAllListeners('com.woltlab.wcf.redactor2', 'reset_' + this._editorId);
					WCF.System.Event.removeAllListeners('com.woltlab.wcf.redactor2', 'insertAttachment_' + this._editorId);
					WCF.System.Event.removeAllListeners('com.woltlab.wcf.redactor2', 'dragAndDrop_' + this._editorId);
					WCF.System.Event.removeAllListeners('com.woltlab.wcf.redactor2', 'pasteFromClipboard_' + this._editorId);
					WCF.System.Event.removeAllListeners('com.woltlab.wcf.redactor2', 'autosaveMetaData_' + this._editorId);
					
					WCF.System.Event.removeListener('com.woltlab.wcf.redactor2', 'metacode_attach_' + this._editorId, metacodeAttachUuid);
				}).bind(this));
			}
		},
		
		/**
		 * Handles drag & drop uploads and clipboard paste.
		 *
		 * @param        object                data
		 */
		_editorUpload: function (data) {
			var $uploadID, replace = null;
			
			// show tab
			this._fileListSelector.closest('.messageTabMenu').messageTabMenu('showTab', 'attachments', true);
			
			if (data.file) {
				$uploadID = this._upload(undefined, data.file);
			}
			else {
				$uploadID = this._upload(undefined, undefined, data.blob);
				replace = data.replace || null;
			}
			
			if (replace === null) {
				this._autoInsert.push($uploadID);
			}
			else {
				this._replaceOnLoad[$uploadID] = replace;
			}
			
			data.uploadID = $uploadID;
		},
		
		/**
		 * Sets the attachments representing an image.
		 *
		 * @return      {Object}
		 */
		_getImageAttachments: function () {
			var images = {};
			
			this._fileListSelector.children('li').each(function (index, attachment) {
				var $attachment = $(attachment);
				if ($attachment.data('isImage')) {
					images[~~$attachment.data('objectID')] = {
						thumbnailUrl: $attachment.find('.jsButtonAttachmentInsertThumbnail').data('url'),
						url: $attachment.find('.jsButtonAttachmentInsertFull').data('url')
					};
				}
			});
			
			return images;
		},
		
		/**
		 * Adds parameters for the inline editor.
		 *
		 * @param        object                data
		 */
		_submitInline: function (data) {
			if (this._tmpHash) {
				data.tmpHash = this._tmpHash;
				
				var metaData = {};
				WCF.System.Event.fireEvent('com.woltlab.wcf.redactor2', 'getMetaData_' + this._editorId, metaData);
				if (metaData.tmpHashes && Array.isArray(metaData.tmpHashes) && metaData.tmpHashes.length > 0) {
					data.tmpHash += ',' + metaData.tmpHashes.join(',');
				}
			}
		},
		
		/**
		 * Resets the attachment container.
		 */
		_reset: function () {
			this._fileListSelector.hide().empty();
			this._insertAllButton.hide();
			this._validateLimit();
		},
		
		/**
		 * Validates upload limits.
		 *
		 * @return        boolean
		 */
		_validateLimit: function () {
			var $innerError = this._buttonSelector.next('small.innerError');
			
			// check maximum uploads
			var $max = this._options.maxUploads - this._fileListSelector.children('li:not(.uploadFailed)').length;
			var $filesLength = (this._fileUpload) ? this._fileUpload.prop('files').length : 0;
			if ($max <= 0 || $max < $filesLength) {
				// reached limit
				var $errorMessage = ($max <= 0) ? WCF.Language.get('wcf.attachment.upload.error.reachedLimit') : WCF.Language.get('wcf.attachment.upload.error.reachedRemainingLimit').replace(/#remaining#/, $max);
				if (!$innerError.length) {
					$innerError = $('<small class="innerError" />').insertAfter(this._buttonSelector);
				}
				
				$innerError.html($errorMessage);
				
				return false;
			}
			
			// remove previous errors
			$innerError.remove();
			
			return true;
		},
		
		/**
		 * Removes the limit error message.
		 *
		 * @param        object                data
		 */
		_removeLimitError: function (data) {
			var $listItems = this._fileListSelector.children('li');
			if (!$listItems.filter(':not(.uploadFailed)').length) {
				this._insertAllButton.hide();
			}
			
			if (!$listItems.length) {
				this._fileListSelector.hide();
			}
			
			if (this._editorId && data.button) {
				WCF.System.Event.fireEvent('com.woltlab.wcf.redactor2', 'deleteAttachment_' + this._editorId, {
					attachmentId: data.button.data('objectID')
				});
			}
		},
		
		/**
		 * @see        WCF.Upload._upload()
		 */
		_upload: function (event, file, blob) {
			var $uploadID = undefined;
			
			if (this._validateLimit()) {
				$uploadID = this._super(event, file, blob);
			}
			
			if (this._fileUpload) {
				// remove and re-create the upload button since the 'files' property
				// of the input field is readonly thus it can't be reset
				this._removeButton();
				this._createButton();
			}
			
			return $uploadID;
		},
		
		/**
		 * @see        WCF.Upload._createUploadMatrix()
		 */
		_createUploadMatrix: function (files) {
			// remove failed uploads
			this._fileListSelector.children('li.uploadFailed').remove();
			
			return this._super(files);
		},
		
		/**
		 * @see        WCF.Upload._getParameters()
		 */
		_getParameters: function () {
			return {
				objectType: this._objectType,
				objectID: this._objectID,
				tmpHash: this._tmpHash,
				parentObjectID: this._parentObjectID
			};
		},
		
		/**
		 * @see        WCF.Upload._initFile()
		 */
		_initFile: function (file) {
			var $li = $('<li class="box64"><span class="icon icon64 fa-spinner" /><div><div><p>' + file.name + '</p><small><progress max="100"></progress></small></div><ul></ul></div></li>').data('filename', file.name);
			this._fileListSelector.append($li);
			this._fileListSelector.show();
			
			// validate file size
			if (this._buttonSelector.data('maxSize') < file.size) {
				// remove progress bar
				$li.find('progress').remove();
				
				// upload icon
				$li.children('.fa-spinner').removeClass('fa-spinner').addClass('fa-ban');
				
				// error message
				$li.find('div > div').append($('<small class="innerError">' + WCF.Language.get('wcf.attachment.upload.error.tooLarge') + '</small>'));
				$li.addClass('uploadFailed');
			}
			
			return $li;
		},
		
		/**
		 * Returns true if thumbnails are enabled and should be
		 * used instead of the original images.
		 *
		 * @return      {boolean}
		 * @protected
		 */
		_useThumbnail: function() {
			return elDataBool(this._fileListSelector[0], 'enable-thumbnails');
		},
		
		/**
		 * @see        WCF.Upload._success()
		 */
		_success: function (uploadID, data) {
			var attachmentData;
			for (var $i in this._uploadMatrix[uploadID]) {
				if (!this._uploadMatrix[uploadID].hasOwnProperty($i)) {
					continue;
				}
				
				// get li
				var $li = this._uploadMatrix[uploadID][$i];
				
				// remove progress bar
				$li.find('progress').remove();
				
				// get filename and check result
				var $filename = $li.data('filename');
				var $internalFileID = $li.data('internalFileID');
				if (data.returnValues && data.returnValues.attachments[$internalFileID]) {
					attachmentData = data.returnValues.attachments[$internalFileID];
					
					// show thumbnail
					if (attachmentData.tinyURL) {
						$li.children('.fa-spinner').replaceWith($('<img src="' + attachmentData.tinyURL + '" alt="" class="attachmentTinyThumbnail" />'));
						
						$li.data('height', attachmentData.height);
						$li.data('width', attachmentData.width);
						elData($li[0], 'is-image', attachmentData.isImage);
					}
					// show file icon
					else {
						$li.children('.fa-spinner').removeClass('fa-spinner').addClass('fa-' + attachmentData.iconName);
					}
					
					// update attachment link
					var $link = $('<a href=""></a>');
					$link.text($filename).attr('href', attachmentData.url);
					
					if (attachmentData.isImage != 0) {
						$link.addClass('jsImageViewer').attr('title', $filename);
					}
					$li.find('p').empty().append($link);
					
					// update file size
					$li.find('small').append(attachmentData.formattedFilesize);
					
					// init buttons
					var $buttonList = $li.find('ul').addClass('buttonGroup');
					var $deleteButton = $('<li><span class="button small jsDeleteButton" data-object-id="' + attachmentData.attachmentID + '" data-confirm-message="' + WCF.Language.get('wcf.attachment.delete.sure') + '" data-event-name="attachment_' + this._editorId + '">' + WCF.Language.get('wcf.global.button.delete') + '</span></li>');
					$buttonList.append($deleteButton);
					
					$li.data('objectID', attachmentData.attachmentID);
					
					if (this._editorId) {
						if (attachmentData.tinyURL || (!this._useThumbnail() && attachmentData.isImage)) {
							if (attachmentData.thumbnailURL) {
								var $insertThumbnail = $('<li><span class="button small jsButtonAttachmentInsertThumbnail" data-object-id="' + attachmentData.attachmentID + '" data-url="' + WCF.String.escapeHTML(attachmentData.thumbnailURL) + '">' + WCF.Language.get('wcf.attachment.insertThumbnail') + '</span></li>').appendTo($buttonList);
								$insertThumbnail.children('span.button').click($.proxy(this._insert, this));
							}
							
							var $insertOriginal = $('<li><span class="button small jsButtonAttachmentInsertFull" data-object-id="' + attachmentData.attachmentID + '" data-url="' + WCF.String.escapeHTML(attachmentData.url) + '">' + WCF.Language.get('wcf.attachment.insertFull') + '</span></li>').appendTo($buttonList);
							$insertOriginal.children('span.button').click($.proxy(this._insert, this));
						}
						else {
							var $insertPlain = $('<li><span class="button small jsButtonAttachmentInsertPlain" data-object-id="' + attachmentData.attachmentID + '">' + WCF.Language.get('wcf.attachment.insert') + '</span></li>');
							$insertPlain.appendTo($buttonList).children('span.button').click($.proxy(this._insert, this));
						}
					}
					
					if (this._replaceOnLoad.hasOwnProperty(uploadID)) {
						if (!$li.hasClass('uploadFailed')) {
							var img = this._replaceOnLoad[uploadID];
							if (img && img.parentNode) {
								WCF.System.Event.fireEvent('com.woltlab.wcf.redactor2', 'replaceAttachment_' + this._editorId, {
									attachmentId: attachmentData.attachmentID,
									img: img,
									src: (attachmentData.thumbnailURL) ? attachmentData.thumbnailURL : attachmentData.url
								});
							}
						}
						
						this._replaceOnLoad[uploadID] = null;
					}
				}
				else {
					// upload icon
					$li.children('.fa-spinner').removeClass('fa-spinner').addClass('fa-ban');
					var $errorMessage = '';
					
					// error handling
					if (data.returnValues && data.returnValues.errors[$internalFileID]) {
						var errorData = data.returnValues.errors[$internalFileID];
						$errorMessage = errorData.errorType;
						
						if ($errorMessage === 'uploadFailed' && errorData.additionalData.phpLimitExceeded) {
							$errorMessage = 'uploadPhpLimit';
						}
					}
					else {
						// unknown error
						$errorMessage = 'uploadFailed';
					}
					
					$li.find('div > div').append($('<small class="innerError">' + WCF.Language.get('wcf.attachment.upload.error.' + $errorMessage) + '</small>'));
					$li.addClass('uploadFailed');
				}
				
				if (WCF.inArray(uploadID, this._autoInsert)) {
					this._autoInsert.splice(this._autoInsert.indexOf(uploadID), 1);
					
					if (!$li.hasClass('uploadFailed')) {
						var btn = $li.find('.jsButtonAttachmentInsertThumbnail');
						if (!btn.length) btn = $li.find('.jsButtonAttachmentInsertFull');
						
						btn.trigger('click');
					}
				}
			}
			
			this._makeSortable();
			
			if (this._fileListSelector.children('li:not(.uploadFailed)').length) {
				this._insertAllButton.show();
			}
			else {
				this._insertAllButton.hide();
			}
			
			WCF.DOMNodeInsertedHandler.execute();
		},
		
		/**
		 * Inserts an attachment into WYSIWYG editor contents.
		 *
		 * @param        {Event}                event
		 */
		_insert: function (event) {
			WCF.System.Event.fireEvent('com.woltlab.wcf.redactor2', 'insertAttachment_' + this._editorId, {
				attachmentId: elData(event.currentTarget, 'object-id'),
				url: elData(event.currentTarget, 'url')
			});
		},
		
		/**
		 * Inserts all attachments at once.
		 */
		_insertAll: function () {
			var selector = (this._useThumbnail()) ? '.jsButtonAttachmentInsertThumbnail, .jsButtonAttachmentInsertPlain' : '.jsButtonAttachmentInsertFull, .jsButtonAttachmentInsertPlain';
			this._fileListSelector.children('li:not(.uploadFailed)').find(selector).trigger('click');
		},
		
		/**
		 * @see        WCF.Upload._error()
		 */
		_error: function (data) {
			// mark uploads as failed
			this._fileListSelector.find('li').each(function (index, listItem) {
				var $listItem = $(listItem);
				if ($listItem.children('.fa-spinner').length) {
					// upload icon
					$listItem.addClass('uploadFailed').children('.fa-spinner').removeClass('fa-spinner').addClass('fa-ban');
					$listItem.find('div > div').append($('<small class="innerError">' + (data.responseJSON && data.responseJSON.message ? data.responseJSON.message : WCF.Language.get('wcf.attachment.upload.error.uploadFailed')) + '</small>'));
				}
			});
		},
		
		/**
		 * Initializes sorting for uploaded attachments.
		 */
		_makeSortable: function () {
			var $attachments = this._fileListSelector.children('li:not(.uploadFailed)');
			if (!$attachments.length) {
				return;
			}
			
			$attachments.addClass('sortableAttachment').children('img').addClass('sortableNode');
			
			if (!this._fileListSelector.hasClass('sortableList')) {
				this._fileListSelector.addClass('sortableList');
				
				require(['Environment'], (function (Environment) {
					if (Environment.platform() === 'desktop') {
						new WCF.Sortable.List(this._fileListSelector.parent().wcfIdentify(), '', 0, {
							axis: false,
							items: 'li.sortableAttachment',
							toleranceElement: null,
							start: function (event, ui) {
								ui.placeholder[0].style.setProperty('height', ui.helper[0].offsetHeight + 'px', '');
							},
							update: (function () {
								var $attachmentIDs = [];
								this._fileListSelector.children('li:not(.uploadFailed)').each(function (index, listItem) {
									$attachmentIDs.push($(listItem).data('objectID'));
								});
								
								if ($attachmentIDs.length) {
									new WCF.Action.Proxy({
										autoSend: true,
										data: {
											actionName: 'updatePosition',
											className: 'wcf\\data\\attachment\\AttachmentAction',
											parameters: {
												attachmentIDs: $attachmentIDs,
												objectID: this._objectID,
												objectType: this._objectType,
												tmpHash: this._tmpHash
											}
										}
									});
								}
							}).bind(this)
						}, true);
					}
				}).bind(this));
			}
		}
	});
}
else {
	WCF.Attachment.Upload = WCF.Upload.extend({
		_autoInsert: {},
		_insertAllButton: {},
		_objectType: "",
		_objectID: 0,
		_tmpHash: "",
		_parentObjectID: 0,
		_editorId: "",
		_replaceOnLoad: {},
		init: function() {},
		_editorUpload: function() {},
		_getImageAttachments: function() {},
		_submitInline: function() {},
		_reset: function() {},
		_validateLimit: function() {},
		_removeLimitError: function() {},
		_upload: function() {},
		_createUploadMatrix: function() {},
		_getParameters: function() {},
		_initFile: function() {},
		_success: function() {},
		_insert: function() {},
		_insertAll: function() {},
		_error: function() {},
		_makeSortable: function() {},
		_name: "",
		_buttonSelector: {},
		_fileListSelector: {},
		_fileUpload: {},
		_className: "",
		_iframe: {},
		_internalFileID: 0,
		_options: {},
		_uploadMatrix: {},
		_supportsAJAXUpload: true,
		_overlay: {},
		_createButton: function() {},
		_insertButton: function() {},
		_removeButton: function() {},
		_progress: function() {},
		_showOverlay: function() {},
		_evaluateResponse: function() {},
		_getFilename: function() {}
	});
}<|MERGE_RESOLUTION|>--- conflicted
+++ resolved
@@ -69,7 +69,6 @@
 				maxUploads: maxUploads
 			});
 			
-<<<<<<< HEAD
 			this._autoInsert = [];
 			this._objectType = objectType;
 			this._objectID = parseInt(objectID);
@@ -104,23 +103,6 @@
 					if (!data.tmpHashes || !Array.isArray(data.tmpHashes)) {
 						data.tmpHashes = [];
 					}
-=======
-			var metacodeAttachUuid = WCF.System.Event.addListener('com.woltlab.wcf.redactor2', 'metacode_attach_' + this._editorId, (function(data) {
-				var images = this._getImageAttachments();
-				var attachmentId = data.attributes[0] || 0;
-				if (images.hasOwnProperty(attachmentId)) {
-					var thumbnail = data.attributes[2];
-					thumbnail = (thumbnail === true || thumbnail === 'true' || ~~thumbnail > 0);
-					
-					var image = elCreate('img');
-					image.className = 'woltlabAttachment';
-					image.src = images[attachmentId][(thumbnail ? 'thumbnailUrl' : 'url')];
-					elData(image, 'attachment-id', attachmentId);
-					
-					var float = data.attributes[1] || 'none';
-					if (float === 'left') image.classList.add('messageFloatObjectLeft');
-					else if (float === 'right') image.classList.add('messageFloatObjectRight');
->>>>>>> ebb55980
 					
 					var index = data.tmpHashes.indexOf(tmpHash);
 					
@@ -140,7 +122,7 @@
 					var attachmentId = data.attributes[0] || 0;
 					if (images.hasOwnProperty(attachmentId)) {
 						var thumbnail = data.attributes[2];
-						thumbnail = (thumbnail === true || thumbnail === 'true');
+						thumbnail = (thumbnail === true || thumbnail === 'true' || ~~thumbnail > 0);
 						
 						var image = elCreate('img');
 						image.className = 'woltlabAttachment';
