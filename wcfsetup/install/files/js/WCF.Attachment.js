"use strict";

/**
 * Namespace for attachments
 */
WCF.Attachment = {};

if (COMPILER_TARGET_DEFAULT) {
	/**
	 * Attachment upload function
	 *
	 * @see        WCF.Upload
	 */
	WCF.Attachment.Upload = WCF.Upload.extend({
		/**
		 * list of upload ids which should be automatically inserted
		 * @var        array<integer>
		 */
		_autoInsert: [],
		
		/**
		 * reference to 'Insert All' button
		 * @var        jQuery
		 */
		_insertAllButton: null,
		
		/**
		 * object type of the object the uploaded attachments belong to
		 * @var        string
		 */
		_objectType: '',
		
		/**
		 * id of the object the uploaded attachments belong to
		 * @var        string
		 */
		_objectID: 0,
		
		/**
		 * temporary hash to identify uploaded attachments
		 * @var        string
		 */
		_tmpHash: '',
		
		/**
		 * id of the parent object of the object the uploaded attachments belongs to
		 * @var        string
		 */
		_parentObjectID: 0,
		
		/**
		 * editor id
		 * @var        string
		 */
		_editorId: '',
		
		/**
		 * replace img element on load
		 * @var Object
		 */
		_replaceOnLoad: {},
		
		/**
		 * @see        WCF.Upload.init()
		 */
		init: function (buttonSelector, fileListSelector, objectType, objectID, tmpHash, parentObjectID, maxUploads, editorId) {
			this._super(buttonSelector, fileListSelector, 'wcf\\data\\attachment\\AttachmentAction', {
				multiple: true,
				maxUploads: maxUploads
			});
			
			this._autoInsert = [];
			this._objectType = objectType;
			this._objectID = parseInt(objectID);
			this._tmpHash = tmpHash;
			this._parentObjectID = parseInt(parentObjectID);
			this._editorId = editorId;
			
			this._buttonSelector.children('p.button').click($.proxy(this._validateLimit, this));
			this._fileListSelector.find('.jsButtonInsertAttachment').click($.proxy(this._insert, this));
			this._fileListSelector.find('.jsButtonAttachmentInsertThumbnail').click($.proxy(this._insert, this));
			this._fileListSelector.find('.jsButtonAttachmentInsertFull').click($.proxy(this._insert, this));
			
			WCF.DOMNodeRemovedHandler.addCallback('WCF.Attachment.Upload', $.proxy(this._removeLimitError, this));
			WCF.System.Event.addListener('com.woltlab.wcf.action.delete', 'attachment_' + this._editorId, $.proxy(this._removeLimitError, this));
			
			this._makeSortable();
			
			this._insertAllButton = $('<p class="button jsButtonAttachmentInsertAll">' + WCF.Language.get('wcf.attachment.insertAll') + '</p>').hide().appendTo(this._buttonSelector);
			this._insertAllButton.click($.proxy(this._insertAll, this));
			
			if (this._fileListSelector.children('li:not(.uploadFailed)').length) {
				this._insertAllButton.show();
			}
			
			if (this._editorId) {
				WCF.System.Event.addListener('com.woltlab.wcf.redactor2', 'submit_' + this._editorId, this._submitInline.bind(this));
				WCF.System.Event.addListener('com.woltlab.wcf.redactor2', 'reset_' + this._editorId, this._reset.bind(this));
				WCF.System.Event.addListener('com.woltlab.wcf.redactor2', 'dragAndDrop_' + this._editorId, this._editorUpload.bind(this));
				WCF.System.Event.addListener('com.woltlab.wcf.redactor2', 'pasteFromClipboard_' + this._editorId, this._editorUpload.bind(this));
				
				var metacodeAttachUuid = WCF.System.Event.addListener('com.woltlab.wcf.redactor2', 'metacode_attach_' + this._editorId, (function (data) {
					var images = this._getImageAttachments();
					var attachmentId = data.attributes[0] || 0;
					if (images.hasOwnProperty(attachmentId)) {
						var thumbnail = data.attributes[2];
						thumbnail = (thumbnail === true || thumbnail === 'true');
						
						var image = elCreate('img');
						image.className = 'woltlabAttachment';
						image.src = images[attachmentId][(thumbnail ? 'thumbnailUrl' : 'url')];
						elData(image, 'attachment-id', attachmentId);
						
						var float = data.attributes[1] || 'none';
						if (float === 'left') image.classList.add('messageFloatObjectLeft');
						else if (float === 'right') image.classList.add('messageFloatObjectRight');
						
						var metacode = data.metacode;
						metacode.parentNode.insertBefore(image, metacode);
						elRemove(metacode);
						
						data.cancel = true;
					}
				}).bind(this));
				
				WCF.System.Event.addListener('com.woltlab.wcf.redactor2', 'destroy_' + this._editorId, (function () {
					WCF.System.Event.removeAllListeners('com.woltlab.wcf.redactor2', 'submit_' + this._editorId);
					WCF.System.Event.removeAllListeners('com.woltlab.wcf.redactor2', 'reset_' + this._editorId);
					WCF.System.Event.removeAllListeners('com.woltlab.wcf.redactor2', 'insertAttachment_' + this._editorId);
					WCF.System.Event.removeAllListeners('com.woltlab.wcf.redactor2', 'dragAndDrop_' + this._editorId);
					WCF.System.Event.removeAllListeners('com.woltlab.wcf.redactor2', 'pasteFromClipboard_' + this._editorId);
					
					WCF.System.Event.removeListener('com.woltlab.wcf.redactor2', 'metacode_attach_' + this._editorId, metacodeAttachUuid);
				}).bind(this));
			}
		},
		
		/**
		 * Handles drag & drop uploads and clipboard paste.
		 *
		 * @param        object                data
		 */
		_editorUpload: function (data) {
			var $uploadID, replace = null;
			
			// show tab
			this._fileListSelector.closest('.messageTabMenu').messageTabMenu('showTab', 'attachments', true);
			
			if (data.file) {
				$uploadID = this._upload(undefined, data.file);
			}
			else {
				$uploadID = this._upload(undefined, undefined, data.blob);
				replace = data.replace || null;
			}
			
			if (replace === null) {
				this._autoInsert.push($uploadID);
			}
			else {
				this._replaceOnLoad[$uploadID] = replace;
			}
			
			data.uploadID = $uploadID;
		},
		
		/**
		 * Sets the attachments representing an image.
		 *
		 * @return      {Object}
		 */
		_getImageAttachments: function () {
			var images = {};
			
			this._fileListSelector.children('li').each(function (index, attachment) {
				var $attachment = $(attachment);
				if ($attachment.data('isImage')) {
					images[~~$attachment.data('objectID')] = {
						thumbnailUrl: $attachment.find('.jsButtonAttachmentInsertThumbnail').data('url'),
						url: $attachment.find('.jsButtonAttachmentInsertFull').data('url')
					};
				}
			});
			
			return images;
		},
		
		/**
		 * Adds parameters for the inline editor.
		 *
		 * @param        object                data
		 */
		_submitInline: function (data) {
			if (this._tmpHash) {
				data.tmpHash = this._tmpHash;
			}
		},
		
		/**
		 * Resets the attachment container.
		 */
		_reset: function () {
			this._fileListSelector.hide().empty();
			this._insertAllButton.hide();
			this._validateLimit();
		},
		
		/**
		 * Validates upload limits.
		 *
		 * @return        boolean
		 */
		_validateLimit: function () {
			var $innerError = this._buttonSelector.next('small.innerError');
			
			// check maximum uploads
			var $max = this._options.maxUploads - this._fileListSelector.children('li:not(.uploadFailed)').length;
			var $filesLength = (this._fileUpload) ? this._fileUpload.prop('files').length : 0;
			if ($max <= 0 || $max < $filesLength) {
				// reached limit
				var $errorMessage = ($max <= 0) ? WCF.Language.get('wcf.attachment.upload.error.reachedLimit') : WCF.Language.get('wcf.attachment.upload.error.reachedRemainingLimit').replace(/#remaining#/, $max);
				if (!$innerError.length) {
					$innerError = $('<small class="innerError" />').insertAfter(this._buttonSelector);
				}
				
				$innerError.html($errorMessage);
				
				return false;
			}
			
			// remove previous errors
			$innerError.remove();
			
			return true;
		},
		
		/**
		 * Removes the limit error message.
		 *
		 * @param        object                data
		 */
		_removeLimitError: function (data) {
			var $listItems = this._fileListSelector.children('li');
			if (!$listItems.filter(':not(.uploadFailed)').length) {
				this._insertAllButton.hide();
			}
			
			if (!$listItems.length) {
				this._fileListSelector.hide();
			}
			
			if (this._editorId && data.button) {
				WCF.System.Event.fireEvent('com.woltlab.wcf.redactor2', 'deleteAttachment_' + this._editorId, {
					attachmentId: data.button.data('objectID')
				});
			}
		},
		
<<<<<<< HEAD
		/**
		 * @see        WCF.Upload._upload()
		 */
		_upload: function (event, file, blob) {
			var $uploadID = undefined;
			
			if (this._validateLimit()) {
				$uploadID = this._super(event, file, blob);
=======
		return $li;
	},
	
	/**
	 * Returns true if thumbnails are enabled and should be
	 * used instead of the original images.
	 * 
	 * @return      {boolean}
	 * @protected
	 */
	_useThumbnail: function() {
		return elDataBool(this._fileListSelector[0], 'enable-thumbnails');
	},
	
	/**
	 * @see	WCF.Upload._success()
	 */
	_success: function(uploadID, data) {
		var attachmentData;
		for (var $i in this._uploadMatrix[uploadID]) {
			if (!this._uploadMatrix[uploadID].hasOwnProperty($i)) {
				continue;
>>>>>>> 3e8d7a2a
			}
			
			if (this._fileUpload) {
				// remove and re-create the upload button since the 'files' property
				// of the input field is readonly thus it can't be reset
				this._removeButton();
				this._createButton();
			}
			
			return $uploadID;
		},
		
		/**
		 * @see        WCF.Upload._createUploadMatrix()
		 */
		_createUploadMatrix: function (files) {
			// remove failed uploads
			this._fileListSelector.children('li.uploadFailed').remove();
			
			return this._super(files);
		},
		
		/**
		 * @see        WCF.Upload._getParameters()
		 */
		_getParameters: function () {
			return {
				objectType: this._objectType,
				objectID: this._objectID,
				tmpHash: this._tmpHash,
				parentObjectID: this._parentObjectID
			};
		},
		
		/**
		 * @see        WCF.Upload._initFile()
		 */
		_initFile: function (file) {
			var $li = $('<li class="box64"><span class="icon icon64 fa-spinner" /><div><div><p>' + file.name + '</p><small><progress max="100"></progress></small></div><ul></ul></div></li>').data('filename', file.name);
			this._fileListSelector.append($li);
			this._fileListSelector.show();
			
			// validate file size
			if (this._buttonSelector.data('maxSize') < file.size) {
				// remove progress bar
				$li.find('progress').remove();
				
				// upload icon
				$li.children('.fa-spinner').removeClass('fa-spinner').addClass('fa-ban');
				
				// error message
				$li.find('div > div').append($('<small class="innerError">' + WCF.Language.get('wcf.attachment.upload.error.tooLarge') + '</small>'));
				$li.addClass('uploadFailed');
			}
			
			return $li;
		},
		
		/**
		 * @see        WCF.Upload._success()
		 */
		_success: function (uploadID, data) {
			var attachmentData;
			for (var $i in this._uploadMatrix[uploadID]) {
				if (!this._uploadMatrix[uploadID].hasOwnProperty($i)) {
					continue;
				}
				
				// get li
				var $li = this._uploadMatrix[uploadID][$i];
				
				// remove progress bar
				$li.find('progress').remove();
				
<<<<<<< HEAD
				// get filename and check result
				var $filename = $li.data('filename');
				var $internalFileID = $li.data('internalFileID');
				if (data.returnValues && data.returnValues.attachments[$internalFileID]) {
					attachmentData = data.returnValues.attachments[$internalFileID];
					
					// show thumbnail
					if (attachmentData.tinyURL) {
						$li.children('.fa-spinner').replaceWith($('<img src="' + attachmentData.tinyURL + '" alt="" class="attachmentTinyThumbnail" />'));
=======
				$li.data('objectID', attachmentData.attachmentID);
				
				if (this._editorId) {
					if (attachmentData.tinyURL || (!this._useThumbnail() && attachmentData.isImage)) {
						if (attachmentData.thumbnailURL) {
							var $insertThumbnail = $('<li><span class="button small jsButtonAttachmentInsertThumbnail" data-object-id="' + attachmentData.attachmentID + '" data-url="' + WCF.String.escapeHTML(attachmentData.thumbnailURL) + '">' + WCF.Language.get('wcf.attachment.insertThumbnail') + '</span></li>').appendTo($buttonList);
							$insertThumbnail.children('span.button').click($.proxy(this._insert, this));
						}
>>>>>>> 3e8d7a2a
						
						$li.data('height', attachmentData.height);
						$li.data('width', attachmentData.width);
						elData($li[0], 'is-image', attachmentData.isImage);
					}
					// show file icon
					else {
						$li.children('.fa-spinner').removeClass('fa-spinner').addClass('fa-' + attachmentData.iconName);
					}
					
					// update attachment link
					var $link = $('<a href=""></a>');
					$link.text($filename).attr('href', attachmentData.url);
					
					if (attachmentData.isImage != 0) {
						$link.addClass('jsImageViewer').attr('title', $filename);
					}
					$li.find('p').empty().append($link);
					
					// update file size
					$li.find('small').append(attachmentData.formattedFilesize);
					
					// init buttons
					var $buttonList = $li.find('ul').addClass('buttonGroup');
					var $deleteButton = $('<li><span class="button small jsDeleteButton" data-object-id="' + attachmentData.attachmentID + '" data-confirm-message="' + WCF.Language.get('wcf.attachment.delete.sure') + '" data-event-name="attachment_' + this._editorId + '">' + WCF.Language.get('wcf.global.button.delete') + '</span></li>');
					$buttonList.append($deleteButton);
					
					$li.data('objectID', attachmentData.attachmentID);
					
					if (this._editorId) {
						if (attachmentData.tinyURL) {
							if (attachmentData.thumbnailURL) {
								var $insertThumbnail = $('<li><span class="button small jsButtonAttachmentInsertThumbnail" data-object-id="' + attachmentData.attachmentID + '" data-url="' + WCF.String.escapeHTML(attachmentData.thumbnailURL) + '">' + WCF.Language.get('wcf.attachment.insertThumbnail') + '</span></li>').appendTo($buttonList);
								$insertThumbnail.children('span.button').click($.proxy(this._insert, this));
							}
							
							var $insertOriginal = $('<li><span class="button small jsButtonAttachmentInsertFull" data-object-id="' + attachmentData.attachmentID + '" data-url="' + WCF.String.escapeHTML(attachmentData.url) + '">' + WCF.Language.get('wcf.attachment.insertFull') + '</span></li>').appendTo($buttonList);
							$insertOriginal.children('span.button').click($.proxy(this._insert, this));
						}
						else {
							var $insertPlain = $('<li><span class="button small jsButtonAttachmentInsertPlain" data-object-id="' + attachmentData.attachmentID + '">' + WCF.Language.get('wcf.attachment.insert') + '</span></li>');
							$insertPlain.appendTo($buttonList).children('span.button').click($.proxy(this._insert, this));
						}
					}
					
					if (this._replaceOnLoad.hasOwnProperty(uploadID)) {
						if (!$li.hasClass('uploadFailed')) {
							var img = this._replaceOnLoad[uploadID];
							if (img && img.parentNode) {
								WCF.System.Event.fireEvent('com.woltlab.wcf.redactor2', 'replaceAttachment_' + this._editorId, {
									attachmentId: attachmentData.attachmentID,
									img: img,
									src: (attachmentData.thumbnailURL) ? attachmentData.thumbnailURL : attachmentData.url
								});
							}
						}
						
						this._replaceOnLoad[uploadID] = null;
					}
				}
				else {
					// upload icon
					$li.children('.fa-spinner').removeClass('fa-spinner').addClass('fa-ban');
					var $errorMessage = '';
					
					// error handling
					if (data.returnValues && data.returnValues.errors[$internalFileID]) {
						$errorMessage = data.returnValues.errors[$internalFileID]['errorType'];
					}
					else {
						// unknown error
						$errorMessage = 'uploadFailed';
					}
					
					$li.find('div > div').append($('<small class="innerError">' + WCF.Language.get('wcf.attachment.upload.error.' + $errorMessage) + '</small>'));
					$li.addClass('uploadFailed');
				}
				
				if (WCF.inArray(uploadID, this._autoInsert)) {
					this._autoInsert.splice(this._autoInsert.indexOf(uploadID), 1);
					
					if (!$li.hasClass('uploadFailed')) {
						var btn = $li.find('.jsButtonAttachmentInsertThumbnail');
						if (!btn.length) btn = $li.find('.jsButtonAttachmentInsertFull');
						
						btn.trigger('click');
					}
				}
			}
			
			this._makeSortable();
			
			if (this._fileListSelector.children('li:not(.uploadFailed)').length) {
				this._insertAllButton.show();
			}
			else {
				this._insertAllButton.hide();
			}
			
			WCF.DOMNodeInsertedHandler.execute();
		},
		
		/**
		 * Inserts an attachment into WYSIWYG editor contents.
		 *
		 * @param        {Event}                event
		 */
		_insert: function (event) {
			WCF.System.Event.fireEvent('com.woltlab.wcf.redactor2', 'insertAttachment_' + this._editorId, {
				attachmentId: elData(event.currentTarget, 'object-id'),
				url: elData(event.currentTarget, 'url')
			});
		},
		
<<<<<<< HEAD
		/**
		 * Inserts all attachments at once.
		 */
		_insertAll: function () {
			this._fileListSelector.children('li:not(.uploadFailed)').find('.jsButtonAttachmentInsertThumbnail, .jsButtonAttachmentInsertPlain').trigger('click');
		},
=======
		WCF.DOMNodeInsertedHandler.execute();
	},
	
	/**
	 * Inserts an attachment into WYSIWYG editor contents.
	 * 
	 * @param	{Event}	        event
	 */
	_insert: function(event) {
		WCF.System.Event.fireEvent('com.woltlab.wcf.redactor2', 'insertAttachment_' + this._editorId, {
			attachmentId: elData(event.currentTarget, 'object-id'),
			url: elData(event.currentTarget, 'url')
		});
	},
	
	/**
	 * Inserts all attachments at once.
	 */
	_insertAll: function() {
		var selector = (this._useThumbnail()) ? '.jsButtonAttachmentInsertThumbnail, .jsButtonAttachmentInsertPlain' : '.jsButtonAttachmentInsertFull, .jsButtonAttachmentInsertPlain';
		this._fileListSelector.children('li:not(.uploadFailed)').find(selector).trigger('click');
	},
	
	/**
	 * @see	WCF.Upload._error()
	 */
	_error: function(data) {
		// mark uploads as failed
		this._fileListSelector.find('li').each(function(index, listItem) {
			var $listItem = $(listItem);
			if ($listItem.children('.fa-spinner').length) {
				// upload icon
				$listItem.addClass('uploadFailed').children('.fa-spinner').removeClass('fa-spinner').addClass('fa-ban');
				$listItem.find('div > div').append($('<small class="innerError">' + (data.responseJSON && data.responseJSON.message ? data.responseJSON.message : WCF.Language.get('wcf.attachment.upload.error.uploadFailed')) + '</small>'));
			}
		});
	},
	
	/**
	 * Initializes sorting for uploaded attachments.
	 */
	_makeSortable: function() {
		var $attachments = this._fileListSelector.children('li:not(.uploadFailed)');
		if (!$attachments.length) {
			return;
		}
>>>>>>> 3e8d7a2a
		
		/**
		 * @see        WCF.Upload._error()
		 */
		_error: function (data) {
			// mark uploads as failed
			this._fileListSelector.find('li').each(function (index, listItem) {
				var $listItem = $(listItem);
				if ($listItem.children('.fa-spinner').length) {
					// upload icon
					$listItem.addClass('uploadFailed').children('.fa-spinner').removeClass('fa-spinner').addClass('fa-ban');
					$listItem.find('div > div').append($('<small class="innerError">' + (data.responseJSON && data.responseJSON.message ? data.responseJSON.message : WCF.Language.get('wcf.attachment.upload.error.uploadFailed')) + '</small>'));
				}
			});
		},
		
		/**
		 * Initializes sorting for uploaded attachments.
		 */
		_makeSortable: function () {
			var $attachments = this._fileListSelector.children('li:not(.uploadFailed)');
			if (!$attachments.length) {
				return;
			}
			
			$attachments.addClass('sortableAttachment').children('img').addClass('sortableNode');
			
			if (!this._fileListSelector.hasClass('sortableList')) {
				this._fileListSelector.addClass('sortableList');
				
				require(['Environment'], (function (Environment) {
					if (Environment.platform() === 'desktop') {
						new WCF.Sortable.List(this._fileListSelector.parent().wcfIdentify(), '', 0, {
							axis: false,
							items: 'li.sortableAttachment',
							toleranceElement: null,
							start: function (event, ui) {
								ui.placeholder[0].style.setProperty('height', ui.helper[0].offsetHeight + 'px', '');
							},
							update: (function () {
								var $attachmentIDs = [];
								this._fileListSelector.children('li:not(.uploadFailed)').each(function (index, listItem) {
									$attachmentIDs.push($(listItem).data('objectID'));
								});
								
								if ($attachmentIDs.length) {
									new WCF.Action.Proxy({
										autoSend: true,
										data: {
											actionName: 'updatePosition',
											className: 'wcf\\data\\attachment\\AttachmentAction',
											parameters: {
												attachmentIDs: $attachmentIDs,
												objectID: this._objectID,
												objectType: this._objectType,
												tmpHash: this._tmpHash
											}
										}
									});
								}
							}).bind(this)
						}, true);
					}
				}).bind(this));
			}
		}
	});
}
else {
	WCF.Attachment.Upload = WCF.Upload.extend({
		_autoInsert: {},
		_insertAllButton: {},
		_objectType: "",
		_objectID: 0,
		_tmpHash: "",
		_parentObjectID: 0,
		_editorId: "",
		_replaceOnLoad: {},
		init: function() {},
		_editorUpload: function() {},
		_getImageAttachments: function() {},
		_submitInline: function() {},
		_reset: function() {},
		_validateLimit: function() {},
		_removeLimitError: function() {},
		_upload: function() {},
		_createUploadMatrix: function() {},
		_getParameters: function() {},
		_initFile: function() {},
		_success: function() {},
		_insert: function() {},
		_insertAll: function() {},
		_error: function() {},
		_makeSortable: function() {},
		_name: "",
		_buttonSelector: {},
		_fileListSelector: {},
		_fileUpload: {},
		_className: "",
		_iframe: {},
		_internalFileID: 0,
		_options: {},
		_uploadMatrix: {},
		_supportsAJAXUpload: true,
		_overlay: {},
		_createButton: function() {},
		_insertButton: function() {},
		_removeButton: function() {},
		_progress: function() {},
		_showOverlay: function() {},
		_evaluateResponse: function() {},
		_getFilename: function() {}
	});
}<|MERGE_RESOLUTION|>--- conflicted
+++ resolved
@@ -256,7 +256,6 @@
 			}
 		},
 		
-<<<<<<< HEAD
 		/**
 		 * @see        WCF.Upload._upload()
 		 */
@@ -265,30 +264,6 @@
 			
 			if (this._validateLimit()) {
 				$uploadID = this._super(event, file, blob);
-=======
-		return $li;
-	},
-	
-	/**
-	 * Returns true if thumbnails are enabled and should be
-	 * used instead of the original images.
-	 * 
-	 * @return      {boolean}
-	 * @protected
-	 */
-	_useThumbnail: function() {
-		return elDataBool(this._fileListSelector[0], 'enable-thumbnails');
-	},
-	
-	/**
-	 * @see	WCF.Upload._success()
-	 */
-	_success: function(uploadID, data) {
-		var attachmentData;
-		for (var $i in this._uploadMatrix[uploadID]) {
-			if (!this._uploadMatrix[uploadID].hasOwnProperty($i)) {
-				continue;
->>>>>>> 3e8d7a2a
 			}
 			
 			if (this._fileUpload) {
@@ -348,6 +323,17 @@
 		},
 		
 		/**
+		 * Returns true if thumbnails are enabled and should be
+		 * used instead of the original images.
+		 *
+		 * @return      {boolean}
+		 * @protected
+		 */
+		_useThumbnail: function() {
+			return elDataBool(this._fileListSelector[0], 'enable-thumbnails');
+		},
+		
+		/**
 		 * @see        WCF.Upload._success()
 		 */
 		_success: function (uploadID, data) {
@@ -363,7 +349,6 @@
 				// remove progress bar
 				$li.find('progress').remove();
 				
-<<<<<<< HEAD
 				// get filename and check result
 				var $filename = $li.data('filename');
 				var $internalFileID = $li.data('internalFileID');
@@ -373,16 +358,6 @@
 					// show thumbnail
 					if (attachmentData.tinyURL) {
 						$li.children('.fa-spinner').replaceWith($('<img src="' + attachmentData.tinyURL + '" alt="" class="attachmentTinyThumbnail" />'));
-=======
-				$li.data('objectID', attachmentData.attachmentID);
-				
-				if (this._editorId) {
-					if (attachmentData.tinyURL || (!this._useThumbnail() && attachmentData.isImage)) {
-						if (attachmentData.thumbnailURL) {
-							var $insertThumbnail = $('<li><span class="button small jsButtonAttachmentInsertThumbnail" data-object-id="' + attachmentData.attachmentID + '" data-url="' + WCF.String.escapeHTML(attachmentData.thumbnailURL) + '">' + WCF.Language.get('wcf.attachment.insertThumbnail') + '</span></li>').appendTo($buttonList);
-							$insertThumbnail.children('span.button').click($.proxy(this._insert, this));
-						}
->>>>>>> 3e8d7a2a
 						
 						$li.data('height', attachmentData.height);
 						$li.data('width', attachmentData.width);
@@ -413,7 +388,7 @@
 					$li.data('objectID', attachmentData.attachmentID);
 					
 					if (this._editorId) {
-						if (attachmentData.tinyURL) {
+						if (attachmentData.tinyURL || (!this._useThumbnail() && attachmentData.isImage)) {
 							if (attachmentData.thumbnailURL) {
 								var $insertThumbnail = $('<li><span class="button small jsButtonAttachmentInsertThumbnail" data-object-id="' + attachmentData.attachmentID + '" data-url="' + WCF.String.escapeHTML(attachmentData.thumbnailURL) + '">' + WCF.Language.get('wcf.attachment.insertThumbnail') + '</span></li>').appendTo($buttonList);
 								$insertThumbnail.children('span.button').click($.proxy(this._insert, this));
@@ -497,61 +472,13 @@
 			});
 		},
 		
-<<<<<<< HEAD
 		/**
 		 * Inserts all attachments at once.
 		 */
 		_insertAll: function () {
-			this._fileListSelector.children('li:not(.uploadFailed)').find('.jsButtonAttachmentInsertThumbnail, .jsButtonAttachmentInsertPlain').trigger('click');
-		},
-=======
-		WCF.DOMNodeInsertedHandler.execute();
-	},
-	
-	/**
-	 * Inserts an attachment into WYSIWYG editor contents.
-	 * 
-	 * @param	{Event}	        event
-	 */
-	_insert: function(event) {
-		WCF.System.Event.fireEvent('com.woltlab.wcf.redactor2', 'insertAttachment_' + this._editorId, {
-			attachmentId: elData(event.currentTarget, 'object-id'),
-			url: elData(event.currentTarget, 'url')
-		});
-	},
-	
-	/**
-	 * Inserts all attachments at once.
-	 */
-	_insertAll: function() {
-		var selector = (this._useThumbnail()) ? '.jsButtonAttachmentInsertThumbnail, .jsButtonAttachmentInsertPlain' : '.jsButtonAttachmentInsertFull, .jsButtonAttachmentInsertPlain';
-		this._fileListSelector.children('li:not(.uploadFailed)').find(selector).trigger('click');
-	},
-	
-	/**
-	 * @see	WCF.Upload._error()
-	 */
-	_error: function(data) {
-		// mark uploads as failed
-		this._fileListSelector.find('li').each(function(index, listItem) {
-			var $listItem = $(listItem);
-			if ($listItem.children('.fa-spinner').length) {
-				// upload icon
-				$listItem.addClass('uploadFailed').children('.fa-spinner').removeClass('fa-spinner').addClass('fa-ban');
-				$listItem.find('div > div').append($('<small class="innerError">' + (data.responseJSON && data.responseJSON.message ? data.responseJSON.message : WCF.Language.get('wcf.attachment.upload.error.uploadFailed')) + '</small>'));
-			}
-		});
-	},
-	
-	/**
-	 * Initializes sorting for uploaded attachments.
-	 */
-	_makeSortable: function() {
-		var $attachments = this._fileListSelector.children('li:not(.uploadFailed)');
-		if (!$attachments.length) {
-			return;
-		}
->>>>>>> 3e8d7a2a
+			var selector = (this._useThumbnail()) ? '.jsButtonAttachmentInsertThumbnail, .jsButtonAttachmentInsertPlain' : '.jsButtonAttachmentInsertFull, .jsButtonAttachmentInsertPlain';
+			this._fileListSelector.children('li:not(.uploadFailed)').find(selector).trigger('click');
+		},
 		
 		/**
 		 * @see        WCF.Upload._error()
