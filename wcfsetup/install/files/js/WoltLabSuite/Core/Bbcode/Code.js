/**
 * Highlights code in the Code bbcode.
 *
 * @author	Tim Duesterhus
 * @copyright	2001-2019 WoltLab GmbH
 * @license	GNU Lesser General Public License <http://opensource.org/licenses/lgpl-license.php>
 * @module	WoltLabSuite/Core/Bbcode/Code
 */
define(["require", "exports", "tslib", "../Language", "../Clipboard", "../Ui/Notification", "../Prism", "../Prism/Helper"], function (require, exports, tslib_1, Language, Clipboard, UiNotification, Prism_1, PrismHelper) {
    "use strict";
<<<<<<< HEAD
    Language = (0, tslib_1.__importStar)(Language);
    Clipboard = (0, tslib_1.__importStar)(Clipboard);
    UiNotification = (0, tslib_1.__importStar)(UiNotification);
    Prism_1 = (0, tslib_1.__importDefault)(Prism_1);
    PrismHelper = (0, tslib_1.__importStar)(PrismHelper);
=======
    Language = tslib_1.__importStar(Language);
    Clipboard = tslib_1.__importStar(Clipboard);
    UiNotification = tslib_1.__importStar(UiNotification);
    Prism_1 = tslib_1.__importDefault(Prism_1);
    PrismHelper = tslib_1.__importStar(PrismHelper);
    prism_meta_1 = tslib_1.__importDefault(prism_meta_1);
>>>>>>> 716617cf
    async function waitForIdle() {
        return new Promise((resolve, _reject) => {
            if (window.requestIdleCallback) {
                window.requestIdleCallback(resolve, { timeout: 5000 });
            }
            else {
                setTimeout(resolve, 0);
            }
        });
    }
    class Code {
        constructor(container) {
            var _a;
            this.container = container;
            this.codeContainer = this.container.querySelector(".codeBoxCode > code");
            this.language = (_a = Array.from(this.codeContainer.classList)
                .find((klass) => /^language-([a-z0-9_-]+)$/.test(klass))) === null || _a === void 0 ? void 0 : _a.replace(/^language-/, "");
        }
        static processAll() {
            document.querySelectorAll(".codeBox:not([data-processed])").forEach((codeBox) => {
                codeBox.dataset.processed = "1";
                const handle = new Code(codeBox);
                if (handle.language) {
                    void handle.highlight();
                }
                handle.createCopyButton();
            });
        }
        createCopyButton() {
            const header = this.container.querySelector(".codeBoxHeader");
            if (!header) {
                return;
            }
            const button = document.createElement("span");
            button.tabIndex = 0;
            button.setAttribute("role", "button");
            button.className = "icon icon24 fa-files-o pointer jsTooltip";
            button.setAttribute("title", Language.get("wcf.message.bbcode.code.copy"));
            const clickCallback = async () => {
                await Clipboard.copyElementTextToClipboard(this.codeContainer);
                UiNotification.show(Language.get("wcf.message.bbcode.code.copy.success"));
            };
            button.addEventListener("click", clickCallback);
            button.addEventListener("keydown", (event) => {
                if (event.key === "Enter" || event.key === " ") {
                    event.preventDefault();
                    void clickCallback();
                }
            });
            header.appendChild(button);
        }
        async highlight() {
            if (!this.language) {
                throw new Error("No language detected");
            }
            const PrismMeta = (await new Promise((resolve_1, reject_1) => { require(["../prism-meta"], resolve_1, reject_1); }).then(tslib_1.__importStar)).default;
            if (!PrismMeta[this.language]) {
                throw new Error(`Unknown language '${this.language}'`);
            }
            this.container.classList.add("highlighting");
            // Step 1) Load the requested grammar.
            await new Promise((resolve_2, reject_2) => { require(["prism/components/prism-" + PrismMeta[this.language].file], resolve_2, reject_2); }).then(tslib_1.__importStar);
            // Step 2) Perform the highlighting into a temporary element.
            await waitForIdle();
            const grammar = Prism_1.default.languages[this.language];
            if (!grammar) {
                throw new Error(`Invalid language '${this.language}' given.`);
            }
            const container = document.createElement("div");
            container.innerHTML = Prism_1.default.highlight(this.codeContainer.textContent, grammar, this.language);
            // Step 3) Insert the highlighted lines into the page.
            // This is performed in small chunks to prevent the UI thread from being blocked for complex
            // highlight results.
            await waitForIdle();
            const originalLines = this.codeContainer.querySelectorAll(".codeBoxLine > span");
            const highlightedLines = PrismHelper.splitIntoLines(container);
            for (let chunkStart = 0, max = originalLines.length; chunkStart < max; chunkStart += Code.chunkSize) {
                await waitForIdle();
                const chunkEnd = Math.min(chunkStart + Code.chunkSize, max);
                for (let offset = chunkStart; offset < chunkEnd; offset++) {
                    const toReplace = originalLines[offset];
                    const replacement = highlightedLines.next().value;
                    toReplace.parentNode.replaceChild(replacement, toReplace);
                }
            }
            this.container.classList.remove("highlighting");
            this.container.classList.add("highlighted");
        }
    }
    Code.chunkSize = 50;
    return Code;
});<|MERGE_RESOLUTION|>--- conflicted
+++ resolved
@@ -8,20 +8,11 @@
  */
 define(["require", "exports", "tslib", "../Language", "../Clipboard", "../Ui/Notification", "../Prism", "../Prism/Helper"], function (require, exports, tslib_1, Language, Clipboard, UiNotification, Prism_1, PrismHelper) {
     "use strict";
-<<<<<<< HEAD
-    Language = (0, tslib_1.__importStar)(Language);
-    Clipboard = (0, tslib_1.__importStar)(Clipboard);
-    UiNotification = (0, tslib_1.__importStar)(UiNotification);
-    Prism_1 = (0, tslib_1.__importDefault)(Prism_1);
-    PrismHelper = (0, tslib_1.__importStar)(PrismHelper);
-=======
     Language = tslib_1.__importStar(Language);
     Clipboard = tslib_1.__importStar(Clipboard);
     UiNotification = tslib_1.__importStar(UiNotification);
     Prism_1 = tslib_1.__importDefault(Prism_1);
     PrismHelper = tslib_1.__importStar(PrismHelper);
-    prism_meta_1 = tslib_1.__importDefault(prism_meta_1);
->>>>>>> 716617cf
     async function waitForIdle() {
         return new Promise((resolve, _reject) => {
             if (window.requestIdleCallback) {
