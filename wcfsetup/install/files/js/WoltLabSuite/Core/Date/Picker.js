--- conflicted
+++ resolved
@@ -156,35 +156,10 @@
 				
 				element.addEventListener(WCF_CLICK_EVENT, _callbackOpen);
 				
-<<<<<<< HEAD
-				// create input addon
-				var container = elCreate('div');
-				container.className = 'inputAddon';
-				
-				var button = elCreate('a');
-				button.href = '#';
-				button.className = 'inputSuffix button jsTooltip';
-				button.addEventListener(WCF_CLICK_EVENT, _callbackOpen);
-				container.appendChild(button);
-				
-				var icon = elCreate('span');
-				icon.className = 'icon icon16 fa-calendar';
-				button.appendChild(icon);
-				
-				element.parentNode.insertBefore(container, element);
-				container.insertBefore(element, button);
-				
-				if (!disableClear) {
-					button = elCreate('a');
-					button.className = 'inputSuffix button';
-					button.addEventListener(WCF_CLICK_EVENT, this.clear.bind(this, element));
-					if (isEmpty) button.style.setProperty('visibility', 'hidden', '');
-=======
 				if (!element.disabled) {
 					// create input addon
 					var container = elCreate('div');
 					container.className = 'inputAddon';
->>>>>>> 9ea32398
 					
 					var button = elCreate('a');
 					button.href = '#';
