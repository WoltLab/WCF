--- conflicted
+++ resolved
@@ -1,4 +1,11 @@
-<<<<<<< HEAD
+/**
+ * Simple SMTP connection testing.
+ *
+ * @author	Alexander Ebert
+ * @copyright	2001-2018 WoltLab GmbH
+ * @license	GNU Lesser General Public License <http://opensource.org/licenses/lgpl-license.php>
+ * @module	WoltLabSuite/Core/Acp/Ui/Option/EmailSmtpTest
+ */
 define(['Ajax', 'Core', 'Language'], function (Ajax, Core, Language) {
     "use strict";
     var _buttonRunTest = null;
@@ -95,130 +102,4 @@
             };
         }
     };
-=======
-/**
- * Simple SMTP connection testing.
- * 
- * @author	Alexander Ebert
- * @copyright	2001-2018 WoltLab GmbH
- * @license	GNU Lesser General Public License <http://opensource.org/licenses/lgpl-license.php>
- * @module	WoltLabSuite/Core/Acp/Ui/Option/EmailSmtpTest
- */
-define(['Ajax', 'Core', 'Language'], function(Ajax, Core, Language) {
-	"use strict";
-	
-	var _buttonRunTest = null;
-	var _container = null;
-	
-	return {
-		init: function () {
-			var smtpCheckbox = null;
-			var methods = elBySelAll('input[name="values[mail_send_method]"]', undefined, (function (radioCheckbox) {
-				radioCheckbox.addEventListener('change', this._onChange.bind(this));
-				
-				if (radioCheckbox.value === 'smtp') smtpCheckbox = radioCheckbox;
-			}).bind(this));
-			
-			// This configuration part is unavailable when running in enterprise mode.
-			if (methods.length === 0) {
-				return;
-			}
-			
-			Core.triggerEvent(smtpCheckbox, 'change');
-		},
-		
-		_onChange: function (event) {
-			var checkbox = event.currentTarget;
-			
-			if (checkbox.value === 'smtp' && checkbox.checked) {
-				if (_container === null) this._initUi(checkbox);
-				
-				elShow(_container);
-			}
-			else if (_container !== null) {
-				elHide(_container);
-			}
-		},
-		
-		_initUi: function (checkbox) {
-			var html = '<dt>' + Language.get('wcf.acp.email.smtp.test') + '</dt>';
-			html += '<dd>';
-			html += '<a href="#" class="button">' + Language.get('wcf.acp.email.smtp.test.run') + '</a>';
-			html += '<small>' + Language.get('wcf.acp.email.smtp.test.description') + '</small>';
-			html += '</dd>';
-			
-			_container = elCreate('dl');
-			_container.innerHTML = html;
-			
-			_buttonRunTest = elBySel('a', _container);
-			_buttonRunTest.addEventListener(WCF_CLICK_EVENT, this._onClick.bind(this));
-			
-			var insertAfter = checkbox.closest('dl');
-			insertAfter.parentNode.insertBefore(_container, insertAfter.nextSibling);
-		},
-		
-		_onClick: function (event) {
-			event.preventDefault();
-			
-			_buttonRunTest.disabled = true;
-			_buttonRunTest.innerHTML = '<span class="icon icon16 fa-spinner"></span> ' + Language.get('wcf.global.loading');
-			
-			elInnerError(_buttonRunTest, false);
-			
-			window.setTimeout((function () {
-				var startTls = elBySel('input[name="values[mail_smtp_starttls]"]:checked');
-				
-				Ajax.api(this, {
-					parameters: {
-						host: elById('mail_smtp_host').value,
-						port: elById('mail_smtp_port').value,
-						startTls: (startTls) ? startTls.value : '',
-						user: elById('mail_smtp_user').value,
-						password: elById('mail_smtp_password').value
-					}
-				});
-			}).bind(this), 100);
-		},
-		
-		_ajaxSuccess: function (data) {
-			var result = data.returnValues.validationResult;
-			if (result === '') {
-				this._resetButton(true);
-			}
-			else {
-				this._resetButton(false, result);
-			}
-		},
-		
-		_ajaxFailure: function (data) {
-			var result = '';
-			if (data && data.returnValues && data.returnValues.fieldName) {
-				result = Language.get('wcf.acp.email.smtp.test.error.empty.' + data.returnValues.fieldName);
-			}
-			
-			this._resetButton(false, result);
-			
-			return (result === '');
-		},
-		
-		_resetButton: function (success, errorMessage) {
-			_buttonRunTest.disabled = false;
-			
-			if (success) _buttonRunTest.innerHTML = '<span class="icon icon16 fa-check green"></span> ' + Language.get('wcf.acp.email.smtp.test.run.success');
-			else _buttonRunTest.innerHTML = Language.get('wcf.acp.email.smtp.test.run');
-			
-			if (errorMessage) elInnerError(_buttonRunTest, errorMessage);
-		},
-		
-		_ajaxSetup: function () {
-			return {
-				data: {
-					actionName: 'emailSmtpTest',
-					className: 'wcf\\data\\option\\OptionAction'
-				},
-				silent: true
-			};
-		}
-	};
->>>>>>> d8a784e9
 });