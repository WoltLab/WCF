/**
 * User editing capabilities for the user list.
 *
 * @author  Alexander Ebert
 * @copyright  2001-2019 WoltLab GmbH
 * @license  GNU Lesser General Public License <http://opensource.org/licenses/lgpl-license.php>
 * @module  WoltLabSuite/Core/Acp/Ui/User/Editor
 * @since       3.1
 */
define(["require", "exports", "tslib", "./Content/Remove/Handler", "../../../Core", "../../../Event/Handler", "../../../Language", "../../../Ui/Dropdown/Simple", "../../../Dom/Util", "./Action/SendNewPasswordAction", "./Action/ToggleConfirmEmailAction", "./Action/DisableAction", "./Action/BanAction", "./Action/DeleteAction"], function (require, exports, tslib_1, Handler_1, Core, EventHandler, Language, Simple_1, Util_1, SendNewPasswordAction_1, ToggleConfirmEmailAction_1, DisableAction_1, BanAction_1, DeleteAction_1) {
    "use strict";
<<<<<<< HEAD
    Handler_1 = (0, tslib_1.__importDefault)(Handler_1);
    Core = (0, tslib_1.__importStar)(Core);
    EventHandler = (0, tslib_1.__importStar)(EventHandler);
    Language = (0, tslib_1.__importStar)(Language);
    Simple_1 = (0, tslib_1.__importDefault)(Simple_1);
    Util_1 = (0, tslib_1.__importDefault)(Util_1);
    SendNewPasswordAction_1 = (0, tslib_1.__importDefault)(SendNewPasswordAction_1);
    ToggleConfirmEmailAction_1 = (0, tslib_1.__importDefault)(ToggleConfirmEmailAction_1);
    DisableAction_1 = (0, tslib_1.__importDefault)(DisableAction_1);
    BanAction_1 = (0, tslib_1.__importDefault)(BanAction_1);
    DeleteAction_1 = (0, tslib_1.__importDefault)(DeleteAction_1);
=======
    Handler_1 = tslib_1.__importDefault(Handler_1);
    Ajax = tslib_1.__importStar(Ajax);
    Core = tslib_1.__importStar(Core);
    EventHandler = tslib_1.__importStar(EventHandler);
    Language = tslib_1.__importStar(Language);
    UiNotification = tslib_1.__importStar(UiNotification);
    Simple_1 = tslib_1.__importDefault(Simple_1);
    Util_1 = tslib_1.__importDefault(Util_1);
>>>>>>> 716617cf
    class AcpUiUserEditor {
        /**
         * Initializes the edit dropdown for each user.
         */
        constructor() {
            document.querySelectorAll(".jsUserRow").forEach((userRow) => this.initUser(userRow));
            EventHandler.add("com.woltlab.wcf.acp.user", "refresh", (data) => this.refreshUsers(data));
        }
        /**
         * Initializes the edit dropdown for a user.
         */
        initUser(userRow) {
            const userId = ~~userRow.dataset.objectId;
            const dropdownId = `userListDropdown${userId}`;
            const dropdownMenu = Simple_1.default.getDropdownMenu(dropdownId);
            const legacyButtonContainer = userRow.querySelector(".jsLegacyButtons");
            if (dropdownMenu.childElementCount === 0 && legacyButtonContainer.childElementCount === 0) {
                const toggleButton = userRow.querySelector(".dropdownToggle");
                toggleButton.classList.add("disabled");
                return;
            }
            Simple_1.default.registerCallback(dropdownId, (identifier, action) => {
                if (action === "open") {
                    this.rebuild(dropdownMenu, legacyButtonContainer);
                }
            });
            const editLink = dropdownMenu.querySelector(".jsEditLink");
            if (editLink !== null) {
                const toggleButton = userRow.querySelector(".dropdownToggle");
                toggleButton.addEventListener("dblclick", (event) => {
                    event.preventDefault();
                    editLink.click();
                });
            }
            const deleteContent = dropdownMenu.querySelector(".jsDeleteContent");
            if (deleteContent !== null) {
                new Handler_1.default(deleteContent, userId);
            }
            const sendNewPassword = dropdownMenu.querySelector(".jsSendNewPassword");
            if (sendNewPassword !== null) {
                new SendNewPasswordAction_1.default(sendNewPassword, userId, userRow);
            }
            const toggleConfirmEmail = dropdownMenu.querySelector(".jsConfirmEmailToggle");
            if (toggleConfirmEmail !== null) {
                new ToggleConfirmEmailAction_1.default(toggleConfirmEmail, userId, userRow);
            }
            const enableUser = dropdownMenu.querySelector(".jsEnable");
            if (enableUser !== null) {
                new DisableAction_1.default(enableUser, userId, userRow);
            }
            const banUser = dropdownMenu.querySelector(".jsBan");
            if (banUser !== null) {
                new BanAction_1.default(banUser, userId, userRow);
            }
            const deleteUser = dropdownMenu.querySelector(".jsDelete");
            if (deleteUser !== null) {
                new DeleteAction_1.default(deleteUser, userId, userRow);
            }
        }
        /**
         * Rebuilds the dropdown by adding wrapper links for legacy buttons,
         * that will eventually receive the click event.
         */
        rebuild(dropdownMenu, legacyButtonContainer) {
            dropdownMenu.querySelectorAll(".jsLegacyItem").forEach((element) => element.remove());
            // inject buttons
            const items = [];
            Array.from(legacyButtonContainer.children).forEach((button) => {
                const item = document.createElement("li");
                item.className = "jsLegacyItem";
                item.innerHTML = '<a href="#"></a>';
                const link = item.children[0];
                link.textContent = button.dataset.tooltip || button.title;
                link.addEventListener("click", (event) => {
                    event.preventDefault();
                    // forward click onto original button
                    if (button.nodeName === "A") {
                        button.click();
                    }
                    else {
                        Core.triggerEvent(button, "click");
                    }
                });
                items.push(item);
            });
            items.forEach((item) => {
                dropdownMenu.insertAdjacentElement("afterbegin", item);
            });
            // check if there are visible items before each divider
            const listItems = Array.from(dropdownMenu.children);
            listItems.forEach((element) => Util_1.default.show(element));
            let hasItem = false;
            listItems.forEach((item) => {
                if (item.classList.contains("dropdownDivider")) {
                    if (!hasItem) {
                        Util_1.default.hide(item);
                    }
                }
                else {
                    hasItem = true;
                }
            });
        }
        refreshUsers(data) {
            document.querySelectorAll(".jsUserRow").forEach((userRow) => {
                const userId = ~~userRow.dataset.objectId;
                if (data.userIds.includes(userId)) {
                    const userStatusIcons = userRow.querySelector(".userStatusIcons");
                    const banned = Core.stringToBool(userRow.dataset.banned);
                    let iconBanned = userRow.querySelector(".jsUserStatusBanned");
                    if (banned && iconBanned === null) {
                        iconBanned = document.createElement("span");
                        iconBanned.className = "icon icon16 fa-lock jsUserStatusBanned jsTooltip";
                        iconBanned.title = Language.get("wcf.user.status.banned");
                        userStatusIcons.appendChild(iconBanned);
                    }
                    else if (!banned && iconBanned !== null) {
                        iconBanned.remove();
                    }
                    const isDisabled = !Core.stringToBool(userRow.dataset.enabled);
                    let iconIsDisabled = userRow.querySelector(".jsUserStatusIsDisabled");
                    if (isDisabled && iconIsDisabled === null) {
                        iconIsDisabled = document.createElement("span");
                        iconIsDisabled.className = "icon icon16 fa-power-off jsUserStatusIsDisabled jsTooltip";
                        iconIsDisabled.title = Language.get("wcf.user.status.isDisabled");
                        userStatusIcons.appendChild(iconIsDisabled);
                    }
                    else if (!isDisabled && iconIsDisabled !== null) {
                        iconIsDisabled.remove();
                    }
                }
            });
        }
    }
    return AcpUiUserEditor;
});<|MERGE_RESOLUTION|>--- conflicted
+++ resolved
@@ -9,28 +9,17 @@
  */
 define(["require", "exports", "tslib", "./Content/Remove/Handler", "../../../Core", "../../../Event/Handler", "../../../Language", "../../../Ui/Dropdown/Simple", "../../../Dom/Util", "./Action/SendNewPasswordAction", "./Action/ToggleConfirmEmailAction", "./Action/DisableAction", "./Action/BanAction", "./Action/DeleteAction"], function (require, exports, tslib_1, Handler_1, Core, EventHandler, Language, Simple_1, Util_1, SendNewPasswordAction_1, ToggleConfirmEmailAction_1, DisableAction_1, BanAction_1, DeleteAction_1) {
     "use strict";
-<<<<<<< HEAD
-    Handler_1 = (0, tslib_1.__importDefault)(Handler_1);
-    Core = (0, tslib_1.__importStar)(Core);
-    EventHandler = (0, tslib_1.__importStar)(EventHandler);
-    Language = (0, tslib_1.__importStar)(Language);
-    Simple_1 = (0, tslib_1.__importDefault)(Simple_1);
-    Util_1 = (0, tslib_1.__importDefault)(Util_1);
-    SendNewPasswordAction_1 = (0, tslib_1.__importDefault)(SendNewPasswordAction_1);
-    ToggleConfirmEmailAction_1 = (0, tslib_1.__importDefault)(ToggleConfirmEmailAction_1);
-    DisableAction_1 = (0, tslib_1.__importDefault)(DisableAction_1);
-    BanAction_1 = (0, tslib_1.__importDefault)(BanAction_1);
-    DeleteAction_1 = (0, tslib_1.__importDefault)(DeleteAction_1);
-=======
     Handler_1 = tslib_1.__importDefault(Handler_1);
-    Ajax = tslib_1.__importStar(Ajax);
     Core = tslib_1.__importStar(Core);
     EventHandler = tslib_1.__importStar(EventHandler);
     Language = tslib_1.__importStar(Language);
-    UiNotification = tslib_1.__importStar(UiNotification);
     Simple_1 = tslib_1.__importDefault(Simple_1);
     Util_1 = tslib_1.__importDefault(Util_1);
->>>>>>> 716617cf
+    SendNewPasswordAction_1 = tslib_1.__importDefault(SendNewPasswordAction_1);
+    ToggleConfirmEmailAction_1 = tslib_1.__importDefault(ToggleConfirmEmailAction_1);
+    DisableAction_1 = tslib_1.__importDefault(DisableAction_1);
+    BanAction_1 = tslib_1.__importDefault(BanAction_1);
+    DeleteAction_1 = tslib_1.__importDefault(DeleteAction_1);
     class AcpUiUserEditor {
         /**
          * Initializes the edit dropdown for each user.
