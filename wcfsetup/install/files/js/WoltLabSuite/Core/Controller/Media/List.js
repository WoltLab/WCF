--- conflicted
+++ resolved
@@ -65,19 +65,7 @@
 				}
 			});
 			
-<<<<<<< HEAD
-			_mediaEditor = new MediaEditor({
-				_editorSuccess: function(media, oldCategoryId) {
-					if (media.categoryID != oldCategoryId) {
-						window.setTimeout(function() {
-							window.location.reload();
-						}, 500);
-					}
-				}
-			});
-=======
 			this._addButtonEventListeners();
->>>>>>> 0cfbf729
 			
 			DomChangeListener.add('WoltLabSuite/Core/Controller/Media/List', this._addButtonEventListeners.bind(this));
 		},
