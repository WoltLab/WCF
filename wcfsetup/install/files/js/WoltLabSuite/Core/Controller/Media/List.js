/**
 * Initializes modules required for media list view.
 *
 * @author  Matthias Schmidt
 * @copyright 2001-2021 WoltLab GmbH
 * @license GNU Lesser General Public License <http://opensource.org/licenses/lgpl-license.php>
 * @module  WoltLabSuite/Core/Controller/Media/List
 */
<<<<<<< HEAD
define(["require", "exports", "tslib", "../../Media/List/Upload", "../../Media/Clipboard", "../../Event/Handler", "../../Media/Editor", "../../Dom/Change/Listener"], function (require, exports, tslib_1, Upload_1, MediaClipboard, EventHandler, Editor_1, DomChangeListener) {
    "use strict";
    Object.defineProperty(exports, "__esModule", { value: true });
    exports.init = void 0;
    Upload_1 = tslib_1.__importDefault(Upload_1);
    MediaClipboard = tslib_1.__importStar(MediaClipboard);
    EventHandler = tslib_1.__importStar(EventHandler);
    Editor_1 = tslib_1.__importDefault(Editor_1);
    DomChangeListener = tslib_1.__importStar(DomChangeListener);
    const _mediaEditor = new Editor_1.default({
        _editorSuccess: (media, oldCategoryId) => {
            if (media.categoryID != oldCategoryId) {
                window.setTimeout(() => {
                    window.location.reload();
                }, 500);
            }
        },
    });
    const _tableBody = document.getElementById("mediaListTableBody");
    let _upload;
    function init(options) {
        options = options || {};
        _upload = new Upload_1.default("uploadButton", "mediaListTableBody", {
            categoryId: options.categoryId,
            multiple: true,
            elementTagSize: 48,
        });
        MediaClipboard.init("wcf\\acp\\page\\MediaListPage", options.hasMarkedItems || false, {
            clipboardDeleteMedia: (mediaIds) => clipboardDeleteMedia(mediaIds),
        });
        addButtonEventListeners();
        DomChangeListener.add("WoltLabSuite/Core/Controller/Media/List", () => addButtonEventListeners());
        EventHandler.add("com.woltlab.wcf.media.upload", "success", (data) => openEditorAfterUpload(data));
    }
    exports.init = init;
    /**
     * Adds the `click` event listeners to the media edit icons in new media table rows.
     */
    function addButtonEventListeners() {
        Array.from(_tableBody.getElementsByClassName("jsMediaEditButton")).forEach((button) => {
            button.classList.remove("jsMediaEditButton");
            button.addEventListener("click", (ev) => edit(ev));
        });
    }
    /**
     * Is called when a media edit icon is clicked.
     */
    function edit(event) {
        _mediaEditor.edit(~~event.currentTarget.dataset.objectId);
    }
    /**
     * Opens the media editor after uploading a single file.
     */
    function openEditorAfterUpload(data) {
        if (data.upload === _upload && !data.isMultiFileUpload && !_upload.hasPendingUploads()) {
            const keys = Object.keys(data.media);
            if (keys.length) {
                _mediaEditor.edit(data.media[keys[0]]);
            }
        }
    }
    /**
     * Is called after the media files with the given ids have been deleted via clipboard.
     */
    function clipboardDeleteMedia(mediaIds) {
        Array.from(document.getElementsByClassName("jsMediaRow")).forEach((media) => {
            const mediaID = ~~media.querySelector(".jsClipboardItem").dataset.objectId;
            if (mediaIds.indexOf(mediaID) !== -1) {
                media.remove();
            }
        });
        if (!document.getElementsByClassName("jsMediaRow").length) {
            window.location.reload();
        }
    }
=======
define([
		'Dom/ChangeListener',
		'EventHandler',
		'WoltLabSuite/Core/Controller/Clipboard',
		'WoltLabSuite/Core/Media/Clipboard',
		'WoltLabSuite/Core/Media/Editor',
		'WoltLabSuite/Core/Media/List/Upload'
	],
	function(
		DomChangeListener,
		EventHandler,
		Clipboard,
		MediaClipboard,
		MediaEditor,
		MediaListUpload
	) {
	"use strict";
	
	if (!COMPILER_TARGET_DEFAULT) {
		var Fake = function() {};
		Fake.prototype = {
			init: function() {},
			_addButtonEventListeners: function() {},
			_deleteCallback: function() {},
			_deleteMedia: function(mediaIds) {},
			_edit: function() {}
		};
		return Fake;
	}
	
	var _mediaEditor;
	var _tableBody = elById('mediaListTableBody');
	var _clipboardObjectIds = [];
	var _upload;
	
	/**
	 * @exports	WoltLabSuite/Core/Controller/Media/List
	 */
	return {
		init: function(options) {
			options = options || {};
			_upload = new MediaListUpload('uploadButton', 'mediaListTableBody', {
				categoryId: options.categoryId,
				multiple: true,
				elementTagSize: 48
			});
			
			MediaClipboard.init(
				'wcf\\acp\\page\\MediaListPage',
				options.hasMarkedItems || false,
				this
			);
			
			EventHandler.add('com.woltlab.wcf.media.upload', 'removedErroneousUploadRow', this._deleteCallback.bind(this));
			
			var deleteAction = new WCF.Action.Delete('wcf\\data\\media\\MediaAction', '.jsMediaRow');
			deleteAction.setCallback(this._deleteCallback);
			
			_mediaEditor = new MediaEditor({
				_editorSuccess: function(media, oldCategoryId, closedEditorDialog = true) {
					if (media.categoryID != oldCategoryId || closedEditorDialog) {
						window.setTimeout(function() {
							window.location.reload();
						}, 500);
					}
				}
			});
			
			this._addButtonEventListeners();
			
			DomChangeListener.add('WoltLabSuite/Core/Controller/Media/List', this._addButtonEventListeners.bind(this));
			
			EventHandler.add('com.woltlab.wcf.media.upload', 'success', this._openEditorAfterUpload.bind(this));
		},
		
		/**
		 * Adds the `click` event listeners to the media edit icons in
		 * new media table rows.
		 */
		_addButtonEventListeners: function() {
			var buttons = elByClass('jsMediaEditButton', _tableBody), button;
			while (buttons.length) {
				button = buttons[0];
				button.classList.remove('jsMediaEditButton');
				button.addEventListener(WCF_CLICK_EVENT, this._edit.bind(this));
			}
		},
		
		/**
		 * Is triggered after media files have been deleted using the delete icon.
		 * 
		 * @param	{int[]?}	objectIds
		 */
		_deleteCallback: function(objectIds) {
			var tableRowCount = elByTag('tr', _tableBody).length;
			if (objectIds.length === undefined) {
				if (!tableRowCount) {
					window.location.reload();
				}
			}
			else if (objectIds.length === tableRowCount) {
				// table is empty, reload page
				window.location.reload();
			}
			else {
				Clipboard.reload.bind(Clipboard)
			}
		},
		
		/**
		 * Is called when a media edit icon is clicked.
		 * 
		 * @param	{Event}		event
		 */
		_edit: function(event) {
			_mediaEditor.edit(elData(event.currentTarget, 'object-id'));
		},
		
		/**
		 * Opens the media editor after uploading a single file.
		 *
		 * @param	{object}	data	upload event data
		 * @since	5.2
		 */
		_openEditorAfterUpload: function(data) {
			if (data.upload === _upload && !data.isMultiFileUpload && !_upload.hasPendingUploads()) {
				var keys = Object.keys(data.media);
				
				if (keys.length) {
					_mediaEditor.edit(data.media[keys[0]]);
				}
			}
		},
		
		/**
		 * Is called after the media files with the given ids have been deleted via clipboard.
		 * 
		 * @param	{int[]}		mediaIds	ids of deleted media files
		 */
		clipboardDeleteMedia: function(mediaIds) {
			var mediaRows = elByClass('jsMediaRow');
			for (var i = 0; i < mediaRows.length; i++) {
				var media = mediaRows[i];
				var mediaID = ~~elData(elByClass('jsClipboardItem', media)[0], 'object-id');
				
				if (mediaIds.indexOf(mediaID) !== -1) {
					elRemove(media);
					i--;
				}
			}
			
			if (!mediaRows.length) {
				window.location.reload();
			}
		}
	}
>>>>>>> 086af835
});<|MERGE_RESOLUTION|>--- conflicted
+++ resolved
@@ -6,7 +6,6 @@
  * @license GNU Lesser General Public License <http://opensource.org/licenses/lgpl-license.php>
  * @module  WoltLabSuite/Core/Controller/Media/List
  */
-<<<<<<< HEAD
 define(["require", "exports", "tslib", "../../Media/List/Upload", "../../Media/Clipboard", "../../Event/Handler", "../../Media/Editor", "../../Dom/Change/Listener"], function (require, exports, tslib_1, Upload_1, MediaClipboard, EventHandler, Editor_1, DomChangeListener) {
     "use strict";
     Object.defineProperty(exports, "__esModule", { value: true });
@@ -17,8 +16,8 @@
     Editor_1 = tslib_1.__importDefault(Editor_1);
     DomChangeListener = tslib_1.__importStar(DomChangeListener);
     const _mediaEditor = new Editor_1.default({
-        _editorSuccess: (media, oldCategoryId) => {
-            if (media.categoryID != oldCategoryId) {
+        _editorSuccess: (media, oldCategoryId, closedEditorDialog = true) => {
+            if (media.categoryID != oldCategoryId || closedEditorDialog) {
                 window.setTimeout(() => {
                     window.location.reload();
                 }, 500);
@@ -82,162 +81,4 @@
             window.location.reload();
         }
     }
-=======
-define([
-		'Dom/ChangeListener',
-		'EventHandler',
-		'WoltLabSuite/Core/Controller/Clipboard',
-		'WoltLabSuite/Core/Media/Clipboard',
-		'WoltLabSuite/Core/Media/Editor',
-		'WoltLabSuite/Core/Media/List/Upload'
-	],
-	function(
-		DomChangeListener,
-		EventHandler,
-		Clipboard,
-		MediaClipboard,
-		MediaEditor,
-		MediaListUpload
-	) {
-	"use strict";
-	
-	if (!COMPILER_TARGET_DEFAULT) {
-		var Fake = function() {};
-		Fake.prototype = {
-			init: function() {},
-			_addButtonEventListeners: function() {},
-			_deleteCallback: function() {},
-			_deleteMedia: function(mediaIds) {},
-			_edit: function() {}
-		};
-		return Fake;
-	}
-	
-	var _mediaEditor;
-	var _tableBody = elById('mediaListTableBody');
-	var _clipboardObjectIds = [];
-	var _upload;
-	
-	/**
-	 * @exports	WoltLabSuite/Core/Controller/Media/List
-	 */
-	return {
-		init: function(options) {
-			options = options || {};
-			_upload = new MediaListUpload('uploadButton', 'mediaListTableBody', {
-				categoryId: options.categoryId,
-				multiple: true,
-				elementTagSize: 48
-			});
-			
-			MediaClipboard.init(
-				'wcf\\acp\\page\\MediaListPage',
-				options.hasMarkedItems || false,
-				this
-			);
-			
-			EventHandler.add('com.woltlab.wcf.media.upload', 'removedErroneousUploadRow', this._deleteCallback.bind(this));
-			
-			var deleteAction = new WCF.Action.Delete('wcf\\data\\media\\MediaAction', '.jsMediaRow');
-			deleteAction.setCallback(this._deleteCallback);
-			
-			_mediaEditor = new MediaEditor({
-				_editorSuccess: function(media, oldCategoryId, closedEditorDialog = true) {
-					if (media.categoryID != oldCategoryId || closedEditorDialog) {
-						window.setTimeout(function() {
-							window.location.reload();
-						}, 500);
-					}
-				}
-			});
-			
-			this._addButtonEventListeners();
-			
-			DomChangeListener.add('WoltLabSuite/Core/Controller/Media/List', this._addButtonEventListeners.bind(this));
-			
-			EventHandler.add('com.woltlab.wcf.media.upload', 'success', this._openEditorAfterUpload.bind(this));
-		},
-		
-		/**
-		 * Adds the `click` event listeners to the media edit icons in
-		 * new media table rows.
-		 */
-		_addButtonEventListeners: function() {
-			var buttons = elByClass('jsMediaEditButton', _tableBody), button;
-			while (buttons.length) {
-				button = buttons[0];
-				button.classList.remove('jsMediaEditButton');
-				button.addEventListener(WCF_CLICK_EVENT, this._edit.bind(this));
-			}
-		},
-		
-		/**
-		 * Is triggered after media files have been deleted using the delete icon.
-		 * 
-		 * @param	{int[]?}	objectIds
-		 */
-		_deleteCallback: function(objectIds) {
-			var tableRowCount = elByTag('tr', _tableBody).length;
-			if (objectIds.length === undefined) {
-				if (!tableRowCount) {
-					window.location.reload();
-				}
-			}
-			else if (objectIds.length === tableRowCount) {
-				// table is empty, reload page
-				window.location.reload();
-			}
-			else {
-				Clipboard.reload.bind(Clipboard)
-			}
-		},
-		
-		/**
-		 * Is called when a media edit icon is clicked.
-		 * 
-		 * @param	{Event}		event
-		 */
-		_edit: function(event) {
-			_mediaEditor.edit(elData(event.currentTarget, 'object-id'));
-		},
-		
-		/**
-		 * Opens the media editor after uploading a single file.
-		 *
-		 * @param	{object}	data	upload event data
-		 * @since	5.2
-		 */
-		_openEditorAfterUpload: function(data) {
-			if (data.upload === _upload && !data.isMultiFileUpload && !_upload.hasPendingUploads()) {
-				var keys = Object.keys(data.media);
-				
-				if (keys.length) {
-					_mediaEditor.edit(data.media[keys[0]]);
-				}
-			}
-		},
-		
-		/**
-		 * Is called after the media files with the given ids have been deleted via clipboard.
-		 * 
-		 * @param	{int[]}		mediaIds	ids of deleted media files
-		 */
-		clipboardDeleteMedia: function(mediaIds) {
-			var mediaRows = elByClass('jsMediaRow');
-			for (var i = 0; i < mediaRows.length; i++) {
-				var media = mediaRows[i];
-				var mediaID = ~~elData(elByClass('jsClipboardItem', media)[0], 'object-id');
-				
-				if (mediaIds.indexOf(mediaID) !== -1) {
-					elRemove(media);
-					i--;
-				}
-			}
-			
-			if (!mediaRows.length) {
-				window.location.reload();
-			}
-		}
-	}
->>>>>>> 086af835
 });