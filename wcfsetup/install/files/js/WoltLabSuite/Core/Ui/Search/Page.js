define(["require", "exports", "tslib", "../../Core", "../../Dom/Traverse", "../../Dom/Util", "../Dropdown/Simple", "../Screen", "./Input"], function (require, exports, tslib_1, Core, DomTraverse, Util_1, Simple_1, UiScreen, Input_1) {
    "use strict";
    Object.defineProperty(exports, "__esModule", { value: true });
    exports.init = void 0;
<<<<<<< HEAD
    Core = (0, tslib_1.__importStar)(Core);
    DomTraverse = (0, tslib_1.__importStar)(DomTraverse);
    Util_1 = (0, tslib_1.__importDefault)(Util_1);
    Simple_1 = (0, tslib_1.__importDefault)(Simple_1);
    UiScreen = (0, tslib_1.__importStar)(UiScreen);
    Input_1 = (0, tslib_1.__importDefault)(Input_1);
    const parameters = new Map();
=======
    Core = tslib_1.__importStar(Core);
    DomTraverse = tslib_1.__importStar(DomTraverse);
    Util_1 = tslib_1.__importDefault(Util_1);
    Simple_1 = tslib_1.__importDefault(Simple_1);
    UiScreen = tslib_1.__importStar(UiScreen);
    Input_1 = tslib_1.__importDefault(Input_1);
>>>>>>> 716617cf
    function click(event) {
        event.preventDefault();
        const target = event.currentTarget;
        const objectType = target.dataset.objectType;
        const extendedLink = target.dataset.extendedLink;
        if (extendedLink) {
            const link = document.querySelector(".pageHeaderSearchExtendedLink");
            link.href = extendedLink;
        }
        parameters.clear();
        try {
            const data = JSON.parse(target.dataset.parameters || "");
            if (Core.isPlainObject(data)) {
                Object.keys(data).forEach((key) => {
                    parameters.set(key, data[key]);
                });
            }
        }
        catch (e) {
            // Ignore JSON parsing failure.
        }
        if (objectType && objectType !== "everywhere") {
            parameters.set("type", objectType);
        }
        // update label
        const inputContainer = document.getElementById("pageHeaderSearchInputContainer");
        const button = inputContainer.querySelector(".pageHeaderSearchType > .button > .pageHeaderSearchTypeLabel");
        button.textContent = target.textContent;
    }
    function init(objectType) {
        const searchInput = document.getElementById("pageHeaderSearchInput");
        new Input_1.default(searchInput, {
            ajax: {
                className: "wcf\\data\\search\\keyword\\SearchKeywordAction",
            },
            autoFocus: false,
            callbackDropdownInit(dropdownMenu) {
                dropdownMenu.classList.add("dropdownMenuPageSearch");
                if (UiScreen.is("screen-lg")) {
                    dropdownMenu.dataset.dropdownAlignmentHorizontal = "right";
                    const minWidth = searchInput.clientWidth;
                    dropdownMenu.style.setProperty("min-width", `${minWidth}px`, "");
                    // calculate offset to ignore the width caused by the submit button
                    const parent = searchInput.parentElement;
                    const offsetRight = Util_1.default.offset(parent).left + parent.clientWidth - (Util_1.default.offset(searchInput).left + minWidth);
                    const offsetTop = Util_1.default.styleAsInt(window.getComputedStyle(parent), "padding-bottom");
                    dropdownMenu.style.setProperty("transform", `translateX(-${Math.ceil(offsetRight)}px) translateY(-${offsetTop}px)`, "");
                }
            },
            callbackSelect() {
                setTimeout(() => {
                    const form = DomTraverse.parentByTag(searchInput, "FORM");
                    form.submit();
                }, 1);
                return true;
            },
        });
        const searchType = document.querySelector(".pageHeaderSearchType");
        const dropdownMenu = Simple_1.default.getDropdownMenu(Util_1.default.identify(searchType));
        dropdownMenu.querySelectorAll("a[data-object-type]").forEach((link) => {
            link.addEventListener("click", click);
        });
        // trigger click on init
        const link = dropdownMenu.querySelector('a[data-object-type="' + objectType + '"]');
        link.click();
        searchInput.form.addEventListener("submit", (event) => {
            event.preventDefault();
            submit(searchInput.form, searchInput);
        });
    }
    exports.init = init;
    function submit(form, input) {
        const url = new URL(form.action);
        url.search += url.search !== "" ? "&" : "?";
        url.search += new URLSearchParams([["q", input.value.trim()], ...Array.from(parameters)]).toString();
        window.location.href = url.toString();
    }
});<|MERGE_RESOLUTION|>--- conflicted
+++ resolved
@@ -2,22 +2,13 @@
     "use strict";
     Object.defineProperty(exports, "__esModule", { value: true });
     exports.init = void 0;
-<<<<<<< HEAD
-    Core = (0, tslib_1.__importStar)(Core);
-    DomTraverse = (0, tslib_1.__importStar)(DomTraverse);
-    Util_1 = (0, tslib_1.__importDefault)(Util_1);
-    Simple_1 = (0, tslib_1.__importDefault)(Simple_1);
-    UiScreen = (0, tslib_1.__importStar)(UiScreen);
-    Input_1 = (0, tslib_1.__importDefault)(Input_1);
-    const parameters = new Map();
-=======
     Core = tslib_1.__importStar(Core);
     DomTraverse = tslib_1.__importStar(DomTraverse);
     Util_1 = tslib_1.__importDefault(Util_1);
     Simple_1 = tslib_1.__importDefault(Simple_1);
     UiScreen = tslib_1.__importStar(UiScreen);
     Input_1 = tslib_1.__importDefault(Input_1);
->>>>>>> 716617cf
+    const parameters = new Map();
     function click(event) {
         event.preventDefault();
         const target = event.currentTarget;
