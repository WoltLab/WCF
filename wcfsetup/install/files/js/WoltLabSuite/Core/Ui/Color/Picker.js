/**
 * Wrapper class to provide color picker support. Constructing a new object does not
 * guarantee the picker to be ready at the time of call.
 *
 * @author      Alexander Ebert, Matthias Schmidt
 * @copyright  2001-2021 WoltLab GmbH
 * @license     GNU Lesser General Public License <http://opensource.org/licenses/lgpl-license.php>
 * @module      WoltLabSuite/Core/Ui/Color/Picker
 * @woltlabExcludeBundle all
 */
define(["require", "exports", "tslib", "../../Core", "../Dialog", "../../Dom/Util", "../../Language", "../../ColorUtil"], function (require, exports, tslib_1, Core, Dialog_1, Util_1, Language, ColorUtil) {
    "use strict";
    Core = tslib_1.__importStar(Core);
    Dialog_1 = tslib_1.__importDefault(Dialog_1);
    Util_1 = tslib_1.__importDefault(Util_1);
    Language = tslib_1.__importStar(Language);
    ColorUtil = tslib_1.__importStar(ColorUtil);
    class UiColorPicker {
        /**
         * Initializes a new color picker instance.
         */
        constructor(element, options) {
            this.channels = new Map();
            this.colorInput = null;
            this.colorTextInput = null;
            this.hsl = new Map();
            this.hslContainer = undefined;
            this.newColor = undefined;
            this.oldColor = undefined;
            if (!(element instanceof Element)) {
                throw new TypeError("Expected a valid DOM element, use `UiColorPicker.fromSelector()` if you want to use a CSS selector.");
            }
            this.element = element;
            this.input = document.getElementById(element.dataset.store);
            if (!this.input) {
                throw new Error(`Cannot find input element for color picker ${Util_1.default.identify(element)}.`);
            }
            this.options = Core.extend({
                callbackSubmit: null,
            }, options || {});
            element.addEventListener("click", () => this.openPicker());
        }
        _dialogSetup() {
            return {
                id: `${Util_1.default.identify(this.element)}_colorPickerDialog`,
                source: `
<div class="colorPickerDialog">
  <div class="colorPickerHsvContainer" style="--hue: 0; --saturation: 0%; --lightness: 0%">
    <dl>
        <dt>${Language.get("wcf.style.colorPicker.hue")}</dt>
        <dd>
          <input type="range" min="0" max="359" class="colorPickerHslRange" data-coordinate="hue">
        </dd>
    </dl>
    <dl>
        <dt>${Language.get("wcf.style.colorPicker.saturation")}</dt>
        <dd>
          <input type="range" min="0" max="100" class="colorPickerHslRange" data-coordinate="saturation">
        </dd>
    </dl>
    <dl>
        <dt>${Language.get("wcf.style.colorPicker.lightness")}</dt>
        <dd>
          <input type="range" min="0" max="100" class="colorPickerHslRange" data-coordinate="lightness">
        </dd>
    </dl>
  </div>
  <div class="colorPickerValueContainer">
    <div>
      <dl>
        <dt>${Language.get("wcf.style.colorPicker.color")}</dt>
        <dd class="colorPickerChannels">
          rgba(
          <input type="number" min="0" max="255" size="3" class="colorPickerChannel" data-channel="r">
          <input type="number" min="0" max="255" size="3" class="colorPickerChannel" data-channel="g">
          <input type="number" min="0" max="255" size="3" class="colorPickerChannel" data-channel="b">
          /
          <input type="number" min="0" max="1" step="0.01" size="3" class="colorPickerChannel" data-channel="a">
          )
        </dd>
      </dl>
      <dl>
        <dt>${Language.get("wcf.style.colorPicker.hexAlpha")}</dt>
        <dd>
          <div class="inputAddon">
            <span class="inputPrefix">#</span>
            <input type="text" class="medium">
          </div>
        </dd>
      </dl>
    </div>
    <div class="colorPickerComparison">
      <small>${Language.get("wcf.style.colorPicker.new")}</small>
      <div class="colorPickerColorNew">
        <span style="background-color: ${this.input.value}"></span>
      </div>
      <div class="colorPickerColorOld">
        <span style="background-color: ${this.input.value}"></span>
      </div>
      <small>${Language.get("wcf.style.colorPicker.current")}</small>
    </div>
  </div>
  <div class="formSubmit">
    <button class="button buttonPrimary">${Language.get("wcf.style.colorPicker.button.apply")}</button>
  </div>
</div>`,
                options: {
                    onSetup: (content) => {
                        this.channels.set("r" /* Channel.R */, content.querySelector('input[data-channel="r"]'));
                        this.channels.set("g" /* Channel.G */, content.querySelector('input[data-channel="g"]'));
                        this.channels.set("b" /* Channel.B */, content.querySelector('input[data-channel="b"]'));
                        this.channels.set("a" /* Channel.A */, content.querySelector('input[data-channel="a"]'));
                        this.channels.forEach((input) => {
                            input.addEventListener("input", () => this.updateColor("rgba" /* ColorSource.RGBA */));
                        });
                        this.hslContainer = content.querySelector(".colorPickerHsvContainer");
                        this.hsl.set("hue" /* HSL.Hue */, content.querySelector('input[data-coordinate="hue"]'));
                        this.hsl.set("saturation" /* HSL.Saturation */, content.querySelector('input[data-coordinate="saturation"]'));
                        this.hsl.set("lightness" /* HSL.Lightness */, content.querySelector('input[data-coordinate="lightness"]'));
                        this.hsl.forEach((input) => {
                            input.addEventListener("input", () => this.updateColor("hsl" /* ColorSource.HSL */));
                        });
                        this.newColor = content.querySelector(".colorPickerColorNew > span");
                        this.oldColor = content.querySelector(".colorPickerColorOld > span");
                        this.colorTextInput = content.querySelector("input[type=text]");
                        this.colorTextInput.addEventListener("blur", (ev) => this.updateColorFromHex(ev));
                        this.colorTextInput.addEventListener("keypress", (ev) => this.updateColorFromHex(ev));
                        content.querySelector(".formSubmit > .buttonPrimary").addEventListener("click", () => this.submitDialog());
                        if (ColorUtil.isValidColor(this.input.value)) {
                            this.setInitialColor(this.input.value);
                        }
                        else if (this.element.dataset.color && ColorUtil.isValidColor(this.element.dataset.color)) {
                            this.setInitialColor(this.element.dataset.color);
                        }
                        else {
                            this.setInitialColor("#FFF0");
                        }
                    },
                    title: Language.get("wcf.style.colorPicker"),
                },
            };
        }
        /**
         * Sets the callback called after submitting the dialog.
         *
         * @deprecated  5.5, only exists for backward compatibility with the old `WCF.ColorPicker`;
         *              use the constructor options instead
         */
        setCallbackSubmit(callbackSubmit) {
            this.options.callbackSubmit = callbackSubmit;
        }
        /**
         * Updates the current color after the color or alpha input changes its value.
         *
         * @since 5.5
         */
        updateColor(source) {
            this.setColor(this.getColor(source), source);
        }
        /**
         * Updates the current color after the hex input changes its value.
         *
         * @since 5.5
         */
        updateColorFromHex(event) {
            if (event instanceof KeyboardEvent && event.key !== "Enter") {
                return;
            }
            const colorTextInput = this.colorTextInput;
            let color = colorTextInput.value;
            Util_1.default.innerError(colorTextInput, null);
            if (!ColorUtil.isValidColor(color)) {
                if (ColorUtil.isValidColor(`#${color}`)) {
                    color = `#${color}`;
                }
                else {
                    Util_1.default.innerError(colorTextInput, Language.get("wcf.style.colorPicker.error.invalidColor"));
                    return;
                }
            }
            this.setColor(color, "hex" /* ColorSource.HEX */);
        }
        /**
         * Returns the current RGBA color set via the color and alpha input.
         *
         * @since 5.5
         */
        getColor(source) {
<<<<<<< HEAD
            const a = parseFloat(this.channels.get("a" /* A */).value);
            if (source === "hsl" /* HSL */) {
                const rgb = ColorUtil.hslToRgb(parseInt(this.hsl.get("hue" /* Hue */).value, 10), parseInt(this.hsl.get("saturation" /* Saturation */).value, 10), parseInt(this.hsl.get("lightness" /* Lightness */).value, 10));
                return {
                    ...rgb,
                    a,
                };
=======
            const a = parseFloat(this.channels.get("a" /* Channel.A */).value);
            if (source === "hsl" /* ColorSource.HSL */) {
                const rgb = ColorUtil.hslToRgb(parseInt(this.hsl.get("hue" /* HSL.Hue */).value, 10), parseInt(this.hsl.get("saturation" /* HSL.Saturation */).value, 10), parseInt(this.hsl.get("lightness" /* HSL.Lightness */).value, 10));
                return Object.assign(Object.assign({}, rgb), { a });
>>>>>>> 7eae3ccf
            }
            return {
                r: parseInt(this.channels.get("r" /* Channel.R */).value, 10),
                g: parseInt(this.channels.get("g" /* Channel.G */).value, 10),
                b: parseInt(this.channels.get("b" /* Channel.B */).value, 10),
                a,
            };
        }
        /**
         * Opens the color picker after clicking on the picker button.
         *
         * @since 5.5
         */
        openPicker() {
            Dialog_1.default.open(this);
        }
        /**
         * Updates the UI to show the given color.
         *
         * @since 5.5
         */
        setColor(color, source) {
            if (typeof color === "string") {
                color = ColorUtil.stringToRgba(color);
            }
            const { r, g, b, a } = color;
            const { h, s, l } = ColorUtil.rgbToHsl(r, g, b);
            if (source !== "hsl" /* ColorSource.HSL */) {
                this.hsl.get("hue" /* HSL.Hue */).value = h.toString();
                this.hsl.get("saturation" /* HSL.Saturation */).value = s.toString();
                this.hsl.get("lightness" /* HSL.Lightness */).value = l.toString();
            }
            this.hslContainer.style.setProperty(`--${"hue" /* HSL.Hue */}`, `${h}`);
            this.hslContainer.style.setProperty(`--${"saturation" /* HSL.Saturation */}`, `${s}%`);
            this.hslContainer.style.setProperty(`--${"lightness" /* HSL.Lightness */}`, `${l}%`);
            if (source !== "rgba" /* ColorSource.RGBA */) {
                this.channels.get("r" /* Channel.R */).value = r.toString();
                this.channels.get("g" /* Channel.G */).value = g.toString();
                this.channels.get("b" /* Channel.B */).value = b.toString();
                this.channels.get("a" /* Channel.A */).value = a.toString();
            }
            this.newColor.style.backgroundColor = ColorUtil.rgbaToString(color);
            if (source !== "hex" /* ColorSource.HEX */) {
                this.colorTextInput.value = ColorUtil.rgbaToHex(color);
            }
        }
        /**
         * Updates the UI to show the given color as the initial color.
         *
         * @since 5.5
         */
        setInitialColor(color) {
            if (typeof color === "string") {
                color = ColorUtil.stringToRgba(color);
            }
            this.setColor(color, "setup" /* ColorSource.Setup */);
            this.oldColor.style.backgroundColor = ColorUtil.rgbaToString(color);
        }
        /**
         * Closes the color picker and updates the stored value.
         *
         * @since 5.5
         */
        submitDialog() {
            const color = this.getColor("rgba" /* ColorSource.RGBA */);
            const colorString = ColorUtil.rgbaToString(color);
            this.oldColor.style.backgroundColor = colorString;
            this.input.value = colorString;
            const span = this.element.querySelector("span");
            if (span) {
                span.style.backgroundColor = colorString;
            }
            else {
                this.element.style.backgroundColor = colorString;
            }
            Dialog_1.default.close(this);
            if (typeof this.options.callbackSubmit === "function") {
                this.options.callbackSubmit(color);
            }
        }
        /**
         * Initializes a color picker for all input elements matching the given selector.
         */
        static fromSelector(selector) {
            document.querySelectorAll(selector).forEach((element) => {
                new UiColorPicker(element);
            });
        }
    }
    Core.enableLegacyInheritance(UiColorPicker);
    return UiColorPicker;
});<|MERGE_RESOLUTION|>--- conflicted
+++ resolved
@@ -186,20 +186,13 @@
          * @since 5.5
          */
         getColor(source) {
-<<<<<<< HEAD
-            const a = parseFloat(this.channels.get("a" /* A */).value);
-            if (source === "hsl" /* HSL */) {
-                const rgb = ColorUtil.hslToRgb(parseInt(this.hsl.get("hue" /* Hue */).value, 10), parseInt(this.hsl.get("saturation" /* Saturation */).value, 10), parseInt(this.hsl.get("lightness" /* Lightness */).value, 10));
+            const a = parseFloat(this.channels.get("a" /* Channel.A */).value);
+            if (source === "hsl" /* ColorSource.HSL */) {
+                const rgb = ColorUtil.hslToRgb(parseInt(this.hsl.get("hue" /* HSL.Hue */).value, 10), parseInt(this.hsl.get("saturation" /* HSL.Saturation */).value, 10), parseInt(this.hsl.get("lightness" /* HSL.Lightness */).value, 10));
                 return {
                     ...rgb,
                     a,
                 };
-=======
-            const a = parseFloat(this.channels.get("a" /* Channel.A */).value);
-            if (source === "hsl" /* ColorSource.HSL */) {
-                const rgb = ColorUtil.hslToRgb(parseInt(this.hsl.get("hue" /* HSL.Hue */).value, 10), parseInt(this.hsl.get("saturation" /* HSL.Saturation */).value, 10), parseInt(this.hsl.get("lightness" /* HSL.Lightness */).value, 10));
-                return Object.assign(Object.assign({}, rgb), { a });
->>>>>>> 7eae3ccf
             }
             return {
                 r: parseInt(this.channels.get("r" /* Channel.R */).value, 10),
