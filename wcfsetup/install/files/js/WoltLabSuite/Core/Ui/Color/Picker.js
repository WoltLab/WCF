/**
 * Wrapper class to provide color picker support. Constructing a new object does not
 * guarantee the picker to be ready at the time of call.
 *
 * @author      Alexander Ebert, Matthias Schmidt
 * @copyright  2001-2021 WoltLab GmbH
 * @license     GNU Lesser General Public License <http://opensource.org/licenses/lgpl-license.php>
 * @module      WoltLabSuite/Core/Ui/Color/Picker
 * @woltlabExcludeBundle all
 */
define(["require", "exports", "tslib", "../../Core", "../Dialog", "../../Dom/Util", "../../Language", "../../ColorUtil"], function (require, exports, tslib_1, Core, Dialog_1, Util_1, Language, ColorUtil) {
    "use strict";
<<<<<<< HEAD
    Core = (0, tslib_1.__importStar)(Core);
    Dialog_1 = (0, tslib_1.__importDefault)(Dialog_1);
    Util_1 = (0, tslib_1.__importDefault)(Util_1);
    Language = (0, tslib_1.__importStar)(Language);
    ColorUtil = (0, tslib_1.__importStar)(ColorUtil);
=======
    Core = tslib_1.__importStar(Core);
    let _marshal = (element, options) => {
        if (typeof window.WCF === "object" && typeof window.WCF.ColorPicker === "function") {
            _marshal = (element, options) => {
                const picker = new window.WCF.ColorPicker(element);
                if (typeof options.callbackSubmit === "function") {
                    picker.setCallbackSubmit(options.callbackSubmit);
                }
                return picker;
            };
            return _marshal(element, options);
        }
        else {
            if (_queue.length === 0) {
                window.__wcf_bc_colorPickerInit = () => {
                    _queue.forEach((data) => {
                        _marshal(data[0], data[1]);
                    });
                    window.__wcf_bc_colorPickerInit = undefined;
                    _queue = [];
                };
            }
            _queue.push([element, options]);
        }
    };
    let _queue = [];
>>>>>>> 716617cf
    class UiColorPicker {
        /**
         * Initializes a new color picker instance.
         */
        constructor(element, options) {
            this.alphaInput = null;
            this.colorInput = null;
            this.colorTextInput = null;
            this.newColor = null;
            this.oldColor = null;
            if (!(element instanceof Element)) {
                throw new TypeError("Expected a valid DOM element, use `UiColorPicker.fromSelector()` if you want to use a CSS selector.");
            }
            this.element = element;
            this.input = document.getElementById(element.dataset.store);
            if (!this.input) {
                throw new Error(`Cannot find input element for color picker ${Util_1.default.identify(element)}.`);
            }
            this.options = Core.extend({
                callbackSubmit: null,
            }, options || {});
            element.addEventListener("click", () => this.openPicker());
        }
        _dialogSetup() {
            return {
                id: `${Util_1.default.identify(this.element)}_colorPickerDialog`,
                source: `
<div class="colorPickerDialog">
  <div class="row rowColGap formGrid">
    <div class="col-xs-12 col-md-8">
      <dl>
        <dt>${Language.get("wcf.style.colorPicker.color")}</dt>
        <dd>
          <input type="color">
        </dd>
      </dl>
      <dl>
        <dt>${Language.get("wcf.style.colorPicker.alpha")}</dt>
        <dd>
          <input type="range" min="0" max="1" step="0.01">
        </dd>
      </dl>
      <dl>
        <dt>${Language.get("wcf.style.colorPicker.hexAlpha")}</dt>
        <dd>
          <div class="inputAddon">
            <span class="inputPrefix">#</span>
            <input type="text" class="medium">
          </div>
        </dd>
      </dl>
    </div>
    <div class="col-xs-12 col-md-4 colorPickerComparison">
      <small>${Language.get("wcf.style.colorPicker.new")}</small>
      <div class="colorPickerColorNew">
        <span style="background-color: ${this.input.value}"></span>
      </div>
      <div class="colorPickerColorOld">
        <span style="background-color: ${this.input.value}"></span>
      </div>
      <small>${Language.get("wcf.style.colorPicker.current")}</small>
    </div>
  </div>
  <div class="formSubmit">
    <button class="buttonPrimary">${Language.get("wcf.style.colorPicker.button.apply")}</button>
  </div>
</div>`,
                options: {
                    onSetup: (content) => {
                        this.colorInput = content.querySelector("input[type=color]");
                        this.colorInput.addEventListener("input", () => this.updateColor());
                        this.alphaInput = content.querySelector("input[type=range]");
                        this.alphaInput.addEventListener("input", () => this.updateColor());
                        this.newColor = content.querySelector(".colorPickerColorNew > span");
                        this.oldColor = content.querySelector(".colorPickerColorOld > span");
                        this.colorTextInput = content.querySelector("input[type=text]");
                        this.colorTextInput.addEventListener("blur", (ev) => this.updateColorFromHex(ev));
                        this.colorTextInput.addEventListener("keypress", (ev) => this.updateColorFromHex(ev));
                        content.querySelector(".formSubmit > .buttonPrimary").addEventListener("click", () => this.submitDialog());
                        if (ColorUtil.isValidColor(this.input.value)) {
                            this.setInitialColor(this.input.value);
                        }
                        else if (this.element.dataset.color && ColorUtil.isValidColor(this.element.dataset.color)) {
                            this.setInitialColor(this.element.dataset.color);
                        }
                        else {
                            this.setInitialColor("#FFF0");
                        }
                    },
                    title: Language.get("wcf.style.colorPicker"),
                },
            };
        }
        /**
         * Sets the callback called after submitting the dialog.
         *
         * @deprecated  5.5, only exists for backward compatibility with the old `WCF.ColorPicker`;
         *              use the constructor options instead
         */
        setCallbackSubmit(callbackSubmit) {
            this.options.callbackSubmit = callbackSubmit;
        }
        /**
         * Updates the current color after the color or alpha input changes its value.
         *
         * @since 5.5
         */
        updateColor() {
            this.setColor(this.getColor());
        }
        /**
         * Updates the current color after the hex input changes its value.
         *
         * @since 5.5
         */
        updateColorFromHex(event) {
            if (event instanceof KeyboardEvent && event.key !== "Enter") {
                return;
            }
            const colorTextInput = this.colorTextInput;
            let color = colorTextInput.value;
            Util_1.default.innerError(colorTextInput, null);
            if (!ColorUtil.isValidColor(color)) {
                if (ColorUtil.isValidColor(`#${color}`)) {
                    color = `#${color}`;
                }
                else {
                    Util_1.default.innerError(colorTextInput, Language.get("wcf.style.colorPicker.error.invalidColor"));
                    return;
                }
            }
            this.setColor(color);
        }
        /**
         * Returns the current RGBA color set via the color and alpha input.
         *
         * @since 5.5
         */
        getColor() {
            const color = this.colorInput.value;
            const alpha = this.alphaInput.value;
            return Object.assign(Object.assign({}, ColorUtil.hexToRgb(color)), { a: +alpha });
        }
        /**
         * Opens the color picker after clicking on the picker button.
         *
         * @since 5.5
         */
        openPicker() {
            Dialog_1.default.open(this);
        }
        /**
         * Updates the UI to show the given color.
         *
         * @since 5.5
         */
        setColor(color) {
            if (typeof color === "string") {
                color = ColorUtil.stringToRgba(color);
            }
            this.colorInput.value = `#${ColorUtil.rgbToHex(color.r, color.g, color.b)}`;
            this.alphaInput.value = color.a.toString();
            this.newColor.style.backgroundColor = ColorUtil.rgbaToString(color);
            this.colorTextInput.value = ColorUtil.rgbaToHex(color);
        }
        /**
         * Updates the UI to show the given color as the initial color.
         *
         * @since 5.5
         */
        setInitialColor(color) {
            if (typeof color === "string") {
                color = ColorUtil.stringToRgba(color);
            }
            this.setColor(color);
            this.oldColor.style.backgroundColor = ColorUtil.rgbaToString(color);
        }
        /**
         * Closes the color picker and updates the stored value.
         *
         * @since 5.5
         */
        submitDialog() {
            const color = this.getColor();
            const colorString = ColorUtil.rgbaToString(color);
            this.oldColor.style.backgroundColor = colorString;
            this.input.value = colorString;
            const span = this.element.querySelector("span");
            if (span) {
                span.style.backgroundColor = colorString;
            }
            else {
                this.element.style.backgroundColor = colorString;
            }
            Dialog_1.default.close(this);
            if (typeof this.options.callbackSubmit === "function") {
                this.options.callbackSubmit(color);
            }
        }
        /**
         * Initializes a color picker for all input elements matching the given selector.
         */
        static fromSelector(selector) {
            document.querySelectorAll(selector).forEach((element) => {
                new UiColorPicker(element);
            });
        }
    }
    Core.enableLegacyInheritance(UiColorPicker);
    return UiColorPicker;
});<|MERGE_RESOLUTION|>--- conflicted
+++ resolved
@@ -10,40 +10,11 @@
  */
 define(["require", "exports", "tslib", "../../Core", "../Dialog", "../../Dom/Util", "../../Language", "../../ColorUtil"], function (require, exports, tslib_1, Core, Dialog_1, Util_1, Language, ColorUtil) {
     "use strict";
-<<<<<<< HEAD
-    Core = (0, tslib_1.__importStar)(Core);
-    Dialog_1 = (0, tslib_1.__importDefault)(Dialog_1);
-    Util_1 = (0, tslib_1.__importDefault)(Util_1);
-    Language = (0, tslib_1.__importStar)(Language);
-    ColorUtil = (0, tslib_1.__importStar)(ColorUtil);
-=======
     Core = tslib_1.__importStar(Core);
-    let _marshal = (element, options) => {
-        if (typeof window.WCF === "object" && typeof window.WCF.ColorPicker === "function") {
-            _marshal = (element, options) => {
-                const picker = new window.WCF.ColorPicker(element);
-                if (typeof options.callbackSubmit === "function") {
-                    picker.setCallbackSubmit(options.callbackSubmit);
-                }
-                return picker;
-            };
-            return _marshal(element, options);
-        }
-        else {
-            if (_queue.length === 0) {
-                window.__wcf_bc_colorPickerInit = () => {
-                    _queue.forEach((data) => {
-                        _marshal(data[0], data[1]);
-                    });
-                    window.__wcf_bc_colorPickerInit = undefined;
-                    _queue = [];
-                };
-            }
-            _queue.push([element, options]);
-        }
-    };
-    let _queue = [];
->>>>>>> 716617cf
+    Dialog_1 = tslib_1.__importDefault(Dialog_1);
+    Util_1 = tslib_1.__importDefault(Util_1);
+    Language = tslib_1.__importStar(Language);
+    ColorUtil = tslib_1.__importStar(ColorUtil);
     class UiColorPicker {
         /**
          * Initializes a new color picker instance.
