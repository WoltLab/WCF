/**
 * Wrapper class to provide color picker support. Constructing a new object does not
 * guarantee the picker to be ready at the time of call.
 *
 * @author      Alexander Ebert, Matthias Schmidt
 * @copyright  2001-2021 WoltLab GmbH
 * @license     GNU Lesser General Public License <http://opensource.org/licenses/lgpl-license.php>
 * @module      WoltLabSuite/Core/Ui/Color/Picker
 * @woltlabExcludeBundle all
 */
define(["require", "exports", "tslib", "../../Core", "../Dialog", "../../Dom/Util", "../../Language", "../../ColorUtil"], function (require, exports, tslib_1, Core, Dialog_1, Util_1, Language, ColorUtil) {
    "use strict";
    Core = tslib_1.__importStar(Core);
    Dialog_1 = tslib_1.__importDefault(Dialog_1);
    Util_1 = tslib_1.__importDefault(Util_1);
    Language = tslib_1.__importStar(Language);
    ColorUtil = tslib_1.__importStar(ColorUtil);
    class UiColorPicker {
        /**
         * Initializes a new color picker instance.
         */
        constructor(element, options) {
            this.channels = new Map();
            this.colorInput = null;
            this.colorTextInput = null;
            this.hsl = new Map();
            this.hslContainer = undefined;
            this.newColor = undefined;
            this.oldColor = undefined;
            if (!(element instanceof Element)) {
                throw new TypeError("Expected a valid DOM element, use `UiColorPicker.fromSelector()` if you want to use a CSS selector.");
            }
            this.element = element;
            this.input = document.getElementById(element.dataset.store);
            if (!this.input) {
                throw new Error(`Cannot find input element for color picker ${Util_1.default.identify(element)}.`);
            }
            this.options = Core.extend({
                callbackSubmit: null,
            }, options || {});
            element.addEventListener("click", () => this.openPicker());
        }
        _dialogSetup() {
            return {
                id: `${Util_1.default.identify(this.element)}_colorPickerDialog`,
                source: `
<div class="colorPickerDialog">
  <div class="colorPickerHsvContainer" style="--hue: 0; --saturation: 0%; --lightness: 0%">
    <dl>
        <dt>${Language.get("wcf.style.colorPicker.hue")}</dt>
        <dd>
          <input type="range" min="0" max="359" class="colorPickerHslRange" data-coordinate="hue">
        </dd>
    </dl>
    <dl>
        <dt>${Language.get("wcf.style.colorPicker.saturation")}</dt>
        <dd>
          <input type="range" min="0" max="100" class="colorPickerHslRange" data-coordinate="saturation">
        </dd>
    </dl>
    <dl>
        <dt>${Language.get("wcf.style.colorPicker.lightness")}</dt>
        <dd>
          <input type="range" min="0" max="100" class="colorPickerHslRange" data-coordinate="lightness">
        </dd>
    </dl>
  </div>
  <div class="colorPickerValueContainer">
    <div>
      <dl>
        <dt>${Language.get("wcf.style.colorPicker.color")}</dt>
        <dd class="colorPickerChannels">
          rgba(
          <input type="number" min="0" max="255" size="3" class="colorPickerChannel" data-channel="r">
          <input type="number" min="0" max="255" size="3" class="colorPickerChannel" data-channel="g">
          <input type="number" min="0" max="255" size="3" class="colorPickerChannel" data-channel="b">
          /
          <input type="number" min="0" max="1" step="0.01" size="3" class="colorPickerChannel" data-channel="a">
          )
        </dd>
      </dl>
      <dl>
        <dt>${Language.get("wcf.style.colorPicker.hexAlpha")}</dt>
        <dd>
          <div class="inputAddon">
            <span class="inputPrefix">#</span>
            <input type="text" class="medium">
          </div>
        </dd>
      </dl>
    </div>
    <div class="colorPickerComparison">
      <small>${Language.get("wcf.style.colorPicker.new")}</small>
      <div class="colorPickerColorNew">
        <span style="background-color: ${this.input.value}"></span>
      </div>
      <div class="colorPickerColorOld">
        <span style="background-color: ${this.input.value}"></span>
      </div>
      <small>${Language.get("wcf.style.colorPicker.current")}</small>
    </div>
  </div>
  <div class="formSubmit">
    <button class="button buttonPrimary">${Language.get("wcf.style.colorPicker.button.apply")}</button>
  </div>
</div>`,
                options: {
                    onSetup: (content) => {
                        this.channels.set("r" /* R */, content.querySelector('input[data-channel="r"]'));
                        this.channels.set("g" /* G */, content.querySelector('input[data-channel="g"]'));
                        this.channels.set("b" /* B */, content.querySelector('input[data-channel="b"]'));
                        this.channels.set("a" /* A */, content.querySelector('input[data-channel="a"]'));
                        this.channels.forEach((input) => {
                            input.addEventListener("input", () => this.updateColor("rgba" /* RGBA */));
                        });
                        this.hslContainer = content.querySelector(".colorPickerHsvContainer");
                        this.hsl.set("hue" /* Hue */, content.querySelector('input[data-coordinate="hue"]'));
                        this.hsl.set("saturation" /* Saturation */, content.querySelector('input[data-coordinate="saturation"]'));
                        this.hsl.set("lightness" /* Lightness */, content.querySelector('input[data-coordinate="lightness"]'));
                        this.hsl.forEach((input) => {
                            input.addEventListener("input", () => this.updateColor("hsl" /* HSL */));
                        });
                        this.newColor = content.querySelector(".colorPickerColorNew > span");
                        this.oldColor = content.querySelector(".colorPickerColorOld > span");
                        this.colorTextInput = content.querySelector("input[type=text]");
                        this.colorTextInput.addEventListener("blur", (ev) => this.updateColorFromHex(ev));
                        this.colorTextInput.addEventListener("keypress", (ev) => this.updateColorFromHex(ev));
                        content.querySelector(".formSubmit > .buttonPrimary").addEventListener("click", () => this.submitDialog());
                        if (ColorUtil.isValidColor(this.input.value)) {
                            this.setInitialColor(this.input.value);
                        }
                        else if (this.element.dataset.color && ColorUtil.isValidColor(this.element.dataset.color)) {
                            this.setInitialColor(this.element.dataset.color);
                        }
                        else {
                            this.setInitialColor("#FFF0");
                        }
                    },
                    title: Language.get("wcf.style.colorPicker"),
                },
            };
        }
        /**
         * Sets the callback called after submitting the dialog.
         *
         * @deprecated  5.5, only exists for backward compatibility with the old `WCF.ColorPicker`;
         *              use the constructor options instead
         */
        setCallbackSubmit(callbackSubmit) {
            this.options.callbackSubmit = callbackSubmit;
        }
        /**
         * Updates the current color after the color or alpha input changes its value.
         *
         * @since 5.5
         */
        updateColor(source) {
            this.setColor(this.getColor(source), source);
        }
        /**
         * Updates the current color after the hex input changes its value.
         *
         * @since 5.5
         */
        updateColorFromHex(event) {
            if (event instanceof KeyboardEvent && event.key !== "Enter") {
                return;
            }
            const colorTextInput = this.colorTextInput;
            let color = colorTextInput.value;
            Util_1.default.innerError(colorTextInput, null);
            if (!ColorUtil.isValidColor(color)) {
                if (ColorUtil.isValidColor(`#${color}`)) {
                    color = `#${color}`;
                }
                else {
                    Util_1.default.innerError(colorTextInput, Language.get("wcf.style.colorPicker.error.invalidColor"));
                    return;
                }
            }
            this.setColor(color, "hex" /* HEX */);
        }
        /**
         * Returns the current RGBA color set via the color and alpha input.
         *
         * @since 5.5
         */
<<<<<<< HEAD
        getColor() {
            const color = this.colorInput.value;
            const alpha = this.alphaInput.value;
            return { ...ColorUtil.hexToRgb(color), a: +alpha };
=======
        getColor(source) {
            const a = parseFloat(this.channels.get("a" /* A */).value);
            if (source === "hsl" /* HSL */) {
                const rgb = ColorUtil.hslToRgb(parseInt(this.hsl.get("hue" /* Hue */).value, 10), parseInt(this.hsl.get("saturation" /* Saturation */).value, 10), parseInt(this.hsl.get("lightness" /* Lightness */).value, 10));
                return Object.assign(Object.assign({}, rgb), { a });
            }
            return {
                r: parseInt(this.channels.get("r" /* R */).value, 10),
                g: parseInt(this.channels.get("g" /* G */).value, 10),
                b: parseInt(this.channels.get("b" /* B */).value, 10),
                a,
            };
>>>>>>> 5fa5d88d
        }
        /**
         * Opens the color picker after clicking on the picker button.
         *
         * @since 5.5
         */
        openPicker() {
            Dialog_1.default.open(this);
        }
        /**
         * Updates the UI to show the given color.
         *
         * @since 5.5
         */
        setColor(color, source) {
            if (typeof color === "string") {
                color = ColorUtil.stringToRgba(color);
            }
            const { r, g, b, a } = color;
            const { h, s, l } = ColorUtil.rgbToHsl(r, g, b);
            if (source !== "hsl" /* HSL */) {
                this.hsl.get("hue" /* Hue */).value = h.toString();
                this.hsl.get("saturation" /* Saturation */).value = s.toString();
                this.hsl.get("lightness" /* Lightness */).value = l.toString();
            }
            this.hslContainer.style.setProperty(`--${"hue" /* Hue */}`, `${h}`);
            this.hslContainer.style.setProperty(`--${"saturation" /* Saturation */}`, `${s}%`);
            this.hslContainer.style.setProperty(`--${"lightness" /* Lightness */}`, `${l}%`);
            if (source !== "rgba" /* RGBA */) {
                this.channels.get("r" /* R */).value = r.toString();
                this.channels.get("g" /* G */).value = g.toString();
                this.channels.get("b" /* B */).value = b.toString();
                this.channels.get("a" /* A */).value = a.toString();
            }
            this.newColor.style.backgroundColor = ColorUtil.rgbaToString(color);
            if (source !== "hex" /* HEX */) {
                this.colorTextInput.value = ColorUtil.rgbaToHex(color);
            }
        }
        /**
         * Updates the UI to show the given color as the initial color.
         *
         * @since 5.5
         */
        setInitialColor(color) {
            if (typeof color === "string") {
                color = ColorUtil.stringToRgba(color);
            }
            this.setColor(color, "setup" /* Setup */);
            this.oldColor.style.backgroundColor = ColorUtil.rgbaToString(color);
        }
        /**
         * Closes the color picker and updates the stored value.
         *
         * @since 5.5
         */
        submitDialog() {
            const color = this.getColor("rgba" /* RGBA */);
            const colorString = ColorUtil.rgbaToString(color);
            this.oldColor.style.backgroundColor = colorString;
            this.input.value = colorString;
            const span = this.element.querySelector("span");
            if (span) {
                span.style.backgroundColor = colorString;
            }
            else {
                this.element.style.backgroundColor = colorString;
            }
            Dialog_1.default.close(this);
            if (typeof this.options.callbackSubmit === "function") {
                this.options.callbackSubmit(color);
            }
        }
        /**
         * Initializes a color picker for all input elements matching the given selector.
         */
        static fromSelector(selector) {
            document.querySelectorAll(selector).forEach((element) => {
                new UiColorPicker(element);
            });
        }
    }
    Core.enableLegacyInheritance(UiColorPicker);
    return UiColorPicker;
});<|MERGE_RESOLUTION|>--- conflicted
+++ resolved
@@ -185,17 +185,14 @@
          *
          * @since 5.5
          */
-<<<<<<< HEAD
-        getColor() {
-            const color = this.colorInput.value;
-            const alpha = this.alphaInput.value;
-            return { ...ColorUtil.hexToRgb(color), a: +alpha };
-=======
         getColor(source) {
             const a = parseFloat(this.channels.get("a" /* A */).value);
             if (source === "hsl" /* HSL */) {
                 const rgb = ColorUtil.hslToRgb(parseInt(this.hsl.get("hue" /* Hue */).value, 10), parseInt(this.hsl.get("saturation" /* Saturation */).value, 10), parseInt(this.hsl.get("lightness" /* Lightness */).value, 10));
-                return Object.assign(Object.assign({}, rgb), { a });
+                return {
+                    ...rgb,
+                    a,
+                };
             }
             return {
                 r: parseInt(this.channels.get("r" /* R */).value, 10),
@@ -203,7 +200,6 @@
                 b: parseInt(this.channels.get("b" /* B */).value, 10),
                 a,
             };
->>>>>>> 5fa5d88d
         }
         /**
          * Opens the color picker after clicking on the picker button.
