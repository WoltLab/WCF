--- conflicted
+++ resolved
@@ -69,10 +69,6 @@
             return this.views.get(key);
         }
         displayView(key) {
-<<<<<<< HEAD
-=======
-            var _a, _b, _c, _d;
->>>>>>> 8978aad2
             if (!this.hasView(key)) {
                 throw new Error(`The view "${key}" is unknown for poll "${this.pollId}".`);
             }
@@ -80,17 +76,9 @@
                 view.hidden = true;
             });
             this.views.get(key).hidden = false;
-<<<<<<< HEAD
             this.voteView?.checkVisibility(key);
             this.resultsView?.checkVisibility(key);
             this.voteHandler?.checkVisibility(key);
-            if (!this.participants && this.canViewParticipants()) {
-                this.participants = new Participants_1.default(this);
-                this.participants.showButton();
-=======
-            (_a = this.voteView) === null || _a === void 0 ? void 0 : _a.checkVisibility(key);
-            (_b = this.resultsView) === null || _b === void 0 ? void 0 : _b.checkVisibility(key);
-            (_c = this.voteHandler) === null || _c === void 0 ? void 0 : _c.checkVisibility(key);
             if (this.canViewParticipants()) {
                 if (key === PollViews.results) {
                     if (!this.participants) {
@@ -99,9 +87,8 @@
                     this.participants.showButton();
                 }
                 else {
-                    (_d = this.participants) === null || _d === void 0 ? void 0 : _d.hideButton();
+                    this.participants?.hideButton();
                 }
->>>>>>> 8978aad2
             }
         }
         addView(key, html) {
