--- conflicted
+++ resolved
@@ -7,7 +7,6 @@
  * @module  Ui/Screen (alias)
  * @module  WoltLabSuite/Core/Ui/Screen
  */
-<<<<<<< HEAD
 define(["require", "exports", "tslib", "../Core", "../Environment"], function (require, exports, tslib_1, Core, Environment) {
     "use strict";
     Object.defineProperty(exports, "__esModule", { value: true });
@@ -216,281 +215,17 @@
             }
         }
         else {
+            // Chromium based browsers running on Windows suffer from a bug when
+            // used with the responsive mode of the DevTools. Enabling and
+            // disabling it will trigger some media queries to report a change
+            // even when there isn't really one. This cause errors when invoking
+            // "unmatch" handlers that rely on the setup being executed before.
+            if (queryObject.callbacksSetup.size) {
+                return;
+            }
             queryObject.callbacksUnmatch.forEach((callback) => {
                 callback();
             });
         }
     }
-=======
-define(['Core', 'Dictionary', 'Environment'], function(Core, Dictionary, Environment) {
-	"use strict";
-	
-	var _dialogContainer = null;
-	var _mql = new Dictionary();
-	var _scrollDisableCounter = 0;
-	var _scrollOffsetFrom = null;
-	var _scrollTop = 0;
-	var _pageOverlayCounter = 0;
-	
-	var _mqMap = Dictionary.fromObject({
-		'screen-xs': '(max-width: 544px)',                               /* smartphone */
-		'screen-sm': '(min-width: 545px) and (max-width: 768px)',        /* tablet (portrait) */
-		'screen-sm-down': '(max-width: 768px)',                          /* smartphone + tablet (portrait) */
-		'screen-sm-up': '(min-width: 545px)',                            /* tablet (portrait) + tablet (landscape) + desktop */
-		'screen-sm-md': '(min-width: 545px) and (max-width: 1024px)',    /* tablet (portrait) + tablet (landscape) */
-		'screen-md': '(min-width: 769px) and (max-width: 1024px)',       /* tablet (landscape) */
-		'screen-md-down': '(max-width: 1024px)',                         /* smartphone + tablet (portrait) + tablet (landscape) */
-		'screen-md-up': '(min-width: 769px)',                            /* tablet (landscape) + desktop */
-		'screen-lg': '(min-width: 1025px)',                              /* desktop */
-		'screen-lg-only': '(min-width: 1025px) and (max-width: 1280px)',
-		'screen-lg-down': '(max-width: 1280px)',
-		'screen-xl': '(min-width: 1281px)'
-	});
-	
-	// Microsoft Edge rewrites the media queries to whatever it
-	// pleases, causing the input and output query to mismatch
-	var _mqMapEdge = new Dictionary();
-	
-	/**
-	 * @exports     WoltLabSuite/Core/Ui/Screen
-	 */
-	return {
-		/**
-		 * Registers event listeners for media query match/unmatch.
-		 * 
-		 * The `callbacks` object may contain the following keys:
-		 *  - `match`, triggered when media query matches
-		 *  - `unmatch`, triggered when media query no longer matches
-		 *  - `setup`, invoked when media query first matches
-		 * 
-		 * Returns a UUID that is used to internal identify the callbacks, can be used
-		 * to remove binding by calling the `remove` method.
-		 * 
-		 * @param       {string}        query           media query
-		 * @param       {object}        callbacks       callback functions
-		 * @return      {string}        UUID for listener removal
-		 */
-		on: function(query, callbacks) {
-			var uuid = Core.getUuid(), queryObject = this._getQueryObject(query);
-			
-			if (typeof callbacks.match === 'function') {
-				queryObject.callbacksMatch.set(uuid, callbacks.match);
-			}
-			
-			if (typeof callbacks.unmatch === 'function') {
-				queryObject.callbacksUnmatch.set(uuid, callbacks.unmatch);
-			}
-			
-			if (typeof callbacks.setup === 'function') {
-				if (queryObject.mql.matches) {
-					callbacks.setup();
-				}
-				else {
-					queryObject.callbacksSetup.set(uuid, callbacks.setup);
-				}
-			}
-			
-			return uuid;
-		},
-		
-		/**
-		 * Removes all listeners identified by their common UUID.
-		 *
-		 * @param       {string}        query   must match the `query` argument used when calling `on()`
-		 * @param       {string}        uuid    UUID received when calling `on()`
-		 */
-		remove: function(query, uuid) {
-			var queryObject = this._getQueryObject(query);
-			
-			queryObject.callbacksMatch.delete(uuid);
-			queryObject.callbacksUnmatch.delete(uuid);
-			queryObject.callbacksSetup.delete(uuid);
-		},
-		
-		/**
-		 * Returns a boolean value if a media query expression currently matches.
-		 * 
-		 * @param       {string}        query   CSS media query
-		 * @returns     {boolean}       true if query matches
-		 */
-		is: function(query) {
-			return this._getQueryObject(query).mql.matches;
-		},
-		
-		/**
-		 * Disables scrolling of body element.
-		 */
-		scrollDisable: function() {
-			if (_scrollDisableCounter === 0) {
-				_scrollTop = document.body.scrollTop;
-				_scrollOffsetFrom = 'body';
-				if (!_scrollTop) {
-					_scrollTop = document.documentElement.scrollTop;
-					_scrollOffsetFrom = 'documentElement';
-				}
-				
-				var pageContainer = elById('pageContainer');
-				
-				// setting translateY causes Mobile Safari to snap
-				if (Environment.platform() === 'ios') {
-					pageContainer.style.setProperty('position', 'relative', '');
-					pageContainer.style.setProperty('top', '-' + _scrollTop + 'px', '');
-				}
-				else {
-					pageContainer.style.setProperty('margin-top', '-' + _scrollTop + 'px', '');
-				}
-				
-				document.documentElement.classList.add('disableScrolling');
-			}
-			
-			_scrollDisableCounter++;
-		},
-		
-		/**
-		 * Re-enables scrolling of body element.
-		 */
-		scrollEnable: function() {
-			if (_scrollDisableCounter) {
-				_scrollDisableCounter--;
-				
-				if (_scrollDisableCounter === 0) {
-					document.documentElement.classList.remove('disableScrolling');
-					
-					var pageContainer = elById('pageContainer');
-					if (Environment.platform() === 'ios') {
-						pageContainer.style.removeProperty('position');
-						pageContainer.style.removeProperty('top');
-					}
-					else {
-						pageContainer.style.removeProperty('margin-top');
-					}
-					
-					if (_scrollTop) {
-						document[_scrollOffsetFrom].scrollTop = ~~_scrollTop;
-					}
-				}
-			}
-		},
-		
-		/**
-		 * Indicates that at least one page overlay is currently open.
-		 */
-		pageOverlayOpen: function() {
-			if (_pageOverlayCounter === 0) {
-				document.documentElement.classList.add('pageOverlayActive');
-			}
-			
-			_pageOverlayCounter++;
-		},
-		
-		/**
-		 * Marks one page overlay as closed.
-		 */
-		pageOverlayClose: function() {
-			if (_pageOverlayCounter) {
-				_pageOverlayCounter--;
-				
-				if (_pageOverlayCounter === 0) {
-					document.documentElement.classList.remove('pageOverlayActive');
-				}
-			}
-		},
-		
-		/**
-		 * Returns true if at least one page overlay is currently open.
-		 * 
-		 * @returns {boolean}
-		 */
-		pageOverlayIsActive: function() {
-			return _pageOverlayCounter > 0;
-		},
-		
-		/**
-		 * Sets the dialog container element. This method is used to
-		 * circumvent a possible circular dependency, due to `Ui/Dialog`
-		 * requiring the `Ui/Screen` module itself.
-		 * 
-		 * @param       {Element}       container       dialog container element
-		 */
-		setDialogContainer: function (container) {
-			_dialogContainer = container;
-		},
-		
-		/**
-		 * 
-		 * @param       {string}        query   CSS media query
-		 * @return      {Object}        object containing callbacks and MediaQueryList
-		 * @protected
-		 */
-		_getQueryObject: function(query) {
-			if (typeof query !== 'string' || query.trim() === '') {
-				throw new TypeError("Expected a non-empty string for parameter 'query'.");
-			}
-			
-			// Microsoft Edge rewrites the media queries to whatever it
-			// pleases, causing the input and output query to mismatch
-			if (_mqMapEdge.has(query)) query = _mqMapEdge.get(query);
-			
-			if (_mqMap.has(query)) query = _mqMap.get(query);
-			
-			var queryObject = _mql.get(query);
-			if (!queryObject) {
-				queryObject = {
-					callbacksMatch: new Dictionary(),
-					callbacksUnmatch: new Dictionary(),
-					callbacksSetup: new Dictionary(),
-					mql: window.matchMedia(query)
-				};
-				queryObject.mql.addListener(this._mqlChange.bind(this));
-				
-				_mql.set(query, queryObject);
-				
-				if (query !== queryObject.mql.media) {
-					_mqMapEdge.set(queryObject.mql.media, query);
-				}
-			}
-			
-			return queryObject;
-		},
-		
-		/**
-		 * Triggered whenever a registered media query now matches or no longer matches.
-		 * 
-		 * @param       {Event} event   event object
-		 * @protected
-		 */
-		_mqlChange: function(event) {
-			var queryObject = this._getQueryObject(event.media);
-			if (event.matches) {
-				if (queryObject.callbacksSetup.size) {
-					queryObject.callbacksSetup.forEach(function(callback) {
-						callback();
-					});
-					
-					// discard all setup callbacks after execution
-					queryObject.callbacksSetup = new Dictionary();
-				}
-				else {
-					queryObject.callbacksMatch.forEach(function (callback) {
-						callback();
-					});
-				}
-			}
-			else {
-				// Chromium based browsers running on Windows suffer from a bug when
-				// used with the responsive mode of the DevTools. Enabling and
-				// disabling it will trigger some media queries to report a change
-				// even when there isn't really one. This cause errors when invoking
-				// "unmatch" handlers that rely on the setup being executed before.
-				if (queryObject.callbacksSetup.size) {
-					return;
-				}
-				
-				queryObject.callbacksUnmatch.forEach(function(callback) {
-					callback();
-				});
-			}
-		}
-	};
->>>>>>> d8a784e9
 });