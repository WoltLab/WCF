--- conflicted
+++ resolved
@@ -7,7 +7,6 @@
  * @module  Ui/Confirmation (alias)
  * @module  WoltLabSuite/Core/Ui/Confirmation
  */
-<<<<<<< HEAD
 define(["require", "exports", "tslib", "../Core", "../Language", "./Dialog"], function (require, exports, tslib_1, Core, Language, Dialog_1) {
     "use strict";
     Object.defineProperty(exports, "__esModule", { value: true });
@@ -30,9 +29,9 @@
             formSubmit.classList.add("formSubmit");
             this.dialog.appendChild(formSubmit);
             this.confirmButton = document.createElement("button");
+            this.confirmButton.dataset.type = "submit";
             this.confirmButton.classList.add("buttonPrimary");
             this.confirmButton.textContent = Language.get("wcf.global.confirmation.confirm");
-            this.confirmButton.addEventListener("click", (_ev) => this._confirm());
             formSubmit.appendChild(this.confirmButton);
             const cancelButton = document.createElement("button");
             cancelButton.textContent = Language.get("wcf.global.confirmation.cancel");
@@ -107,6 +106,9 @@
                 },
             };
         }
+        _dialogSubmit() {
+            this._confirm();
+        }
     }
     let confirmation;
     function getConfirmation() {
@@ -148,170 +150,4 @@
         return getConfirmation().content;
     }
     exports.getContentElement = getContentElement;
-=======
-define(['Core', 'Language', 'Ui/Dialog'], function(Core, Language, UiDialog) {
-	"use strict";
-	
-	var _active = false;
-	var _confirmButton = null;
-	var _content = null;
-	var _options = {};
-	var _text = null;
-	
-	/**
-	 * Confirmation dialog overlay.
-	 * 
-	 * @exports	WoltLabSuite/Core/Ui/Confirmation
-	 */
-	return {
-		/**
-		 * Shows the confirmation dialog.
-		 * 
-		 * Possible options:
-		 *  - cancel: callback if user cancels the dialog
-		 *  - confirm: callback if user confirm the dialog
-		 *  - legacyCallback: WCF 2.0/2.1 compatible callback with string parameter
-		 *  - message: displayed confirmation message
-		 *  - parameters: list of parameters passed to the callback on confirm
-		 *  - template: optional HTML string to be inserted below the `message`
-		 * 
-		 * @param	{object<string, *>}	options		confirmation options
-		 */
-		show: function(options) {
-			if (UiDialog === undefined) UiDialog = require('Ui/Dialog');
-			
-			if (_active) {
-				return;
-			}
-			
-			_options = Core.extend({
-				cancel: null,
-				confirm: null,
-				legacyCallback: null,
-				message: '',
-				messageIsHtml: false,
-				parameters: {},
-				template: ''
-			}, options);
-			
-			_options.message = (typeof _options.message === 'string') ? _options.message.trim() : '';
-			if (!_options.message.length) {
-				throw new Error("Expected a non-empty string for option 'message'.");
-			}
-			
-			if (typeof _options.confirm !== 'function' && typeof _options.legacyCallback !== 'function') {
-				throw new TypeError("Expected a valid callback for option 'confirm'.");
-			}
-			
-			if (_content === null) {
-				this._createDialog();
-			}
-			
-			_content.innerHTML = (typeof _options.template === 'string') ? _options.template.trim() : '';
-			if (_options.messageIsHtml) _text.innerHTML = _options.message;
-			else _text.textContent = _options.message;
-			
-			_active = true;
-			
-			UiDialog.open(this);
-		},
-		
-		_dialogSetup: function() {
-			return {
-				id: 'wcfSystemConfirmation',
-				options: {
-					onClose: this._onClose.bind(this),
-					onShow: this._onShow.bind(this),
-					title: Language.get('wcf.global.confirmation.title')
-				}
-			};
-		},
-		
-		/**
-		 * Returns content container element.
-		 * 
-		 * @return	{Element}	content container element
-		 */
-		getContentElement: function() {
-			return _content;
-		},
-		
-		/**
-		 * Creates the dialog DOM elements.
-		 */
-		_createDialog: function() {
-			var dialog = elCreate('div');
-			elAttr(dialog, 'id', 'wcfSystemConfirmation');
-			dialog.classList.add('systemConfirmation');
-			
-			_text = elCreate('p');
-			dialog.appendChild(_text);
-			
-			_content = elCreate('div');
-			elAttr(_content, 'id', 'wcfSystemConfirmationContent');
-			dialog.appendChild(_content);
-			
-			var formSubmit = elCreate('div');
-			formSubmit.classList.add('formSubmit');
-			dialog.appendChild(formSubmit);
-			
-			_confirmButton = elCreate('button');
-			_confirmButton.dataset.type = "submit";
-			_confirmButton.classList.add('buttonPrimary');
-			_confirmButton.textContent = Language.get('wcf.global.confirmation.confirm');
-			formSubmit.appendChild(_confirmButton);
-			
-			var cancelButton = elCreate('button');
-			cancelButton.textContent = Language.get('wcf.global.confirmation.cancel');
-			cancelButton.addEventListener(WCF_CLICK_EVENT, function() { UiDialog.close('wcfSystemConfirmation'); });
-			formSubmit.appendChild(cancelButton);
-			
-			document.body.appendChild(dialog);
-		},
-		
-		/**
-		 * Invoked if the user confirms the dialog.
-		 */
-		_confirm: function() {
-			if (typeof _options.legacyCallback === 'function') {
-				_options.legacyCallback('confirm', _options.parameters, _content);
-			}
-			else {
-				_options.confirm(_options.parameters, _content);
-			}
-			
-			_active = false;
-			UiDialog.close('wcfSystemConfirmation');
-		},
-		
-		/**
-		 * Invoked on dialog close or if user cancels the dialog.
-		 */
-		_onClose: function() {
-			if (_active) {
-				_confirmButton.blur();
-				_active = false;
-				
-				if (typeof _options.legacyCallback === 'function') {
-					_options.legacyCallback('cancel', _options.parameters, _content);
-				}
-				else if (typeof _options.cancel === 'function') {
-					_options.cancel(_options.parameters);
-				}
-			}
-		},
-		
-		/**
-		 * Sets the focus on the confirm button on dialog open for proper keyboard support.
-		 */
-		_onShow: function() {
-			_confirmButton.blur();
-			_confirmButton.focus();
-		},
-
-		_dialogSubmit: function() {
-			this._confirm();
-		}
-	};
->>>>>>> 3a959caa
 });