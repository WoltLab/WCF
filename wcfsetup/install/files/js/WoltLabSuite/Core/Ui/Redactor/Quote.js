/**
 * Manages quotes.
 *
 * @author      Alexander Ebert
 * @copyright  2001-2019 WoltLab GmbH
 * @license     GNU Lesser General Public License <http://opensource.org/licenses/lgpl-license.php>
 * @module      WoltLabSuite/Core/Ui/Redactor/Quote
 * @woltlabExcludeBundle tiny
 */
<<<<<<< HEAD
define(["require", "exports", "tslib", "../../Core", "../../Dom/Util", "../../Event/Handler", "../../Language", "../../StringUtil", "../Dialog", "./Metacode", "./PseudoHeader"], function (require, exports, tslib_1, Core, Util_1, EventHandler, Language, StringUtil, Dialog_1, UiRedactorMetacode, UiRedactorPseudoHeader) {
    "use strict";
    Core = tslib_1.__importStar(Core);
    Util_1 = tslib_1.__importDefault(Util_1);
    EventHandler = tslib_1.__importStar(EventHandler);
    Language = tslib_1.__importStar(Language);
    StringUtil = tslib_1.__importStar(StringUtil);
    Dialog_1 = tslib_1.__importDefault(Dialog_1);
    UiRedactorMetacode = tslib_1.__importStar(UiRedactorMetacode);
    UiRedactorPseudoHeader = tslib_1.__importStar(UiRedactorPseudoHeader);
    let _headerHeight = 0;
    class UiRedactorQuote {
        /**
         * Initializes the quote management.
         */
        constructor(editor, button) {
            this._knownElements = new WeakSet();
            this._quote = null;
            this._editor = editor;
            this._elementId = this._editor.$element[0].id;
            EventHandler.add("com.woltlab.wcf.redactor2", `observe_load_${this._elementId}`, () => this._observeLoad());
            this._editor.button.addCallback(button, this._click.bind(this));
            // bind listeners on init
            this._observeLoad();
            // quote manager
            EventHandler.add("com.woltlab.wcf.redactor2", `insertQuote_${this._elementId}`, (data) => this._insertQuote(data));
        }
        /**
         * Inserts a quote.
         */
        _insertQuote(data) {
            if (this._editor.WoltLabSource.isActive()) {
                return;
            }
            EventHandler.fire("com.woltlab.wcf.redactor2", "showEditor");
            const editor = this._editor.core.editor()[0];
            this._editor.selection.restore();
            this._editor.buffer.set();
            // caret must be within a `<p>`, if it is not: move it
            let block = this._editor.selection.block();
            if (block === false) {
                this._editor.focus.end();
                block = this._editor.selection.block();
            }
            while (block && block.parentElement !== editor) {
                block = block.parentElement;
            }
            const quote = document.createElement("woltlab-quote");
            quote.dataset.author = data.author;
            quote.dataset.link = data.link;
            let content = data.content;
            if (data.isText) {
                content = StringUtil.escapeHTML(content);
                content = `<p>${content}</p>`;
                content = content.replace(/\n\n/g, "</p><p>");
                content = content.replace(/\n/g, "<br>");
            }
            else {
                content = UiRedactorMetacode.convertFromHtml(this._editor.$element[0].id, content);
            }
            // bypass the editor as `insert.html()` doesn't like us
            quote.innerHTML = content;
            const blockParent = block.parentElement;
            blockParent.insertBefore(quote, block.nextSibling);
            if (block.nodeName === "P" && (block.innerHTML === "<br>" || block.innerHTML.replace(/\u200B/g, "") === "")) {
                blockParent.removeChild(block);
            }
            // avoid adjacent blocks that are not paragraphs
            let sibling = quote.previousElementSibling;
            if (sibling && sibling.nodeName !== "P") {
                sibling = document.createElement("p");
                sibling.textContent = "\u200B";
                quote.insertAdjacentElement("beforebegin", sibling);
            }
            this._editor.WoltLabCaret.paragraphAfterBlock(quote);
            this._editor.buffer.set();
        }
        /**
         * Toggles the quote block on button click.
         */
        _click() {
            this._editor.button.toggle({}, "woltlab-quote", "func", "block.format");
            const quote = this._editor.selection.block();
            if (quote && quote.nodeName === "WOLTLAB-QUOTE") {
                this._setTitle(quote);
                quote.addEventListener("click", (ev) => this._edit(ev));
                // work-around for Safari
                this._editor.caret.end(quote);
            }
        }
        /**
         * Binds event listeners and sets quote title on both editor
         * initialization and when switching back from code view.
         */
        _observeLoad() {
            document.querySelectorAll("woltlab-quote").forEach((quote) => {
                if (!this._knownElements.has(quote)) {
                    quote.addEventListener("mousedown", (ev) => this._edit(ev));
                    this._setTitle(quote);
                    this._knownElements.add(quote);
                }
            });
        }
        /**
         * Opens the dialog overlay to edit the quote's properties.
         */
        _edit(event) {
            const quote = event.currentTarget;
            if (_headerHeight === 0) {
                _headerHeight = UiRedactorPseudoHeader.getHeight(quote);
            }
            // check if the click hit the header
            const offset = Util_1.default.offset(quote);
            if (event.pageY > offset.top && event.pageY < offset.top + _headerHeight) {
                event.preventDefault();
                this._editor.selection.save();
                this._quote = quote;
                Dialog_1.default.open(this);
            }
        }
        /**
         * Saves the changes to the quote's properties.
         *
         * @protected
         */
        _dialogSubmit() {
            const id = `redactor-quote-${this._elementId}`;
            const urlInput = document.getElementById(`${id}-url`);
            const url = urlInput.value.replace(/\u200B/g, "").trim();
            // simple test to check if it at least looks like it could be a valid url
            if (url.length && !/^https?:\/\/[^/]+/.test(url)) {
                Util_1.default.innerError(urlInput, Language.get("wcf.editor.quote.url.error.invalid"));
                return;
            }
            else {
                Util_1.default.innerError(urlInput, false);
            }
            const quote = this._quote;
            // set author
            const author = document.getElementById(id + "-author");
            quote.dataset.author = author.value;
            // set url
            quote.dataset.link = url;
            this._setTitle(quote);
            this._editor.caret.after(quote);
            Dialog_1.default.close(this);
        }
        /**
         * Sets or updates the quote's header title.
         */
        _setTitle(quote) {
            const title = Language.get("wcf.editor.quote.title", {
                author: quote.dataset.author,
                url: quote.dataset.url,
            });
            if (quote.dataset.title !== title) {
                quote.dataset.title = title;
            }
        }
        _delete(event) {
            event.preventDefault();
            const quote = this._quote;
            let caretEnd = quote.nextElementSibling || quote.previousElementSibling;
            if (caretEnd === null && quote.parentElement !== this._editor.core.editor()[0]) {
                caretEnd = quote.parentElement;
            }
            if (caretEnd === null) {
                this._editor.code.set("");
                this._editor.focus.end();
            }
            else {
                quote.remove();
                this._editor.caret.end(caretEnd);
            }
            Dialog_1.default.close(this);
        }
        _dialogSetup() {
            const id = `redactor-quote-${this._elementId}`;
            const idAuthor = `${id}-author`;
            const idButtonDelete = `${id}-button-delete`;
            const idButtonSave = `${id}-button-save`;
            const idUrl = `${id}-url`;
            return {
                id: id,
                options: {
                    onClose: () => {
                        this._editor.selection.restore();
                        Dialog_1.default.destroy(this);
                    },
                    onSetup: () => {
                        const button = document.getElementById(idButtonDelete);
                        button.addEventListener("click", (ev) => this._delete(ev));
                    },
                    onShow: () => {
                        const author = document.getElementById(idAuthor);
                        author.value = this._quote.dataset.author || "";
                        const url = document.getElementById(idUrl);
                        url.value = this._quote.dataset.link || "";
                    },
                    title: Language.get("wcf.editor.quote.edit"),
                },
                source: `<div class="section">
          <dl>
            <dt>
              <label for="${idAuthor}">${Language.get("wcf.editor.quote.author")}</label>
            </dt>
            <dd>
              <input type="text" id="${idAuthor}" class="long" data-dialog-submit-on-enter="true">
            </dd>
          </dl>
          <dl>
            <dt>
              <label for="${idUrl}">${Language.get("wcf.editor.quote.url")}</label>
            </dt>
            <dd>
              <input type="text" id="${idUrl}" class="long" data-dialog-submit-on-enter="true">
              <small>${Language.get("wcf.editor.quote.url.description")}</small>
            </dd>
          </dl>
        </div>
        <div class="formSubmit">
          <button id="${idButtonSave}" class="buttonPrimary" data-type="submit">${Language.get("wcf.global.button.save")}</button>
          <button id="${idButtonDelete}">${Language.get("wcf.global.button.delete")}</button>
        </div>`,
            };
        }
    }
    Core.enableLegacyInheritance(UiRedactorQuote);
    return UiRedactorQuote;
=======
define(['Core', 'EventHandler', 'EventKey', 'Language', 'StringUtil', 'Dom/Util', 'Ui/Dialog', './Metacode', './PseudoHeader'], function (Core, EventHandler, EventKey, Language, StringUtil, DomUtil, UiDialog, UiRedactorMetacode, UiRedactorPseudoHeader) {
	"use strict";
	
	if (!COMPILER_TARGET_DEFAULT) {
		var Fake = function() {};
		Fake.prototype = {
			init: function() {},
			_insertQuote: function() {},
			_click: function() {},
			_observeLoad: function() {},
			_edit: function() {},
			_save: function() {},
			_setTitle: function() {},
			_delete: function() {},
			_dialogSetup: function() {},
			_dialogSubmit: function() {}
		};
		return Fake;
	}
	
	var _headerHeight = 0;
	
	/**
	 * @param       {Object}        editor  editor instance
	 * @param       {jQuery}        button  toolbar button
	 * @constructor
	 */
	function UiRedactorQuote(editor, button) { this.init(editor, button); }
	UiRedactorQuote.prototype = {
		/**
		 * Initializes the quote management.
		 * 
		 * @param       {Object}        editor  editor instance
		 * @param       {jQuery}        button  toolbar button
		 */
		init: function(editor, button) {
			this._quote = null;
			this._quotes = elByTag('woltlab-quote', editor.$editor[0]);
			this._editor = editor;
			this._elementId = this._editor.$element[0].id;
			
			EventHandler.add('com.woltlab.wcf.redactor2', 'observe_load_' + this._elementId, this._observeLoad.bind(this));
			
			this._editor.button.addCallback(button, this._click.bind(this));
			
			// static bind to ensure that removing works
			this._callbackEdit = this._edit.bind(this);
			
			// bind listeners on init
			this._observeLoad();
			
			// quote manager
			EventHandler.add('com.woltlab.wcf.redactor2', 'insertQuote_' + this._elementId, this._insertQuote.bind(this));
		},
		
		/**
		 * Inserts a quote.
		 * 
		 * @param       {Object}        data            quote data
		 * @protected
		 */
		_insertQuote: function (data) {
			if (this._editor.WoltLabSource.isActive()) {
				return;
			}
			
			EventHandler.fire('com.woltlab.wcf.redactor2', 'showEditor');
			
			var editor = this._editor.core.editor()[0];
			this._editor.selection.restore();
			
			this._editor.buffer.set();
			
			// caret must be within a `<p>`, if it is not: move it
			var block = this._editor.selection.block();
			if (block === false) {
				this._editor.focus.end();
				block = this._editor.selection.block();
			}
			
			while (block && block.parentNode !== editor) {
				block = block.parentNode;
			}
			
			var quote = elCreate('woltlab-quote');
			elData(quote, 'author', data.author);
			elData(quote, 'link', data.link);
			
			var content = data.content;
			if (data.isText) {
				content = StringUtil.escapeHTML(content);
				content = '<p>' + content + '</p>';
				content = content.replace(/\n\n/g, '</p><p>');
				content = content.replace(/\n/g, '<br>');
			}
			else {
				//noinspection JSUnresolvedFunction
				content = UiRedactorMetacode.convertFromHtml(this._editor.$element[0].id, content);
			}
			
			// bypass the editor as `insert.html()` doesn't like us
			quote.innerHTML = content;
			
			block.parentNode.insertBefore(quote, block.nextSibling);
			
			if (block.nodeName === 'P' && (block.innerHTML === '<br>' || block.innerHTML.replace(/\u200B/g, '') === '')) {
				block.parentNode.removeChild(block);
			}
			
			// avoid adjacent blocks that are not paragraphs
			var sibling = quote.previousElementSibling;
			if (sibling && sibling.nodeName !== 'P') {
				sibling = elCreate('p');
				sibling.textContent = '\u200B';
				quote.parentNode.insertBefore(sibling, quote);
			}
			
			this._editor.WoltLabCaret.paragraphAfterBlock(quote);
			
			this._editor.buffer.set();
		},
		
		/**
		 * Toggles the quote block on button click.
		 * 
		 * @protected
		 */
		_click: function() {
			this._editor.button.toggle({}, 'woltlab-quote', 'func', 'block.format');
			
			var quote = this._editor.selection.block();
			if (quote && quote.nodeName === 'WOLTLAB-QUOTE') {
				this._setTitle(quote);
				
				quote.addEventListener(WCF_CLICK_EVENT, this._callbackEdit);
				
				// work-around for Safari
				this._editor.caret.end(quote);
			}
		},
		
		/**
		 * Binds event listeners and sets quote title on both editor
		 * initialization and when switching back from code view.
		 * 
		 * @protected
		 */
		_observeLoad: function() {
			var quote;
			for (var i = 0, length = this._quotes.length; i < length; i++) {
				quote = this._quotes[i];
				
				quote.addEventListener('mousedown', this._callbackEdit);
				this._setTitle(quote);
			}
		},
		
		/**
		 * Opens the dialog overlay to edit the quote's properties.
		 * 
		 * @param       {Event}         event           event object
		 * @protected
		 */
		_edit: function(event) {
			var quote = event.currentTarget;
			
			if (_headerHeight === 0) {
				_headerHeight = UiRedactorPseudoHeader.getHeight(quote);
			}
			
			// check if the click hit the header
			var offset = DomUtil.offset(quote);
			if (event.pageY > offset.top && event.pageY < (offset.top + _headerHeight)) {
				event.preventDefault();
				
				this._editor.selection.save();
				this._quote = quote;
				
				UiDialog.open(this);
			}
		},
		
		/**
		 * Saves the changes to the quote's properties.
		 * 
		 * @protected
		 */
		_dialogSubmit: function() {
			var id = 'redactor-quote-' + this._elementId;
			var urlInput = elById(id + '-url');
			
			var url = urlInput.value.replace(/\u200B/g, '').trim();
			// simple test to check if it at least looks like it could be a valid url
			if (url.length && !/^https?:\/\/[^\/]+/.test(url)) {
				elInnerError(urlInput, Language.get('wcf.editor.quote.url.error.invalid'));
				return;
			}
			else {
				elInnerError(urlInput, false);
			}
			
			// set author
			elData(this._quote, 'author', elById(id + '-author').value);
			
			// set url
			elData(this._quote, 'link', url);
			
			this._setTitle(this._quote);
			this._editor.caret.after(this._quote);
			
			UiDialog.close(this);
		},
		
		/**
		 * Sets or updates the quote's header title.
		 * 
		 * @param       {Element}       quote     quote element
		 * @protected
		 */
		_setTitle: function(quote) {
			var title = Language.get('wcf.editor.quote.title', {
				author: elData(quote, 'author'),
				url: elData(quote, 'url')
			});
			
			if (elData(quote, 'title') !== title) {
				elData(quote, 'title', title);
			}
		},
		
		_delete: function (event) {
			event.preventDefault();
			
			var caretEnd = this._quote.nextElementSibling || this._quote.previousElementSibling;
			if (caretEnd === null && this._quote.parentNode !== this._editor.core.editor()[0]) {
				caretEnd = this._quote.parentNode;
			}
			
			if (caretEnd === null) {
				this._editor.code.set('');
				this._editor.focus.end();
			}
			else {
				elRemove(this._quote);
				this._editor.caret.end(caretEnd);
			}
			
			UiDialog.close(this);
		},
		
		_dialogSetup: function() {
			var id = 'redactor-quote-' + this._elementId,
			    idAuthor = id + '-author',
			    idButtonDelete = id + '-button-delete',
			    idButtonSave = id + '-button-save',
			    idUrl = id + '-url';
			
			return {
				id: id,
				options: {
					onClose: (function () {
						window.setTimeout((function () {
							this._editor.selection.restore();
						}).bind(this), 100);
						
						UiDialog.destroy(this);
					}).bind(this),
					
					onSetup: (function() {
						elById(idButtonDelete).addEventListener(WCF_CLICK_EVENT, this._delete.bind(this));
					}).bind(this),
					
					onShow: (function() {
						elById(idAuthor).value = elData(this._quote, 'author');
						elById(idUrl).value = elData(this._quote, 'link');
					}).bind(this),
					
					title: Language.get('wcf.editor.quote.edit')
				},
				source: '<div class="section">'
					+ '<dl>'
						+ '<dt><label for="' + idAuthor + '">' + Language.get('wcf.editor.quote.author') + '</label></dt>'
						+ '<dd>'
							+ '<input type="text" id="' + idAuthor + '" class="long" data-dialog-submit-on-enter="true">'
						+ '</dd>'
					+ '</dl>'
					+ '<dl>'
						+ '<dt><label for="' + idUrl + '">' + Language.get('wcf.editor.quote.url') + '</label></dt>'
						+ '<dd>'
							+ '<input type="text" id="' + idUrl + '" class="long" data-dialog-submit-on-enter="true">'
							+ '<small>' + Language.get('wcf.editor.quote.url.description') + '</small>'
						+ '</dd>'
					+ '</dl>'
				+ '</div>'
				+ '<div class="formSubmit">'
					+ '<button id="' + idButtonSave + '" class="buttonPrimary" data-type="submit">' + Language.get('wcf.global.button.save') + '</button>'
					+ '<button id="' + idButtonDelete + '">' + Language.get('wcf.global.button.delete') + '</button>'
				+ '</div>'
			};
		}
	};
	
	return UiRedactorQuote;
>>>>>>> 0a7abec3
});<|MERGE_RESOLUTION|>--- conflicted
+++ resolved
@@ -7,7 +7,6 @@
  * @module      WoltLabSuite/Core/Ui/Redactor/Quote
  * @woltlabExcludeBundle tiny
  */
-<<<<<<< HEAD
 define(["require", "exports", "tslib", "../../Core", "../../Dom/Util", "../../Event/Handler", "../../Language", "../../StringUtil", "../Dialog", "./Metacode", "./PseudoHeader"], function (require, exports, tslib_1, Core, Util_1, EventHandler, Language, StringUtil, Dialog_1, UiRedactorMetacode, UiRedactorPseudoHeader) {
     "use strict";
     Core = tslib_1.__importStar(Core);
@@ -194,7 +193,9 @@
                 id: id,
                 options: {
                     onClose: () => {
-                        this._editor.selection.restore();
+                        window.setTimeout(() => {
+                            this._editor.selection.restore();
+                        }, 100);
                         Dialog_1.default.destroy(this);
                     },
                     onSetup: () => {
@@ -237,309 +238,4 @@
     }
     Core.enableLegacyInheritance(UiRedactorQuote);
     return UiRedactorQuote;
-=======
-define(['Core', 'EventHandler', 'EventKey', 'Language', 'StringUtil', 'Dom/Util', 'Ui/Dialog', './Metacode', './PseudoHeader'], function (Core, EventHandler, EventKey, Language, StringUtil, DomUtil, UiDialog, UiRedactorMetacode, UiRedactorPseudoHeader) {
-	"use strict";
-	
-	if (!COMPILER_TARGET_DEFAULT) {
-		var Fake = function() {};
-		Fake.prototype = {
-			init: function() {},
-			_insertQuote: function() {},
-			_click: function() {},
-			_observeLoad: function() {},
-			_edit: function() {},
-			_save: function() {},
-			_setTitle: function() {},
-			_delete: function() {},
-			_dialogSetup: function() {},
-			_dialogSubmit: function() {}
-		};
-		return Fake;
-	}
-	
-	var _headerHeight = 0;
-	
-	/**
-	 * @param       {Object}        editor  editor instance
-	 * @param       {jQuery}        button  toolbar button
-	 * @constructor
-	 */
-	function UiRedactorQuote(editor, button) { this.init(editor, button); }
-	UiRedactorQuote.prototype = {
-		/**
-		 * Initializes the quote management.
-		 * 
-		 * @param       {Object}        editor  editor instance
-		 * @param       {jQuery}        button  toolbar button
-		 */
-		init: function(editor, button) {
-			this._quote = null;
-			this._quotes = elByTag('woltlab-quote', editor.$editor[0]);
-			this._editor = editor;
-			this._elementId = this._editor.$element[0].id;
-			
-			EventHandler.add('com.woltlab.wcf.redactor2', 'observe_load_' + this._elementId, this._observeLoad.bind(this));
-			
-			this._editor.button.addCallback(button, this._click.bind(this));
-			
-			// static bind to ensure that removing works
-			this._callbackEdit = this._edit.bind(this);
-			
-			// bind listeners on init
-			this._observeLoad();
-			
-			// quote manager
-			EventHandler.add('com.woltlab.wcf.redactor2', 'insertQuote_' + this._elementId, this._insertQuote.bind(this));
-		},
-		
-		/**
-		 * Inserts a quote.
-		 * 
-		 * @param       {Object}        data            quote data
-		 * @protected
-		 */
-		_insertQuote: function (data) {
-			if (this._editor.WoltLabSource.isActive()) {
-				return;
-			}
-			
-			EventHandler.fire('com.woltlab.wcf.redactor2', 'showEditor');
-			
-			var editor = this._editor.core.editor()[0];
-			this._editor.selection.restore();
-			
-			this._editor.buffer.set();
-			
-			// caret must be within a `<p>`, if it is not: move it
-			var block = this._editor.selection.block();
-			if (block === false) {
-				this._editor.focus.end();
-				block = this._editor.selection.block();
-			}
-			
-			while (block && block.parentNode !== editor) {
-				block = block.parentNode;
-			}
-			
-			var quote = elCreate('woltlab-quote');
-			elData(quote, 'author', data.author);
-			elData(quote, 'link', data.link);
-			
-			var content = data.content;
-			if (data.isText) {
-				content = StringUtil.escapeHTML(content);
-				content = '<p>' + content + '</p>';
-				content = content.replace(/\n\n/g, '</p><p>');
-				content = content.replace(/\n/g, '<br>');
-			}
-			else {
-				//noinspection JSUnresolvedFunction
-				content = UiRedactorMetacode.convertFromHtml(this._editor.$element[0].id, content);
-			}
-			
-			// bypass the editor as `insert.html()` doesn't like us
-			quote.innerHTML = content;
-			
-			block.parentNode.insertBefore(quote, block.nextSibling);
-			
-			if (block.nodeName === 'P' && (block.innerHTML === '<br>' || block.innerHTML.replace(/\u200B/g, '') === '')) {
-				block.parentNode.removeChild(block);
-			}
-			
-			// avoid adjacent blocks that are not paragraphs
-			var sibling = quote.previousElementSibling;
-			if (sibling && sibling.nodeName !== 'P') {
-				sibling = elCreate('p');
-				sibling.textContent = '\u200B';
-				quote.parentNode.insertBefore(sibling, quote);
-			}
-			
-			this._editor.WoltLabCaret.paragraphAfterBlock(quote);
-			
-			this._editor.buffer.set();
-		},
-		
-		/**
-		 * Toggles the quote block on button click.
-		 * 
-		 * @protected
-		 */
-		_click: function() {
-			this._editor.button.toggle({}, 'woltlab-quote', 'func', 'block.format');
-			
-			var quote = this._editor.selection.block();
-			if (quote && quote.nodeName === 'WOLTLAB-QUOTE') {
-				this._setTitle(quote);
-				
-				quote.addEventListener(WCF_CLICK_EVENT, this._callbackEdit);
-				
-				// work-around for Safari
-				this._editor.caret.end(quote);
-			}
-		},
-		
-		/**
-		 * Binds event listeners and sets quote title on both editor
-		 * initialization and when switching back from code view.
-		 * 
-		 * @protected
-		 */
-		_observeLoad: function() {
-			var quote;
-			for (var i = 0, length = this._quotes.length; i < length; i++) {
-				quote = this._quotes[i];
-				
-				quote.addEventListener('mousedown', this._callbackEdit);
-				this._setTitle(quote);
-			}
-		},
-		
-		/**
-		 * Opens the dialog overlay to edit the quote's properties.
-		 * 
-		 * @param       {Event}         event           event object
-		 * @protected
-		 */
-		_edit: function(event) {
-			var quote = event.currentTarget;
-			
-			if (_headerHeight === 0) {
-				_headerHeight = UiRedactorPseudoHeader.getHeight(quote);
-			}
-			
-			// check if the click hit the header
-			var offset = DomUtil.offset(quote);
-			if (event.pageY > offset.top && event.pageY < (offset.top + _headerHeight)) {
-				event.preventDefault();
-				
-				this._editor.selection.save();
-				this._quote = quote;
-				
-				UiDialog.open(this);
-			}
-		},
-		
-		/**
-		 * Saves the changes to the quote's properties.
-		 * 
-		 * @protected
-		 */
-		_dialogSubmit: function() {
-			var id = 'redactor-quote-' + this._elementId;
-			var urlInput = elById(id + '-url');
-			
-			var url = urlInput.value.replace(/\u200B/g, '').trim();
-			// simple test to check if it at least looks like it could be a valid url
-			if (url.length && !/^https?:\/\/[^\/]+/.test(url)) {
-				elInnerError(urlInput, Language.get('wcf.editor.quote.url.error.invalid'));
-				return;
-			}
-			else {
-				elInnerError(urlInput, false);
-			}
-			
-			// set author
-			elData(this._quote, 'author', elById(id + '-author').value);
-			
-			// set url
-			elData(this._quote, 'link', url);
-			
-			this._setTitle(this._quote);
-			this._editor.caret.after(this._quote);
-			
-			UiDialog.close(this);
-		},
-		
-		/**
-		 * Sets or updates the quote's header title.
-		 * 
-		 * @param       {Element}       quote     quote element
-		 * @protected
-		 */
-		_setTitle: function(quote) {
-			var title = Language.get('wcf.editor.quote.title', {
-				author: elData(quote, 'author'),
-				url: elData(quote, 'url')
-			});
-			
-			if (elData(quote, 'title') !== title) {
-				elData(quote, 'title', title);
-			}
-		},
-		
-		_delete: function (event) {
-			event.preventDefault();
-			
-			var caretEnd = this._quote.nextElementSibling || this._quote.previousElementSibling;
-			if (caretEnd === null && this._quote.parentNode !== this._editor.core.editor()[0]) {
-				caretEnd = this._quote.parentNode;
-			}
-			
-			if (caretEnd === null) {
-				this._editor.code.set('');
-				this._editor.focus.end();
-			}
-			else {
-				elRemove(this._quote);
-				this._editor.caret.end(caretEnd);
-			}
-			
-			UiDialog.close(this);
-		},
-		
-		_dialogSetup: function() {
-			var id = 'redactor-quote-' + this._elementId,
-			    idAuthor = id + '-author',
-			    idButtonDelete = id + '-button-delete',
-			    idButtonSave = id + '-button-save',
-			    idUrl = id + '-url';
-			
-			return {
-				id: id,
-				options: {
-					onClose: (function () {
-						window.setTimeout((function () {
-							this._editor.selection.restore();
-						}).bind(this), 100);
-						
-						UiDialog.destroy(this);
-					}).bind(this),
-					
-					onSetup: (function() {
-						elById(idButtonDelete).addEventListener(WCF_CLICK_EVENT, this._delete.bind(this));
-					}).bind(this),
-					
-					onShow: (function() {
-						elById(idAuthor).value = elData(this._quote, 'author');
-						elById(idUrl).value = elData(this._quote, 'link');
-					}).bind(this),
-					
-					title: Language.get('wcf.editor.quote.edit')
-				},
-				source: '<div class="section">'
-					+ '<dl>'
-						+ '<dt><label for="' + idAuthor + '">' + Language.get('wcf.editor.quote.author') + '</label></dt>'
-						+ '<dd>'
-							+ '<input type="text" id="' + idAuthor + '" class="long" data-dialog-submit-on-enter="true">'
-						+ '</dd>'
-					+ '</dl>'
-					+ '<dl>'
-						+ '<dt><label for="' + idUrl + '">' + Language.get('wcf.editor.quote.url') + '</label></dt>'
-						+ '<dd>'
-							+ '<input type="text" id="' + idUrl + '" class="long" data-dialog-submit-on-enter="true">'
-							+ '<small>' + Language.get('wcf.editor.quote.url.description') + '</small>'
-						+ '</dd>'
-					+ '</dl>'
-				+ '</div>'
-				+ '<div class="formSubmit">'
-					+ '<button id="' + idButtonSave + '" class="buttonPrimary" data-type="submit">' + Language.get('wcf.global.button.save') + '</button>'
-					+ '<button id="' + idButtonDelete + '">' + Language.get('wcf.global.button.delete') + '</button>'
-				+ '</div>'
-			};
-		}
-	};
-	
-	return UiRedactorQuote;
->>>>>>> 0a7abec3
 });