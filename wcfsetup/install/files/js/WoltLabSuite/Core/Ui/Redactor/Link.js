<<<<<<< HEAD
/**
 * @woltlabExcludeBundle tiny
 */
define(["require", "exports", "tslib", "../../Dom/Util", "../../Language", "../Dialog"], function (require, exports, tslib_1, Util_1, Language, Dialog_1) {
    "use strict";
    Object.defineProperty(exports, "__esModule", { value: true });
    exports.showDialog = void 0;
    Util_1 = tslib_1.__importDefault(Util_1);
    Language = tslib_1.__importStar(Language);
    Dialog_1 = tslib_1.__importDefault(Dialog_1);
    class UiRedactorLink {
        constructor() {
            this.boundListener = false;
        }
        open(options) {
            Dialog_1.default.open(this);
            Dialog_1.default.setTitle(this, Language.get("wcf.editor.link." + (options.insert ? "add" : "edit")));
            const submitButton = document.getElementById("redactor-modal-button-action");
            submitButton.textContent = Language.get("wcf.global.button." + (options.insert ? "insert" : "save"));
            this.submitCallback = options.submitCallback;
            // Redactor might modify the button, thus we cannot bind it in the dialog's `onSetup()` callback.
            if (!this.boundListener) {
                this.boundListener = true;
                submitButton.addEventListener("click", () => this.submit());
            }
        }
        submit() {
            if (this.submitCallback()) {
                Dialog_1.default.close(this);
            }
            else {
                const url = document.getElementById("redactor-link-url");
                const errorMessage = url.value.trim() === "" ? "wcf.global.form.error.empty" : "wcf.editor.link.error.invalid";
                Util_1.default.innerError(url, Language.get(errorMessage));
            }
        }
        _dialogSetup() {
            return {
                id: "redactorDialogLink",
                options: {
                    onClose: () => {
                        const url = document.getElementById("redactor-link-url");
                        const small = url.nextElementSibling;
                        if (small && small.nodeName === "SMALL") {
                            small.remove();
                        }
                    },
                    onSetup: (content) => {
                        const submitButton = content.querySelector(".formSubmit > .buttonPrimary");
                        if (submitButton !== null) {
                            content.querySelectorAll('input[type="url"], input[type="text"]').forEach((input) => {
                                input.addEventListener("keyup", (event) => {
                                    if (event.key === "Enter") {
                                        submitButton.click();
                                    }
                                });
                            });
                        }
                    },
                    onShow: () => {
                        const url = document.getElementById("redactor-link-url");
                        url.focus();
                    },
                },
                source: `<dl>
          <dt>
            <label for="redactor-link-url">${Language.get("wcf.editor.link.url")}</label>
          </dt>
          <dd>
            <input type="url" id="redactor-link-url" class="long">
          </dd>
        </dl>
        <dl>
          <dt>
            <label for="redactor-link-url-text">${Language.get("wcf.editor.link.text")}</label>
          </dt>
          <dd>
            <input type="text" id="redactor-link-url-text" class="long">
          </dd>
        </dl>
        <div class="formSubmit">
          <button id="redactor-modal-button-action" class="buttonPrimary"></button>
        </div>`,
            };
        }
    }
    let uiRedactorLink;
    function showDialog(options) {
        if (!uiRedactorLink) {
            uiRedactorLink = new UiRedactorLink();
        }
        uiRedactorLink.open(options);
    }
    exports.showDialog = showDialog;
=======
define(['Core', 'EventKey', 'Language', 'Ui/Dialog'], function(Core, EventKey, Language, UiDialog) {
	"use strict";
	
	if (!COMPILER_TARGET_DEFAULT) {
		var Fake = function() {};
		Fake.prototype = {
			showDialog: function() {},
			_submit: function() {},
			_dialogSetup: function() {}
		};
		return Fake;
	}
	
	var _boundListener = false;
	var _callback = null;
	
	return {
		showDialog: function(options) {
			UiDialog.open(this);
			
			UiDialog.setTitle(this, Language.get('wcf.editor.link.' + (options.insert ? 'add' : 'edit')));
			
			var submitButton = elById('redactor-modal-button-action');
			submitButton.textContent = Language.get('wcf.global.button.' + (options.insert ? 'insert' : 'save'));
			
			_callback = options.submitCallback;
			
			if (!_boundListener) {
				_boundListener = true;
				
				submitButton.addEventListener(WCF_CLICK_EVENT, this._submit.bind(this));
			}
		},
		
		_submit: function() {
			if (_callback()) {
				UiDialog.close(this);
			}
			else {
				var url = elById('redactor-link-url');
				elInnerError(url, Language.get((url.value.trim() === '' ? 'wcf.global.form.error.empty' : 'wcf.editor.link.error.invalid')));
			}
		},
		
		_dialogSetup: function() {
			return {
				id: 'redactorDialogLink',
				options: {
					onClose: function() {
						var url = elById('redactor-link-url');
						var small = (url.nextElementSibling && url.nextElementSibling.nodeName === 'SMALL') ? url.nextElementSibling : null;
						if (small !== null) {
							elRemove(small);
						}
					},
					onSetup: function (content) {
						var submitButton = elBySel('.formSubmit > .buttonPrimary', content);
						
						if (submitButton !== null) {
							elBySelAll('input[type="url"], input[type="text"]', content, function (input) {
								input.addEventListener('keyup', function (event) {
									if (EventKey.Enter(event)) {
										Core.triggerEvent(submitButton, 'click');
									}
								});
							});
						}
					}
				},
				source: '<dl>'
						+ '<dt><label for="redactor-link-url">' + Language.get('wcf.editor.link.url') + '</label></dt>'
						+ '<dd><input type="url" id="redactor-link-url" class="long"></dd>'
					+ '</dl>'
					+ '<dl>'
						+ '<dt><label for="redactor-link-url-text">' + Language.get('wcf.editor.link.text') + '</label></dt>'
						+ '<dd><input type="text" id="redactor-link-url-text" class="long"></dd>'
					+ '</dl>'
					+ '<div class="formSubmit">'
						+ '<button id="redactor-modal-button-action" class="buttonPrimary"></button>'
					+ '</div>'
			};
		}
	};
>>>>>>> 0a7abec3
});<|MERGE_RESOLUTION|>--- conflicted
+++ resolved
@@ -1,4 +1,3 @@
-<<<<<<< HEAD
 /**
  * @woltlabExcludeBundle tiny
  */
@@ -58,10 +57,6 @@
                             });
                         }
                     },
-                    onShow: () => {
-                        const url = document.getElementById("redactor-link-url");
-                        url.focus();
-                    },
                 },
                 source: `<dl>
           <dt>
@@ -93,89 +88,4 @@
         uiRedactorLink.open(options);
     }
     exports.showDialog = showDialog;
-=======
-define(['Core', 'EventKey', 'Language', 'Ui/Dialog'], function(Core, EventKey, Language, UiDialog) {
-	"use strict";
-	
-	if (!COMPILER_TARGET_DEFAULT) {
-		var Fake = function() {};
-		Fake.prototype = {
-			showDialog: function() {},
-			_submit: function() {},
-			_dialogSetup: function() {}
-		};
-		return Fake;
-	}
-	
-	var _boundListener = false;
-	var _callback = null;
-	
-	return {
-		showDialog: function(options) {
-			UiDialog.open(this);
-			
-			UiDialog.setTitle(this, Language.get('wcf.editor.link.' + (options.insert ? 'add' : 'edit')));
-			
-			var submitButton = elById('redactor-modal-button-action');
-			submitButton.textContent = Language.get('wcf.global.button.' + (options.insert ? 'insert' : 'save'));
-			
-			_callback = options.submitCallback;
-			
-			if (!_boundListener) {
-				_boundListener = true;
-				
-				submitButton.addEventListener(WCF_CLICK_EVENT, this._submit.bind(this));
-			}
-		},
-		
-		_submit: function() {
-			if (_callback()) {
-				UiDialog.close(this);
-			}
-			else {
-				var url = elById('redactor-link-url');
-				elInnerError(url, Language.get((url.value.trim() === '' ? 'wcf.global.form.error.empty' : 'wcf.editor.link.error.invalid')));
-			}
-		},
-		
-		_dialogSetup: function() {
-			return {
-				id: 'redactorDialogLink',
-				options: {
-					onClose: function() {
-						var url = elById('redactor-link-url');
-						var small = (url.nextElementSibling && url.nextElementSibling.nodeName === 'SMALL') ? url.nextElementSibling : null;
-						if (small !== null) {
-							elRemove(small);
-						}
-					},
-					onSetup: function (content) {
-						var submitButton = elBySel('.formSubmit > .buttonPrimary', content);
-						
-						if (submitButton !== null) {
-							elBySelAll('input[type="url"], input[type="text"]', content, function (input) {
-								input.addEventListener('keyup', function (event) {
-									if (EventKey.Enter(event)) {
-										Core.triggerEvent(submitButton, 'click');
-									}
-								});
-							});
-						}
-					}
-				},
-				source: '<dl>'
-						+ '<dt><label for="redactor-link-url">' + Language.get('wcf.editor.link.url') + '</label></dt>'
-						+ '<dd><input type="url" id="redactor-link-url" class="long"></dd>'
-					+ '</dl>'
-					+ '<dl>'
-						+ '<dt><label for="redactor-link-url-text">' + Language.get('wcf.editor.link.text') + '</label></dt>'
-						+ '<dd><input type="text" id="redactor-link-url-text" class="long"></dd>'
-					+ '</dl>'
-					+ '<div class="formSubmit">'
-						+ '<button id="redactor-modal-button-action" class="buttonPrimary"></button>'
-					+ '</div>'
-			};
-		}
-	};
->>>>>>> 0a7abec3
 });