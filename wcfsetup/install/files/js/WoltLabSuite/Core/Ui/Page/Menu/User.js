--- conflicted
+++ resolved
@@ -9,24 +9,13 @@
  */
 define(["require", "exports", "tslib", "./Container", "../../../Language", "../../User/Menu/Manager", "../../../Dom/Util", "../../User/Menu/ControlPanel", "../../../Event/Handler"], function (require, exports, tslib_1, Container_1, Language, Manager_1, Util_1, ControlPanel_1, EventHandler) {
     "use strict";
-<<<<<<< HEAD
     Object.defineProperty(exports, "__esModule", { value: true });
     exports.hasValidUserMenu = exports.PageMenuUser = void 0;
-    Container_1 = (0, tslib_1.__importDefault)(Container_1);
-    Language = (0, tslib_1.__importStar)(Language);
-    Util_1 = (0, tslib_1.__importDefault)(Util_1);
-    EventHandler = (0, tslib_1.__importStar)(EventHandler);
+    Container_1 = tslib_1.__importDefault(Container_1);
+    Language = tslib_1.__importStar(Language);
+    Util_1 = tslib_1.__importDefault(Util_1);
+    EventHandler = tslib_1.__importStar(EventHandler);
     class PageMenuUser {
-=======
-    Core = tslib_1.__importStar(Core);
-    EventHandler = tslib_1.__importStar(EventHandler);
-    Language = tslib_1.__importStar(Language);
-    Abstract_1 = tslib_1.__importDefault(Abstract_1);
-    class UiPageMenuUser extends Abstract_1.default {
-        /**
-         * Initializes the touch-friendly fullscreen user menu.
-         */
->>>>>>> 716617cf
         constructor() {
             this.activeTab = undefined;
             this.legacyUserPanels = new Map();
