--- conflicted
+++ resolved
@@ -8,12 +8,11 @@
  */
 define(["require", "exports", "tslib", "./Container", "../../../Language", "../../../Dom/Util"], function (require, exports, tslib_1, Container_1, Language, Util_1) {
     "use strict";
-<<<<<<< HEAD
     Object.defineProperty(exports, "__esModule", { value: true });
     exports.PageMenuMain = void 0;
-    Container_1 = (0, tslib_1.__importDefault)(Container_1);
-    Language = (0, tslib_1.__importStar)(Language);
-    Util_1 = (0, tslib_1.__importDefault)(Util_1);
+    Container_1 = tslib_1.__importDefault(Container_1);
+    Language = tslib_1.__importStar(Language);
+    Util_1 = tslib_1.__importDefault(Util_1);
     class PageMenuMain {
         constructor(menuItemProvider) {
             this.mainMenu = document.querySelector(".mainMenu");
@@ -88,22 +87,6 @@
                         button === null || button === void 0 ? void 0 : button.setAttribute("aria-expanded", "true");
                     }
                 }
-=======
-    Core = tslib_1.__importStar(Core);
-    Util_1 = tslib_1.__importDefault(Util_1);
-    Language = tslib_1.__importStar(Language);
-    Abstract_1 = tslib_1.__importDefault(Abstract_1);
-    class UiPageMenuMain extends Abstract_1.default {
-        /**
-         * Initializes the touch-friendly fullscreen main menu.
-         */
-        constructor() {
-            super("com.woltlab.wcf.MainMenuMobile", "pageMainMenuMobile", "#pageHeader .mainMenu");
-            this.hasItems = false;
-            this.title = document.getElementById("pageMainMenuMobilePageOptionsTitle");
-            if (this.title !== null) {
-                this.navigationList = document.querySelector(".jsPageNavigationIcons");
->>>>>>> 716617cf
             }
         }
         buildFooterMenu() {
