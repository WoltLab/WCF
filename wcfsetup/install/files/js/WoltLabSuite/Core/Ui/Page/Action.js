--- conflicted
+++ resolved
@@ -6,7 +6,6 @@
  * @license  GNU Lesser General Public License <http://opensource.org/licenses/lgpl-license.php>
  * @module  WoltLabSuite/Core/Ui/Page/Action
  */
-<<<<<<< HEAD
 define(["require", "exports", "tslib", "../../Core", "../../Language"], function (require, exports, tslib_1, Core, Language) {
     "use strict";
     Object.defineProperty(exports, "__esModule", { value: true });
@@ -19,6 +18,9 @@
     let _lastPosition = -1;
     let _toTopButton;
     let _wrapper;
+    const _resetLastPosition = Core.debounce(() => {
+        _lastPosition = -1;
+    }, 50);
     function buildToTopButton() {
         const button = document.createElement("a");
         button.className = "button buttonPrimary pageActionButtonToTop initiallyHidden jsTooltip";
@@ -39,6 +41,7 @@
         if (offset === _lastPosition) {
             // Ignore any scroll event that is fired but without a position change. This can
             // happen after closing a dialog that prevented the body from being scrolled.
+            _resetLastPosition();
             return;
         }
         if (offset >= 300) {
@@ -54,7 +57,7 @@
         if (_lastPosition !== -1) {
             _wrapper.classList[offset < _lastPosition ? "remove" : "add"]("scrolledDown");
         }
-        _lastPosition = offset;
+        _lastPosition = -1;
     }
     function scrollToTop(event) {
         event.preventDefault();
@@ -86,7 +89,26 @@
         _toTopButton = buildToTopButton();
         _wrapper.appendChild(_toTopButton);
         document.body.appendChild(_wrapper);
-        window.addEventListener("scroll", Core.debounce(onScroll, 100), { passive: true });
+        const debounce = Core.debounce(onScroll, 100);
+        window.addEventListener("scroll", () => {
+            if (_lastPosition === -1) {
+                _lastPosition = window.pageYOffset;
+                // Invoke the scroll handler once to immediately respond to
+                // the user action before debouncing all further calls.
+                window.setTimeout(() => {
+                    onScroll();
+                    _lastPosition = window.pageYOffset;
+                }, 60);
+            }
+            debounce();
+        }, { passive: true });
+        window.addEventListener("touchstart", () => {
+            // Force a reset of the scroll position to trigger an immediate reaction
+            // when the user touches the display again.
+            if (_lastPosition !== -1) {
+                _lastPosition = -1;
+            }
+        }, { passive: true });
         onScroll();
     }
     exports.setup = setup;
@@ -196,295 +218,4 @@
         }
     }
     exports.show = show;
-=======
-define(['Dictionary', 'Language'], function (Dictionary, Language) {
-	'use strict';
-	
-	var _buttons = new Dictionary();
-	
-	/** @var {Element} */
-	var _container;
-	
-	var _didInit = false;
-	
-	var _lastPosition = -1;
-	
-	/** @var {Element} */
-	var _toTopButton;
-	
-	/** @var {Element} */
-	var _wrapper;
-	
-	var _resetLastPosition = window.debounce(function () {
-		_lastPosition = -1;
-	}, 50, false);
-	
-	/**
-	 * @exports     WoltLabSuite/Core/Ui/Page/Action
-	 */
-	return {
-		/**
-		 * Initializes the page action container.
-		 */
-		setup: function () {
-			if (_didInit) {
-				return;
-			}
-			
-			_didInit = true;
-			
-			_wrapper = elCreate('div');
-			_wrapper.className = 'pageAction';
-			
-			_container = elCreate('div');
-			_container.className = 'pageActionButtons';
-			_wrapper.appendChild(_container);
-			
-			_toTopButton = this._buildToTopButton();
-			_wrapper.appendChild(_toTopButton);
-			
-			document.body.appendChild(_wrapper);
-			
-			var debounce = window.debounce(this._onScroll.bind(this), 100, false);
-			window.addEventListener(
-				"scroll",
-				function () {
-					if (_lastPosition === -1) {
-						_lastPosition = window.pageYOffset;
-						
-						// Invoke the scroll handler once to immediately respond to
-						// the user action before debouncing all further calls.
-						window.setTimeout(function () {
-							this._onScroll();
-							
-							_lastPosition = window.pageYOffset;
-						}.bind(this), 60);
-					}
-
-					debounce();
-				}.bind(this),
-				{passive: true}
-			);
-			
-			window.addEventListener("touchstart", function () {
-				// Force a reset of the scroll position to trigger an immediate reaction
-				// when the user touches the display again.
-				if (_lastPosition !== -1) {
-					_lastPosition = -1;
-				}
-			}, {passive: true});
-			
-			this._onScroll();
-		},
-		
-		_buildToTopButton: function () {
-			var button = elCreate('a');
-			button.className = 'button buttonPrimary pageActionButtonToTop initiallyHidden jsTooltip';
-			button.href = '';
-			elAttr(button, 'title', Language.get('wcf.global.scrollUp'));
-			elAttr(button, 'aria-hidden', 'true');
-			button.innerHTML = '<span class="icon icon32 fa-angle-up"></span>';
-			
-			button.addEventListener(WCF_CLICK_EVENT, this._scrollTopTop.bind(this));
-			
-			return button;
-		},
-		
-		_onScroll: function () {
-			if (document.documentElement.classList.contains('disableScrolling')) {
-				// Ignore any scroll events that take place while body scrolling is disabled,
-				// because it messes up the scroll offsets.
-				return;
-			}
-			
-			var offset = window.pageYOffset;
-			if (offset === _lastPosition) {
-				// Ignore any scroll event that is fired but without a position change. This can
-				// happen after closing a dialog that prevented the body from being scrolled.
-				_resetLastPosition();
-				return;
-			}
-			
-			if (offset >= 300) {
-				if (_toTopButton.classList.contains('initiallyHidden')) {
-					_toTopButton.classList.remove('initiallyHidden');
-				}
-				
-				elAttr(_toTopButton, 'aria-hidden', 'false');
-			}
-			else {
-				elAttr(_toTopButton, 'aria-hidden', 'true');
-			}
-			
-			this._renderContainer();
-			
-			if (_lastPosition !== -1) {
-				_wrapper.classList[offset < _lastPosition ? 'remove' : 'add']('scrolledDown');
-			}
-			
-			_lastPosition = -1;
-		},
-		
-		/**
-		 * @param {Event} event
-		 */
-		_scrollTopTop: function (event) {
-			event.preventDefault();
-			
-			elById('top').scrollIntoView({behavior: 'smooth'});
-		},
-		
-		/**
-		 * Adds a button to the page action list. You can optionally provide a button name to
-		 * insert the button right before it. Unmatched button names or empty value will cause
-		 * the button to be prepended to the list.
-		 *
-		 * @param       {string}        buttonName              unique identifier
-		 * @param       {Element}       button                  button element, must not be wrapped in a <li>
-		 * @param       {string=}       insertBeforeButton      insert button before element identified by provided button name
-		 */
-		add: function (buttonName, button, insertBeforeButton) {
-			this.setup();
-			
-			// The wrapper is required for backwards compatibility, because some implementations rely on a
-			// dedicated parent element to insert elements, for example, for drop-down menus.
-			var wrapper = elCreate('div');
-			wrapper.className = 'pageActionButton';
-			wrapper.name = buttonName;
-			elAttr(wrapper, 'aria-hidden', 'true');
-			
-			button.classList.add('button');
-			button.classList.add('buttonPrimary');
-			wrapper.appendChild(button);
-			
-			var insertBefore = null;
-			if (insertBeforeButton) {
-				insertBefore = _buttons.get(insertBeforeButton);
-				if (insertBefore !== undefined) {
-					insertBefore = insertBefore.parentNode;
-				}
-			}
-			
-			if (insertBefore === null && _container.childElementCount) {
-				insertBefore = _container.children[0];
-			}
-			if (insertBefore === null) {
-				insertBefore = _container.firstChild;
-			}
-			
-			_container.insertBefore(wrapper, insertBefore);
-			_wrapper.classList.remove('scrolledDown');
-			
-			_buttons.set(buttonName, button);
-			
-			// Query a layout related property to force a reflow, otherwise the transition is optimized away.
-			// noinspection BadExpressionStatementJS
-			wrapper.offsetParent;
-			
-			// Toggle the visibility to force the transition to be applied.
-			elAttr(wrapper, 'aria-hidden', 'false');
-			
-			this._renderContainer();
-		},
-		
-		/**
-		 * Returns true if there is a registered button with the provided name.
-		 *
-		 * @param       {string}        buttonName      unique identifier
-		 * @return      {boolean}       true if there is a registered button with this name
-		 */
-		has: function (buttonName) {
-			return _buttons.has(buttonName);
-		},
-		
-		/**
-		 * Returns the stored button by name or undefined.
-		 *
-		 * @param       {string}        buttonName      unique identifier
-		 * @return      {Element}       button element or undefined
-		 */
-		get: function (buttonName) {
-			return _buttons.get(buttonName);
-		},
-		
-		/**
-		 * Removes a button by its button name.
-		 *
-		 * @param       {string}        buttonName      unique identifier
-		 */
-		remove: function (buttonName) {
-			var button = _buttons.get(buttonName);
-			if (button !== undefined) {
-				var listItem = button.parentNode;
-				var callback = function () {
-					try {
-						if (elAttrBool(listItem, 'aria-hidden')) {
-							_container.removeChild(listItem);
-							_buttons.delete(buttonName);
-						}
-						
-						listItem.removeEventListener('transitionend', callback);
-					}
-					catch (e) {
-						// ignore errors if the element has already been removed
-					}
-				};
-				
-				listItem.addEventListener('transitionend', callback);
-				
-				this.hide(buttonName);
-			}
-		},
-		
-		/**
-		 * Hides a button by its button name.
-		 *
-		 * @param       {string}        buttonName      unique identifier
-		 */
-		hide: function (buttonName) {
-			var button = _buttons.get(buttonName);
-			if (button) {
-				elAttr(button.parentNode, 'aria-hidden', 'true');
-				this._renderContainer();
-			}
-		},
-		
-		/**
-		 * Shows a button by its button name.
-		 *
-		 * @param       {string}        buttonName      unique identifier
-		 */
-		show: function (buttonName) {
-			var button = _buttons.get(buttonName);
-			if (button) {
-				if (button.parentNode.classList.contains('initiallyHidden')) {
-					button.parentNode.classList.remove('initiallyHidden');
-				}
-				
-				elAttr(button.parentNode, 'aria-hidden', 'false');
-				_wrapper.classList.remove('scrolledDown');
-				this._renderContainer();
-			}
-		},
-		
-		/**
-		 * Toggles the container's visibility.
-		 *
-		 * @protected
-		 */
-		_renderContainer: function () {
-			var hasVisibleItems = false;
-			if (_container.childElementCount) {
-				for (var i = 0, length = _container.childElementCount; i < length; i++) {
-					if (elAttr(_container.children[i], 'aria-hidden') === 'false') {
-						hasVisibleItems = true;
-						break;
-					}
-				}
-			}
-			
-			_container.classList[(hasVisibleItems ? 'add' : 'remove')]('active');
-		}
-	};
->>>>>>> 1149a775
 });