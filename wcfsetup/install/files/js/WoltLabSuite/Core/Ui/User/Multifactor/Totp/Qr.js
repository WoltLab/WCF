/**
 * Renders the QR code containing the TOTP secret.
 *
 * @author  Tim Duesterhus
 * @copyright  2001-2021 WoltLab GmbH
 * @license  GNU Lesser General Public License <http://opensource.org/licenses/lgpl-license.php>
 * @module  WoltLabSuite/Core/Ui/User/Multifactor/Totp/Qr
 * @woltlabExcludeBundle  all
 */
define(["require", "exports", "tslib", "qr-creator", "../../../../Language"], function (require, exports, tslib_1, qr_creator_1, Language) {
    "use strict";
    Object.defineProperty(exports, "__esModule", { value: true });
    exports.renderAll = exports.render = void 0;
<<<<<<< HEAD
    qr_creator_1 = (0, tslib_1.__importDefault)(qr_creator_1);
    Language = (0, tslib_1.__importStar)(Language);
=======
    qr_creator_1 = tslib_1.__importDefault(qr_creator_1);
>>>>>>> 716617cf
    function render(container) {
        const secret = container.querySelector(".totpSecret");
        if (!secret) {
            return;
        }
        const accountName = secret.dataset.accountname;
        if (!accountName) {
            return;
        }
        const readableIssuer = secret.dataset.issuer || "";
        const label = (readableIssuer !== "" ? `${readableIssuer}:` : "") + accountName;
        const canvas = container.querySelector("canvas");
        if (!canvas) {
            throw new Error("Missing <canvas>.");
        }
        qr_creator_1.default.render({
            text: getUrl(readableIssuer, label, secret.textContent),
            size: canvas.clientWidth,
        }, canvas);
        const a = document.createElement("a");
        a.href = getUrl(window.location.hostname, label, secret.textContent);
        a.ariaLabel = Language.get("wcf.user.security.multifactor.com.woltlab.wcf.multifactor.totp.link");
        canvas.parentElement.insertAdjacentElement("afterbegin", a);
        a.appendChild(canvas);
    }
    exports.render = render;
    function getUrl(issuer, label, secret) {
        return `otpauth://totp/${encodeURIComponent(label)}?secret=${encodeURIComponent(secret)}${issuer !== "" ? `&issuer=${encodeURIComponent(issuer)}` : ""}`;
    }
    exports.default = render;
    function renderAll() {
        document.querySelectorAll(".totpSecretContainer").forEach((el) => render(el));
    }
    exports.renderAll = renderAll;
});<|MERGE_RESOLUTION|>--- conflicted
+++ resolved
@@ -11,12 +11,8 @@
     "use strict";
     Object.defineProperty(exports, "__esModule", { value: true });
     exports.renderAll = exports.render = void 0;
-<<<<<<< HEAD
-    qr_creator_1 = (0, tslib_1.__importDefault)(qr_creator_1);
-    Language = (0, tslib_1.__importStar)(Language);
-=======
     qr_creator_1 = tslib_1.__importDefault(qr_creator_1);
->>>>>>> 716617cf
+    Language = tslib_1.__importStar(Language);
     function render(container) {
         const secret = container.querySelector(".totpSecret");
         if (!secret) {
