--- conflicted
+++ resolved
@@ -1,9 +1,8 @@
 /**
  * Flexible message inline editor.
-<<<<<<< HEAD
  *
  * @author  Alexander Ebert
- * @copyright  2001-2019 WoltLab GmbH
+ * @copyright  2001-2021 WoltLab GmbH
  * @license  GNU Lesser General Public License <http://opensource.org/licenses/lgpl-license.php>
  * @module  WoltLabSuite/Core/Ui/Message/InlineEditor
  */
@@ -442,10 +441,12 @@
                     // The poll container is wrapped inside `.jsInlineEditorHideContent`.
                     poll.parentElement.remove();
                 }
-                const pollContainer = document.createElement("div");
-                pollContainer.className = "jsInlineEditorHideContent";
-                Util_1.default.setInnerHtml(pollContainer, data.returnValues.poll);
-                elementData.messageBody.insertAdjacentElement("afterbegin", pollContainer);
+                if (data.returnValues.poll !== "") {
+                    const pollContainer = document.createElement("div");
+                    pollContainer.className = "jsInlineEditorHideContent";
+                    Util_1.default.setInnerHtml(pollContainer, data.returnValues.poll);
+                    elementData.messageBody.insertAdjacentElement("afterbegin", pollContainer);
+                }
             }
             this._restoreMessage();
             this._updateHistory(this._getHash(this._getObjectId(activeElement)));
@@ -553,762 +554,4 @@
     }
     Core.enableLegacyInheritance(UiMessageInlineEditor);
     return UiMessageInlineEditor;
-=======
- * 
- * @author	Alexander Ebert
- * @copyright	2001-2021 WoltLab GmbH
- * @license	GNU Lesser General Public License <http://opensource.org/licenses/lgpl-license.php>
- * @module	WoltLabSuite/Core/Ui/Message/InlineEditor
- */
-define(
-	[
-		'Ajax',         'Core',            'Dictionary',          'Environment',
-		'EventHandler', 'Language',        'ObjectMap',           'Dom/ChangeListener', 'Dom/Traverse',
-		'Dom/Util',     'Ui/Notification', 'Ui/ReusableDropdown', 'WoltLabSuite/Core/Ui/Scroll'
-	],
-	function(
-		Ajax,            Core,              Dictionary,            Environment,
-		EventHandler,    Language,          ObjectMap,             DomChangeListener,    DomTraverse,
-		DomUtil,         UiNotification,    UiReusableDropdown,    UiScroll
-	)
-{
-	"use strict";
-	
-	if (!COMPILER_TARGET_DEFAULT) {
-		var Fake = function() {};
-		Fake.prototype = {
-			init: function() {},
-			rebuild: function() {},
-			_click: function() {},
-			_clickDropdown: function() {},
-			_dropdownBuild: function() {},
-			_dropdownToggle: function() {},
-			_dropdownGetItems: function() {},
-			_dropdownOpen: function() {},
-			_dropdownSelect: function() {},
-			_clickDropdownItem: function() {},
-			_prepare: function() {},
-			_showEditor: function() {},
-			_restoreMessage: function() {},
-			_save: function() {},
-			_validate: function() {},
-			throwError: function() {},
-			_showMessage: function() {},
-			_hideEditor: function() {},
-			_restoreEditor: function() {},
-			_destroyEditor: function() {},
-			_getHash: function() {},
-			_updateHistory: function() {},
-			_getEditorId: function() {},
-			_getObjectId: function() {},
-			_ajaxFailure: function() {},
-			_ajaxSuccess: function() {},
-			_ajaxSetup: function() {},
-			legacyEdit: function() {}
-		};
-		return Fake;
-	}
-	
-	/**
-	 * @constructor
-	 */
-	function UiMessageInlineEditor(options) { this.init(options); }
-	UiMessageInlineEditor.prototype = {
-		/**
-		 * Initializes the message inline editor.
-		 * 
-		 * @param	{Object}        options		list of configuration options
-		 */
-		init: function(options) {
-			this._activeDropdownElement = null;
-			this._activeElement = null;
-			this._dropdownMenu = null;
-			this._elements = new ObjectMap();
-			this._options = Core.extend({
-				canEditInline: false,
-				
-				className: '',
-				containerId: 0,
-				dropdownIdentifier: '',
-				editorPrefix: 'messageEditor',
-				
-				messageSelector: '.jsMessage',
-				
-				quoteManager: null
-			}, options);
-			
-			this.rebuild();
-			
-			DomChangeListener.add('Ui/Message/InlineEdit_' + this._options.className, this.rebuild.bind(this));
-		},
-		
-		/**
-		 * Initializes each applicable message, should be called whenever new
-		 * messages are being displayed.
-		 */
-		rebuild: function() {
-			var button, canEdit, element, elements = elBySelAll(this._options.messageSelector);
-			
-			for (var i = 0, length = elements.length; i < length; i++) {
-				element = elements[i];
-				if (this._elements.has(element)) {
-					continue;
-				}
-				
-				button = elBySel('.jsMessageEditButton', element);
-				if (button !== null) {
-					canEdit = elDataBool(element, 'can-edit');
-					
-					if (this._options.canEditInline || elDataBool(element, 'can-edit-inline')) {
-						button.addEventListener(WCF_CLICK_EVENT, this._clickDropdown.bind(this, element));
-						button.classList.add('jsDropdownEnabled');
-						
-						if (canEdit) {
-							button.addEventListener('dblclick', this._click.bind(this, element));
-						}
-					}
-					else if (canEdit) {
-						button.addEventListener(WCF_CLICK_EVENT, this._click.bind(this, element));
-					}
-				}
-				
-				var messageBody = elBySel('.messageBody', element);
-				var messageFooter = elBySel('.messageFooter', element);
-				var messageHeader = elBySel('.messageHeader', element);
-				
-				this._elements.set(element, {
-					button: button,
-					messageBody: messageBody,
-					messageBodyEditor: null,
-					messageFooter: messageFooter,
-					messageFooterButtons: elBySel('.messageFooterButtons', messageFooter),
-					messageHeader: messageHeader,
-					messageText: elBySel('.messageText', messageBody)
-				});
-			}
-		},
-		
-		/**
-		 * Handles clicks on the edit button or the edit dropdown item.
-		 * 
-		 * @param	{Element}	element		message element
-		 * @param	{?Event}	event		event object
-		 * @protected
-		 */
-		_click: function(element, event) {
-			if (element === null) element = this._activeDropdownElement;
-			if (event) event.preventDefault();
-			
-			if (this._activeElement === null) {
-				this._activeElement = element;
-				
-				this._prepare();
-				
-				Ajax.api(this, {
-					actionName: 'beginEdit',
-					parameters: {
-						containerID: this._options.containerId,
-						objectID: this._getObjectId(element)
-					}
-				});
-			}
-			else {
-				UiNotification.show('wcf.message.error.editorAlreadyInUse', null, 'warning');
-			}
-		},
-		
-		/**
-		 * Creates and opens the dropdown on first usage.
-		 * 
-		 * @param	{Element}	element		message element
-		 * @param	{Object}	event		event object
-		 * @protected
-		 */
-		_clickDropdown: function(element, event) {
-			event.preventDefault();
-			
-			var button = event.currentTarget;
-			if (button.classList.contains('dropdownToggle')) {
-				return;
-			}
-			
-			button.classList.add('dropdownToggle');
-			button.parentNode.classList.add('dropdown');
-			(function(button, element) {
-				button.addEventListener(WCF_CLICK_EVENT, (function(event) {
-					event.preventDefault();
-					event.stopPropagation();
-					
-					this._activeDropdownElement = element;
-					UiReusableDropdown.toggleDropdown(this._options.dropdownIdentifier, button);
-				}).bind(this));
-			}).bind(this)(button, element);
-			
-			// build dropdown
-			if (this._dropdownMenu === null) {
-				this._dropdownMenu = elCreate('ul');
-				this._dropdownMenu.className = 'dropdownMenu';
-				
-				var items = this._dropdownGetItems();
-				
-				EventHandler.fire('com.woltlab.wcf.inlineEditor', 'dropdownInit_' + this._options.dropdownIdentifier, {
-					items: items
-				});
-				
-				this._dropdownBuild(items);
-				
-				UiReusableDropdown.init(this._options.dropdownIdentifier, this._dropdownMenu);
-				UiReusableDropdown.registerCallback(this._options.dropdownIdentifier, this._dropdownToggle.bind(this));
-			}
-			
-			setTimeout(function() {
-				Core.triggerEvent(button, WCF_CLICK_EVENT);
-			}, 10);
-		},
-		
-		/**
-		 * Creates the dropdown menu on first usage.
-		 * 
-		 * @param	{Object}        items   list of dropdown items
-		 * @protected
-		 */
-		_dropdownBuild: function(items) {
-			var item, label, listItem;
-			var callbackClick = this._clickDropdownItem.bind(this);
-			
-			for (var i = 0, length = items.length; i < length; i++) {
-				item = items[i];
-				listItem = elCreate('li');
-				elData(listItem, 'item', item.item);
-				
-				if (item.item === 'divider') {
-					listItem.className = 'dropdownDivider';
-				}
-				else {
-					label = elCreate('span');
-					label.textContent = Language.get(item.label);
-					listItem.appendChild(label);
-					
-					if (item.item === 'editItem') {
-						listItem.addEventListener(WCF_CLICK_EVENT, this._click.bind(this, null));
-					}
-					else {
-						listItem.addEventListener(WCF_CLICK_EVENT, callbackClick);
-					}
-				}
-				
-				this._dropdownMenu.appendChild(listItem);
-			}
-		},
-		
-		/**
-		 * Callback for dropdown toggle.
-		 * 
-		 * @param	{int}           containerId	container id
-		 * @param	{string}	action		toggle action, either 'open' or 'close'
-		 * @protected
-		 */
-		_dropdownToggle: function(containerId, action) {
-			var elementData = this._elements.get(this._activeDropdownElement);
-			elementData.button.parentNode.classList[(action === 'open' ? 'add' : 'remove')]('dropdownOpen');
-			elementData.messageFooterButtons.classList[(action === 'open' ? 'add' : 'remove')]('forceVisible');
-			
-			if (action === 'open') {
-				var visibility = this._dropdownOpen();
-				
-				EventHandler.fire('com.woltlab.wcf.inlineEditor', 'dropdownOpen_' + this._options.dropdownIdentifier, {
-					element: this._activeDropdownElement,
-					visibility: visibility
-				});
-				
-				var item, listItem, visiblePredecessor = false;
-				for (var i = 0; i < this._dropdownMenu.childElementCount; i++) {
-					listItem = this._dropdownMenu.children[i];
-					item = elData(listItem, 'item');
-					
-					if (item === 'divider') {
-						if (visiblePredecessor) {
-							elShow(listItem);
-							
-							visiblePredecessor = false;
-						}
-						else {
-							elHide(listItem);
-						}
-					}
-					else {
-						if (objOwns(visibility, item) && visibility[item] === false) {
-							elHide(listItem);
-							
-							// check if previous item was a divider
-							if (i > 0 && i + 1 === this._dropdownMenu.childElementCount) {
-								if (elData(listItem.previousElementSibling, 'item') === 'divider') {
-									elHide(listItem.previousElementSibling);
-								}
-							}
-						}
-						else {
-							elShow(listItem);
-							
-							visiblePredecessor = true;
-						}
-					}
-				}
-			}
-		},
-		
-		/**
-		 * Returns the list of dropdown items for this type.
-		 * 
-		 * @return      {Array<Object>}         list of objects containing the type name and label
-		 * @protected
-		 */
-		_dropdownGetItems: function() {},
-		
-		/**
-		 * Invoked once the dropdown for this type is shown, expects a list of type name and a boolean value
-		 * to represent the visibility of each item. Items that do not appear in this list will be considered
-		 * visible.
-		 * 
-		 * @return      {Object<string, boolean>}
-		 * @protected
-		 */
-		_dropdownOpen: function() {},
-		
-		/**
-		 * Invoked whenever the user selects an item from the dropdown menu, the selected item is passed as argument.
-		 * 
-		 * @param       {string}        item    selected dropdown item
-		 * @protected
-		 */
-		_dropdownSelect: function(item) {},
-		
-		/**
-		 * Handles clicks on a dropdown item.
-		 * 
-		 * @param	{Event}         event   event object
-		 * @protected
-		 */
-		_clickDropdownItem: function(event) {
-			event.preventDefault();
-			
-			//noinspection JSCheckFunctionSignatures
-			var item = elData(event.currentTarget, 'item');
-			var data = {
-				cancel: false,
-				element: this._activeDropdownElement,
-				item: item
-			};
-			EventHandler.fire('com.woltlab.wcf.inlineEditor', 'dropdownItemClick_' + this._options.dropdownIdentifier, data);
-			
-			if (data.cancel === true) {
-				event.preventDefault();
-			}
-			else {
-				this._dropdownSelect(item);
-			}
-		},
-		
-		/**
-		 * Prepares the message for editor display.
-		 * 
-		 * @protected
-		 */
-		_prepare: function() {
-			var data = this._elements.get(this._activeElement);
-			
-			var messageBodyEditor = elCreate('div');
-			messageBodyEditor.className = 'messageBody editor';
-			data.messageBodyEditor = messageBodyEditor;
-			
-			var icon = elCreate('span');
-			icon.className = 'icon icon48 fa-spinner';
-			messageBodyEditor.appendChild(icon);
-			
-			DomUtil.insertAfter(messageBodyEditor, data.messageBody);
-			
-			elHide(data.messageBody);
-		},
-		
-		/**
-		 * Shows the message editor.
-		 * 
-		 * @param	{Object}	data		ajax response data
-		 * @protected
-		 */
-		_showEditor: function(data) {
-			var id = this._getEditorId();
-			var elementData = this._elements.get(this._activeElement);
-			
-			this._activeElement.classList.add('jsInvalidQuoteTarget');
-			var icon = DomTraverse.childByClass(elementData.messageBodyEditor, 'icon');
-			elRemove(icon);
-			
-			var messageBody = elementData.messageBodyEditor;
-			var editor = elCreate('div');
-			editor.className = 'editorContainer';
-			//noinspection JSUnresolvedVariable
-			DomUtil.setInnerHtml(editor, data.returnValues.template);
-			messageBody.appendChild(editor);
-			
-			// bind buttons
-			var formSubmit = elBySel('.formSubmit', editor);
-			
-			var buttonSave = elBySel('button[data-type="save"]', formSubmit);
-			buttonSave.addEventListener(WCF_CLICK_EVENT, this._save.bind(this));
-			
-			var buttonCancel = elBySel('button[data-type="cancel"]', formSubmit);
-			buttonCancel.addEventListener(WCF_CLICK_EVENT, this._restoreMessage.bind(this));
-			
-			EventHandler.add('com.woltlab.wcf.redactor', 'submitEditor_' + id, (function(data) {
-				data.cancel = true;
-				
-				this._save();
-			}).bind(this));
-			
-			// hide message header and footer
-			elHide(elementData.messageHeader);
-			elHide(elementData.messageFooter);
-			
-			var editorElement = elById(id);
-			if (Environment.editor() === 'redactor') {
-				window.setTimeout((function() {
-					if (this._options.quoteManager) {
-						this._options.quoteManager.setAlternativeEditor(id);
-					}
-					
-					UiScroll.element(this._activeElement);
-				}).bind(this), 250);
-			}
-			else {
-				editorElement.focus();
-			}
-		},
-		
-		/**
-		 * Restores the message view.
-		 * 
-		 * @protected
-		 */
-		_restoreMessage: function() {
-			var elementData = this._elements.get(this._activeElement);
-			
-			this._destroyEditor();
-			
-			elRemove(elementData.messageBodyEditor);
-			elementData.messageBodyEditor = null;
-			
-			elShow(elementData.messageBody);
-			elShow(elementData.messageFooter);
-			elShow(elementData.messageHeader);
-			this._activeElement.classList.remove('jsInvalidQuoteTarget');
-			
-			this._activeElement = null;
-			
-			if (this._options.quoteManager) {
-				this._options.quoteManager.clearAlternativeEditor();
-			}
-		},
-		
-		/**
-		 * Saves the editor message.
-		 * 
-		 * @protected
-		 */
-		_save: function() {
-			var parameters = {
-				containerID: this._options.containerId,
-				data: {
-					message: ''
-				},
-				objectID: this._getObjectId(this._activeElement),
-				removeQuoteIDs: (this._options.quoteManager) ? this._options.quoteManager.getQuotesMarkedForRemoval() : []
-			};
-			
-			var id = this._getEditorId();
-			
-			// add any available settings
-			var settingsContainer = elById('settings_' + id);
-			if (settingsContainer) {
-				elBySelAll('input, select, textarea', settingsContainer, function (element) {
-					if (element.nodeName === 'INPUT' && (element.type === 'checkbox' || element.type === 'radio')) {
-						if (!element.checked) {
-							return;
-						}
-					}
-					
-					var name = element.name;
-					if (parameters.hasOwnProperty(name)) {
-						throw new Error("Variable overshadowing, key '" + name + "' is already present.");
-					}
-					
-					parameters[name] = element.value.trim();
-				});
-			}
-			
-			EventHandler.fire('com.woltlab.wcf.redactor2', 'getText_' + id, parameters.data);
-			
-			var validateResult = this._validate(parameters);
-			
-			if (!(validateResult instanceof Promise)) {
-				if (validateResult === false) {
-					validateResult = Promise.reject();
-				}
-				else {
-					validateResult = Promise.resolve();
-				}
-			}
-			
-			validateResult.then(function () {
-				EventHandler.fire('com.woltlab.wcf.redactor2', 'submit_' + id, parameters);
-				
-				Ajax.api(this, {
-					actionName: 'save',
-					parameters: parameters
-				});
-				
-				this._hideEditor();
-			}.bind(this), function(e) {
-				console.log('Validation of post edit failed: '+ e);
-			});
-		},
-		
-		/**
-		 * Validates the message and invokes listeners to perform additional validation.
-		 *
-		 * @param       {Object}        parameters      request parameters
-		 * @return      {boolean}       validation result
-		 * @protected
-		 */
-		_validate: function(parameters) {
-			// remove all existing error elements
-			elBySelAll('.innerError', this._activeElement, elRemove);
-			
-			var data = {
-				api: this,
-				parameters: parameters,
-				valid: true,
-				promises: []
-			};
-			
-			EventHandler.fire('com.woltlab.wcf.redactor2', 'validate_' + this._getEditorId(), data);
-			
-			data.promises.push(Promise[data.valid ? 'resolve' : 'reject']());
-			
-			return Promise.all(data.promises);
-		},
-		
-		/**
-		 * Throws an error by adding an inline error to target element.
-		 *
-		 * @param       {Element}       element         erroneous element
-		 * @param       {string}        message         error message
-		 */
-		throwError: function(element, message) {
-			elInnerError(element, message);
-		},
-		
-		/**
-		 * Shows the update message.
-		 * 
-		 * @param	{Object}	data		ajax response data
-		 * @protected
-		 */
-		_showMessage: function(data) {
-			var activeElement = this._activeElement;
-			var editorId = this._getEditorId();
-			var elementData = this._elements.get(activeElement);
-			var attachmentLists = elBySelAll('.attachmentThumbnailList, .attachmentFileList', elementData.messageFooter);
-			
-			// set new content
-			//noinspection JSUnresolvedVariable
-			DomUtil.setInnerHtml(DomTraverse.childByClass(elementData.messageBody, 'messageText'), data.returnValues.message);
-			
-			// handle attachment list
-			//noinspection JSUnresolvedVariable
-			if (typeof data.returnValues.attachmentList === 'string') {
-				for (var i = 0, length = attachmentLists.length; i < length; i++) {
-					elRemove(attachmentLists[i]);
-				}
-				
-				var element = elCreate('div');
-				//noinspection JSUnresolvedVariable
-				DomUtil.setInnerHtml(element, data.returnValues.attachmentList);
-				
-				var node;
-				while (element.childNodes.length) {
-					node = element.childNodes[element.childNodes.length - 1];
-					elementData.messageFooter.insertBefore(node, elementData.messageFooter.firstChild);
-				}
-			}
-			
-			// handle poll
-			//noinspection JSUnresolvedVariable
-			if (typeof data.returnValues.poll === 'string') {
-				// find current poll
-				var poll = elBySel('.pollContainer', elementData.messageBody);
-				if (poll !== null) {
-					// poll content is wrapped inside `.jsInlineEditorHideContent`
-					elRemove(poll.parentNode);
-				}
-				
-				if (data.returnValues.poll !== "") {
-					var pollContainer = elCreate('div');
-					pollContainer.className = 'jsInlineEditorHideContent';
-					//noinspection JSUnresolvedVariable
-					DomUtil.setInnerHtml(pollContainer, data.returnValues.poll);
-					
-					DomUtil.prepend(pollContainer, elementData.messageBody);
-				}
-			}
-			
-			this._restoreMessage();
-			
-			this._updateHistory(this._getHash(this._getObjectId(activeElement)));
-			
-			EventHandler.fire('com.woltlab.wcf.redactor', 'autosaveDestroy_' + editorId);
-			
-			UiNotification.show();
-			
-			if (this._options.quoteManager) {
-				this._options.quoteManager.clearAlternativeEditor();
-				this._options.quoteManager.countQuotes();
-			}
-		},
-		
-		/**
-		 * Hides the editor from view.
-		 * 
-		 * @protected
-		 */
-		_hideEditor: function() {
-			var elementData = this._elements.get(this._activeElement);
-			elHide(DomTraverse.childByClass(elementData.messageBodyEditor, 'editorContainer'));
-			
-			var icon = elCreate('span');
-			icon.className = 'icon icon48 fa-spinner';
-			elementData.messageBodyEditor.appendChild(icon);
-		},
-		
-		/**
-		 * Restores the previously hidden editor.
-		 * 
-		 * @protected
-		 */
-		_restoreEditor: function() {
-			var elementData = this._elements.get(this._activeElement);
-			var icon = elBySel('.fa-spinner', elementData.messageBodyEditor);
-			elRemove(icon);
-			
-			var editorContainer = DomTraverse.childByClass(elementData.messageBodyEditor, 'editorContainer');
-			if (editorContainer !== null) elShow(editorContainer);
-		},
-		
-		/**
-		 * Destroys the editor instance.
-		 * 
-		 * @protected
-		 */
-		_destroyEditor: function() {
-			EventHandler.fire('com.woltlab.wcf.redactor2', 'autosaveDestroy_' + this._getEditorId());
-			EventHandler.fire('com.woltlab.wcf.redactor2', 'destroy_' + this._getEditorId());
-		},
-		
-		/**
-		 * Returns the hash added to the url after successfully editing a message.
-		 * 
-		 * @param	{int}   objectId        message object id
-		 * @return	string
-		 * @protected
-		 */
-		_getHash: function(objectId) {
-			return '#message' + objectId;
-		},
-		
-		/**
-		 * Updates the history to avoid old content when going back in the browser
-		 * history.
-		 * 
-		 * @param	{string}        hash    location hash
-		 * @protected
-		 */
-		_updateHistory: function(hash) {
-			window.location.hash = hash;
-		},
-		
-		/**
-		 * Returns the unique editor id.
-		 * 
-		 * @return	{string}	editor id
-		 * @protected
-		 */
-		_getEditorId: function() {
-			return this._options.editorPrefix + this._getObjectId(this._activeElement);
-		},
-		
-		/**
-		 * Returns the element's `data-object-id` value.
-		 * 
-		 * @param	{Element}	element         target element
-		 * @return	{int}
-		 * @protected
-		 */
-		_getObjectId: function(element) {
-			return ~~elData(element, 'object-id');
-		},
-		
-		_ajaxFailure: function(data) {
-			var elementData = this._elements.get(this._activeElement);
-			var editor = elBySel('.redactor-layer', elementData.messageBodyEditor);
-			
-			// handle errors occurring on editor load
-			if (editor === null) {
-				this._restoreMessage();
-				
-				return true;
-			}
-			
-			this._restoreEditor();
-			
-			//noinspection JSUnresolvedVariable
-			if (!data || data.returnValues === undefined || data.returnValues.realErrorMessage === undefined) {
-				return true;
-			}
-			
-			//noinspection JSUnresolvedVariable
-			elInnerError(editor, data.returnValues.realErrorMessage);
-			
-			return false;
-		},
-		
-		_ajaxSuccess: function(data) {
-			switch (data.actionName) {
-				case 'beginEdit':
-					this._showEditor(data);
-					break;
-					
-				case 'save':
-					this._showMessage(data);
-					break;
-			}
-		},
-		
-		_ajaxSetup: function() {
-			return {
-				data: {
-					className: this._options.className,
-					interfaceName: 'wcf\\data\\IMessageInlineEditorAction'
-				},
-				silent: true
-			};
-		},
-		
-		/** @deprecated	3.0 - used only for backward compatibility with `WCF.Message.InlineEditor` */
-		legacyEdit: function(containerId) {
-			this._click(elById(containerId), null);
-		}
-	};
-	
-	return UiMessageInlineEditor;
->>>>>>> ad53d882
 });