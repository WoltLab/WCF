/**
 * Simple dropdown implementation.
 * 
 * @author	Alexander Ebert
 * @copyright	2001-2019 WoltLab GmbH
 * @license	GNU Lesser General Public License <http://opensource.org/licenses/lgpl-license.php>
 * @module	WoltLabSuite/Core/Ui/Dropdown/Simple
 */
define(
	[       'CallbackList', 'Core', 'Dictionary', 'EventKey', 'Ui/Alignment', 'Dom/ChangeListener', 'Dom/Traverse', 'Dom/Util', 'Ui/CloseOverlay'],
	function(CallbackList,   Core,   Dictionary,   EventKey,   UiAlignment,    DomChangeListener,    DomTraverse,    DomUtil,    UiCloseOverlay)
{
	"use strict";
	
	var _availableDropdowns = null;
	var _callbacks = new CallbackList();
	var _didInit = false;
	var _dropdowns = new Dictionary();
	var _menus = new Dictionary();
	var _menuContainer = null;
	var _callbackDropdownMenuKeyDown =  null;
	var _activeTargetId = '';
	
	/**
	 * @exports	WoltLabSuite/Core/Ui/Dropdown/Simple
	 */
	return {
		/**
		 * Performs initial setup such as setting up dropdowns and binding listeners.
		 */
		setup: function() {
			if (_didInit) return;
			_didInit = true;
			
			_menuContainer = elCreate('div');
			_menuContainer.className = 'dropdownMenuContainer';
			document.body.appendChild(_menuContainer);
			
			_availableDropdowns = elByClass('dropdownToggle');
			
			this.initAll();
			
			UiCloseOverlay.add('WoltLabSuite/Core/Ui/Dropdown/Simple', this.closeAll.bind(this));
			DomChangeListener.add('WoltLabSuite/Core/Ui/Dropdown/Simple', this.initAll.bind(this));
			
			document.addEventListener('scroll', this._onScroll.bind(this));
			
			// expose on window object for backward compatibility
			window.bc_wcfSimpleDropdown = this;
			
			_callbackDropdownMenuKeyDown = this._dropdownMenuKeyDown.bind(this);
		},
		
		/**
		 * Loops through all possible dropdowns and registers new ones.
		 */
		initAll: function() {
			for (var i = 0, length = _availableDropdowns.length; i < length; i++) {
				this.init(_availableDropdowns[i], false);
			}
		},
		
		/**
		 * Initializes a dropdown.
		 * 
		 * @param	{Element}	button
		 * @param	{boolean}	isLazyInitialization
		 */
		init: function(button, isLazyInitialization) {
			this.setup();
			
			elAttr(button, 'role', 'button');
			elAttr(button, 'tabindex', '0');
			elAttr(button, 'aria-haspopup', true);
			elAttr(button, 'aria-expanded', false);
			
			if (button.classList.contains('jsDropdownEnabled') || elData(button, 'target')) {
				return false;
			}
			
			var dropdown = DomTraverse.parentByClass(button, 'dropdown');
			if (dropdown === null) {
				throw new Error("Invalid dropdown passed, button '" + DomUtil.identify(button) + "' does not have a parent with .dropdown.");
			}
			
			var menu = DomTraverse.nextByClass(button, 'dropdownMenu');
			if (menu === null) {
				throw new Error("Invalid dropdown passed, button '" + DomUtil.identify(button) + "' does not have a menu as next sibling.");
			}
			
			// move menu into global container
			_menuContainer.appendChild(menu);
			
			var containerId = DomUtil.identify(dropdown);
			if (!_dropdowns.has(containerId)) {
				button.classList.add('jsDropdownEnabled');
				button.addEventListener(WCF_CLICK_EVENT, this._toggle.bind(this));
				button.addEventListener('keydown', this._handleKeyDown.bind(this));
				
				_dropdowns.set(containerId, dropdown);
				_menus.set(containerId, menu);
				
				if (!containerId.match(/^wcf\d+$/)) {
					elData(menu, 'source', containerId);
				}
				
				// prevent page scrolling
				if (menu.childElementCount && menu.children[0].classList.contains('scrollableDropdownMenu')) {
					menu = menu.children[0];
					elData(menu, 'scroll-to-active', true);
					
					var menuHeight = null, menuRealHeight = null;
					menu.addEventListener('wheel', function (event) {
						if (menuHeight === null) menuHeight = menu.clientHeight;
						if (menuRealHeight === null) menuRealHeight = menu.scrollHeight;
						
						// negative value: scrolling up
						if (event.deltaY < 0 && menu.scrollTop === 0) {
							event.preventDefault();
						}
						else if (event.deltaY > 0 && (menu.scrollTop + menuHeight === menuRealHeight)) {
							event.preventDefault();
						}
					}, { passive: false });
				}
			}
			
			elData(button, 'target', containerId);
			
			if (isLazyInitialization) {
				setTimeout(function() { Core.triggerEvent(button, WCF_CLICK_EVENT); }, 10);
			}
		},
		
		/**
		 * Initializes a remote-controlled dropdown.
		 * 
		 * @param	{Element}	dropdown	dropdown wrapper element
		 * @param	{Element}	menu		menu list element
		 */
		initFragment: function(dropdown, menu) {
			this.setup();
			
			var containerId = DomUtil.identify(dropdown);
			if (_dropdowns.has(containerId)) {
				return;
			}
			
			_dropdowns.set(containerId, dropdown);
			_menuContainer.appendChild(menu);
			
			_menus.set(containerId, menu);
		},
		
		/**
		 * Registers a callback for open/close events.
		 * 
		 * @param	{string}			containerId	dropdown wrapper id
		 * @param	{function(string, string)}	callback
		 */
		registerCallback: function(containerId, callback) {
			_callbacks.add(containerId, callback);
		},
		
		/**
		 * Returns the requested dropdown wrapper element.
		 * 
		 * @return	{Element}	dropdown wrapper element
		 */
		getDropdown: function(containerId) {
			return _dropdowns.get(containerId);
		},
		
		/**
		 * Returns the requested dropdown menu list element.
		 * 
		 * @return	{Element}	menu list element
		 */
		getDropdownMenu: function(containerId) {
			return _menus.get(containerId);
		},
		
		/**
		 * Toggles the requested dropdown between opened and closed.
		 * 
		 * @param	{string}	containerId	        dropdown wrapper id
		 * @param       {Element=}      referenceElement        alternative reference element, used for reusable dropdown menus
		 * @param       {boolean=}      disableAutoFocus
		 */
		toggleDropdown: function(containerId, referenceElement, disableAutoFocus) {
			this._toggle(null, containerId, referenceElement, disableAutoFocus);
		},
		
		/**
		 * Calculates and sets the alignment of given dropdown.
		 * 
		 * @param	{Element}	dropdown	        dropdown wrapper element
		 * @param	{Element}	dropdownMenu	        menu list element
		 * @param       {Element=}      alternateElement        alternative reference element for alignment
		 */
		setAlignment: function(dropdown, dropdownMenu, alternateElement) {
			// check if button belongs to an i18n textarea
			var button = elBySel('.dropdownToggle', dropdown), refDimensionsElement;
			if (button !== null && button.parentNode.classList.contains('inputAddonTextarea')) {
				refDimensionsElement = button;
			}
			
			UiAlignment.set(dropdownMenu, alternateElement || dropdown, {
				pointerClassNames: ['dropdownArrowBottom', 'dropdownArrowRight'],
				refDimensionsElement: refDimensionsElement || null,
				
				// alignment
				horizontal: (elData(dropdownMenu, 'dropdown-alignment-horizontal') === 'right') ? 'right' : 'left',
				vertical: (elData(dropdownMenu, 'dropdown-alignment-vertical') === 'top') ? 'top' : 'bottom',
				
				allowFlip: elData(dropdownMenu, 'dropdown-allow-flip') || 'both'
			});
		},
		
		/**
		 * Calculates and sets the alignment of the dropdown identified by given id.
		 * 
		 * @param	{string}	containerId	dropdown wrapper id
		 */
		setAlignmentById: function(containerId) {
			var dropdown = _dropdowns.get(containerId);
			if (dropdown === undefined) {
				throw new Error("Unknown dropdown identifier '" + containerId + "'.");
			}
			
			var menu = _menus.get(containerId);
			
			this.setAlignment(dropdown, menu);
		},
		
		/**
		 * Returns true if target dropdown exists and is open.
		 * 
		 * @param	{string}	containerId	dropdown wrapper id
		 * @return	{boolean}	true if dropdown exists and is open
		 */
		isOpen: function(containerId) {
			var menu = _menus.get(containerId);
			return (menu !== undefined && menu.classList.contains('dropdownOpen'));
		},
		
		/**
		 * Opens the dropdown unless it is already open.
		 * 
		 * @param	{string}	containerId	dropdown wrapper id
		 * @param       {boolean=}      disableAutoFocus
		 */
		open: function(containerId, disableAutoFocus) {
			var menu = _menus.get(containerId);
			if (menu !== undefined && !menu.classList.contains('dropdownOpen')) {
				this.toggleDropdown(containerId, undefined, disableAutoFocus);
			}
		},
		
		/**
		 * Closes the dropdown identified by given id without notifying callbacks.
		 * 
		 * @param	{string}	containerId	dropdown wrapper id
		 */
		close: function(containerId) {
			var dropdown = _dropdowns.get(containerId);
			if (dropdown !== undefined) {
				dropdown.classList.remove('dropdownOpen');
				_menus.get(containerId).classList.remove('dropdownOpen');
			}
		},
		
		/**
		 * Closes all dropdowns.
		 */
		closeAll: function() {
			_dropdowns.forEach((function(dropdown, containerId) {
				if (dropdown.classList.contains('dropdownOpen')) {
					dropdown.classList.remove('dropdownOpen');
					_menus.get(containerId).classList.remove('dropdownOpen');
					
					this._notifyCallbacks(containerId, 'close');
				}
			}).bind(this));
		},
		
		/**
		 * Destroys a dropdown identified by given id.
		 * 
		 * @param	{string}	containerId	dropdown wrapper id
		 * @return	{boolean}	false for unknown dropdowns
		 */
		destroy: function(containerId) {
			if (!_dropdowns.has(containerId)) {
				return false;
			}
			
			try {
				this.close(containerId);
				
				elRemove(_menus.get(containerId));
			}
			catch (e) {
				// the elements might not exist anymore thus ignore all errors while cleaning up
			}
			
			_menus.delete(containerId);
			_dropdowns.delete(containerId);
			
			return true;
		},
		
		/**
		 * Handles dropdown positions in overlays when scrolling in the overlay.
		 * 
		 * @param	{Event}		event	event object
		 */
		_onDialogScroll: function(event) {
			var dialogContent = event.currentTarget;
			//noinspection JSCheckFunctionSignatures
			var dropdowns = elBySelAll('.dropdown.dropdownOpen', dialogContent);
			
			for (var i = 0, length = dropdowns.length; i < length; i++) {
				var dropdown = dropdowns[i];
				var containerId = DomUtil.identify(dropdown);
				var offset = DomUtil.offset(dropdown);
				var dialogOffset = DomUtil.offset(dialogContent);
				
				// check if dropdown toggle is still (partially) visible
				if (offset.top + dropdown.clientHeight <= dialogOffset.top) {
					// top check
					this.toggleDropdown(containerId);
				}
				else if (offset.top >= dialogOffset.top + dialogContent.offsetHeight) {
					// bottom check
					this.toggleDropdown(containerId);
				}
				else if (offset.left <= dialogOffset.left) {
					// left check
					this.toggleDropdown(containerId);
				}
				else if (offset.left >= dialogOffset.left + dialogContent.offsetWidth) {
					// right check
					this.toggleDropdown(containerId);
				}
				else {
					this.setAlignment(containerId, _menus.get(containerId));
				}
			}
		},
		
		/**
		 * Recalculates dropdown positions on page scroll.
		 */
		_onScroll: function() {
			_dropdowns.forEach((function(dropdown, containerId) {
				if (dropdown.classList.contains('dropdownOpen')) {
					if (elDataBool(dropdown, 'is-overlay-dropdown-button')) {
						this.setAlignment(dropdown, _menus.get(containerId));
					}
					else {
						var menu = _menus.get(dropdown.id);
						if (!elDataBool(menu, 'dropdown-ignore-page-scroll')) {
							this.close(containerId);
						}
					}
				}
			}).bind(this));
		},
		
		/**
		 * Notifies callbacks on status change.
		 * 
		 * @param	{string}	containerId	dropdown wrapper id
		 * @param	{string}	action		can be either 'open' or 'close'
		 */
		_notifyCallbacks: function(containerId, action) {
			_callbacks.forEach(containerId, function(callback) {
				callback(containerId, action);
			});
		},
		
		/**
		 * Toggles the dropdown's state between open and close.
		 * 
		 * @param	{?Event}	event		        event object, should be 'null' if targetId is given
		 * @param	{string?}	targetId	        dropdown wrapper id
		 * @param       {Element=}      alternateElement        alternative reference element for alignment
		 * @param       {boolean=}      disableAutoFocus
		 * @return	{boolean}	'false' if event is not null
		 */
		_toggle: function(event, targetId, alternateElement, disableAutoFocus) {
			if (event !== null) {
				event.preventDefault();
				event.stopPropagation();
				
				//noinspection JSCheckFunctionSignatures
				targetId = elData(event.currentTarget, 'target');
			}
			
			var dropdown = _dropdowns.get(targetId), preventToggle = false;
			if (dropdown !== undefined) {
				// check if the dropdown is still the same, as some components (e.g. page actions)
				// re-create the parent of a button
				if (event) {
					var button = event.currentTarget, parent = button.parentNode;
					if (parent !== dropdown) {
						parent.classList.add('dropdown');
						parent.id = dropdown.id;
						
						// remove dropdown class and id from old parent
						dropdown.classList.remove('dropdown');
						dropdown.id = '';
						
						dropdown = parent;
						_dropdowns.set(targetId, parent);
					}
				}
				
				// Repeated clicks on the dropdown button will not cause it to close, the only way
				// to close it is by clicking somewhere else in the document or on another dropdown
				// toggle. This is used with the search bar to prevent the dropdown from closing by
				// setting the caret position in the search input field.
				if (elDataBool(dropdown, 'dropdown-prevent-toggle') && dropdown.classList.contains('dropdownOpen')) {
					preventToggle = true;
				}
				
				// check if 'isOverlayDropdownButton' is set which indicates that the dropdown toggle is within an overlay
				if (elData(dropdown, 'is-overlay-dropdown-button') === null) {
					var dialogContent = DomTraverse.parentByClass(dropdown, 'dialogContent');
					elData(dropdown, 'is-overlay-dropdown-button', (dialogContent !== null));
					
					if (dialogContent !== null) {
						dialogContent.addEventListener('scroll', this._onDialogScroll.bind(this));
					}
				}
			}
			
			// close all dropdowns
			_activeTargetId = '';
			_dropdowns.forEach((function(dropdown, containerId) {
				var menu = _menus.get(containerId);
				
				if (dropdown.classList.contains('dropdownOpen')) {
					if (preventToggle === false) {
						dropdown.classList.remove('dropdownOpen');
						menu.classList.remove('dropdownOpen');
						
						var button = elBySel('.dropdownToggle', dropdown);
						if (button) elAttr(button, 'aria-expanded', false);
						
						this._notifyCallbacks(containerId, 'close');
					}
					else {
						_activeTargetId = targetId;
					}
				}
				else if (containerId === targetId && menu.childElementCount > 0) {
					_activeTargetId = targetId;
					dropdown.classList.add('dropdownOpen');
					menu.classList.add('dropdownOpen');
					
					var button = elBySel('.dropdownToggle', dropdown);
					if (button) elAttr(button, 'aria-expanded', true);
					
					if (menu.childElementCount && elDataBool(menu.children[0], 'scroll-to-active')) {
						var list = menu.children[0];
						list.removeAttribute('data-scroll-to-active');
						
						var active = null;
						for (var i = 0, length = list.childElementCount; i < length; i++) {
							if (list.children[i].classList.contains('active')) {
								active = list.children[i];
								break;
							}
						}
						
						if (active) {
							list.scrollTop = Math.max((active.offsetTop + active.clientHeight) - menu.clientHeight, 0);
						}
					}
					
					var itemList = elBySel('.scrollableDropdownMenu', menu);
					if (itemList !== null) {
						itemList.classList[(itemList.scrollHeight > itemList.clientHeight ? 'add' : 'remove')]('forceScrollbar');
					}
					
					this._notifyCallbacks(containerId, 'open');
					
<<<<<<< HEAD
					elAttr(menu, 'role', 'menu');
					elAttr(menu, 'tabindex', -1);
					menu.removeEventListener('keydown', _callbackDropdownMenuKeyDown);
					menu.addEventListener('keydown', _callbackDropdownMenuKeyDown);
					var firstListItem = null;
					elBySelAll('li', menu, function(listItem) {
						if (firstListItem === null) firstListItem = listItem;
						else if (listItem.classList.contains('active')) firstListItem = listItem;
						
						elAttr(listItem, 'role', 'menuitem');
						elAttr(listItem, 'tabindex', -1);
					});
					
					this.setAlignment(dropdown, menu, alternateElement);
					
					if (firstListItem !== null) {
						firstListItem.focus();
=======
					if (!disableAutoFocus) {
						elAttr(menu, 'role', 'menu');
						elAttr(menu, 'tabindex', -1);
						menu.removeEventListener('keydown', _callbackDropdownMenuKeyDown);
						menu.addEventListener('keydown', _callbackDropdownMenuKeyDown);
						var firstListItem = null;
						elBySelAll('li', menu, function (listItem) {
							if (firstListItem === null) firstListItem = listItem;
							else if (listItem.classList.contains('active')) firstListItem = listItem;
							
							elAttr(listItem, 'role', 'menuitem');
							elAttr(listItem, 'tabindex', -1);
						});
						if (firstListItem !== null) {
							firstListItem.focus();
						}
>>>>>>> ad742f55
					}
				}
			}).bind(this));
			
			//noinspection JSDeprecatedSymbols
			window.WCF.Dropdown.Interactive.Handler.closeAll();
			
			return (event === null);
		},
		
		_handleKeyDown: function(event) {
			if (EventKey.Enter(event) || EventKey.Space(event)) {
				event.preventDefault();
				this._toggle(event);
			}
		},
		
		_dropdownMenuKeyDown: function(event) {
			var button, dropdown;
			
			var activeItem = document.activeElement;
			if (activeItem.nodeName !== 'LI') {
				return;
			}
			
			if (EventKey.ArrowDown(event) || EventKey.ArrowUp(event) || EventKey.End(event) || EventKey.Home(event)) {
				event.preventDefault();
				
				var listItems = Array.prototype.slice.call(elBySelAll('li', activeItem.closest('.dropdownMenu')));
				if (EventKey.ArrowUp(event) || EventKey.End(event)) {
					listItems.reverse();
				}
				var newActiveItem = null;
				var isValidItem = function(listItem) {
					return !listItem.classList.contains('dropdownDivider') && listItem.clientHeight > 0;
				};
				
				var activeIndex = listItems.indexOf(activeItem);
				if (EventKey.End(event) || EventKey.Home(event)) {
					activeIndex = -1;
				}
				
				for (var i = activeIndex + 1; i < listItems.length; i++) {
					if (isValidItem(listItems[i])) {
						newActiveItem = listItems[i];
						break;
					}
				}
				
				if (newActiveItem === null) {
					for (i = 0; i < listItems.length; i++) {
						if (isValidItem(listItems[i])) {
							newActiveItem = listItems[i];
							break;
						}
					}
				}
				
				newActiveItem.focus();
			}
			else if (EventKey.Enter(event) || EventKey.Space(event)) {
				event.preventDefault();
				
				var target = activeItem;
				if (target.childElementCount === 1 && (target.children[0].nodeName === 'SPAN' || target.children[0].nodeName === 'A')) {
					target = target.children[0];
				}
				
				dropdown = _dropdowns.get(_activeTargetId);
				button = elBySel('.dropdownToggle', dropdown);
				require(['Core'], function(Core) {
					var mouseEvent = elData(dropdown, 'a11y-mouse-event') || 'click';
					Core.triggerEvent(target, mouseEvent);
					
					if (button) button.focus();
				});
			}
			else if (EventKey.Escape(event) || EventKey.Tab(event)) {
				event.preventDefault();
				
				dropdown = _dropdowns.get(_activeTargetId);
				button = elBySel('.dropdownToggle', dropdown);
				// Remote controlled drop-down menus may not have a dedicated toggle button, instead the
				// `dropdown` element itself is the button.
				if (button === null && !dropdown.classList.contains('dropdown')) {
					button = dropdown;
				}
				
				this._toggle(null, _activeTargetId);
				if (button) button.focus();
			}
		},
		
		_getNextVisibleItem: function(activeItem, index) {
			var items = Array.prototype.slice.call(elBySelAll('li', activeItem.closest('.dropdownMenu')));
		}
	};
});<|MERGE_RESOLUTION|>--- conflicted
+++ resolved
@@ -487,31 +487,12 @@
 					
 					this._notifyCallbacks(containerId, 'open');
 					
-<<<<<<< HEAD
-					elAttr(menu, 'role', 'menu');
-					elAttr(menu, 'tabindex', -1);
-					menu.removeEventListener('keydown', _callbackDropdownMenuKeyDown);
-					menu.addEventListener('keydown', _callbackDropdownMenuKeyDown);
 					var firstListItem = null;
-					elBySelAll('li', menu, function(listItem) {
-						if (firstListItem === null) firstListItem = listItem;
-						else if (listItem.classList.contains('active')) firstListItem = listItem;
-						
-						elAttr(listItem, 'role', 'menuitem');
-						elAttr(listItem, 'tabindex', -1);
-					});
-					
-					this.setAlignment(dropdown, menu, alternateElement);
-					
-					if (firstListItem !== null) {
-						firstListItem.focus();
-=======
 					if (!disableAutoFocus) {
 						elAttr(menu, 'role', 'menu');
 						elAttr(menu, 'tabindex', -1);
 						menu.removeEventListener('keydown', _callbackDropdownMenuKeyDown);
 						menu.addEventListener('keydown', _callbackDropdownMenuKeyDown);
-						var firstListItem = null;
 						elBySelAll('li', menu, function (listItem) {
 							if (firstListItem === null) firstListItem = listItem;
 							else if (listItem.classList.contains('active')) firstListItem = listItem;
@@ -519,10 +500,12 @@
 							elAttr(listItem, 'role', 'menuitem');
 							elAttr(listItem, 'tabindex', -1);
 						});
-						if (firstListItem !== null) {
-							firstListItem.focus();
-						}
->>>>>>> ad742f55
+					}
+					
+					this.setAlignment(dropdown, menu, alternateElement);
+					
+					if (firstListItem !== null) {
+						firstListItem.focus();
 					}
 				}
 			}).bind(this));
