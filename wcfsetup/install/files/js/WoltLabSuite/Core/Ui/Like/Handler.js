/**
 * Provides interface elements to display and review likes.
 * 
 * @author	Alexander Ebert
 * @copyright	2001-2018 WoltLab GmbH
 * @license	GNU Lesser General Public License <http://opensource.org/licenses/lgpl-license.php>
 * @module	WoltLabSuite/Core/Ui/Like/Handler
<<<<<<< HEAD
 * @deprecated  3.2 use ReactionHandler instead 
=======
 * @deprecated  5.2 use ReactionHandler instead 
>>>>>>> 9ea32398
 */
define(
	[
		'Ajax',      'Core',                     'Dictionary',         'Language',
		'ObjectMap', 'StringUtil',               'Dom/ChangeListener', 'Dom/Util',
		'Ui/Dialog', 'WoltLabSuite/Core/Ui/User/List', 'User',         'WoltLabSuite/Core/Ui/Reaction/Handler'
	],
	function(
		Ajax,        Core,                        Dictionary,           Language,
		ObjectMap,   StringUtil,                  DomChangeListener,    DomUtil,
		UiDialog,    UiUserList,                  User,                 UiReactionHandler
	)
{
	"use strict";
	
	/**
	 * @constructor
	 */
	function UiLikeHandler(objectType, options) { this.init(objectType, options); }
	UiLikeHandler.prototype = {
		/**
		 * Initializes the like handler.
		 * 
		 * @param	{string}	objectType	object type
		 * @param	{object}	options		initialization options
		 */
		init: function(objectType, options) {
			if (options.containerSelector === '') {
				throw new Error("[WoltLabSuite/Core/Ui/Like/Handler] Expected a non-empty string for option 'containerSelector'.");
			}
			
			this._containers = new ObjectMap();
			this._details = new ObjectMap();
			this._objectType = objectType;
			this._options = Core.extend({
				// settings
				badgeClassNames: '',
				isSingleItem: false,
				markListItemAsActive: false,
				renderAsButton: true,
				summaryPrepend: true,
				summaryUseIcon: true,
				
				// permissions
				canDislike: false,
				canLike: false,
				canLikeOwnContent: false,
				canViewSummary: false,
				
				// selectors
				badgeContainerSelector: '.messageHeader .messageStatus',
				buttonAppendToSelector: '.messageFooter .messageFooterButtons',
				buttonBeforeSelector: '',
				containerSelector: '',
				summarySelector: '.messageFooterGroup'
			}, options);
			
			this.initContainers(options, objectType);
			
			DomChangeListener.add('WoltLabSuite/Core/Ui/Like/Handler-' + objectType, this.initContainers.bind(this));
			
			new UiReactionHandler(this._objectType, {
				containerSelector: this._options.containerSelector,
				summaryListSelector: '.reactionSummaryList'
			});
		},
		
		/**
		 * Initializes all applicable containers.
		 */
		initContainers: function() {
			var element, elements = elBySelAll(this._options.containerSelector), elementData, triggerChange = false;
			for (var i = 0, length = elements.length; i < length; i++) {
				element = elements[i];
				if (this._containers.has(element)) {
					continue;
				}
				
				elementData = {
					badge: null,
					dislikeButton: null,
					likeButton: null,
					summary: null,
					
					dislikes: ~~elData(element, 'like-dislikes'),
					liked: ~~elData(element, 'like-liked'),
					likes: ~~elData(element, 'like-likes'),
					objectId: ~~elData(element, 'object-id'),
					users: JSON.parse(elData(element, 'like-users'))
				};
				
				this._containers.set(element, elementData);
				this._buildWidget(element, elementData);
				
				triggerChange = true;
			}
			
			if (triggerChange) {
				DomChangeListener.trigger();
			}
		},
		
		/**
		 * Creates the interface elements.
		 * 
		 * @param	{Element}	element		container element
		 * @param	{object}	elementData	like data
		 */
		_buildWidget: function(element, elementData) {
			// build reaction summary list
			var summaryList, listItem, badgeContainer, isSummaryPosition = true;
			badgeContainer = (this._options.isSingleItem) ? elBySel(this._options.summarySelector) : elBySel(this._options.summarySelector, element);
			if (badgeContainer === null) {
				badgeContainer = (this._options.isSingleItem) ? elBySel(this._options.badgeContainerSelector) : elBySel(this._options.badgeContainerSelector, element);
				isSummaryPosition = false;
			}
			
			if (badgeContainer !== null) {
				summaryList = elCreate('ul');
				summaryList.classList.add('reactionSummaryList');
				if (isSummaryPosition) {
					summaryList.classList.add('likesSummary');
				}
				else {
					summaryList.classList.add('reactionSummaryListTiny');
				}
				
				for (var key in elementData.users) {
					if (key === "reactionTypeID") continue;
					if (!REACTION_TYPES.hasOwnProperty(key)) continue;
					
					// create element 
					var createdElement = elCreate('li');
					createdElement.className = 'reactCountButton';
					elData(createdElement, 'reaction-type-id', key);
					
					var countSpan = elCreate('span');
					countSpan.className = 'reactionCount';
					countSpan.innerHTML = StringUtil.shortUnit(elementData.users[key]);
					createdElement.appendChild(countSpan);
					
					createdElement.innerHTML = createdElement.innerHTML + REACTION_TYPES[key].renderedIcon;
					
					summaryList.appendChild(createdElement);
					
				}
				
				if (isSummaryPosition) {
					if (this._options.summaryPrepend) {
						DomUtil.prepend(summaryList, badgeContainer);
					}
					else {
						badgeContainer.appendChild(summaryList);
					}
				}
				else {
					if (badgeContainer.nodeName === 'OL' || badgeContainer.nodeName === 'UL') {
						listItem = elCreate('li');
						listItem.appendChild(summaryList);
						badgeContainer.appendChild(listItem);
					}
					else {
						badgeContainer.appendChild(summaryList);
					}
				}
				
				elementData.badge = summaryList;
			}
			
			// build reaction button
			if (this._options.canLike && (User.userId != elData(element, 'user-id') || this._options.canLikeOwnContent)) {
				var appendTo = (this._options.buttonAppendToSelector) ? ((this._options.isSingleItem) ? elBySel(this._options.buttonAppendToSelector) : elBySel(this._options.buttonAppendToSelector, element)) : null;
				var insertPosition = (this._options.buttonBeforeSelector) ? ((this._options.isSingleItem) ? elBySel(this._options.buttonBeforeSelector) : elBySel(this._options.buttonBeforeSelector, element)) : null;
				if (insertPosition === null && appendTo === null) {
					throw new Error("Unable to find insert location for like/dislike buttons.");
				}
				else {
					elementData.likeButton = this._createButton(element, elementData.users.reactionTypeID, insertPosition, appendTo);
				}
			}
		},
		
		/**
		 * Creates a reaction button.
		 * 
		 * @param	{Element}	element		        container element
		 * @param	{int}	        reactionTypeID		the reactionTypeID of the current state
		 * @param	{Element?}	insertBefore	        insert button before given element
		 * @param       {Element?}      appendTo                append button to given element
		 * @return	{Element}	button element 
		 */
		_createButton: function(element, reactionTypeID, insertBefore, appendTo) {
			var title = Language.get('wcf.reactions.react');
			
			var listItem = elCreate('li');
			listItem.className = 'wcfReactButton';
			
			if (insertBefore) {
				var jsMobileNavigation = insertBefore.parentElement.contains('jsMobileNavigation');
			}
			else {
				var jsMobileNavigation = appendTo.classList.contains('jsMobileNavigation');
			}
			
			var button = elCreate('a');
			button.className = 'jsTooltip reactButton';
			if (this._options.renderAsButton) {
				button.classList.add('button');
				
				if (jsMobileNavigation) {
					button.classList.add('ignoreMobileNavigation');
				}
			}
			
			button.href = '#';
			button.title = title;
			
			var icon = elCreate('span');
			icon.className = 'icon icon16 fa-smile-o';
			
			if (reactionTypeID === undefined || reactionTypeID == 0) {
				elData(icon, 'reaction-type-id', 0);
			}
			else {
				elData(button, 'reaction-type-id', reactionTypeID);
				button.classList.add("active");
			}
			
			button.appendChild(icon);
			
			var invisibleText = elCreate("span");
			invisibleText.className = "invisible";
			invisibleText.innerHTML = title;
			
			button.appendChild(document.createTextNode(" "));
			button.appendChild(invisibleText);
			
			listItem.appendChild(button);
			
			if (insertBefore) {
				insertBefore.parentNode.insertBefore(listItem, insertBefore);
			}
			else {
				appendTo.appendChild(listItem);
			}
			
			return button;
		}
	};
	
	return UiLikeHandler;
});<|MERGE_RESOLUTION|>--- conflicted
+++ resolved
@@ -5,11 +5,7 @@
  * @copyright	2001-2018 WoltLab GmbH
  * @license	GNU Lesser General Public License <http://opensource.org/licenses/lgpl-license.php>
  * @module	WoltLabSuite/Core/Ui/Like/Handler
-<<<<<<< HEAD
- * @deprecated  3.2 use ReactionHandler instead 
-=======
  * @deprecated  5.2 use ReactionHandler instead 
->>>>>>> 9ea32398
  */
 define(
 	[
