--- conflicted
+++ resolved
@@ -7,7 +7,6 @@
  * @module	WoltLabSuite/Core/Form/Builder/Field/ItemList
  * @since	5.2
  */
-<<<<<<< HEAD
 define(['Core', './Field', 'WoltLabSuite/Core/Ui/ItemList/Static'], function (Core, FormBuilderField, UiItemListStatic) {
     "use strict";
     /**
@@ -26,7 +25,6 @@
             data[this._fieldId] = [];
             var values = UiItemListStatic.getValues(this._fieldId);
             for (var i = 0, length = values.length; i < length; i++) {
-                // TODO: data[this._fieldId] is an array but if code assumes object
                 if (values[i].objectId) {
                     data[this._fieldId][values[i].objectId] = values[i].value;
                 }
@@ -38,38 +36,4 @@
         }
     });
     return FormBuilderFieldItemList;
-=======
-define(['Core', './Field', 'WoltLabSuite/Core/Ui/ItemList/Static'], function(Core, FormBuilderField, UiItemListStatic) {
-	"use strict";
-	
-	/**
-	 * @constructor
-	 */
-	function FormBuilderFieldItemList(fieldId) {
-		this.init(fieldId);
-	};
-	Core.inherit(FormBuilderFieldItemList, FormBuilderField, {
-		/**
-		 * @see	WoltLabSuite/Core/Form/Builder/Field/Field#_getData
-		 */
-		_getData: function() {
-			var data = {};
-			data[this._fieldId] = [];
-			
-			var values = UiItemListStatic.getValues(this._fieldId);
-			for (var i = 0, length = values.length; i < length; i++) {
-				if (values[i].objectId) {
-					data[this._fieldId][values[i].objectId] = values[i].value;
-				}
-				else {
-					data[this._fieldId].push(values[i].value);
-				}
-			}
-			
-			return data;
-		}
-	});
-	
-	return FormBuilderFieldItemList;
->>>>>>> 3354b09e
 });