/**
 * Manager for registered Ajax forms and its fields that can be used to retrieve the current data
 * of the registered forms.
 *
 * @author	Matthias Schmidt
 * @copyright	2001-2020 WoltLab GmbH
 * @license	GNU Lesser General Public License <http://opensource.org/licenses/lgpl-license.php>
 * @module	WoltLabSuite/Core/Form/Builder/Manager
 * @since	5.2
 */
define([
<<<<<<< HEAD
    'Core',
    'Dictionary',
    'EventHandler',
    './Field/Dependency/Manager',
    './Field/Field'
], function (Core, Dictionary, EventHandler, FormBuilderFieldDependencyManager, FormBuilderField) {
    "use strict";
    var _fields = new Dictionary();
    var _forms = new Dictionary();
    return {
        /**
         * Returns a promise returning the data of the form with the given id.
         *
         * @param	{string}	formId
         * @return	{Promise}
         */
        getData: function (formId) {
            if (!this.hasForm(formId)) {
                throw new Error("Unknown form with id '" + formId + "'.");
            }
            var promises = [];
            _fields.get(formId).forEach(function (field) {
                var fieldData = field.getData();
                if (!(fieldData instanceof Promise)) {
                    throw new TypeError("Data for field with id '" + field.getId() + "' is no promise.");
                }
                promises.push(fieldData);
            });
            return Promise.all(promises).then(function (promiseData) {
                var data = {};
                for (var i = 0, length = promiseData.length; i < length; i++) {
                    data = Core.extend(data, promiseData[i]);
                }
                return data;
            });
        },
        /**
         * Returns the registered form field with given id.
         *
         * @param	{string}	formId
         * @return	{WoltLabSuite/Core/Form/Builder/Field/Field}
         * @since	5.2.3
         */
        getField: function (formId, fieldId) {
            if (!this.hasField(formId, fieldId)) {
                throw new Error("Unknown field with id '" + formId + "' for form with id '" + fieldId + "'.");
            }
            return _fields.get(formId).get(fieldId);
        },
        /**
         * Returns the registered form with given id.
         *
         * @param	{string}	formId
         * @return	{HTMLElement}
         */
        getForm: function (formId) {
            if (!this.hasForm(formId)) {
                throw new Error("Unknown form with id '" + formId + "'.");
            }
            return _forms.get(formId);
        },
        /**
         * Returns `true` if a field with the given id has been registered for the form with
         * the given id and `false` otherwise.
         *
         * @param	{string}	formId
         * @param	{string}	fieldId
         * @return	{boolean}
         */
        hasField: function (formId, fieldId) {
            if (!this.hasForm(formId)) {
                throw new Error("Unknown form with id '" + formId + "'.");
            }
            return _fields.get(formId).has(fieldId);
        },
        /**
         * Returns `true` if a form with the given id has been registered and `false`
         * otherwise.
         *
         * @param	{string}	formId
         * @return	{boolean}
         */
        hasForm: function (formId) {
            return _forms.has(formId);
        },
        /**
         * Registers the given field for the form with the given id.
         *
         * @param	{string}					formId
         * @param	{WoltLabSuite/Core/Form/Builder/Field/Field}	field
         */
        registerField: function (formId, field) {
            if (!this.hasForm(formId)) {
                throw new Error("Unknown form with id '" + formId + "'.");
            }
            if (!(field instanceof FormBuilderField)) {
                throw new Error("Add field is no instance of 'WoltLabSuite/Core/Form/Builder/Field/Field'.");
            }
            var fieldId = field.getId();
            if (this.hasField(formId, fieldId)) {
                throw new Error("Form field with id '" + fieldId + "' has already been registered for form with id '" + formId + "'.");
            }
            _fields.get(formId).set(fieldId, field);
        },
        /**
         * Registers the form with the given id.
         *
         * @param	{string}	formId
         */
        registerForm: function (formId) {
            if (this.hasForm(formId)) {
                throw new Error("Form with id '" + formId + "' has already been registered.");
            }
            var form = elById(formId);
            if (form === null) {
                throw new Error("Unknown form with id '" + formId + "'.");
            }
            _forms.set(formId, form);
            _fields.set(formId, new Dictionary());
            EventHandler.fire('WoltLabSuite/Core/Form/Builder/Manager', 'registerForm', {
                formId: formId
            });
        },
        /**
         * Unregisters the form with the given id.
         *
         * @param	{string}	formId
         */
        unregisterForm: function (formId) {
            if (!this.hasForm(formId)) {
                throw new Error("Unknown form with id '" + formId + "'.");
            }
            EventHandler.fire('WoltLabSuite/Core/Form/Builder/Manager', 'beforeUnregisterForm', {
                formId: formId
            });
            _forms.delete(formId);
            _fields.get(formId).forEach(function (field) {
                field.destroy();
            });
            _fields.delete(formId);
            FormBuilderFieldDependencyManager.unregister(formId);
            EventHandler.fire('WoltLabSuite/Core/Form/Builder/Manager', 'afterUnregisterForm', {
                formId: formId
            });
        }
    };
=======
	'Core',
	'Dictionary',
	'EventHandler',
	'./Field/Dependency/Manager',
	'./Field/Field'
], function(
	Core,
	Dictionary,
	EventHandler,
	FormBuilderFieldDependencyManager,
	FormBuilderField
) {
	"use strict";
	
	var _fields = new Dictionary();
	var _forms = new Dictionary();
	
	return {
		/**
		 * Returns a promise returning the data of the form with the given id.
		 * 
		 * @param	{string}	formId
		 * @return	{Promise}
		 */
		getData: function(formId) {
			if (!this.hasForm(formId)) {
				throw new Error("Unknown form with id '" + formId + "'.");
			}
			
			var promises = [];
			
			_fields.get(formId).forEach(function(field) {
				var fieldData = field.getData();
				
				if (!(fieldData instanceof Promise)) {
					throw new TypeError("Data for field with id '" + field.getId() + "' is no promise.");
				}
				
				promises.push(fieldData);
			});
			
			return Promise.all(promises).then(function(promiseData) {
				var data = {};
				
				for (var i = 0, length = promiseData.length; i < length; i++) {
					data = Core.extend(data, promiseData[i]);
				}
				
				return data;
			});
		},
		
		/**
		 * Returns the registered form field with given id.
		 * 
		 * @param	{string}	formId
		 * @return	{WoltLabSuite/Core/Form/Builder/Field/Field}
		 * @since	5.2.3
		 */
		getField: function(formId, fieldId) {
			if (!this.hasField(formId, fieldId)) {
				throw new Error("Unknown field with id '" + formId + "' for form with id '"  + fieldId + "'.");
			}
			
			return _fields.get(formId).get(fieldId);
		},
		
		/**
		 * Returns the registered form with given id.
		 * 
		 * @param	{string}	formId
		 * @return	{HTMLElement}
		 */
		getForm: function(formId) {
			if (!this.hasForm(formId)) {
				throw new Error("Unknown form with id '" + formId + "'.");
			}
			
			return _forms.get(formId);
		},
		
		/**
		 * Returns `true` if a field with the given id has been registered for the form with
		 * the given id and `false` otherwise.
		 * 
		 * @param	{string}	formId
		 * @param	{string}	fieldId
		 * @return	{boolean}
		 */
		hasField: function(formId, fieldId) {
			if (!this.hasForm(formId)) {
				throw new Error("Unknown form with id '" + formId + "'.");
			}
			
			return _fields.get(formId).has(fieldId);
		},
		
		/**
		 * Returns `true` if a form with the given id has been registered and `false`
		 * otherwise.
		 * 
		 * @param	{string}	formId
		 * @return	{boolean}
		 */
		hasForm: function(formId) {
			return _forms.has(formId);
		},
		
		/**
		 * Registers the given field for the form with the given id.
		 * 
		 * @param	{string}					formId
		 * @param	{WoltLabSuite/Core/Form/Builder/Field/Field}	field
		 */
		registerField: function(formId, field) {
			if (!this.hasForm(formId)) {
				throw new Error("Unknown form with id '" + formId + "'.");
			}
			
			if (!(field instanceof FormBuilderField)) {
				throw new Error("Add field is no instance of 'WoltLabSuite/Core/Form/Builder/Field/Field'.");
			}
			
			var fieldId = field.getId();
			
			if (this.hasField(formId, fieldId)) {
				throw new Error("Form field with id '" + fieldId + "' has already been registered for form with id '" + formId + "'.");
			}
			
			_fields.get(formId).set(fieldId, field);
			
			EventHandler.fire('WoltLabSuite/Core/Form/Builder/Manager', 'registerField', {
				field: field,
				formId: formId,
			});
		},
		
		/**
		 * Registers the form with the given id.
		 * 
		 * @param	{string}	formId
		 */
		registerForm: function(formId) {
			if (this.hasForm(formId)) {
				throw new Error("Form with id '" + formId + "' has already been registered.");
			}
			
			var form = elById(formId);
			if (form === null) {
				throw new Error("Unknown form with id '" + formId + "'.");
			}
			
			_forms.set(formId, form);
			_fields.set(formId, new Dictionary());
			
			EventHandler.fire('WoltLabSuite/Core/Form/Builder/Manager', 'registerForm', {
				formId: formId
			});
		},
		
		/**
		 * Unregisters the form with the given id.
		 * 
		 * @param	{string}	formId
		 */
		unregisterForm: function(formId) {
			if (!this.hasForm(formId)) {
				throw new Error("Unknown form with id '" + formId + "'.");
			}
			
			EventHandler.fire('WoltLabSuite/Core/Form/Builder/Manager', 'beforeUnregisterForm', {
				formId: formId
			});
			
			_forms.delete(formId);
			
			_fields.get(formId).forEach(function(field) {
				field.destroy();
			});
			
			_fields.delete(formId);
			
			FormBuilderFieldDependencyManager.unregister(formId);
			
			EventHandler.fire('WoltLabSuite/Core/Form/Builder/Manager', 'afterUnregisterForm', {
				formId: formId
			});
		}
	};
>>>>>>> 012d5e5d
});<|MERGE_RESOLUTION|>--- conflicted
+++ resolved
@@ -9,7 +9,6 @@
  * @since	5.2
  */
 define([
-<<<<<<< HEAD
     'Core',
     'Dictionary',
     'EventHandler',
@@ -113,6 +112,10 @@
                 throw new Error("Form field with id '" + fieldId + "' has already been registered for form with id '" + formId + "'.");
             }
             _fields.get(formId).set(fieldId, field);
+            EventHandler.fire('WoltLabSuite/Core/Form/Builder/Manager', 'registerField', {
+                field: field,
+                formId: formId,
+            });
         },
         /**
          * Registers the form with the given id.
@@ -156,195 +159,4 @@
             });
         }
     };
-=======
-	'Core',
-	'Dictionary',
-	'EventHandler',
-	'./Field/Dependency/Manager',
-	'./Field/Field'
-], function(
-	Core,
-	Dictionary,
-	EventHandler,
-	FormBuilderFieldDependencyManager,
-	FormBuilderField
-) {
-	"use strict";
-	
-	var _fields = new Dictionary();
-	var _forms = new Dictionary();
-	
-	return {
-		/**
-		 * Returns a promise returning the data of the form with the given id.
-		 * 
-		 * @param	{string}	formId
-		 * @return	{Promise}
-		 */
-		getData: function(formId) {
-			if (!this.hasForm(formId)) {
-				throw new Error("Unknown form with id '" + formId + "'.");
-			}
-			
-			var promises = [];
-			
-			_fields.get(formId).forEach(function(field) {
-				var fieldData = field.getData();
-				
-				if (!(fieldData instanceof Promise)) {
-					throw new TypeError("Data for field with id '" + field.getId() + "' is no promise.");
-				}
-				
-				promises.push(fieldData);
-			});
-			
-			return Promise.all(promises).then(function(promiseData) {
-				var data = {};
-				
-				for (var i = 0, length = promiseData.length; i < length; i++) {
-					data = Core.extend(data, promiseData[i]);
-				}
-				
-				return data;
-			});
-		},
-		
-		/**
-		 * Returns the registered form field with given id.
-		 * 
-		 * @param	{string}	formId
-		 * @return	{WoltLabSuite/Core/Form/Builder/Field/Field}
-		 * @since	5.2.3
-		 */
-		getField: function(formId, fieldId) {
-			if (!this.hasField(formId, fieldId)) {
-				throw new Error("Unknown field with id '" + formId + "' for form with id '"  + fieldId + "'.");
-			}
-			
-			return _fields.get(formId).get(fieldId);
-		},
-		
-		/**
-		 * Returns the registered form with given id.
-		 * 
-		 * @param	{string}	formId
-		 * @return	{HTMLElement}
-		 */
-		getForm: function(formId) {
-			if (!this.hasForm(formId)) {
-				throw new Error("Unknown form with id '" + formId + "'.");
-			}
-			
-			return _forms.get(formId);
-		},
-		
-		/**
-		 * Returns `true` if a field with the given id has been registered for the form with
-		 * the given id and `false` otherwise.
-		 * 
-		 * @param	{string}	formId
-		 * @param	{string}	fieldId
-		 * @return	{boolean}
-		 */
-		hasField: function(formId, fieldId) {
-			if (!this.hasForm(formId)) {
-				throw new Error("Unknown form with id '" + formId + "'.");
-			}
-			
-			return _fields.get(formId).has(fieldId);
-		},
-		
-		/**
-		 * Returns `true` if a form with the given id has been registered and `false`
-		 * otherwise.
-		 * 
-		 * @param	{string}	formId
-		 * @return	{boolean}
-		 */
-		hasForm: function(formId) {
-			return _forms.has(formId);
-		},
-		
-		/**
-		 * Registers the given field for the form with the given id.
-		 * 
-		 * @param	{string}					formId
-		 * @param	{WoltLabSuite/Core/Form/Builder/Field/Field}	field
-		 */
-		registerField: function(formId, field) {
-			if (!this.hasForm(formId)) {
-				throw new Error("Unknown form with id '" + formId + "'.");
-			}
-			
-			if (!(field instanceof FormBuilderField)) {
-				throw new Error("Add field is no instance of 'WoltLabSuite/Core/Form/Builder/Field/Field'.");
-			}
-			
-			var fieldId = field.getId();
-			
-			if (this.hasField(formId, fieldId)) {
-				throw new Error("Form field with id '" + fieldId + "' has already been registered for form with id '" + formId + "'.");
-			}
-			
-			_fields.get(formId).set(fieldId, field);
-			
-			EventHandler.fire('WoltLabSuite/Core/Form/Builder/Manager', 'registerField', {
-				field: field,
-				formId: formId,
-			});
-		},
-		
-		/**
-		 * Registers the form with the given id.
-		 * 
-		 * @param	{string}	formId
-		 */
-		registerForm: function(formId) {
-			if (this.hasForm(formId)) {
-				throw new Error("Form with id '" + formId + "' has already been registered.");
-			}
-			
-			var form = elById(formId);
-			if (form === null) {
-				throw new Error("Unknown form with id '" + formId + "'.");
-			}
-			
-			_forms.set(formId, form);
-			_fields.set(formId, new Dictionary());
-			
-			EventHandler.fire('WoltLabSuite/Core/Form/Builder/Manager', 'registerForm', {
-				formId: formId
-			});
-		},
-		
-		/**
-		 * Unregisters the form with the given id.
-		 * 
-		 * @param	{string}	formId
-		 */
-		unregisterForm: function(formId) {
-			if (!this.hasForm(formId)) {
-				throw new Error("Unknown form with id '" + formId + "'.");
-			}
-			
-			EventHandler.fire('WoltLabSuite/Core/Form/Builder/Manager', 'beforeUnregisterForm', {
-				formId: formId
-			});
-			
-			_forms.delete(formId);
-			
-			_fields.get(formId).forEach(function(field) {
-				field.destroy();
-			});
-			
-			_fields.delete(formId);
-			
-			FormBuilderFieldDependencyManager.unregister(formId);
-			
-			EventHandler.fire('WoltLabSuite/Core/Form/Builder/Manager', 'afterUnregisterForm', {
-				formId: formId
-			});
-		}
-	};
->>>>>>> 012d5e5d
 });