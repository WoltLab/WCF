/**
 * Manages form field dependencies.
 *
 * @author	Matthias Schmidt
 * @copyright	2001-2019 WoltLab GmbH
 * @license	GNU Lesser General Public License <http://opensource.org/licenses/lgpl-license.php>
 * @module	WoltLabSuite/Core/Form/Builder/Field/Dependency/Manager
 * @since	5.2
 */
<<<<<<< HEAD
define(['Dictionary', 'Dom/ChangeListener', 'EventHandler', 'List', 'Dom/Traverse', 'Dom/Util', 'ObjectMap'], function (Dictionary, DomChangeListener, EventHandler, List, DomTraverse, DomUtil, ObjectMap) {
    "use strict";
    /**
     * is `true` if containters are currently checked for their availablility, otherwise `false`
     * @type	{boolean}
     * @private
     */
    var _checkingContainers = false;
    /**
     * is `true` if containter will be checked again after the current check for their availablility
     * has finished, otherwise `false`
     * @type	{boolean}
     * @private
     */
    var _checkContainersAgain = true;
    /**
     * list of containers hidden due to their own dependencies
     * @type	{List}
     * @private
     */
    var _dependencyHiddenNodes = new List();
    /**
     * list of fields for which event listeners have been registered
     * @type	{Dictionary}
     * @private
     */
    var _fields = new Dictionary();
    /**
     * list of registered forms
     * @type	{List}
     * @private
     */
    var _forms = new List();
    /**
     * list of dependencies grouped by the dependent node they belong to
     * @type	{Dictionary}
     * @private
     */
    var _nodeDependencies = new Dictionary();
    /**
     * cache of validation-related properties of hidden form fields
     * @type	{ObjectMap}
     * @private
     */
    var _validatedFieldProperties = new ObjectMap();
    return {
        /**
         * Hides the given node because of its own dependencies.
         *
         * @param	{HTMLElement}	node	hidden node
         * @protected
         */
        _hide: function (node) {
            elHide(node);
            _dependencyHiddenNodes.add(node);
            // also hide tab menu entry
            if (node.classList.contains('tabMenuContent')) {
                elBySelAll('li', DomTraverse.prevByClass(node, 'tabMenu'), function (tabLink) {
                    if (elData(tabLink, 'name') === elData(node, 'name')) {
                        elHide(tabLink);
                    }
                });
            }
            elBySelAll('[max], [maxlength], [min], [required]', node, function (validatedField) {
                var properties = new Dictionary();
                var max = elAttr(validatedField, 'max');
                if (max) {
                    properties.set('max', max);
                    validatedField.removeAttribute('max');
                }
                var maxlength = elAttr(validatedField, 'maxlength');
                if (maxlength) {
                    properties.set('maxlength', maxlength);
                    validatedField.removeAttribute('maxlength');
                }
                var min = elAttr(validatedField, 'min');
                if (min) {
                    properties.set('min', min);
                    validatedField.removeAttribute('min');
                }
                if (validatedField.required) {
                    properties.set('required', true);
                    validatedField.removeAttribute('required');
                }
                _validatedFieldProperties.set(validatedField, properties);
            });
        },
        /**
         * Shows the given node because of its own dependencies.
         *
         * @param	{HTMLElement}	node	shown node
         * @protected
         */
        _show: function (node) {
            elShow(node);
            _dependencyHiddenNodes.delete(node);
            // also show tab menu entry
            if (node.classList.contains('tabMenuContent')) {
                elBySelAll('li', DomTraverse.prevByClass(node, 'tabMenu'), function (tabLink) {
                    if (elData(tabLink, 'name') === elData(node, 'name')) {
                        elShow(tabLink);
                    }
                });
            }
            elBySelAll('input, select', node, function (validatedField) {
                // if a container is shown, ignore all fields that
                // have a hidden parent element within the container
                var parentNode = validatedField.parentNode;
                while (parentNode !== node && parentNode.style.getPropertyValue('display') !== 'none') {
                    parentNode = parentNode.parentNode;
                }
                if (parentNode === node && _validatedFieldProperties.has(validatedField)) {
                    var properties = _validatedFieldProperties.get(validatedField);
                    if (properties.has('max')) {
                        elAttr(validatedField, 'max', properties.get('max'));
                    }
                    if (properties.has('maxlength')) {
                        elAttr(validatedField, 'maxlength', properties.get('maxlength'));
                    }
                    if (properties.has('min')) {
                        elAttr(validatedField, 'min', properties.get('min'));
                    }
                    if (properties.has('required')) {
                        elAttr(validatedField, 'required', '');
                    }
                    _validatedFieldProperties.delete(validatedField);
                }
            });
        },
        /**
         * Registers a new form field dependency.
         *
         * @param	{WoltLabSuite/Core/Form/Builder/Field/Dependency/Abstract}	dependency	new dependency
         */
        addDependency: function (dependency) {
            var dependentNode = dependency.getDependentNode();
            if (!_nodeDependencies.has(dependentNode.id)) {
                _nodeDependencies.set(dependentNode.id, [dependency]);
            }
            else {
                _nodeDependencies.get(dependentNode.id).push(dependency);
            }
            var fields = dependency.getFields();
            for (var i = 0, length = fields.length; i < length; i++) {
                var field = fields[i];
                var id = DomUtil.identify(field);
                if (!_fields.has(id)) {
                    _fields.set(id, field);
                    if (field.tagName === 'INPUT' && (field.type === 'checkbox' || field.type === 'radio' || field.type === 'hidden')) {
                        field.addEventListener('change', this.checkDependencies.bind(this));
                    }
                    else {
                        field.addEventListener('input', this.checkDependencies.bind(this));
                    }
                }
            }
        },
        /**
         * Checks if all dependencies are met.
         */
        checkDependencies: function () {
            var obsoleteNodeIds = [];
            _nodeDependencies.forEach(function (nodeDependencies, nodeId) {
                var dependentNode = elById(nodeId);
                // check if dependent node still exists
                if (dependentNode === null) {
                    obsoleteNodeIds.push(nodeId);
                    return;
                }
                for (var i = 0, length = nodeDependencies.length; i < length; i++) {
                    // if any dependency is not met, hide the element
                    if (!nodeDependencies[i].checkDependency()) {
                        this._hide(dependentNode);
                        return;
                    }
                }
                // all node dependency is met
                this._show(dependentNode);
            }.bind(this));
            // delete dependencies for removed elements
            for (var i = 0, length = obsoleteNodeIds.length; i < length; i++) {
                _nodeDependencies.delete(obsoleteNodeIds[i]);
            }
            this.checkContainers();
        },
        /**
         * Adds the given callback to the list of callbacks called when checking containers.
         *
         * @param	{function}	callback
         */
        addContainerCheckCallback: function (callback) {
            if (typeof callback !== 'function') {
                throw new TypeError("Expected a valid callback for parameter 'callback'.");
            }
            EventHandler.add('com.woltlab.wcf.form.builder.dependency', 'checkContainers', callback);
        },
        /**
         * Checks the containers for their availability.
         *
         * If this function is called while containers are currently checked, the containers
         * will be checked after the current check has been finished completely.
         */
        checkContainers: function () {
            // check if containers are currently being checked
            if (_checkingContainers === true) {
                // and if that is the case, calling this method indicates, that after the current round,
                // containters should be checked to properly propagate changes in children to their parents
                _checkContainersAgain = true;
                return;
            }
            // starting to check containers also resets the flag to check containers again after the current check 
            _checkingContainers = true;
            _checkContainersAgain = false;
            EventHandler.fire('com.woltlab.wcf.form.builder.dependency', 'checkContainers');
            // finish checking containers and check if containters should be checked again
            _checkingContainers = false;
            if (_checkContainersAgain) {
                this.checkContainers();
            }
        },
        /**
         * Returns `true` if the given node has been hidden because of its own dependencies.
         *
         * @param	{HTMLElement}	node	checked node
         * @return	{boolean}
         */
        isHiddenByDependencies: function (node) {
            if (_dependencyHiddenNodes.has(node)) {
                return true;
            }
            var returnValue = false;
            _dependencyHiddenNodes.forEach(function (hiddenNode) {
                if (DomUtil.contains(hiddenNode, node)) {
                    returnValue = true;
                }
            });
            return returnValue;
        },
        /**
         * Registers the form with the given id with the dependency manager.
         *
         * @param	{string}	formId		id of register form
         * @throws	{Error}				if given form id is invalid or has already been registered
         */
        register: function (formId) {
            var form = elById(formId);
            if (form === null) {
                throw new Error("Unknown element with id '" + formId + "'");
            }
            if (_forms.has(form)) {
                throw new Error("Form with id '" + formId + "' has already been registered.");
            }
            _forms.add(form);
        },
        /**
         * Unregisters the form with the given id and all of its dependencies.
         *
         * @param	{string}	formId		id of unregistered form
         */
        unregister: function (formId) {
            var form = elById(formId);
            if (form === null) {
                throw new Error("Unknown element with id '" + formId + "'");
            }
            if (!_forms.has(form)) {
                throw new Error("Form with id '" + formId + "' has not been registered.");
            }
            _forms.delete(form);
            _dependencyHiddenNodes.forEach(function (hiddenNode) {
                if (form.contains(hiddenNode)) {
                    _dependencyHiddenNodes.delete(hiddenNode);
                }
            });
            _nodeDependencies.forEach(function (dependencies, nodeId) {
                if (form.contains(elById(nodeId))) {
                    _nodeDependencies.delete(nodeId);
                }
                for (var i = 0, length = dependencies.length; i < length; i++) {
                    var fields = dependencies[i].getFields();
                    for (var j = 0, fieldsLength = fields.length; j < fieldsLength; j++) {
                        var field = fields[j];
                        _fields.delete(field.id);
                        _validatedFieldProperties.delete(field);
                    }
                }
            });
        }
    };
=======
define(['Dictionary', 'Dom/ChangeListener', 'EventHandler', 'List', 'Dom/Util', 'ObjectMap'], function(Dictionary, DomChangeListener, EventHandler, List, DomUtil, ObjectMap) {
	"use strict";
	
	/**
	 * is `true` if containters are currently checked for their availablility, otherwise `false`
	 * @type	{boolean}
	 * @private
	 */
	var _checkingContainers = false;
	
	/**
	 * is `true` if containter will be checked again after the current check for their availablility
	 * has finished, otherwise `false`
	 * @type	{boolean}
	 * @private
	 */
	var _checkContainersAgain = true;
	
	/**
	 * list of containers hidden due to their own dependencies
	 * @type	{List}
	 * @private
	 */
	var _dependencyHiddenNodes = new List();
	
	/**
	 * list of fields for which event listeners have been registered
	 * @type	{Dictionary}
	 * @private
	 */
	var _fields = new Dictionary();
	
	/**
	 * list of registered forms
	 * @type	{List}
	 * @private
	 */
	var _forms = new List();
	
	/**
	 * list of dependencies grouped by the dependent node they belong to
	 * @type	{Dictionary}
	 * @private
	 */
	var _nodeDependencies = new Dictionary();
	
	/**
	 * cache of validation-related properties of hidden form fields
	 * @type	{ObjectMap}
	 * @private
	 */
	var _validatedFieldProperties = new ObjectMap();
	
	return {
		/**
		 * Hides the given node because of its own dependencies.
		 * 
		 * @param	{HTMLElement}	node	hidden node
		 * @protected
		 */
		_hide: function(node) {
			elHide(node);
			_dependencyHiddenNodes.add(node);
			
			// also hide tab menu entry
			if (node.classList.contains('tabMenuContent')) {
				elBySelAll('li', node.parentNode.querySelector('.tabMenu'), function(tabLink) {
					if (elData(tabLink, 'name') === elData(node, 'name')) {
						elHide(tabLink);
					}
				});
			}
			
			elBySelAll('[max], [maxlength], [min], [required]', node, function(validatedField) {
				var properties = new Dictionary();
				
				var max = elAttr(validatedField, 'max');
				if (max) {
					properties.set('max', max);
					validatedField.removeAttribute('max');
				}
				
				var maxlength = elAttr(validatedField, 'maxlength');
				if (maxlength) {
					properties.set('maxlength', maxlength);
					validatedField.removeAttribute('maxlength');
				}
				
				var min = elAttr(validatedField, 'min');
				if (min) {
					properties.set('min', min);
					validatedField.removeAttribute('min');
				}
				
				if (validatedField.required) {
					properties.set('required', true);
					validatedField.removeAttribute('required');
				}
				
				_validatedFieldProperties.set(validatedField, properties);
			});
		},
		
		/**
		 * Shows the given node because of its own dependencies.
		 * 
		 * @param	{HTMLElement}	node	shown node
		 * @protected
		 */
		_show: function(node) {
			elShow(node);
			_dependencyHiddenNodes.delete(node);
			
			// also show tab menu entry
			if (node.classList.contains('tabMenuContent')) {
				elBySelAll('li', node.parentNode.querySelector('.tabMenu'), function(tabLink) {
					if (elData(tabLink, 'name') === elData(node, 'name')) {
						elShow(tabLink);
					}
				});
			}
			
			elBySelAll('input, select', node, function(validatedField) {
				// if a container is shown, ignore all fields that
				// have a hidden parent element within the container
				var parentNode = validatedField.parentNode;
				while (parentNode !== node && parentNode.style.getPropertyValue('display') !== 'none') {
					parentNode = parentNode.parentNode;
				}
				
				if (parentNode === node && _validatedFieldProperties.has(validatedField)) {
					var properties = _validatedFieldProperties.get(validatedField);
					
					if (properties.has('max')) {
						elAttr(validatedField, 'max', properties.get('max'));
					}
					if (properties.has('maxlength')) {
						elAttr(validatedField, 'maxlength', properties.get('maxlength'));
					}
					if (properties.has('min')) {
						elAttr(validatedField, 'min', properties.get('min'));
					}
					if (properties.has('required')) {
						elAttr(validatedField, 'required', '');
					}
					
					_validatedFieldProperties.delete(validatedField);
				}
			});
		},
		
		/**
		 * Registers a new form field dependency.
		 * 
		 * @param	{WoltLabSuite/Core/Form/Builder/Field/Dependency/Abstract}	dependency	new dependency
		 */
		addDependency: function(dependency) {
			var dependentNode = dependency.getDependentNode();
			if (!_nodeDependencies.has(dependentNode.id)) {
				_nodeDependencies.set(dependentNode.id, [dependency]);
			}
			else {
				_nodeDependencies.get(dependentNode.id).push(dependency);
			}
			
			var fields = dependency.getFields();
			for (var i = 0, length = fields.length; i < length; i++) {
				var field = fields[i];
				var id = DomUtil.identify(field);
				
				if (!_fields.has(id)) {
					_fields.set(id, field);
					
					if (field.tagName === 'INPUT' && (field.type === 'checkbox' || field.type === 'radio' || field.type === 'hidden')) {
						field.addEventListener('change', this.checkDependencies.bind(this));
					}
					else {
						field.addEventListener('input', this.checkDependencies.bind(this));
					}
				}
			}
		},
		
		/**
		 * Checks if all dependencies are met.
		 */
		checkDependencies: function() {
			var obsoleteNodeIds = [];
			
			_nodeDependencies.forEach(function(nodeDependencies, nodeId) {
				var dependentNode = elById(nodeId);
				
				// check if dependent node still exists
				if (dependentNode === null) {
					obsoleteNodeIds.push(nodeId);
					return;
				}
				
				for (var i = 0, length = nodeDependencies.length; i < length; i++) {
					// if any dependency is not met, hide the element
					if (!nodeDependencies[i].checkDependency()) {
						this._hide(dependentNode);
						return;
					}
				}
				
				// all node dependency is met
				this._show(dependentNode);
			}.bind(this));
			
			// delete dependencies for removed elements
			for (var i = 0, length = obsoleteNodeIds.length; i < length; i++) {
				_nodeDependencies.delete(obsoleteNodeIds[i]);
			}
			
			this.checkContainers();
		},
		
		/**
		 * Adds the given callback to the list of callbacks called when checking containers.
		 * 
		 * @param	{function}	callback
		 */
		addContainerCheckCallback: function(callback) {
			if (typeof callback !== 'function') {
				throw new TypeError("Expected a valid callback for parameter 'callback'.");
			}
			
			EventHandler.add('com.woltlab.wcf.form.builder.dependency', 'checkContainers', callback);
		},
		
		/**
		 * Checks the containers for their availability.
		 * 
		 * If this function is called while containers are currently checked, the containers
		 * will be checked after the current check has been finished completely.
		 */
		checkContainers: function() {
			// check if containers are currently being checked
			if (_checkingContainers === true) {
				// and if that is the case, calling this method indicates, that after the current round,
				// containters should be checked to properly propagate changes in children to their parents
				_checkContainersAgain = true;
				
				return;
			}
			
			// starting to check containers also resets the flag to check containers again after the current check 
			_checkingContainers = true;
			_checkContainersAgain = false;
			
			EventHandler.fire('com.woltlab.wcf.form.builder.dependency', 'checkContainers');
			
			// finish checking containers and check if containters should be checked again
			_checkingContainers = false;
			if (_checkContainersAgain) {
				this.checkContainers();
			}
		},
		
		/**
		 * Returns `true` if the given node has been hidden because of its own dependencies.
		 * 
		 * @param	{HTMLElement}	node	checked node
		 * @return	{boolean}
		 */
		isHiddenByDependencies: function(node) {
			if (_dependencyHiddenNodes.has(node)) {
				return true;
			}
			
			var returnValue = false;
			_dependencyHiddenNodes.forEach(function(hiddenNode) {
				if (DomUtil.contains(hiddenNode, node)) {
					returnValue = true;
				}
			});
			
			return returnValue;
		},
		
		/**
		 * Registers the form with the given id with the dependency manager.
		 * 
		 * @param	{string}	formId		id of register form
		 * @throws	{Error}				if given form id is invalid or has already been registered
		 */
		register: function(formId) {
			var form = elById(formId);
			
			if (form === null) {
				throw new Error("Unknown element with id '" + formId + "'");
			}
			
			if (_forms.has(form)) {
				throw new Error("Form with id '" + formId + "' has already been registered.");
			}
			
			_forms.add(form);
		},
		
		/**
		 * Unregisters the form with the given id and all of its dependencies.
		 * 
		 * @param	{string}	formId		id of unregistered form
		 */
		unregister: function(formId) {
			var form = elById(formId);
			
			if (form === null) {
				throw new Error("Unknown element with id '" + formId + "'");
			}
			
			if (!_forms.has(form)) {
				throw new Error("Form with id '" + formId + "' has not been registered.");
			}
			
			_forms.delete(form);
			
			_dependencyHiddenNodes.forEach(function(hiddenNode) {
				if (form.contains(hiddenNode)) {
					_dependencyHiddenNodes.delete(hiddenNode);
				}
			});
			_nodeDependencies.forEach(function(dependencies, nodeId) {
				if (form.contains(elById(nodeId))) {
					_nodeDependencies.delete(nodeId);
				}
				
				for (var i = 0, length = dependencies.length; i < length; i++) {
					var fields = dependencies[i].getFields();
					for (var j = 0, fieldsLength = fields.length; j < fieldsLength; j++) {
						var field = fields[j];
						
						_fields.delete(field.id);
						
						_validatedFieldProperties.delete(field);
					}
				}
			});
		}
	};
>>>>>>> e34920a4
});<|MERGE_RESOLUTION|>--- conflicted
+++ resolved
@@ -7,8 +7,7 @@
  * @module	WoltLabSuite/Core/Form/Builder/Field/Dependency/Manager
  * @since	5.2
  */
-<<<<<<< HEAD
-define(['Dictionary', 'Dom/ChangeListener', 'EventHandler', 'List', 'Dom/Traverse', 'Dom/Util', 'ObjectMap'], function (Dictionary, DomChangeListener, EventHandler, List, DomTraverse, DomUtil, ObjectMap) {
+define(['Dictionary', 'Dom/ChangeListener', 'EventHandler', 'List', 'Dom/Util', 'ObjectMap'], function (Dictionary, DomChangeListener, EventHandler, List, DomUtil, ObjectMap) {
     "use strict";
     /**
      * is `true` if containters are currently checked for their availablility, otherwise `false`
@@ -65,7 +64,7 @@
             _dependencyHiddenNodes.add(node);
             // also hide tab menu entry
             if (node.classList.contains('tabMenuContent')) {
-                elBySelAll('li', DomTraverse.prevByClass(node, 'tabMenu'), function (tabLink) {
+                elBySelAll('li', node.parentNode.querySelector('.tabMenu'), function (tabLink) {
                     if (elData(tabLink, 'name') === elData(node, 'name')) {
                         elHide(tabLink);
                     }
@@ -106,7 +105,7 @@
             _dependencyHiddenNodes.delete(node);
             // also show tab menu entry
             if (node.classList.contains('tabMenuContent')) {
-                elBySelAll('li', DomTraverse.prevByClass(node, 'tabMenu'), function (tabLink) {
+                elBySelAll('li', node.parentNode.querySelector('.tabMenu'), function (tabLink) {
                     if (elData(tabLink, 'name') === elData(node, 'name')) {
                         elShow(tabLink);
                     }
@@ -296,348 +295,4 @@
             });
         }
     };
-=======
-define(['Dictionary', 'Dom/ChangeListener', 'EventHandler', 'List', 'Dom/Util', 'ObjectMap'], function(Dictionary, DomChangeListener, EventHandler, List, DomUtil, ObjectMap) {
-	"use strict";
-	
-	/**
-	 * is `true` if containters are currently checked for their availablility, otherwise `false`
-	 * @type	{boolean}
-	 * @private
-	 */
-	var _checkingContainers = false;
-	
-	/**
-	 * is `true` if containter will be checked again after the current check for their availablility
-	 * has finished, otherwise `false`
-	 * @type	{boolean}
-	 * @private
-	 */
-	var _checkContainersAgain = true;
-	
-	/**
-	 * list of containers hidden due to their own dependencies
-	 * @type	{List}
-	 * @private
-	 */
-	var _dependencyHiddenNodes = new List();
-	
-	/**
-	 * list of fields for which event listeners have been registered
-	 * @type	{Dictionary}
-	 * @private
-	 */
-	var _fields = new Dictionary();
-	
-	/**
-	 * list of registered forms
-	 * @type	{List}
-	 * @private
-	 */
-	var _forms = new List();
-	
-	/**
-	 * list of dependencies grouped by the dependent node they belong to
-	 * @type	{Dictionary}
-	 * @private
-	 */
-	var _nodeDependencies = new Dictionary();
-	
-	/**
-	 * cache of validation-related properties of hidden form fields
-	 * @type	{ObjectMap}
-	 * @private
-	 */
-	var _validatedFieldProperties = new ObjectMap();
-	
-	return {
-		/**
-		 * Hides the given node because of its own dependencies.
-		 * 
-		 * @param	{HTMLElement}	node	hidden node
-		 * @protected
-		 */
-		_hide: function(node) {
-			elHide(node);
-			_dependencyHiddenNodes.add(node);
-			
-			// also hide tab menu entry
-			if (node.classList.contains('tabMenuContent')) {
-				elBySelAll('li', node.parentNode.querySelector('.tabMenu'), function(tabLink) {
-					if (elData(tabLink, 'name') === elData(node, 'name')) {
-						elHide(tabLink);
-					}
-				});
-			}
-			
-			elBySelAll('[max], [maxlength], [min], [required]', node, function(validatedField) {
-				var properties = new Dictionary();
-				
-				var max = elAttr(validatedField, 'max');
-				if (max) {
-					properties.set('max', max);
-					validatedField.removeAttribute('max');
-				}
-				
-				var maxlength = elAttr(validatedField, 'maxlength');
-				if (maxlength) {
-					properties.set('maxlength', maxlength);
-					validatedField.removeAttribute('maxlength');
-				}
-				
-				var min = elAttr(validatedField, 'min');
-				if (min) {
-					properties.set('min', min);
-					validatedField.removeAttribute('min');
-				}
-				
-				if (validatedField.required) {
-					properties.set('required', true);
-					validatedField.removeAttribute('required');
-				}
-				
-				_validatedFieldProperties.set(validatedField, properties);
-			});
-		},
-		
-		/**
-		 * Shows the given node because of its own dependencies.
-		 * 
-		 * @param	{HTMLElement}	node	shown node
-		 * @protected
-		 */
-		_show: function(node) {
-			elShow(node);
-			_dependencyHiddenNodes.delete(node);
-			
-			// also show tab menu entry
-			if (node.classList.contains('tabMenuContent')) {
-				elBySelAll('li', node.parentNode.querySelector('.tabMenu'), function(tabLink) {
-					if (elData(tabLink, 'name') === elData(node, 'name')) {
-						elShow(tabLink);
-					}
-				});
-			}
-			
-			elBySelAll('input, select', node, function(validatedField) {
-				// if a container is shown, ignore all fields that
-				// have a hidden parent element within the container
-				var parentNode = validatedField.parentNode;
-				while (parentNode !== node && parentNode.style.getPropertyValue('display') !== 'none') {
-					parentNode = parentNode.parentNode;
-				}
-				
-				if (parentNode === node && _validatedFieldProperties.has(validatedField)) {
-					var properties = _validatedFieldProperties.get(validatedField);
-					
-					if (properties.has('max')) {
-						elAttr(validatedField, 'max', properties.get('max'));
-					}
-					if (properties.has('maxlength')) {
-						elAttr(validatedField, 'maxlength', properties.get('maxlength'));
-					}
-					if (properties.has('min')) {
-						elAttr(validatedField, 'min', properties.get('min'));
-					}
-					if (properties.has('required')) {
-						elAttr(validatedField, 'required', '');
-					}
-					
-					_validatedFieldProperties.delete(validatedField);
-				}
-			});
-		},
-		
-		/**
-		 * Registers a new form field dependency.
-		 * 
-		 * @param	{WoltLabSuite/Core/Form/Builder/Field/Dependency/Abstract}	dependency	new dependency
-		 */
-		addDependency: function(dependency) {
-			var dependentNode = dependency.getDependentNode();
-			if (!_nodeDependencies.has(dependentNode.id)) {
-				_nodeDependencies.set(dependentNode.id, [dependency]);
-			}
-			else {
-				_nodeDependencies.get(dependentNode.id).push(dependency);
-			}
-			
-			var fields = dependency.getFields();
-			for (var i = 0, length = fields.length; i < length; i++) {
-				var field = fields[i];
-				var id = DomUtil.identify(field);
-				
-				if (!_fields.has(id)) {
-					_fields.set(id, field);
-					
-					if (field.tagName === 'INPUT' && (field.type === 'checkbox' || field.type === 'radio' || field.type === 'hidden')) {
-						field.addEventListener('change', this.checkDependencies.bind(this));
-					}
-					else {
-						field.addEventListener('input', this.checkDependencies.bind(this));
-					}
-				}
-			}
-		},
-		
-		/**
-		 * Checks if all dependencies are met.
-		 */
-		checkDependencies: function() {
-			var obsoleteNodeIds = [];
-			
-			_nodeDependencies.forEach(function(nodeDependencies, nodeId) {
-				var dependentNode = elById(nodeId);
-				
-				// check if dependent node still exists
-				if (dependentNode === null) {
-					obsoleteNodeIds.push(nodeId);
-					return;
-				}
-				
-				for (var i = 0, length = nodeDependencies.length; i < length; i++) {
-					// if any dependency is not met, hide the element
-					if (!nodeDependencies[i].checkDependency()) {
-						this._hide(dependentNode);
-						return;
-					}
-				}
-				
-				// all node dependency is met
-				this._show(dependentNode);
-			}.bind(this));
-			
-			// delete dependencies for removed elements
-			for (var i = 0, length = obsoleteNodeIds.length; i < length; i++) {
-				_nodeDependencies.delete(obsoleteNodeIds[i]);
-			}
-			
-			this.checkContainers();
-		},
-		
-		/**
-		 * Adds the given callback to the list of callbacks called when checking containers.
-		 * 
-		 * @param	{function}	callback
-		 */
-		addContainerCheckCallback: function(callback) {
-			if (typeof callback !== 'function') {
-				throw new TypeError("Expected a valid callback for parameter 'callback'.");
-			}
-			
-			EventHandler.add('com.woltlab.wcf.form.builder.dependency', 'checkContainers', callback);
-		},
-		
-		/**
-		 * Checks the containers for their availability.
-		 * 
-		 * If this function is called while containers are currently checked, the containers
-		 * will be checked after the current check has been finished completely.
-		 */
-		checkContainers: function() {
-			// check if containers are currently being checked
-			if (_checkingContainers === true) {
-				// and if that is the case, calling this method indicates, that after the current round,
-				// containters should be checked to properly propagate changes in children to their parents
-				_checkContainersAgain = true;
-				
-				return;
-			}
-			
-			// starting to check containers also resets the flag to check containers again after the current check 
-			_checkingContainers = true;
-			_checkContainersAgain = false;
-			
-			EventHandler.fire('com.woltlab.wcf.form.builder.dependency', 'checkContainers');
-			
-			// finish checking containers and check if containters should be checked again
-			_checkingContainers = false;
-			if (_checkContainersAgain) {
-				this.checkContainers();
-			}
-		},
-		
-		/**
-		 * Returns `true` if the given node has been hidden because of its own dependencies.
-		 * 
-		 * @param	{HTMLElement}	node	checked node
-		 * @return	{boolean}
-		 */
-		isHiddenByDependencies: function(node) {
-			if (_dependencyHiddenNodes.has(node)) {
-				return true;
-			}
-			
-			var returnValue = false;
-			_dependencyHiddenNodes.forEach(function(hiddenNode) {
-				if (DomUtil.contains(hiddenNode, node)) {
-					returnValue = true;
-				}
-			});
-			
-			return returnValue;
-		},
-		
-		/**
-		 * Registers the form with the given id with the dependency manager.
-		 * 
-		 * @param	{string}	formId		id of register form
-		 * @throws	{Error}				if given form id is invalid or has already been registered
-		 */
-		register: function(formId) {
-			var form = elById(formId);
-			
-			if (form === null) {
-				throw new Error("Unknown element with id '" + formId + "'");
-			}
-			
-			if (_forms.has(form)) {
-				throw new Error("Form with id '" + formId + "' has already been registered.");
-			}
-			
-			_forms.add(form);
-		},
-		
-		/**
-		 * Unregisters the form with the given id and all of its dependencies.
-		 * 
-		 * @param	{string}	formId		id of unregistered form
-		 */
-		unregister: function(formId) {
-			var form = elById(formId);
-			
-			if (form === null) {
-				throw new Error("Unknown element with id '" + formId + "'");
-			}
-			
-			if (!_forms.has(form)) {
-				throw new Error("Form with id '" + formId + "' has not been registered.");
-			}
-			
-			_forms.delete(form);
-			
-			_dependencyHiddenNodes.forEach(function(hiddenNode) {
-				if (form.contains(hiddenNode)) {
-					_dependencyHiddenNodes.delete(hiddenNode);
-				}
-			});
-			_nodeDependencies.forEach(function(dependencies, nodeId) {
-				if (form.contains(elById(nodeId))) {
-					_nodeDependencies.delete(nodeId);
-				}
-				
-				for (var i = 0, length = dependencies.length; i < length; i++) {
-					var fields = dependencies[i].getFields();
-					for (var j = 0, fieldsLength = fields.length; j < fieldsLength; j++) {
-						var field = fields[j];
-						
-						_fields.delete(field.id);
-						
-						_validatedFieldProperties.delete(field);
-					}
-				}
-			});
-		}
-	};
->>>>>>> e34920a4
 });