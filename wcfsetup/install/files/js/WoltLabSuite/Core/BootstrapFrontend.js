/**
 * Bootstraps WCF's JavaScript with additions for the frontend usage.
 * 
 * @author	Alexander Ebert
 * @copyright	2001-2018 WoltLab GmbH
 * @license	GNU Lesser General Public License <http://opensource.org/licenses/lgpl-license.php>
 * @module	WoltLabSuite/Core/BootstrapFrontend
 */
define(
	[
	 	'WoltLabSuite/Core/BackgroundQueue', 'WoltLabSuite/Core/Bootstrap', 'WoltLabSuite/Core/Controller/Style/Changer',
	 	'WoltLabSuite/Core/Controller/Popover', 'WoltLabSuite/Core/Ui/User/Ignore', 'WoltLabSuite/Core/Ui/Page/Header/Menu'
	],
	function(
		BackgroundQueue, Bootstrap, ControllerStyleChanger,
		ControllerPopover, UiUserIgnore, UiPageHeaderMenu
	)
{
	"use strict";
	
	/**
	 * @exports	WoltLabSuite/Core/BootstrapFrontend
	 */
	return {
		/**
		 * Bootstraps general modules and frontend exclusive ones.
		 * 
		 * @param	{object<string, *>}	options		bootstrap options
		 */
		setup: function(options) {
			// fix the background queue URL to always run against the current domain (avoiding CORS)
			options.backgroundQueue.url = WSC_API_URL + options.backgroundQueue.url.substr(WCF_PATH.length);
			
			Bootstrap.setup();
			
			UiPageHeaderMenu.init();
			
			if (options.styleChanger) {
				ControllerStyleChanger.setup();
			}
			
<<<<<<< HEAD
			if (options.enableUserPopover) {
				this._initUserPopover();
			}
			
			this._invokeBackgroundQueue(options.backgroundQueue.url, options.backgroundQueue.force);
=======
			this._initUserPopover();
			
			BackgroundQueue.setUrl(options.backgroundQueue.url);
			if (Math.random() < 0.1 || options.backgroundQueue.force) {
				// invoke the queue roughly every 10th request or on demand
				BackgroundQueue.invoke();
			}
>>>>>>> 5c319dfd
			
			if (COMPILER_TARGET_DEFAULT) {
				UiUserIgnore.init();
			}
		},
		
		/**
		 * Initializes user profile popover.
		 */
		_initUserPopover: function() {
			ControllerPopover.init({
				attributeName: 'data-user-id',
				className: 'userLink',
				identifier: 'com.woltlab.wcf.user',
				loadCallback: function(objectId, popover) {
					var callback = function(data) {
						popover.setContent('com.woltlab.wcf.user', objectId, data.returnValues.template);
					};
					
					popover.ajaxApi({
						actionName: 'getUserProfile',
						className: 'wcf\\data\\user\\UserProfileAction',
						objectIDs: [ objectId ]
					}, callback, callback);
				}
			});
		}
	};
});<|MERGE_RESOLUTION|>--- conflicted
+++ resolved
@@ -39,21 +39,15 @@
 				ControllerStyleChanger.setup();
 			}
 			
-<<<<<<< HEAD
 			if (options.enableUserPopover) {
 				this._initUserPopover();
 			}
-			
-			this._invokeBackgroundQueue(options.backgroundQueue.url, options.backgroundQueue.force);
-=======
-			this._initUserPopover();
 			
 			BackgroundQueue.setUrl(options.backgroundQueue.url);
 			if (Math.random() < 0.1 || options.backgroundQueue.force) {
 				// invoke the queue roughly every 10th request or on demand
 				BackgroundQueue.invoke();
 			}
->>>>>>> 5c319dfd
 			
 			if (COMPILER_TARGET_DEFAULT) {
 				UiUserIgnore.init();
