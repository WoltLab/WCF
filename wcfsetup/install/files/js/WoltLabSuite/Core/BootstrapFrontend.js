/**
 * Bootstraps WCF's JavaScript with additions for the frontend usage.
 *
 * @author  Alexander Ebert
 * @copyright  2001-2019 WoltLab GmbH
 * @license  GNU Lesser General Public License <http://opensource.org/licenses/lgpl-license.php>
 * @module  WoltLabSuite/Core/BootstrapFrontend
 */
define(["require", "exports", "tslib", "./BackgroundQueue", "./Bootstrap", "./Controller/Popover", "./Ui/User/Ignore", "./Ui/Page/Header/Menu", "./Ui/Message/UserConsent", "./Ajax", "./Ui/Message/Share/Dialog", "./Ui/Message/Share/Providers", "./Ui/Feed/Dialog", "./User", "./Ui/Page/Menu/Main/Frontend"], function (require, exports, tslib_1, BackgroundQueue, Bootstrap, ControllerPopover, UiUserIgnore, UiPageHeaderMenu, UiMessageUserConsent, Ajax, UiMessageShareDialog, UiMessageShareProviders, UiFeedDialog, User_1, Frontend_1) {
    "use strict";
    Object.defineProperty(exports, "__esModule", { value: true });
    exports.setup = void 0;
<<<<<<< HEAD
    BackgroundQueue = (0, tslib_1.__importStar)(BackgroundQueue);
    Bootstrap = (0, tslib_1.__importStar)(Bootstrap);
    ControllerPopover = (0, tslib_1.__importStar)(ControllerPopover);
    UiUserIgnore = (0, tslib_1.__importStar)(UiUserIgnore);
    UiPageHeaderMenu = (0, tslib_1.__importStar)(UiPageHeaderMenu);
    UiMessageUserConsent = (0, tslib_1.__importStar)(UiMessageUserConsent);
    Ajax = (0, tslib_1.__importStar)(Ajax);
    UiMessageShareDialog = (0, tslib_1.__importStar)(UiMessageShareDialog);
    UiMessageShareProviders = (0, tslib_1.__importStar)(UiMessageShareProviders);
    UiFeedDialog = (0, tslib_1.__importStar)(UiFeedDialog);
    User_1 = (0, tslib_1.__importDefault)(User_1);
    Frontend_1 = (0, tslib_1.__importDefault)(Frontend_1);
=======
    BackgroundQueue = tslib_1.__importStar(BackgroundQueue);
    Bootstrap = tslib_1.__importStar(Bootstrap);
    ControllerStyleChanger = tslib_1.__importStar(ControllerStyleChanger);
    ControllerPopover = tslib_1.__importStar(ControllerPopover);
    UiUserIgnore = tslib_1.__importStar(UiUserIgnore);
    UiPageHeaderMenu = tslib_1.__importStar(UiPageHeaderMenu);
    UiMessageUserConsent = tslib_1.__importStar(UiMessageUserConsent);
    Ajax = tslib_1.__importStar(Ajax);
    UiMessageShareDialog = tslib_1.__importStar(UiMessageShareDialog);
    UiMessageShareProviders = tslib_1.__importStar(UiMessageShareProviders);
    UiFeedDialog = tslib_1.__importStar(UiFeedDialog);
    User_1 = tslib_1.__importDefault(User_1);
>>>>>>> 716617cf
    /**
     * Initializes user profile popover.
     */
    function _initUserPopover() {
        ControllerPopover.init({
            className: "userLink",
            dboAction: "wcf\\data\\user\\UserProfileAction",
            identifier: "com.woltlab.wcf.user",
        });
        // @deprecated since 5.3
        ControllerPopover.init({
            attributeName: "data-user-id",
            className: "userLink",
            dboAction: "wcf\\data\\user\\UserProfileAction",
            identifier: "com.woltlab.wcf.user.deprecated",
        });
    }
    /**
     * Bootstraps general modules and frontend exclusive ones.
     */
    function setup(options) {
        // Modify the URL of the background queue URL to always target the current domain to avoid CORS.
        options.backgroundQueue.url = window.WSC_API_URL + options.backgroundQueue.url.substr(window.WCF_PATH.length);
        Bootstrap.setup({
            enableMobileMenu: true,
            pageMenuMainProvider: new Frontend_1.default(),
        });
        UiPageHeaderMenu.init();
        if (options.styleChanger) {
            void new Promise((resolve_1, reject_1) => { require(["./Controller/Style/Changer"], resolve_1, reject_1); }).then(tslib_1.__importStar).then((ControllerStyleChanger) => {
                ControllerStyleChanger.setup();
            });
        }
        if (options.enableUserPopover) {
            _initUserPopover();
        }
        if (options.executeCronjobs) {
            Ajax.apiOnce({
                data: {
                    className: "wcf\\data\\cronjob\\CronjobAction",
                    actionName: "executeCronjobs",
                },
                failure: () => false,
                silent: true,
            });
        }
        BackgroundQueue.setUrl(options.backgroundQueue.url);
        if (Math.random() < 0.1 || options.backgroundQueue.force) {
            // invoke the queue roughly every 10th request or on demand
            BackgroundQueue.invoke();
        }
        if (COMPILER_TARGET_DEFAULT) {
            UiUserIgnore.init();
        }
        UiMessageUserConsent.init();
        UiMessageShareProviders.enableShareProviders(options.shareButtonProviders || []);
        UiMessageShareDialog.setup();
        if (User_1.default.userId) {
            UiFeedDialog.setup();
        }
    }
    exports.setup = setup;
});<|MERGE_RESOLUTION|>--- conflicted
+++ resolved
@@ -10,23 +10,8 @@
     "use strict";
     Object.defineProperty(exports, "__esModule", { value: true });
     exports.setup = void 0;
-<<<<<<< HEAD
-    BackgroundQueue = (0, tslib_1.__importStar)(BackgroundQueue);
-    Bootstrap = (0, tslib_1.__importStar)(Bootstrap);
-    ControllerPopover = (0, tslib_1.__importStar)(ControllerPopover);
-    UiUserIgnore = (0, tslib_1.__importStar)(UiUserIgnore);
-    UiPageHeaderMenu = (0, tslib_1.__importStar)(UiPageHeaderMenu);
-    UiMessageUserConsent = (0, tslib_1.__importStar)(UiMessageUserConsent);
-    Ajax = (0, tslib_1.__importStar)(Ajax);
-    UiMessageShareDialog = (0, tslib_1.__importStar)(UiMessageShareDialog);
-    UiMessageShareProviders = (0, tslib_1.__importStar)(UiMessageShareProviders);
-    UiFeedDialog = (0, tslib_1.__importStar)(UiFeedDialog);
-    User_1 = (0, tslib_1.__importDefault)(User_1);
-    Frontend_1 = (0, tslib_1.__importDefault)(Frontend_1);
-=======
     BackgroundQueue = tslib_1.__importStar(BackgroundQueue);
     Bootstrap = tslib_1.__importStar(Bootstrap);
-    ControllerStyleChanger = tslib_1.__importStar(ControllerStyleChanger);
     ControllerPopover = tslib_1.__importStar(ControllerPopover);
     UiUserIgnore = tslib_1.__importStar(UiUserIgnore);
     UiPageHeaderMenu = tslib_1.__importStar(UiPageHeaderMenu);
@@ -36,7 +21,7 @@
     UiMessageShareProviders = tslib_1.__importStar(UiMessageShareProviders);
     UiFeedDialog = tslib_1.__importStar(UiFeedDialog);
     User_1 = tslib_1.__importDefault(User_1);
->>>>>>> 716617cf
+    Frontend_1 = tslib_1.__importDefault(Frontend_1);
     /**
      * Initializes user profile popover.
      */
