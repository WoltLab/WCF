/**
 * Helper functions to convert between different color formats.
 *
 * @author      Alexander Ebert
 * @copyright   2001-2018 WoltLab GmbH
 * @license     GNU Lesser General Public License <http://opensource.org/licenses/lgpl-license.php>
 * @module      WoltLabSuite/Core/ColorUtil
 */
define([], function () {
	"use strict";
	
	/**
	 * @exports     WoltLabSuite/Core/ColorUtil
	 */
	var ColorUtil = {
		/**
		 * Converts a HSV color into RGB.
		 *
		 * @see	https://secure.wikimedia.org/wikipedia/de/wiki/HSV-Farbraum#Transformation_von_RGB_und_HSV
		 *
		 * @param       {int}           h
		 * @param       {int}           s
		 * @param       {int}           v
		 * @return      {Object}
		 */
		hsvToRgb: function(h, s, v) {
			var rgb = { r: 0, g: 0, b: 0 };
			var h2, f, p, q, t;
			
			h2 = Math.floor(h / 60);
			f = h / 60 - h2;
			
			s /= 100;
			v /= 100;
			
			p = v * (1 - s);
			q = v * (1 - s * f);
			t = v * (1 - s * (1 - f));
			
			if (s == 0) {
				rgb.r = rgb.g = rgb.b = v;
			}
			else {
				switch (h2) {
					case 1:
						rgb.r = q;
						rgb.g = v;
						rgb.b = p;
						break;
					
					case 2:
						rgb.r = p;
						rgb.g = v;
						rgb.b = t;
						break;
					
					case 3:
						rgb.r = p;
						rgb.g = q;
						rgb.b = v;
						break;
					
					case 4:
						rgb.r = t;
						rgb.g = p;
						rgb.b = v;
						break;
					
					case 5:
						rgb.r = v;
						rgb.g = p;
						rgb.b = q;
						break;
					
					case 0:
					case 6:
						rgb.r = v;
						rgb.g = t;
						rgb.b = p;
						break;
				}
			}
			
			return {
				r: Math.round(rgb.r * 255),
				g: Math.round(rgb.g * 255),
				b: Math.round(rgb.b * 255)
			};
		},
		
		/**
		 * Converts a RGB color into HSV.
		 *
		 * @see	https://secure.wikimedia.org/wikipedia/de/wiki/HSV-Farbraum#Transformation_von_RGB_und_HSV
		 *
		 * @param       {int}           r
		 * @param       {int}           g
		 * @param       {int}           b
		 * @return	{Object}
		 */
		rgbToHsv: function(r, g, b) {
			var h, s, v;
			var max, min, diff;
			
			r /= 255;
			g /= 255;
			b /= 255;
			
			max = Math.max(Math.max(r, g), b);
			min = Math.min(Math.min(r, g), b);
			diff = max - min;
			
			h = 0;
			if (max !== min) {
				switch (max) {
					case r:
						h = 60 * ((g - b) / diff);
						break;
					
					case g:
						h = 60 * (2 + (b - r) / diff);
						break;
					
					case b:
						h = 60 * (4 + (r - g) / diff);
						break;
				}
				
				if (h < 0) {
					h += 360;
				}
			}
			
			if (max === 0) {
				s = 0;
			}
			else {
				s = diff / max;
			}
			
			v = max;
			
			return {
				h: Math.round(h),
				s: Math.round(s * 100),
				v: Math.round(v * 100)
			};
		},
		
		/**
		 * Converts HEX into RGB.
		 *
		 * @param       {string}        hex
		 * @return      {Object}
		 */
		hexToRgb: function(hex) {
			if (/^#?([0-9a-fA-F]{3}|[0-9a-fA-F]{6})$/.test(hex)) {
				// only convert #abc and #abcdef
				var parts = hex.split('');
				
				// drop the hashtag
				if (parts[0] === '#') {
					parts.shift();
				}
				
				// parse shorthand #xyz
				if (parts.length === 3) {
					return {
						r: parseInt(parts[0] + '' + parts[0], 16),
						g: parseInt(parts[1] + '' + parts[1], 16),
						b: parseInt(parts[2] + '' + parts[2], 16)
					};
				}
				else {
					return {
						r: parseInt(parts[0] + '' + parts[1], 16),
						g: parseInt(parts[2] + '' + parts[3], 16),
						b: parseInt(parts[4] + '' + parts[5], 16)
					};
				}
			}
			
			return Number.NaN;
		},
		
		/**
		 * Converts a RGB into HEX.
		 *
		 * @see	http://www.linuxtopia.org/online_books/javascript_guides/javascript_faq/rgbtohex.htm
		 *
		 * @param       {int}           r
		 * @param       {int}           g
		 * @param       {int}           b
		 * @return      {string}
		 */
		rgbToHex: function(r, g, b) {
			var charList = "0123456789ABCDEF";
			
			if (g === undefined) {
<<<<<<< HEAD
				if (r.toString().match(/^rgba?\((\d+), ?(\d+), ?(d\+)(?:, ?[0-9.]+)?\)$/)) {
=======
				if (r.match(/^rgba?\((\d+), ?(\d+), ?(\d+)(?:, ?[0-9.]+)?\)$/)) {
>>>>>>> 81ea3e68
					r = RegExp.$1;
					g = RegExp.$2;
					b = RegExp.$3;
				}
			}
			
			return (charList.charAt((r - r % 16) / 16) + '' + charList.charAt(r % 16)) + '' + (charList.charAt((g - g % 16) / 16) + '' + charList.charAt(g % 16)) + '' + (charList.charAt((b - b % 16) / 16) + '' + charList.charAt(b % 16));
		}
	};
	
	// WCF.ColorPicker compatibility (color format conversion)
	window.__wcf_bc_colorUtil = ColorUtil;
	
	return ColorUtil;
});<|MERGE_RESOLUTION|>--- conflicted
+++ resolved
@@ -197,11 +197,7 @@
 			var charList = "0123456789ABCDEF";
 			
 			if (g === undefined) {
-<<<<<<< HEAD
-				if (r.toString().match(/^rgba?\((\d+), ?(\d+), ?(d\+)(?:, ?[0-9.]+)?\)$/)) {
-=======
-				if (r.match(/^rgba?\((\d+), ?(\d+), ?(\d+)(?:, ?[0-9.]+)?\)$/)) {
->>>>>>> 81ea3e68
+				if (r.toString().match(/^rgba?\((\d+), ?(\d+), ?(\d+)(?:, ?[0-9.]+)?\)$/)) {
 					r = RegExp.$1;
 					g = RegExp.$2;
 					b = RegExp.$3;
