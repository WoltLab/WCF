/**
 * Handles the add comment feature in the comment list.
 *
 * @author Marcel Werk
 * @copyright 2001-2023 WoltLab GmbH
 * @license GNU Lesser General Public License <http://opensource.org/licenses/lgpl-license.php>
 * @since 6.0
 */
define(["require", "exports", "tslib", "../../Ui/Scroll", "../../Ui/Notification", "../../Language", "../../Event/Handler", "../../Dom/Util", "../Ckeditor", "../Ckeditor/Event", "WoltLabSuite/Core/Api/Comments/CreateComment", "../GuestTokenDialog", "WoltLabSuite/Core/User"], function (require, exports, tslib_1, UiScroll, UiNotification, Language_1, EventHandler, Util_1, Ckeditor_1, Event_1, CreateComment_1, GuestTokenDialog_1, User_1) {
    "use strict";
    Object.defineProperty(exports, "__esModule", { value: true });
    exports.setCommentEditorFeatures = exports.CommentAdd = void 0;
    UiScroll = tslib_1.__importStar(UiScroll);
    UiNotification = tslib_1.__importStar(UiNotification);
    EventHandler = tslib_1.__importStar(EventHandler);
    Util_1 = tslib_1.__importDefault(Util_1);
    User_1 = tslib_1.__importDefault(User_1);
    class CommentAdd {
        #container;
        #content;
        #editorContainer;
        #textarea;
        #objectTypeId;
        #objectId;
        #placeholder;
        #callback;
        #editor;
        constructor(container, objectTypeId, objectId, callback) {
            this.#container = container;
            this.#content = this.#container.querySelector(".commentAdd__content");
            this.#editorContainer = this.#container.querySelector(".commentAdd__editor");
            this.#textarea = this.#container.querySelector(".wysiwygTextarea");
            this.#objectTypeId = objectTypeId;
            this.#objectId = objectId;
            this.#placeholder = this.#container.querySelector(".commentAdd__placeholder");
            this.#callback = callback;
            this.#initEvents();
        }
        #initEvents() {
            this.#placeholder.addEventListener("click", (event) => {
                if (this.#content.classList.contains("commentAdd__content--collapsed")) {
                    event.preventDefault();
                    this.#content.classList.remove("commentAdd__content--collapsed");
                    this.#container.classList.remove("commentAdd--collapsed");
                    this.#placeholder.hidden = true;
                    this.#editorContainer.hidden = false;
                    this.#focusEditor();
                }
            });
            const submitButton = this.#container.querySelector('button[data-type="save"]');
            submitButton.addEventListener("click", (event) => {
                event.preventDefault();
                void this.#submit();
            });
<<<<<<< HEAD
            (0, Event_1.listenToCkeditor)(this.#textarea).setupFeatures(({ features }) => {
                features.heading = false;
                features.spoiler = false;
                features.table = false;
            });
=======
            setCommentEditorFeatures(this.#textarea);
>>>>>>> e9c647bc
        }
        /**
         * Scrolls the editor into view and sets the caret to the end of the editor.
         */
        #focusEditor() {
            window.setTimeout(() => {
                UiScroll.element(this.#container, () => {
                    this.#getEditor().focus();
                });
            }, 0);
        }
        /**
         * Validates the message and invokes listeners to perform additional validation.
         */
        #validate() {
            // remove all existing error elements
            this.#container.querySelectorAll(".innerError").forEach((el) => el.remove());
            const message = this.#getEditor().getHtml();
            if (message === "") {
                this.#throwError(this.#getEditor().element, (0, Language_1.getPhrase)("wcf.global.form.error.empty"));
                return false;
            }
            const data = {
                api: this,
                editor: this.#getEditor(),
                message,
                valid: true,
            };
            EventHandler.fire("com.woltlab.wcf.ckeditor5", "validate_text", data);
            return data.valid;
        }
        /**
         * Validates the message and submits it to the server.
         */
        async #submit() {
            if (!this.#validate()) {
                return;
            }
            this.#showLoadingOverlay();
            let token = "";
            if (!User_1.default.userId) {
                token = await (0, GuestTokenDialog_1.getGuestToken)();
                if (token === undefined) {
                    this.#hideLoadingOverlay();
                    return;
                }
            }
            const response = await (0, CreateComment_1.createComment)(this.#objectTypeId, this.#objectId, this.#getEditor().getHtml(), token);
            if (!response.ok) {
                const validationError = response.error.getValidationError();
                if (validationError === undefined) {
                    throw new Error("Unexpected validation error", { cause: response.error });
                }
                this.#throwError(this.#getEditor().element, validationError.code);
                this.#hideLoadingOverlay();
                return;
            }
            this.#callback(response.value.commentID);
            UiNotification.show((0, Language_1.getPhrase)("wcf.global.success.add"));
            this.#reset();
            this.#hideLoadingOverlay();
        }
        /**
         * Returns the current editor instance.
         */
        #getEditor() {
            if (this.#editor === undefined) {
                this.#editor = (0, Ckeditor_1.getCkeditor)(this.#textarea);
            }
            return this.#editor;
        }
        /**
         * Displays a loading spinner while the request is processed by the server.
         */
        #showLoadingOverlay() {
            if (this.#content.classList.contains("commentAdd__content--loading")) {
                return;
            }
            const loadingOverlay = document.createElement("div");
            loadingOverlay.className = "commentAdd__loading";
            loadingOverlay.innerHTML = '<woltlab-core-loading-indicator size="96" hide-text></woltlab-core-loading-indicator>';
            this.#content.classList.add("commentAdd__content--loading");
            this.#content.appendChild(loadingOverlay);
        }
        /**
         * Throws an error by adding an inline error to target element.
         */
        #throwError(element, message) {
            Util_1.default.innerError(element, message === "empty" ? (0, Language_1.getPhrase)("wcf.global.form.error.empty") : message);
        }
        /**
         * Resets the editor contents and notifies event listeners.
         */
        #reset() {
            this.#getEditor().reset();
            if (document.activeElement instanceof HTMLElement) {
                document.activeElement.blur();
            }
            this.#content.classList.add("commentAdd__content--collapsed");
            this.#container.classList.add("commentAdd--collapsed");
            this.#editorContainer.hidden = true;
            this.#placeholder.hidden = false;
        }
        /**
         * Hides the loading spinner.
         */
        #hideLoadingOverlay() {
            this.#content.classList.remove("commentAdd__content--loading");
            const loadingOverlay = this.#content.querySelector(".commentAdd__loading");
            if (loadingOverlay !== null) {
                loadingOverlay.remove();
            }
        }
    }
    exports.CommentAdd = CommentAdd;
    function setCommentEditorFeatures(textarea) {
        (0, Event_1.listenToCkeditor)(textarea).setupFeatures(({ features }) => {
            features.heading = false;
            features.quoteBlock = false;
            features.spoiler = false;
            features.table = false;
        });
    }
    exports.setCommentEditorFeatures = setCommentEditorFeatures;
});<|MERGE_RESOLUTION|>--- conflicted
+++ resolved
@@ -52,15 +52,7 @@
                 event.preventDefault();
                 void this.#submit();
             });
-<<<<<<< HEAD
-            (0, Event_1.listenToCkeditor)(this.#textarea).setupFeatures(({ features }) => {
-                features.heading = false;
-                features.spoiler = false;
-                features.table = false;
-            });
-=======
             setCommentEditorFeatures(this.#textarea);
->>>>>>> e9c647bc
         }
         /**
          * Scrolls the editor into view and sets the caret to the end of the editor.
