--- conflicted
+++ resolved
@@ -6,7 +6,6 @@
  * @license  GNU Lesser General Public License <http://opensource.org/licenses/lgpl-license.php>
  * @module  WoltLabSuite/Core/Ajax/Status
  */
-<<<<<<< HEAD
 define(["require", "exports", "tslib", "../Language"], function (require, exports, tslib_1, Language) {
     "use strict";
     Object.defineProperty(exports, "__esModule", { value: true });
@@ -42,6 +41,7 @@
             if (--this._activeRequests === 0) {
                 if (this._timer !== null) {
                     window.clearTimeout(this._timer);
+                    this._timer = null;
                 }
                 this._overlay.classList.remove("active");
             }
@@ -68,75 +68,4 @@
         getStatus().hide();
     }
     exports.hide = hide;
-=======
-define(['Language'], function(Language) {
-	"use strict";
-	
-	var _activeRequests = 0;
-	var _overlay = null;
-	var _timeoutShow = null;
-	
-	/**
-	 * @exports	WoltLabSuite/Core/Ajax/Status
-	 */
-	var AjaxStatus = {
-		/**
-		 * Initializes the status overlay on first usage.
-		 */
-		_init: function() {
-			_overlay = elCreate('div');
-			_overlay.classList.add('spinner');
-			elAttr(_overlay, 'role', 'status');
-			
-			var icon = elCreate('span');
-			icon.className = 'icon icon48 fa-spinner';
-			_overlay.appendChild(icon);
-			
-			var title = elCreate('span');
-			title.textContent = Language.get('wcf.global.loading');
-			_overlay.appendChild(title);
-			
-			document.body.appendChild(_overlay);
-		},
-		
-		/**
-		 * Shows the loading overlay.
-		 */
-		show: function() {
-			if (_overlay === null) {
-				this._init();
-			}
-			
-			_activeRequests++;
-			
-			if (_timeoutShow === null) {
-				_timeoutShow = window.setTimeout(function() {
-					if (_activeRequests) {
-						_overlay.classList.add('active');
-					}
-					
-					_timeoutShow = null;
-				}, 250);
-			}
-		},
-		
-		/**
-		 * Hides the loading overlay.
-		 */
-		hide: function() {
-			_activeRequests--;
-			
-			if (_activeRequests === 0) {
-				if (_timeoutShow !== null) {
-					window.clearTimeout(_timeoutShow);
-					_timeoutShow = null;
-				}
-				
-				_overlay.classList.remove('active');
-			}
-		}
-	};
-	
-	return AjaxStatus;
->>>>>>> 3317b8ad
 });