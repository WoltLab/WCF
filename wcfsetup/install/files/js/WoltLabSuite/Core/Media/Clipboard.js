/**
 * Initializes modules required for media clipboard.
 *
 * @author  Matthias Schmidt
 * @copyright 2001-2021 WoltLab GmbH
 * @license GNU Lesser General Public License <http://opensource.org/licenses/lgpl-license.php>
 * @module  WoltLabSuite/Core/Media/Clipboard
 * @woltlabExcludeBundle tiny
 */
<<<<<<< HEAD
define(["require", "exports", "tslib", "../Controller/Clipboard", "../Ui/Notification", "../Ui/Dialog", "../Event/Handler", "../Language", "../Ajax"], function (require, exports, tslib_1, Clipboard, UiNotification, UiDialog, EventHandler, Language, Ajax) {
    "use strict";
    Object.defineProperty(exports, "__esModule", { value: true });
    exports.init = void 0;
    Clipboard = tslib_1.__importStar(Clipboard);
    UiNotification = tslib_1.__importStar(UiNotification);
    UiDialog = tslib_1.__importStar(UiDialog);
    EventHandler = tslib_1.__importStar(EventHandler);
    Language = tslib_1.__importStar(Language);
    Ajax = tslib_1.__importStar(Ajax);
    let _mediaManager;
    class MediaClipboard {
        _ajaxSetup() {
            return {
                data: {
                    className: "wcf\\data\\media\\MediaAction",
                },
            };
        }
        _ajaxSuccess(data) {
            switch (data.actionName) {
                case "getSetCategoryDialog":
                    UiDialog.open(this, data.returnValues.template);
                    break;
                case "setCategory":
                    UiDialog.close(this);
                    UiNotification.show();
                    Clipboard.reload();
                    break;
            }
        }
        _dialogSetup() {
            return {
                id: "mediaSetCategoryDialog",
                options: {
                    onSetup: (content) => {
                        content.querySelector("button").addEventListener("click", (event) => {
                            event.preventDefault();
                            const category = content.querySelector('select[name="categoryID"]');
                            setCategory(~~category.value);
                            const target = event.currentTarget;
                            target.disabled = true;
                        });
                    },
                    title: Language.get("wcf.media.setCategory"),
                },
                source: null,
            };
        }
    }
    const ajax = new MediaClipboard();
    let clipboardObjectIds = [];
    /**
     * Handles successful clipboard actions.
     */
    function clipboardAction(actionData) {
        const mediaIds = actionData.data.parameters.objectIDs;
        switch (actionData.data.actionName) {
            case "com.woltlab.wcf.media.delete":
                // only consider events if the action has been executed
                if (actionData.responseData !== null) {
                    _mediaManager.clipboardDeleteMedia(mediaIds);
                }
                break;
            case "com.woltlab.wcf.media.insert": {
                const mediaManagerEditor = _mediaManager;
                mediaManagerEditor.clipboardInsertMedia(mediaIds);
                break;
            }
            case "com.woltlab.wcf.media.setCategory":
                clipboardObjectIds = mediaIds;
                Ajax.api(ajax, {
                    actionName: "getSetCategoryDialog",
                });
                break;
        }
    }
    /**
     * Sets the category of the marked media files.
     */
    function setCategory(categoryID) {
        Ajax.api(ajax, {
            actionName: "setCategory",
            objectIDs: clipboardObjectIds,
            parameters: {
                categoryID: categoryID,
            },
        });
    }
    function init(pageClassName, hasMarkedItems, mediaManager) {
        Clipboard.setup({
            hasMarkedItems: hasMarkedItems,
            pageClassName: pageClassName,
        });
        _mediaManager = mediaManager;
        EventHandler.add("com.woltlab.wcf.clipboard", "com.woltlab.wcf.media", (data) => clipboardAction(data));
    }
    exports.init = init;
=======
define([
		'Ajax',
		'Dom/ChangeListener',
		'EventHandler',
		'Language',
		'Ui/Dialog',
		'Ui/Notification',
		'WoltLabSuite/Core/Controller/Clipboard',
		'WoltLabSuite/Core/Media/Editor',
		'WoltLabSuite/Core/Media/List/Upload'
	],
	function(
		Ajax,
		DomChangeListener,
		EventHandler,
		Language,
		UiDialog,
		UiNotification,
		Clipboard,
		MediaEditor,
		MediaListUpload
	) {
	"use strict";
	
	if (!COMPILER_TARGET_DEFAULT) {
		var Fake = function() {};
		Fake.prototype = {
			init: function() {},
			_ajaxSetup: function() {},
			_ajaxSuccess: function() {},
			_clipboardAction: function() {},
			_dialogSetup: function() {},
			_edit: function() {},
			_setCategory: function() {}
		};
		return Fake;
	}
	
	var _clipboardObjectIds = [];
	var _didInit = false;
	var _mediaManager;
	
	/**
	 * @exports	WoltLabSuite/Core/Media/Clipboard
	 */
	return {
		init: function(pageClassName, hasMarkedItems, mediaManager) {
			if (!_didInit) {
				Clipboard.setup({
					hasMarkedItems: hasMarkedItems,
					pageClassName: pageClassName
				});
				
				EventHandler.add('com.woltlab.wcf.clipboard', 'com.woltlab.wcf.media', this._clipboardAction.bind(this));
				
				_didInit = true;
			}
			
			_mediaManager = mediaManager;
		},
		
		/**
		 * Returns the data used to setup the AJAX request object.
		 *
		 * @return	{object}	setup data
		 */
		_ajaxSetup: function() {
			return {
				data: {
					className: 'wcf\\data\\media\\MediaAction'
				}
			}
		},
		
		/**
		 * Handles successful AJAX request.
		 *
		 * @param	{object}	data	response data
		 */
		_ajaxSuccess: function(data) {
			switch (data.actionName) {
				case 'getSetCategoryDialog':
					UiDialog.open(this, data.returnValues.template);
					
					break;
					
				case 'setCategory':
					UiDialog.close(this);
					
					UiNotification.show();
					
					Clipboard.reload();
					
					break;
			}
		},
		
		/**
		 * Returns the data used to setup the dialog.
		 * 
		 * @return	{object}	setup data
		 */
		_dialogSetup: function() {
			return {
				id: 'mediaSetCategoryDialog',
				options: {
					onSetup: function(content) {
						elBySel('button', content).addEventListener(WCF_CLICK_EVENT, function(event) {
							event.preventDefault();
							
							this._setCategory(~~elBySel('select[name="categoryID"]', content).value);
							
							event.currentTarget.disabled = true;
						}.bind(this));
					}.bind(this),
					title: Language.get('wcf.media.setCategory')
				},
				source: null
			}
		},
		
		/**
		 * Handles successful clipboard actions.
		 * 
		 * @param	{object}	actionData
		 */
		_clipboardAction: function(actionData) {
			var mediaIds = actionData.data.parameters.objectIDs;
			
			switch (actionData.data.actionName) {
				case 'com.woltlab.wcf.media.delete':
					// only consider events if the action has been executed
					if (actionData.responseData !== null) {
						_mediaManager.clipboardDeleteMedia(mediaIds);
					}
					
					break;
					
				case 'com.woltlab.wcf.media.insert':
					_mediaManager.clipboardInsertMedia(mediaIds);
					
					break;
					
				case 'com.woltlab.wcf.media.setCategory':
					_clipboardObjectIds = mediaIds;
					
					Ajax.api(this, {
						actionName: 'getSetCategoryDialog'
					});
					
					break;
			}
		},
		
		/**
		 * Sets the category of the marked media files.
		 * 
		 * @param	{int}		categoryID	selected category id
		 */
		_setCategory: function(categoryID) {
			Ajax.api(this, {
				actionName: 'setCategory',
				objectIDs: _clipboardObjectIds,
				parameters: {
					categoryID: categoryID
				}
			});
		},
		
		/**
		 * Sets the currently active media manager.
		 * 
		 * @param	{WoltLabSuite/Core/Media/Manager/Base}	mediaManager
		 */
		setMediaManager: function(mediaManager) {
			_mediaManager = mediaManager;
		}
	}
>>>>>>> 3510ed70
});<|MERGE_RESOLUTION|>--- conflicted
+++ resolved
@@ -7,11 +7,10 @@
  * @module  WoltLabSuite/Core/Media/Clipboard
  * @woltlabExcludeBundle tiny
  */
-<<<<<<< HEAD
 define(["require", "exports", "tslib", "../Controller/Clipboard", "../Ui/Notification", "../Ui/Dialog", "../Event/Handler", "../Language", "../Ajax"], function (require, exports, tslib_1, Clipboard, UiNotification, UiDialog, EventHandler, Language, Ajax) {
     "use strict";
     Object.defineProperty(exports, "__esModule", { value: true });
-    exports.init = void 0;
+    exports.setMediaManager = exports.init = void 0;
     Clipboard = tslib_1.__importStar(Clipboard);
     UiNotification = tslib_1.__importStar(UiNotification);
     UiDialog = tslib_1.__importStar(UiDialog);
@@ -19,6 +18,7 @@
     Language = tslib_1.__importStar(Language);
     Ajax = tslib_1.__importStar(Ajax);
     let _mediaManager;
+    const _didInit = false;
     class MediaClipboard {
         _ajaxSetup() {
             return {
@@ -98,192 +98,18 @@
         });
     }
     function init(pageClassName, hasMarkedItems, mediaManager) {
-        Clipboard.setup({
-            hasMarkedItems: hasMarkedItems,
-            pageClassName: pageClassName,
-        });
+        if (!_didInit) {
+            Clipboard.setup({
+                hasMarkedItems: hasMarkedItems,
+                pageClassName: pageClassName,
+            });
+            EventHandler.add("com.woltlab.wcf.clipboard", "com.woltlab.wcf.media", (data) => clipboardAction(data));
+        }
         _mediaManager = mediaManager;
-        EventHandler.add("com.woltlab.wcf.clipboard", "com.woltlab.wcf.media", (data) => clipboardAction(data));
     }
     exports.init = init;
-=======
-define([
-		'Ajax',
-		'Dom/ChangeListener',
-		'EventHandler',
-		'Language',
-		'Ui/Dialog',
-		'Ui/Notification',
-		'WoltLabSuite/Core/Controller/Clipboard',
-		'WoltLabSuite/Core/Media/Editor',
-		'WoltLabSuite/Core/Media/List/Upload'
-	],
-	function(
-		Ajax,
-		DomChangeListener,
-		EventHandler,
-		Language,
-		UiDialog,
-		UiNotification,
-		Clipboard,
-		MediaEditor,
-		MediaListUpload
-	) {
-	"use strict";
-	
-	if (!COMPILER_TARGET_DEFAULT) {
-		var Fake = function() {};
-		Fake.prototype = {
-			init: function() {},
-			_ajaxSetup: function() {},
-			_ajaxSuccess: function() {},
-			_clipboardAction: function() {},
-			_dialogSetup: function() {},
-			_edit: function() {},
-			_setCategory: function() {}
-		};
-		return Fake;
-	}
-	
-	var _clipboardObjectIds = [];
-	var _didInit = false;
-	var _mediaManager;
-	
-	/**
-	 * @exports	WoltLabSuite/Core/Media/Clipboard
-	 */
-	return {
-		init: function(pageClassName, hasMarkedItems, mediaManager) {
-			if (!_didInit) {
-				Clipboard.setup({
-					hasMarkedItems: hasMarkedItems,
-					pageClassName: pageClassName
-				});
-				
-				EventHandler.add('com.woltlab.wcf.clipboard', 'com.woltlab.wcf.media', this._clipboardAction.bind(this));
-				
-				_didInit = true;
-			}
-			
-			_mediaManager = mediaManager;
-		},
-		
-		/**
-		 * Returns the data used to setup the AJAX request object.
-		 *
-		 * @return	{object}	setup data
-		 */
-		_ajaxSetup: function() {
-			return {
-				data: {
-					className: 'wcf\\data\\media\\MediaAction'
-				}
-			}
-		},
-		
-		/**
-		 * Handles successful AJAX request.
-		 *
-		 * @param	{object}	data	response data
-		 */
-		_ajaxSuccess: function(data) {
-			switch (data.actionName) {
-				case 'getSetCategoryDialog':
-					UiDialog.open(this, data.returnValues.template);
-					
-					break;
-					
-				case 'setCategory':
-					UiDialog.close(this);
-					
-					UiNotification.show();
-					
-					Clipboard.reload();
-					
-					break;
-			}
-		},
-		
-		/**
-		 * Returns the data used to setup the dialog.
-		 * 
-		 * @return	{object}	setup data
-		 */
-		_dialogSetup: function() {
-			return {
-				id: 'mediaSetCategoryDialog',
-				options: {
-					onSetup: function(content) {
-						elBySel('button', content).addEventListener(WCF_CLICK_EVENT, function(event) {
-							event.preventDefault();
-							
-							this._setCategory(~~elBySel('select[name="categoryID"]', content).value);
-							
-							event.currentTarget.disabled = true;
-						}.bind(this));
-					}.bind(this),
-					title: Language.get('wcf.media.setCategory')
-				},
-				source: null
-			}
-		},
-		
-		/**
-		 * Handles successful clipboard actions.
-		 * 
-		 * @param	{object}	actionData
-		 */
-		_clipboardAction: function(actionData) {
-			var mediaIds = actionData.data.parameters.objectIDs;
-			
-			switch (actionData.data.actionName) {
-				case 'com.woltlab.wcf.media.delete':
-					// only consider events if the action has been executed
-					if (actionData.responseData !== null) {
-						_mediaManager.clipboardDeleteMedia(mediaIds);
-					}
-					
-					break;
-					
-				case 'com.woltlab.wcf.media.insert':
-					_mediaManager.clipboardInsertMedia(mediaIds);
-					
-					break;
-					
-				case 'com.woltlab.wcf.media.setCategory':
-					_clipboardObjectIds = mediaIds;
-					
-					Ajax.api(this, {
-						actionName: 'getSetCategoryDialog'
-					});
-					
-					break;
-			}
-		},
-		
-		/**
-		 * Sets the category of the marked media files.
-		 * 
-		 * @param	{int}		categoryID	selected category id
-		 */
-		_setCategory: function(categoryID) {
-			Ajax.api(this, {
-				actionName: 'setCategory',
-				objectIDs: _clipboardObjectIds,
-				parameters: {
-					categoryID: categoryID
-				}
-			});
-		},
-		
-		/**
-		 * Sets the currently active media manager.
-		 * 
-		 * @param	{WoltLabSuite/Core/Media/Manager/Base}	mediaManager
-		 */
-		setMediaManager: function(mediaManager) {
-			_mediaManager = mediaManager;
-		}
-	}
->>>>>>> 3510ed70
+    function setMediaManager(mediaManager) {
+        _mediaManager = mediaManager;
+    }
+    exports.setMediaManager = setMediaManager;
 });