/**
 * Uploads media files.
 * 
 * @author	Matthias Schmidt
 * @copyright	2001-2018 WoltLab GmbH
 * @license	GNU Lesser General Public License <http://opensource.org/licenses/lgpl-license.php>
 * @module	WoltLabSuite/Core/Media/Upload
 */
define(
	[
		'Core',
		'DateUtil',
		'Dom/ChangeListener',
		'Dom/Traverse',
		'Dom/Util',
		'EventHandler',
		'Language',
		'Permission',
		'Upload',
		'User',
		'WoltLabSuite/Core/FileUtil'
	],
	function(
		Core,
		DateUtil,
		DomChangeListener,
		DomTraverse,
		DomUtil,
		EventHandler,
		Language,
		Permission,
		Upload,
		User,
		FileUtil
	)
{
	"use strict";
	
	if (!COMPILER_TARGET_DEFAULT) {
		var Fake = function() {};
		Fake.prototype = {
			_createFileElement: function() {},
			_getParameters: function() {},
			_success: function() {},
			_uploadFiles: function() {},
			_createButton: function() {},
			_createFileElements: function() {},
			_failure: function() {},
			_insertButton: function() {},
			_progress: function() {},
			_removeButton: function() {},
			_upload: function() {}
		};
		return Fake;
	}
	
	/**
	 * @constructor
	 */
	function MediaUpload(buttonContainerId, targetId, options) {
		options = options || {};
		
		this._mediaManager = null;
		if (options.mediaManager) {
			this._mediaManager = options.mediaManager;
			delete options.mediaManager;
		}
		this._categoryId = null;
		
		Upload.call(this, buttonContainerId, targetId, Core.extend({
			className: 'wcf\\data\\media\\MediaAction',
			multiple: this._mediaManager ? true : false,
			singleFileRequests: true
		}, options));
	}
	Core.inherit(MediaUpload, Upload, {
		/**
		 * @see	WoltLabSuite/Core/Upload#_createFileElement
		 */
		_createFileElement: function(file) {
			var fileElement;
			if (this._target.nodeName === 'OL' || this._target.nodeName === 'UL') {
				fileElement = elCreate('li');
			}
			else if (this._target.nodeName === 'TBODY') {
				var firstTr = elByTag('TR', this._target)[0];
				var tableContainer = this._target.parentNode.parentNode;
				if (tableContainer.style.getPropertyValue('display') === 'none') {
					fileElement = firstTr;
					
					tableContainer.style.removeProperty('display');
					
					elRemove(elById(elData(this._target, 'no-items-info')));
				}
				else {
					fileElement = firstTr.cloneNode(true);
					
					// regenerate id of table row
					fileElement.removeAttribute('id');
					DomUtil.identify(fileElement);
				}
				
				var cells = elByTag('TD', fileElement), cell;
				for (var i = 0, length = cells.length; i < length; i++) {
					cell = cells[i];
					
					if (cell.classList.contains('columnMark')) {
						elBySelAll('[data-object-id]', cell, elHide);
					}
					else if (cell.classList.contains('columnIcon')) {
						elBySelAll('[data-object-id]', cell, elHide);
						
						elByClass('mediaEditButton', cell)[0].classList.add('jsMediaEditButton');
						elData(elByClass('jsDeleteButton', cell)[0], 'confirm-message-html', Language.get('wcf.media.delete.confirmMessage', {
							title: file.name
						}));
					}
					else if (cell.classList.contains('columnFilename')) {
						// replace copied image with spinner
						var image = elByTag('IMG', cell);
						
						if (!image.length) {
							image = elByClass('icon48', cell);
						}
						
						var spinner = elCreate('span');
						spinner.className = 'icon icon48 fa-spinner mediaThumbnail';
						
						DomUtil.replaceElement(image[0], spinner);
						
						// replace title and uploading user
						var ps = elBySelAll('.box48 > div > p', cell);
						ps[0].textContent = file.name;
						
						var userLink = elByTag('A', ps[1])[0];
						if (!userLink) {
							userLink = elCreate('a');
							elByTag('SMALL', ps[1])[0].appendChild(userLink);
						}
						
						userLink.setAttribute('href', User.getLink());
						userLink.textContent = User.username;
					}
					else if (cell.classList.contains('columnUploadTime')) {
						cell.innerHTML = '';
						cell.appendChild(DateUtil.getTimeElement(new Date()));
					}
					else if (cell.classList.contains('columnDigits')) {
						cell.textContent = FileUtil.formatFilesize(file.size);
					}
					else {
						// empty the other cells
						cell.innerHTML = '';
					}
				}
				
				DomUtil.prepend(fileElement, this._target);
				
				return fileElement;
			}
			else {
				fileElement = elCreate('p');
			}
			
			var thumbnail = elCreate('div');
			thumbnail.className = 'mediaThumbnail';
			fileElement.appendChild(thumbnail);
			
			var fileIcon = elCreate('span');
			fileIcon.className = 'icon icon144 fa-spinner';
			thumbnail.appendChild(fileIcon);
			
			var mediaInformation = elCreate('div');
			mediaInformation.className = 'mediaInformation';
			fileElement.appendChild(mediaInformation);
			
			var p = elCreate('p');
			p.className = 'mediaTitle';
			p.textContent = file.name;
			mediaInformation.appendChild(p);
			
			var progress = elCreate('progress');
			elAttr(progress, 'max', 100);
			mediaInformation.appendChild(progress);
			
			DomUtil.prepend(fileElement, this._target);
			
			DomChangeListener.trigger();
			
			return fileElement;
		},
		
		/**
		 * @see	WoltLabSuite/Core/Upload#_getParameters
		 */
		_getParameters: function() {
			if (this._mediaManager) {
				var parameters = {
					imagesOnly: this._mediaManager.getOption('imagesOnly')
				};
				
				var categoryId = this._mediaManager.getCategoryId();
				if (categoryId) {
					parameters.categoryID = categoryId;
				}
				
				return Core.extend(MediaUpload._super.prototype._getParameters.call(this), parameters);
			}
			
			return MediaUpload._super.prototype._getParameters.call(this);
		},
		
		/**
		 * Replaces the default or copied file icon with the actual file icon.
		 * 
		 * @param	{HTMLElement}	fileIcon	file icon element
		 * @param	{object}	media		media data
		 * @param	{integer}	size		size of the file icon in pixels
		 */
		_replaceFileIcon: function(fileIcon, media, size) {
			if (media.tinyThumbnailType) {
				var img = elCreate('img');
				elAttr(img, 'src', media.tinyThumbnailLink);
				elAttr(img, 'alt', '');
				img.style.setProperty('width', size + 'px');
				img.style.setProperty('height', size + 'px');
				
				DomUtil.replaceElement(fileIcon, img);
			}
			else {
				fileIcon.classList.remove('fa-spinner');
				
				var fileIconName = FileUtil.getIconNameByFilename(media.filename);
				if (fileIconName) {
					fileIconName = '-' + fileIconName;
				}
				fileIcon.classList.add('fa-file' + fileIconName + '-o');
			}
		},
		
		/**
		 * @see	WoltLabSuite/Core/Upload#_success
		 */
		_success: function(uploadId, data) {
			var files = this._fileElements[uploadId];
			
			for (var i = 0, length = files.length; i < length; i++) {
				var file = files[i];
				var internalFileId = elData(file, 'internal-file-id');
				var media = data.returnValues.media[internalFileId];
				
				if (file.tagName === 'TR') {
					if (media) {
						// update object id
						var objectIdElements = elBySelAll('[data-object-id]', file);
						for (var i = 0, length = objectIdElements.length; i < length; i++) {
							elData(objectIdElements[i], 'object-id', ~~media.mediaID);
							elShow(objectIdElements[i]);
						}
						
						elByClass('columnMediaID', file)[0].textContent = media.mediaID;
						
						// update icon
						var fileIcon = elByClass('fa-spinner', file)[0];
						this._replaceFileIcon(fileIcon, media, 48);
					}
					else {
						var error = data.returnValues.errors[internalFileId];
						if (!error) {
							error = {
								errorType: 'uploadFailed',
								filename: elData(file, 'filename')
							};
						}
						
						var fileIcon = elByClass('fa-spinner', file)[0];
						fileIcon.classList.remove('fa-spinner');
						fileIcon.classList.add('fa-remove');
						fileIcon.classList.add('pointer');
						fileIcon.classList.add('jsTooltip');
						elAttr(fileIcon, 'title', Language.get('wcf.global.button.delete'));
						fileIcon.addEventListener(WCF_CLICK_EVENT, function (event) {
							elRemove(event.currentTarget.parentNode.parentNode.parentNode);
							
							EventHandler.fire('com.woltlab.wcf.media.upload', 'removedErroneousUploadRow');
						});
						
						file.classList.add('uploadFailed');
						
						var p = elBySelAll('.columnFilename .box48 > div > p', file)[1];
						
						elInnerError(p, Language.get('wcf.media.upload.error.' + error.errorType, {
							filename: error.filename
						}));
						
						elRemove(p);
					}
				}
				else {
<<<<<<< HEAD
					elRemove(DomTraverse.childByTag(DomTraverse.childByClass(file, 'mediaInformation'), 'PROGRESS'));
=======
					var error = data.returnValues.errors[internalFileId];
					if (!error) {
						error = {
							errorType: 'uploadFailed',
							filename: elData(file, 'filename')
						};
					}
					
					var fileIcon = DomTraverse.childByTag(DomTraverse.childByClass(file, 'mediaThumbnail'), 'SPAN');
					fileIcon.classList.remove('fa-spinner');
					fileIcon.classList.add('fa-remove');
					fileIcon.classList.add('pointer');
					
					file.classList.add('uploadFailed');
					file.classList.add('jsTooltip');
					elAttr(file, 'title', Language.get('wcf.global.button.delete'));
					file.addEventListener(WCF_CLICK_EVENT, function() {
						elRemove(this);
					});
>>>>>>> 47843f3d
					
					if (media) {
						var fileIcon = DomTraverse.childByTag(DomTraverse.childByClass(file, 'mediaThumbnail'), 'SPAN');
						this._replaceFileIcon(fileIcon, media, 144);
						
						file.className = 'jsClipboardObject mediaFile';
						elData(file, 'object-id', media.mediaID);
						
						if (this._mediaManager) {
							this._mediaManager.setupMediaElement(media, file);
							this._mediaManager.addMedia(media, file);
						}
					}
					else {
						var error = data.returnValues.errors[internalFileId];
						if (!error) {
							error = {
								errorType: 'uploadFailed',
								filename: elData(file, 'filename')
							};
						}
						
						var fileIcon = DomTraverse.childByTag(DomTraverse.childByClass(file, 'mediaThumbnail'), 'SPAN');
						fileIcon.classList.remove('fa-spinner');
						fileIcon.classList.add('fa-remove');
						fileIcon.classList.add('pointer');
						
						file.classList.add('uploadFailed');
						file.addEventListener(WCF_CLICK_EVENT, function () {
							elRemove(this);
						});
						
						var title = DomTraverse.childByClass(DomTraverse.childByClass(file, 'mediaInformation'), 'mediaTitle');
						title.innerText = Language.get('wcf.media.upload.error.' + error.errorType, {
							filename: error.filename
						});
					}
				}
				
				DomChangeListener.trigger();
			}
			
			EventHandler.fire('com.woltlab.wcf.media.upload', 'success', {
				files: files,
				media: data.returnValues.media,
				upload: this,
				uploadId: uploadId
			});
		},
		
		/**
		 * @see	WoltLabSuite/Core/Upload#_uploadFiles
		 */
		_uploadFiles: function(files, blob) {
			return MediaUpload._super.prototype._uploadFiles.call(this, files, blob);
		}
	});
	
	return MediaUpload;
});<|MERGE_RESOLUTION|>--- conflicted
+++ resolved
@@ -297,29 +297,7 @@
 					}
 				}
 				else {
-<<<<<<< HEAD
 					elRemove(DomTraverse.childByTag(DomTraverse.childByClass(file, 'mediaInformation'), 'PROGRESS'));
-=======
-					var error = data.returnValues.errors[internalFileId];
-					if (!error) {
-						error = {
-							errorType: 'uploadFailed',
-							filename: elData(file, 'filename')
-						};
-					}
-					
-					var fileIcon = DomTraverse.childByTag(DomTraverse.childByClass(file, 'mediaThumbnail'), 'SPAN');
-					fileIcon.classList.remove('fa-spinner');
-					fileIcon.classList.add('fa-remove');
-					fileIcon.classList.add('pointer');
-					
-					file.classList.add('uploadFailed');
-					file.classList.add('jsTooltip');
-					elAttr(file, 'title', Language.get('wcf.global.button.delete'));
-					file.addEventListener(WCF_CLICK_EVENT, function() {
-						elRemove(this);
-					});
->>>>>>> 47843f3d
 					
 					if (media) {
 						var fileIcon = DomTraverse.childByTag(DomTraverse.childByClass(file, 'mediaThumbnail'), 'SPAN');
@@ -348,6 +326,8 @@
 						fileIcon.classList.add('pointer');
 						
 						file.classList.add('uploadFailed');
+						file.classList.add('jsTooltip');
+						elAttr(file, 'title', Language.get('wcf.global.button.delete'));
 						file.addEventListener(WCF_CLICK_EVENT, function () {
 							elRemove(this);
 						});
