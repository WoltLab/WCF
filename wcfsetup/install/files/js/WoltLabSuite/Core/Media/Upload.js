--- conflicted
+++ resolved
@@ -6,7 +6,6 @@
  * @license	GNU Lesser General Public License <http://opensource.org/licenses/lgpl-license.php>
  * @module	WoltLabSuite/Core/Media/Upload
  */
-<<<<<<< HEAD
 define([
     'Core',
     'DateUtil',
@@ -178,7 +177,7 @@
          */
         _replaceFileIcon: function (fileIcon, media, size) {
             if (media.elementTag) {
-                fileIcon.parentElement.innerHTML = media.elementTag;
+                fileIcon.outerHTML = media.elementTag;
             }
             else if (media.tinyThumbnailType) {
                 var img = elCreate('img');
@@ -299,367 +298,4 @@
         }
     });
     return MediaUpload;
-=======
-define(
-	[
-		'Core',
-		'DateUtil',
-		'Dom/ChangeListener',
-		'Dom/Traverse',
-		'Dom/Util',
-		'EventHandler',
-		'Language',
-		'Permission',
-		'Upload',
-		'User',
-		'WoltLabSuite/Core/FileUtil'
-	],
-	function(
-		Core,
-		DateUtil,
-		DomChangeListener,
-		DomTraverse,
-		DomUtil,
-		EventHandler,
-		Language,
-		Permission,
-		Upload,
-		User,
-		FileUtil
-	)
-{
-	"use strict";
-	
-	if (!COMPILER_TARGET_DEFAULT) {
-		var Fake = function() {};
-		Fake.prototype = {
-			_createFileElement: function() {},
-			_getParameters: function() {},
-			_success: function() {},
-			_uploadFiles: function() {},
-			_createButton: function() {},
-			_createFileElements: function() {},
-			_failure: function() {},
-			_insertButton: function() {},
-			_progress: function() {},
-			_removeButton: function() {},
-			_upload: function() {}
-		};
-		return Fake;
-	}
-	
-	/**
-	 * @constructor
-	 */
-	function MediaUpload(buttonContainerId, targetId, options) {
-		options = options || {};
-		
-		this._elementTagSize = 144;
-		if (options.elementTagSize) {
-			this._elementTagSize = options.elementTagSize;
-		}
-		
-		this._mediaManager = null;
-		if (options.mediaManager) {
-			this._mediaManager = options.mediaManager;
-			delete options.mediaManager;
-		}
-		this._categoryId = null;
-		
-		Upload.call(this, buttonContainerId, targetId, Core.extend({
-			className: 'wcf\\data\\media\\MediaAction',
-			multiple: this._mediaManager ? true : false,
-			singleFileRequests: true
-		}, options));
-	}
-	Core.inherit(MediaUpload, Upload, {
-		/**
-		 * @see	WoltLabSuite/Core/Upload#_createFileElement
-		 */
-		_createFileElement: function(file) {
-			var fileElement;
-			if (this._target.nodeName === 'OL' || this._target.nodeName === 'UL') {
-				fileElement = elCreate('li');
-			}
-			else if (this._target.nodeName === 'TBODY') {
-				var firstTr = elByTag('TR', this._target)[0];
-				var tableContainer = this._target.parentNode.parentNode;
-				if (tableContainer.style.getPropertyValue('display') === 'none') {
-					fileElement = firstTr;
-					
-					tableContainer.style.removeProperty('display');
-					
-					elRemove(elById(elData(this._target, 'no-items-info')));
-				}
-				else {
-					fileElement = firstTr.cloneNode(true);
-					
-					// regenerate id of table row
-					fileElement.removeAttribute('id');
-					DomUtil.identify(fileElement);
-				}
-				
-				var cells = elByTag('TD', fileElement), cell;
-				for (var i = 0, length = cells.length; i < length; i++) {
-					cell = cells[i];
-					
-					if (cell.classList.contains('columnMark')) {
-						elBySelAll('[data-object-id]', cell, elHide);
-					}
-					else if (cell.classList.contains('columnIcon')) {
-						elBySelAll('[data-object-id]', cell, elHide);
-						
-						elByClass('mediaEditButton', cell)[0].classList.add('jsMediaEditButton');
-						elData(elByClass('jsDeleteButton', cell)[0], 'confirm-message-html', Language.get('wcf.media.delete.confirmMessage', {
-							title: file.name
-						}));
-					}
-					else if (cell.classList.contains('columnFilename')) {
-						// replace copied image with spinner
-						var image = elByTag('IMG', cell);
-						
-						if (!image.length) {
-							image = elByClass('icon48', cell);
-						}
-						
-						var spinner = elCreate('span');
-						spinner.className = 'icon icon48 fa-spinner mediaThumbnail';
-						
-						DomUtil.replaceElement(image[0], spinner);
-						
-						// replace title and uploading user
-						var ps = elBySelAll('.box48 > div > p', cell);
-						ps[0].textContent = file.name;
-						
-						var userLink = elByTag('A', ps[1])[0];
-						if (!userLink) {
-							userLink = elCreate('a');
-							elByTag('SMALL', ps[1])[0].appendChild(userLink);
-						}
-						
-						userLink.setAttribute('href', User.getLink());
-						userLink.textContent = User.username;
-					}
-					else if (cell.classList.contains('columnUploadTime')) {
-						cell.innerHTML = '';
-						cell.appendChild(DateUtil.getTimeElement(new Date()));
-					}
-					else if (cell.classList.contains('columnDigits')) {
-						cell.textContent = FileUtil.formatFilesize(file.size);
-					}
-					else {
-						// empty the other cells
-						cell.innerHTML = '';
-					}
-				}
-				
-				DomUtil.prepend(fileElement, this._target);
-				
-				return fileElement;
-			}
-			else {
-				fileElement = elCreate('p');
-			}
-			
-			var thumbnail = elCreate('div');
-			thumbnail.className = 'mediaThumbnail';
-			fileElement.appendChild(thumbnail);
-			
-			var fileIcon = elCreate('span');
-			fileIcon.className = 'icon icon144 fa-spinner';
-			thumbnail.appendChild(fileIcon);
-			
-			var mediaInformation = elCreate('div');
-			mediaInformation.className = 'mediaInformation';
-			fileElement.appendChild(mediaInformation);
-			
-			var p = elCreate('p');
-			p.className = 'mediaTitle';
-			p.textContent = file.name;
-			mediaInformation.appendChild(p);
-			
-			var progress = elCreate('progress');
-			elAttr(progress, 'max', 100);
-			mediaInformation.appendChild(progress);
-			
-			DomUtil.prepend(fileElement, this._target);
-			
-			DomChangeListener.trigger();
-			
-			return fileElement;
-		},
-		
-		/**
-		 * @see	WoltLabSuite/Core/Upload#_getParameters
-		 */
-		_getParameters: function() {
-			var parameters = {
-				elementTagSize: this._elementTagSize
-			};
-			if (this._mediaManager) {
-				parameters.imagesOnly = this._mediaManager.getOption('imagesOnly');
-				
-				var categoryId = this._mediaManager.getCategoryId();
-				if (categoryId) {
-					parameters.categoryID = categoryId;
-				}
-			}
-			
-			return Core.extend(MediaUpload._super.prototype._getParameters.call(this), parameters);
-		},
-		
-		/**
-		 * Replaces the default or copied file icon with the actual file icon.
-		 * 
-		 * @param	{HTMLElement}	fileIcon	file icon element
-		 * @param	{object}	media		media data
-		 * @param	{integer}	size		size of the file icon in pixels
-		 */
-		_replaceFileIcon: function(fileIcon, media, size) {
-			if (media.elementTag) {
-				fileIcon.outerHTML = media.elementTag;
-			}
-			else if (media.tinyThumbnailType) {
-				var img = elCreate('img');
-				elAttr(img, 'src', media.tinyThumbnailLink);
-				elAttr(img, 'alt', '');
-				img.style.setProperty('width', size + 'px');
-				img.style.setProperty('height', size + 'px');
-				
-				DomUtil.replaceElement(fileIcon, img);
-			}
-			else {
-				fileIcon.classList.remove('fa-spinner');
-				
-				var fileIconName = FileUtil.getIconNameByFilename(media.filename);
-				if (fileIconName) {
-					fileIconName = '-' + fileIconName;
-				}
-				fileIcon.classList.add('fa-file' + fileIconName + '-o');
-			}
-		},
-		
-		/**
-		 * @see	WoltLabSuite/Core/Upload#_success
-		 */
-		_success: function(uploadId, data) {
-			var files = this._fileElements[uploadId];
-			
-			for (var i = 0, length = files.length; i < length; i++) {
-				var file = files[i];
-				var internalFileId = elData(file, 'internal-file-id');
-				var media = data.returnValues.media[internalFileId];
-				
-				if (file.tagName === 'TR') {
-					if (media) {
-						// update object id
-						var objectIdElements = elBySelAll('[data-object-id]', file);
-						for (var i = 0, length = objectIdElements.length; i < length; i++) {
-							elData(objectIdElements[i], 'object-id', ~~media.mediaID);
-							elShow(objectIdElements[i]);
-						}
-						
-						elByClass('columnMediaID', file)[0].textContent = media.mediaID;
-						
-						// update icon
-						var fileIcon = elByClass('fa-spinner', file)[0];
-						this._replaceFileIcon(fileIcon, media, 48);
-					}
-					else {
-						var error = data.returnValues.errors[internalFileId];
-						if (!error) {
-							error = {
-								errorType: 'uploadFailed',
-								filename: elData(file, 'filename')
-							};
-						}
-						
-						var fileIcon = elByClass('fa-spinner', file)[0];
-						fileIcon.classList.remove('fa-spinner');
-						fileIcon.classList.add('fa-remove');
-						fileIcon.classList.add('pointer');
-						fileIcon.classList.add('jsTooltip');
-						elAttr(fileIcon, 'title', Language.get('wcf.global.button.delete'));
-						fileIcon.addEventListener(WCF_CLICK_EVENT, function (event) {
-							elRemove(event.currentTarget.parentNode.parentNode.parentNode);
-							
-							EventHandler.fire('com.woltlab.wcf.media.upload', 'removedErroneousUploadRow');
-						});
-						
-						file.classList.add('uploadFailed');
-						
-						var p = elBySelAll('.columnFilename .box48 > div > p', file)[1];
-						
-						elInnerError(p, Language.get('wcf.media.upload.error.' + error.errorType, {
-							filename: error.filename
-						}));
-						
-						elRemove(p);
-					}
-				}
-				else {
-					elRemove(DomTraverse.childByTag(DomTraverse.childByClass(file, 'mediaInformation'), 'PROGRESS'));
-					
-					if (media) {
-						var fileIcon = DomTraverse.childByTag(DomTraverse.childByClass(file, 'mediaThumbnail'), 'SPAN');
-						this._replaceFileIcon(fileIcon, media, 144);
-						
-						file.className = 'jsClipboardObject mediaFile';
-						elData(file, 'object-id', media.mediaID);
-						
-						if (this._mediaManager) {
-							this._mediaManager.setupMediaElement(media, file);
-							this._mediaManager.addMedia(media, file);
-						}
-					}
-					else {
-						var error = data.returnValues.errors[internalFileId];
-						if (!error) {
-							error = {
-								errorType: 'uploadFailed',
-								filename: elData(file, 'filename')
-							};
-						}
-						
-						var fileIcon = DomTraverse.childByTag(DomTraverse.childByClass(file, 'mediaThumbnail'), 'SPAN');
-						fileIcon.classList.remove('fa-spinner');
-						fileIcon.classList.add('fa-remove');
-						fileIcon.classList.add('pointer');
-						
-						file.classList.add('uploadFailed');
-						file.classList.add('jsTooltip');
-						elAttr(file, 'title', Language.get('wcf.global.button.delete'));
-						file.addEventListener(WCF_CLICK_EVENT, function () {
-							elRemove(this);
-						});
-						
-						var title = DomTraverse.childByClass(DomTraverse.childByClass(file, 'mediaInformation'), 'mediaTitle');
-						title.innerText = Language.get('wcf.media.upload.error.' + error.errorType, {
-							filename: error.filename
-						});
-					}
-				}
-				
-				DomChangeListener.trigger();
-			}
-			
-			EventHandler.fire('com.woltlab.wcf.media.upload', 'success', {
-				files: files,
-				isMultiFileUpload: this._multiFileUploadIds.indexOf(uploadId) !== -1,
-				media: data.returnValues.media,
-				upload: this,
-				uploadId: uploadId
-			});
-		},
-		
-		/**
-		 * @see	WoltLabSuite/Core/Upload#_uploadFiles
-		 */
-		_uploadFiles: function(files, blob) {
-			return MediaUpload._super.prototype._uploadFiles.call(this, files, blob);
-		}
-	});
-	
-	return MediaUpload;
->>>>>>> 516b9cc5
 });