/**
 * Handles editing media files via dialog.
 *
 * @author  Matthias Schmidt
 * @copyright 2001-2021 WoltLab GmbH
 * @license GNU Lesser General Public License <http://opensource.org/licenses/lgpl-license.php>
 * @module  WoltLabSuite/Core/Media/Editor
 */
<<<<<<< HEAD
define(["require", "exports", "tslib", "../Core", "../Ui/Notification", "../Ui/Dialog", "../Language/Chooser", "../Language/Input", "../Dom/Util", "../Dom/Traverse", "../Dom/Change/Listener", "../Language", "../Ajax", "./Replace"], function (require, exports, tslib_1, Core, UiNotification, UiDialog, LanguageChooser, LanguageInput, DomUtil, DomTraverse, Listener_1, Language, Ajax, Replace_1) {
    "use strict";
    Core = tslib_1.__importStar(Core);
    UiNotification = tslib_1.__importStar(UiNotification);
    UiDialog = tslib_1.__importStar(UiDialog);
    LanguageChooser = tslib_1.__importStar(LanguageChooser);
    LanguageInput = tslib_1.__importStar(LanguageInput);
    DomUtil = tslib_1.__importStar(DomUtil);
    DomTraverse = tslib_1.__importStar(DomTraverse);
    Listener_1 = tslib_1.__importDefault(Listener_1);
    Language = tslib_1.__importStar(Language);
    Ajax = tslib_1.__importStar(Ajax);
    Replace_1 = tslib_1.__importDefault(Replace_1);
    class MediaEditor {
        constructor(callbackObject) {
            this._availableLanguageCount = 1;
            this._categoryIds = [];
            this._dialogs = new Map();
            this._media = null;
            this._oldCategoryId = 0;
            this._callbackObject = callbackObject || {};
            if (this._callbackObject._editorClose && typeof this._callbackObject._editorClose !== "function") {
                throw new TypeError("Callback object has no function '_editorClose'.");
            }
            if (this._callbackObject._editorSuccess && typeof this._callbackObject._editorSuccess !== "function") {
                throw new TypeError("Callback object has no function '_editorSuccess'.");
            }
        }
        _ajaxSetup() {
            return {
                data: {
                    actionName: "update",
                    className: "wcf\\data\\media\\MediaAction",
                },
            };
        }
        _ajaxSuccess() {
            UiNotification.show();
            if (this._callbackObject._editorSuccess) {
                this._callbackObject._editorSuccess(this._media, this._oldCategoryId);
                this._oldCategoryId = 0;
            }
            UiDialog.close(`mediaEditor_${this._media.mediaID}`);
            this._media = null;
        }
        /**
         * Is called if an editor is manually closed by the user.
         */
        _close() {
            this._media = null;
            if (this._callbackObject._editorClose) {
                this._callbackObject._editorClose();
            }
        }
        /**
         * Initializes the editor dialog.
         *
         * @since 5.3
         */
        _initEditor(content, data) {
            this._availableLanguageCount = ~~data.returnValues.availableLanguageCount;
            this._categoryIds = data.returnValues.categoryIDs.map((number) => ~~number);
            if (data.returnValues.mediaData) {
                this._media = data.returnValues.mediaData;
            }
            const media = this._media;
            const mediaId = media.mediaID;
            // make sure that the language chooser is initialized first
            setTimeout(() => {
                if (this._availableLanguageCount > 1) {
                    LanguageChooser.setLanguageId(`mediaEditor_${mediaId}_languageID`, media.languageID || window.LANGUAGE_ID);
                }
                if (this._categoryIds.length) {
                    const categoryID = content.querySelector("select[name=categoryID]");
                    if (media.categoryID) {
                        categoryID.value = media.categoryID.toString();
                    }
                    else {
                        categoryID.value = "0";
                    }
                }
                const title = content.querySelector("input[name=title]");
                const altText = content.querySelector("input[name=altText]");
                const caption = content.querySelector("textarea[name=caption]");
                if (this._availableLanguageCount > 1 && media.isMultilingual) {
                    if (document.getElementById(`altText_${mediaId}`)) {
                        LanguageInput.setValues(`altText_${mediaId}`, (media.altText || {}));
                    }
                    if (document.getElementById(`caption_${mediaId}`)) {
                        LanguageInput.setValues(`caption_${mediaId}`, (media.caption || {}));
                    }
                    LanguageInput.setValues(`title_${mediaId}`, (media.title || {}));
                }
                else {
                    title.value = media.title ? media.title[media.languageID || window.LANGUAGE_ID] : "";
                    if (altText) {
                        altText.value = media.altText ? media.altText[media.languageID || window.LANGUAGE_ID] : "";
                    }
                    if (caption) {
                        caption.value = media.caption ? media.caption[media.languageID || window.LANGUAGE_ID] : "";
                    }
                }
                if (this._availableLanguageCount > 1) {
                    const isMultilingual = content.querySelector("input[name=isMultilingual]");
                    isMultilingual.addEventListener("change", (ev) => this._updateLanguageFields(ev));
                    this._updateLanguageFields(null, isMultilingual);
                }
                if (altText) {
                    altText.addEventListener("keypress", (ev) => this._keyPress(ev));
                }
                title.addEventListener("keypress", (ev) => this._keyPress(ev));
                content.querySelector("button[data-type=submit]").addEventListener("click", () => this._saveData());
                // remove focus from input elements and scroll dialog to top
                document.activeElement.blur();
                document.getElementById(`mediaEditor_${mediaId}`).parentNode.scrollTop = 0;
                // Initialize button to replace media file.
                const uploadButton = content.querySelector(".mediaManagerMediaReplaceButton");
                let target = content.querySelector(".mediaThumbnail");
                if (!target) {
                    target = document.createElement("div");
                    content.appendChild(target);
                }
                new Replace_1.default(mediaId, DomUtil.identify(uploadButton), 
                // Pass an anonymous element for non-images which is required internally
                // but not needed in this case.
                DomUtil.identify(target), {
                    mediaEditor: this,
                });
                Listener_1.default.trigger();
            }, 200);
        }
        /**
         * Handles the `[ENTER]` key to submit the form.
         */
        _keyPress(event) {
            if (event.key === "Enter") {
                event.preventDefault();
                this._saveData();
            }
        }
        /**
         * Saves the data of the currently edited media.
         */
        _saveData() {
            const content = UiDialog.getDialog(`mediaEditor_${this._media.mediaID}`).content;
            const categoryId = content.querySelector("select[name=categoryID]");
            const altText = content.querySelector("input[name=altText]");
            const caption = content.querySelector("textarea[name=caption]");
            const captionEnableHtml = content.querySelector("input[name=captionEnableHtml]");
            const title = content.querySelector("input[name=title]");
            let hasError = false;
            const altTextError = altText ? DomTraverse.childByClass(altText.parentNode, "innerError") : false;
            const captionError = caption ? DomTraverse.childByClass(caption.parentNode, "innerError") : false;
            const titleError = DomTraverse.childByClass(title.parentNode, "innerError");
            // category
            this._oldCategoryId = this._media.categoryID;
            if (this._categoryIds.length) {
                this._media.categoryID = ~~categoryId.value;
                // if the selected category id not valid (manipulated DOM), ignore
                if (this._categoryIds.indexOf(this._media.categoryID) === -1) {
                    this._media.categoryID = 0;
                }
            }
            // language and multilingualism
            if (this._availableLanguageCount > 1) {
                const isMultilingual = content.querySelector("input[name=isMultilingual]");
                this._media.isMultilingual = ~~isMultilingual.checked;
                this._media.languageID = this._media.isMultilingual
                    ? null
                    : LanguageChooser.getLanguageId(`mediaEditor_${this._media.mediaID}_languageID`);
            }
            else {
                this._media.languageID = window.LANGUAGE_ID;
            }
            // altText, caption and title
            this._media.altText = {};
            this._media.caption = {};
            this._media.title = {};
            if (this._availableLanguageCount > 1 && this._media.isMultilingual) {
                if (altText && !LanguageInput.validate(altText.id, true)) {
                    hasError = true;
                    if (!altTextError) {
                        DomUtil.innerError(altText, Language.get("wcf.global.form.error.multilingual"));
                    }
                }
                if (caption && !LanguageInput.validate(caption.id, true)) {
                    hasError = true;
                    if (!captionError) {
                        DomUtil.innerError(caption, Language.get("wcf.global.form.error.multilingual"));
                    }
                }
                if (!LanguageInput.validate(title.id, true)) {
                    hasError = true;
                    if (!titleError) {
                        DomUtil.innerError(title, Language.get("wcf.global.form.error.multilingual"));
                    }
                }
                this._media.altText = altText ? this.mapToI18nValues(LanguageInput.getValues(altText.id)) : "";
                this._media.caption = caption ? this.mapToI18nValues(LanguageInput.getValues(caption.id)) : "";
                this._media.title = this.mapToI18nValues(LanguageInput.getValues(title.id));
            }
            else {
                this._media.altText[this._media.languageID] = altText ? altText.value : "";
                this._media.caption[this._media.languageID] = caption ? caption.value : "";
                this._media.title[this._media.languageID] = title.value;
            }
            // captionEnableHtml
            if (captionEnableHtml) {
                this._media.captionEnableHtml = ~~captionEnableHtml.checked;
            }
            else {
                this._media.captionEnableHtml = 0;
            }
            const aclValues = {
                allowAll: ~~document.getElementById(`mediaEditor_${this._media.mediaID}_aclAllowAll`)
                    .checked,
                group: Array.from(content.querySelectorAll(`input[name="mediaEditor_${this._media.mediaID}_aclValues[group][]"]`)).map((aclGroup) => ~~aclGroup.value),
                user: Array.from(content.querySelectorAll(`input[name="mediaEditor_${this._media.mediaID}_aclValues[user][]"]`)).map((aclUser) => ~~aclUser.value),
            };
            if (!hasError) {
                if (altTextError) {
                    altTextError.remove();
                }
                if (captionError) {
                    captionError.remove();
                }
                if (titleError) {
                    titleError.remove();
                }
                Ajax.api(this, {
                    actionName: "update",
                    objectIDs: [this._media.mediaID],
                    parameters: {
                        aclValues: aclValues,
                        altText: this._media.altText,
                        caption: this._media.caption,
                        data: {
                            captionEnableHtml: this._media.captionEnableHtml,
                            categoryID: this._media.categoryID,
                            isMultilingual: this._media.isMultilingual,
                            languageID: this._media.languageID,
                        },
                        title: this._media.title,
                    },
                });
            }
        }
        mapToI18nValues(values) {
            const obj = {};
            values.forEach((value, key) => (obj[key] = value));
            return obj;
        }
        /**
         * Updates language-related input fields depending on whether multilingualis is enabled.
         */
        _updateLanguageFields(event, element) {
            if (event) {
                element = event.currentTarget;
            }
            const mediaId = this._media.mediaID;
            const languageChooserContainer = document.getElementById(`mediaEditor_${mediaId}_languageIDContainer`)
                .parentNode;
            if (element.checked) {
                LanguageInput.enable(`title_${mediaId}`);
                if (document.getElementById(`caption_${mediaId}`)) {
                    LanguageInput.enable(`caption_${mediaId}`);
                }
                if (document.getElementById(`altText_${mediaId}`)) {
                    LanguageInput.enable(`altText_${mediaId}`);
                }
                DomUtil.hide(languageChooserContainer);
            }
            else {
                LanguageInput.disable(`title_${mediaId}`);
                if (document.getElementById(`caption_${mediaId}`)) {
                    LanguageInput.disable(`caption_${mediaId}`);
                }
                if (document.getElementById(`altText_${mediaId}`)) {
                    LanguageInput.disable(`altText_${mediaId}`);
                }
                DomUtil.show(languageChooserContainer);
            }
        }
        /**
         * Edits the media with the given data or id.
         */
        edit(editedMedia) {
            let media;
            let mediaId = 0;
            if (typeof editedMedia === "object") {
                media = editedMedia;
                mediaId = media.mediaID;
            }
            else {
                media = {
                    mediaID: editedMedia,
                };
                mediaId = editedMedia;
            }
            if (this._media !== null) {
                throw new Error(`Cannot edit media with id ${mediaId} while editing media with id '${this._media.mediaID}'.`);
            }
            this._media = media;
            if (!this._dialogs.has(`mediaEditor_${mediaId}`)) {
                this._dialogs.set(`mediaEditor_${mediaId}`, {
                    _dialogSetup: () => {
                        return {
                            id: `mediaEditor_${mediaId}`,
                            options: {
                                backdropCloseOnClick: false,
                                onClose: () => this._close(),
                                title: Language.get("wcf.media.edit"),
                            },
                            source: {
                                after: (content, responseData) => this._initEditor(content, responseData),
                                data: {
                                    actionName: "getEditorDialog",
                                    className: "wcf\\data\\media\\MediaAction",
                                    objectIDs: [mediaId],
                                },
                            },
                        };
                    },
                });
            }
            UiDialog.open(this._dialogs.get(`mediaEditor_${mediaId}`));
        }
        /**
         * Updates the data of the currently edited media file.
         */
        updateData(media) {
            if (this._callbackObject._editorSuccess) {
                this._callbackObject._editorSuccess(media);
            }
        }
    }
    Core.enableLegacyInheritance(MediaEditor);
    return MediaEditor;
=======
define(
	[
		'Ajax',
		'Core',
		'Dictionary',
		'Dom/ChangeListener',
		'Dom/Traverse',
		'Dom/Util',
		'Language',
		'Ui/Dialog',
		'Ui/Notification',
		'WoltLabSuite/Core/Language/Chooser',
		'WoltLabSuite/Core/Language/Input',
		'EventKey',
		'WoltLabSuite/Core/Media/Replace'
	],
	function(
		Ajax,
		Core,
		Dictionary,
		DomChangeListener,
		DomTraverse,
		DomUtil,
		Language,
		UiDialog,
		UiNotification,
		LanguageChooser,
		LanguageInput,
		EventKey,
		MediaReplace
	)
{
	"use strict";
	
	if (!COMPILER_TARGET_DEFAULT) {
		var Fake = function() {};
		Fake.prototype = {
			_ajaxSetup: function() {},
			_ajaxSuccess: function() {},
			_close: function() {},
			_keyPress: function() {},
			_saveData: function() {},
			_updateLanguageFields: function() {},
			edit: function() {}
		};
		return Fake;
	}
	
	/**
	 * @constructor
	 */
	function MediaEditor(callbackObject) {
		this._callbackObject = callbackObject || {};
		
		if (this._callbackObject._editorClose && typeof this._callbackObject._editorClose !== 'function') {
			throw new TypeError("Callback object has no function '_editorClose'.");
		}
		if (this._callbackObject._editorSuccess && typeof this._callbackObject._editorSuccess !== 'function') {
			throw new TypeError("Callback object has no function '_editorSuccess'.");
		}
		
		this._media = null;
		this._availableLanguageCount = 1;
		this._categoryIds = [];
		this._oldCategoryId = 0;
		
		this._dialogs = new Dictionary();
	}
	MediaEditor.prototype = {
		/**
		 * Returns the data for Ajax to setup the Ajax/Request object.
		 * 
		 * @return	{object}	setup data for Ajax/Request object
		 */
		_ajaxSetup: function() {
			return {
				data: {
					actionName: 'update',
					className: 'wcf\\data\\media\\MediaAction'
				}
			};
		},
		
		/**
		 * Handles successful AJAX requests.
		 * 
		 * @param	{object}	data	response data
		 */
		_ajaxSuccess: function(data) {
			UiNotification.show();
			
			if (this._callbackObject._editorSuccess) {
				this._callbackObject._editorSuccess(this._media, this._oldCategoryId);
				this._oldCategoryId = 0;
			}
			
			UiDialog.close('mediaEditor_' + this._media.mediaID);
			
			this._media = null;
		},
		
		/**
		 * Is called if an editor is manually closed by the user.
		 */
		_close: function() {
			this._media = null;
			
			if (this._callbackObject._editorClose) {
				this._callbackObject._editorClose();
			}
		},
		
		/**
		 * Initializes the editor dialog.
		 * 
		 * @param       {HTMLElement}           content
		 * @param       {object}                data
		 * @since       5.3
		 */
		_initEditor: function(content, data) {
			this._availableLanguageCount = ~~data.returnValues.availableLanguageCount;
			this._categoryIds = data.returnValues.categoryIDs.map(function(number) {
				return ~~number;
			});
			
			var didLoadMediaData = false;
			if (data.returnValues.mediaData) {
				this._media = data.returnValues.mediaData;
				
				didLoadMediaData = true;
			}
			
			// make sure that the language chooser is initialized first
			setTimeout(function() {
				if (this._availableLanguageCount > 1) {
					LanguageChooser.setLanguageId('mediaEditor_' + this._media.mediaID + '_languageID', this._media.languageID || LANGUAGE_ID);
				}
				
				if (this._categoryIds.length) {
					elBySel('select[name=categoryID]', content).value = ~~this._media.categoryID;
				}
				
				var title = elBySel('input[name=title]', content);
				var altText = elBySel('input[name=altText]', content);
				var caption = elBySel('textarea[name=caption]', content);
				
				if (this._availableLanguageCount > 1 && this._media.isMultilingual) {
					if (elById('altText_' + this._media.mediaID)) LanguageInput.setValues('altText_' + this._media.mediaID, Dictionary.fromObject(this._media.altText || { }));
					if (elById('caption_' + this._media.mediaID)) LanguageInput.setValues('caption_' + this._media.mediaID, Dictionary.fromObject(this._media.caption || { }));
					LanguageInput.setValues('title_' + this._media.mediaID, Dictionary.fromObject(this._media.title || { }));
				}
				else {
					title.value = this._media.title ? this._media.title[this._media.languageID || LANGUAGE_ID] : '';
					if (altText) altText.value = this._media.altText ? this._media.altText[this._media.languageID || LANGUAGE_ID] : '';
					if (caption) caption.value = this._media.caption ? this._media.caption[this._media.languageID || LANGUAGE_ID] : '';
				}
				
				if (this._availableLanguageCount > 1) {
					var isMultilingual = elBySel('input[name=isMultilingual]', content);
					isMultilingual.addEventListener('change', this._updateLanguageFields.bind(this));
					
					this._updateLanguageFields(null, isMultilingual);
				}
				
				var keyPress = this._keyPress.bind(this);
				if (altText) altText.addEventListener('keypress', keyPress);
				title.addEventListener('keypress', keyPress);
				
				elBySel('button[data-type=submit]', content).addEventListener(WCF_CLICK_EVENT, this._saveData.bind(this));
				
				// remove focus from input elements and scroll dialog to top
				document.activeElement.blur();
				elById('mediaEditor_' + this._media.mediaID).parentNode.scrollTop = 0;
				
				// Initialize button to replace media file.
				var uploadButton = elByClass('mediaManagerMediaReplaceButton', content)[0];
				var target = elByClass('mediaThumbnail', content)[0];
				if (!target) {
					target = elCreate('div');
					content.appendChild(target);
				}
				new MediaReplace(
					this._media.mediaID,
					DomUtil.identify(uploadButton),
					// Pass an anonymous element for non-images which is required internally
					// but not needed in this case.
					DomUtil.identify(target),
					{
						mediaEditor: this
					}
				);
				
				DomChangeListener.trigger();
			}.bind(this), 200);
		},
		
		/**
		 * Handles the `[ENTER]` key to submit the form.
		 * 
		 * @param	{object}	event		event object
		 */
		_keyPress: function(event) {
			if (EventKey.Enter(event)) {
				event.preventDefault();
				
				this._saveData();
			}
		},
		
		/**
		 * Saves the data of the currently edited media.
		 */
		_saveData: function() {
			var content = UiDialog.getDialog('mediaEditor_' + this._media.mediaID).content;
			
			var categoryId = elBySel('select[name=categoryID]', content);
			var altText = elBySel('input[name=altText]', content);
			var caption = elBySel('textarea[name=caption]', content);
			var captionEnableHtml = elBySel('input[name=captionEnableHtml]', content);
			var title = elBySel('input[name=title]', content);
			
			var hasError = false;
			var altTextError = (altText ? DomTraverse.childByClass(altText.parentNode.parentNode, 'innerError') : false);
			var captionError = (caption ? DomTraverse.childByClass(caption.parentNode.parentNode, 'innerError') : false);
			var titleError = DomTraverse.childByClass(title.parentNode.parentNode, 'innerError');
			
			// category
			this._oldCategoryId = this._media.categoryID;
			if (this._categoryIds.length) {
				this._media.categoryID = ~~categoryId.value;
				
				// if the selected category id not valid (manipulated DOM), ignore
				if (this._categoryIds.indexOf(this._media.categoryID) === -1) {
					this._media.categoryID = 0;
				}
			}
			
			// language and multilingualism
			if (this._availableLanguageCount > 1) {
				this._media.isMultilingual = ~~elBySel('input[name=isMultilingual]', content).checked;
				this._media.languageID = this._media.isMultilingual ? null : LanguageChooser.getLanguageId('mediaEditor_' + this._media.mediaID + '_languageID');
			}
			else {
				this._media.languageID = LANGUAGE_ID;
			}
			
			// altText, caption and title
			this._media.altText = {};
			this._media.caption = {};
			this._media.title = {};
			if (this._availableLanguageCount > 1 && this._media.isMultilingual) {
				if (elById('altText_' + this._media.mediaID) && !LanguageInput.validate('altText_' + this._media.mediaID, true)) {
					hasError = true;
					if (!altTextError) {
						var error = elCreate('small');
						error.className = 'innerError';
						error.textContent = Language.get('wcf.global.form.error.multilingual');
						altText.parentNode.parentNode.appendChild(error);
					}
				}
				if (elById('caption_' + this._media.mediaID) && !LanguageInput.validate('caption_' + this._media.mediaID, true)) {
					hasError = true;
					if (!captionError) {
						var error = elCreate('small');
						error.className = 'innerError';
						error.textContent = Language.get('wcf.global.form.error.multilingual');
						caption.parentNode.parentNode.appendChild(error);
					}
				}
				if (!LanguageInput.validate('title_' + this._media.mediaID, true)) {
					hasError = true;
					if (!titleError) {
						var error = elCreate('small');
						error.className = 'innerError';
						error.textContent = Language.get('wcf.global.form.error.multilingual');
						title.parentNode.parentNode.appendChild(error);
					}
				}
				
				this._media.altText = (elById('altText_' + this._media.mediaID) ? LanguageInput.getValues('altText_' + this._media.mediaID).toObject() : '');
				this._media.caption = (elById('caption_' + this._media.mediaID) ? LanguageInput.getValues('caption_' + this._media.mediaID).toObject() : '');
				this._media.title = LanguageInput.getValues('title_' + this._media.mediaID).toObject();
			}
			else {
				this._media.altText[this._media.languageID] = (altText ? altText.value : '');
				this._media.caption[this._media.languageID] = (caption ? caption.value : '');
				this._media.title[this._media.languageID] = title.value;
			}
			
			// captionEnableHtml
			if (captionEnableHtml) this._media.captionEnableHtml = ~~captionEnableHtml.checked;
			else this._media.captionEnableHtml = 0;
			
			var aclValues = {
				allowAll: ~~elById('mediaEditor_' + this._media.mediaID + '_aclAllowAll').checked,
				group: [],
				user: []
			};
			
			var aclGroups = elBySelAll('input[name="mediaEditor_' + this._media.mediaID + '_aclValues[group][]"]', content);
			for (var i = 0, length = aclGroups.length; i < length; i++) {
				aclValues.group.push(~~aclGroups[i].value);
			}
			
			var aclUsers = elBySelAll('input[name="mediaEditor_' + this._media.mediaID + '_aclValues[user][]"]', content);
			for (var i = 0, length = aclUsers.length; i < length; i++) {
				aclValues.user.push(~~aclUsers[i].value);
			}
			
			if (!hasError) {
				if (altTextError) elRemove(altTextError);
				if (captionError) elRemove(captionError);
				if (titleError) elRemove(titleError);
				
				Ajax.api(this, {
					actionName: 'update',
					objectIDs: [ this._media.mediaID ],
					parameters: {
						aclValues: aclValues,
						altText: this._media.altText,
						caption: this._media.caption,
						data: {
							captionEnableHtml: this._media.captionEnableHtml,
							categoryID: this._media.categoryID,
							isMultilingual: this._media.isMultilingual,
							languageID: this._media.languageID
						},
						title: this._media.title
					}
				});
			}
		},
		
		/**
		 * Updates language-related input fields depending on whether multilingualism
		 * is enabled.
		 */
		_updateLanguageFields: function(event, element) {
			if (event) element = event.currentTarget;
			
			var languageChooserContainer = elById('mediaEditor_' + this._media.mediaID + '_languageIDContainer').parentNode;
			
			if (element.checked) {
				LanguageInput.enable('title_' + this._media.mediaID);
				if (elById('caption_' + this._media.mediaID)) LanguageInput.enable('caption_' + this._media.mediaID);
				if (elById('altText_' + this._media.mediaID)) LanguageInput.enable('altText_' + this._media.mediaID);
				
				elHide(languageChooserContainer);
			}
			else {
				LanguageInput.disable('title_' + this._media.mediaID);
				if (elById('caption_' + this._media.mediaID)) LanguageInput.disable('caption_' + this._media.mediaID);
				if (elById('altText_' + this._media.mediaID)) LanguageInput.disable('altText_' + this._media.mediaID);
				
				elShow(languageChooserContainer);
			}
		},
		
		/**
		 * Edits the media with the given data.
		 * 
		 * @param	{object|integer}	media		data of the edited media or media id for which the data will be loaded
		 */
		edit: function(media) {
			if (typeof media !== 'object') {
				media = {
					mediaID: ~~media
				};
			}
			
			if (this._media !== null) {
				throw new Error("Cannot edit media with id '" + media.mediaID + "' while editing media with id '" + this._media.mediaID + "'");
			}
			
			this._media = media;
			
			if (!this._dialogs.has('mediaEditor_' + media.mediaID)) {
				this._dialogs.set('mediaEditor_' + media.mediaID, {
					_dialogSetup: function() {
						return {
							id: 'mediaEditor_' + media.mediaID,
							options: {
								backdropCloseOnClick: false,
								onClose: this._close.bind(this),
								title: Language.get('wcf.media.edit')
							},
							source: {
								after: this._initEditor.bind(this),
								data: {
									actionName: 'getEditorDialog',
									className: 'wcf\\data\\media\\MediaAction',
									objectIDs: [media.mediaID]
								}
							}
						};
					}.bind(this)
				});
			}
			
			UiDialog.open(this._dialogs.get('mediaEditor_' + media.mediaID));
		},
		
		/**
		 * Updates the data of the currently edited media file.
		 * 
		 * @param       {object}        data
		 * @since       5.3
		 */
		updateData: function(data) {
			if (this._callbackObject._editorSuccess) {
				this._callbackObject._editorSuccess(data, undefined, false);
			}
		}
	};
	
	return MediaEditor;
>>>>>>> 086af835
});<|MERGE_RESOLUTION|>--- conflicted
+++ resolved
@@ -6,7 +6,6 @@
  * @license GNU Lesser General Public License <http://opensource.org/licenses/lgpl-license.php>
  * @module  WoltLabSuite/Core/Media/Editor
  */
-<<<<<<< HEAD
 define(["require", "exports", "tslib", "../Core", "../Ui/Notification", "../Ui/Dialog", "../Language/Chooser", "../Language/Input", "../Dom/Util", "../Dom/Traverse", "../Dom/Change/Listener", "../Language", "../Ajax", "./Replace"], function (require, exports, tslib_1, Core, UiNotification, UiDialog, LanguageChooser, LanguageInput, DomUtil, DomTraverse, Listener_1, Language, Ajax, Replace_1) {
     "use strict";
     Core = tslib_1.__importStar(Core);
@@ -339,428 +338,10 @@
          */
         updateData(media) {
             if (this._callbackObject._editorSuccess) {
-                this._callbackObject._editorSuccess(media);
+                this._callbackObject._editorSuccess(media, undefined, false);
             }
         }
     }
     Core.enableLegacyInheritance(MediaEditor);
     return MediaEditor;
-=======
-define(
-	[
-		'Ajax',
-		'Core',
-		'Dictionary',
-		'Dom/ChangeListener',
-		'Dom/Traverse',
-		'Dom/Util',
-		'Language',
-		'Ui/Dialog',
-		'Ui/Notification',
-		'WoltLabSuite/Core/Language/Chooser',
-		'WoltLabSuite/Core/Language/Input',
-		'EventKey',
-		'WoltLabSuite/Core/Media/Replace'
-	],
-	function(
-		Ajax,
-		Core,
-		Dictionary,
-		DomChangeListener,
-		DomTraverse,
-		DomUtil,
-		Language,
-		UiDialog,
-		UiNotification,
-		LanguageChooser,
-		LanguageInput,
-		EventKey,
-		MediaReplace
-	)
-{
-	"use strict";
-	
-	if (!COMPILER_TARGET_DEFAULT) {
-		var Fake = function() {};
-		Fake.prototype = {
-			_ajaxSetup: function() {},
-			_ajaxSuccess: function() {},
-			_close: function() {},
-			_keyPress: function() {},
-			_saveData: function() {},
-			_updateLanguageFields: function() {},
-			edit: function() {}
-		};
-		return Fake;
-	}
-	
-	/**
-	 * @constructor
-	 */
-	function MediaEditor(callbackObject) {
-		this._callbackObject = callbackObject || {};
-		
-		if (this._callbackObject._editorClose && typeof this._callbackObject._editorClose !== 'function') {
-			throw new TypeError("Callback object has no function '_editorClose'.");
-		}
-		if (this._callbackObject._editorSuccess && typeof this._callbackObject._editorSuccess !== 'function') {
-			throw new TypeError("Callback object has no function '_editorSuccess'.");
-		}
-		
-		this._media = null;
-		this._availableLanguageCount = 1;
-		this._categoryIds = [];
-		this._oldCategoryId = 0;
-		
-		this._dialogs = new Dictionary();
-	}
-	MediaEditor.prototype = {
-		/**
-		 * Returns the data for Ajax to setup the Ajax/Request object.
-		 * 
-		 * @return	{object}	setup data for Ajax/Request object
-		 */
-		_ajaxSetup: function() {
-			return {
-				data: {
-					actionName: 'update',
-					className: 'wcf\\data\\media\\MediaAction'
-				}
-			};
-		},
-		
-		/**
-		 * Handles successful AJAX requests.
-		 * 
-		 * @param	{object}	data	response data
-		 */
-		_ajaxSuccess: function(data) {
-			UiNotification.show();
-			
-			if (this._callbackObject._editorSuccess) {
-				this._callbackObject._editorSuccess(this._media, this._oldCategoryId);
-				this._oldCategoryId = 0;
-			}
-			
-			UiDialog.close('mediaEditor_' + this._media.mediaID);
-			
-			this._media = null;
-		},
-		
-		/**
-		 * Is called if an editor is manually closed by the user.
-		 */
-		_close: function() {
-			this._media = null;
-			
-			if (this._callbackObject._editorClose) {
-				this._callbackObject._editorClose();
-			}
-		},
-		
-		/**
-		 * Initializes the editor dialog.
-		 * 
-		 * @param       {HTMLElement}           content
-		 * @param       {object}                data
-		 * @since       5.3
-		 */
-		_initEditor: function(content, data) {
-			this._availableLanguageCount = ~~data.returnValues.availableLanguageCount;
-			this._categoryIds = data.returnValues.categoryIDs.map(function(number) {
-				return ~~number;
-			});
-			
-			var didLoadMediaData = false;
-			if (data.returnValues.mediaData) {
-				this._media = data.returnValues.mediaData;
-				
-				didLoadMediaData = true;
-			}
-			
-			// make sure that the language chooser is initialized first
-			setTimeout(function() {
-				if (this._availableLanguageCount > 1) {
-					LanguageChooser.setLanguageId('mediaEditor_' + this._media.mediaID + '_languageID', this._media.languageID || LANGUAGE_ID);
-				}
-				
-				if (this._categoryIds.length) {
-					elBySel('select[name=categoryID]', content).value = ~~this._media.categoryID;
-				}
-				
-				var title = elBySel('input[name=title]', content);
-				var altText = elBySel('input[name=altText]', content);
-				var caption = elBySel('textarea[name=caption]', content);
-				
-				if (this._availableLanguageCount > 1 && this._media.isMultilingual) {
-					if (elById('altText_' + this._media.mediaID)) LanguageInput.setValues('altText_' + this._media.mediaID, Dictionary.fromObject(this._media.altText || { }));
-					if (elById('caption_' + this._media.mediaID)) LanguageInput.setValues('caption_' + this._media.mediaID, Dictionary.fromObject(this._media.caption || { }));
-					LanguageInput.setValues('title_' + this._media.mediaID, Dictionary.fromObject(this._media.title || { }));
-				}
-				else {
-					title.value = this._media.title ? this._media.title[this._media.languageID || LANGUAGE_ID] : '';
-					if (altText) altText.value = this._media.altText ? this._media.altText[this._media.languageID || LANGUAGE_ID] : '';
-					if (caption) caption.value = this._media.caption ? this._media.caption[this._media.languageID || LANGUAGE_ID] : '';
-				}
-				
-				if (this._availableLanguageCount > 1) {
-					var isMultilingual = elBySel('input[name=isMultilingual]', content);
-					isMultilingual.addEventListener('change', this._updateLanguageFields.bind(this));
-					
-					this._updateLanguageFields(null, isMultilingual);
-				}
-				
-				var keyPress = this._keyPress.bind(this);
-				if (altText) altText.addEventListener('keypress', keyPress);
-				title.addEventListener('keypress', keyPress);
-				
-				elBySel('button[data-type=submit]', content).addEventListener(WCF_CLICK_EVENT, this._saveData.bind(this));
-				
-				// remove focus from input elements and scroll dialog to top
-				document.activeElement.blur();
-				elById('mediaEditor_' + this._media.mediaID).parentNode.scrollTop = 0;
-				
-				// Initialize button to replace media file.
-				var uploadButton = elByClass('mediaManagerMediaReplaceButton', content)[0];
-				var target = elByClass('mediaThumbnail', content)[0];
-				if (!target) {
-					target = elCreate('div');
-					content.appendChild(target);
-				}
-				new MediaReplace(
-					this._media.mediaID,
-					DomUtil.identify(uploadButton),
-					// Pass an anonymous element for non-images which is required internally
-					// but not needed in this case.
-					DomUtil.identify(target),
-					{
-						mediaEditor: this
-					}
-				);
-				
-				DomChangeListener.trigger();
-			}.bind(this), 200);
-		},
-		
-		/**
-		 * Handles the `[ENTER]` key to submit the form.
-		 * 
-		 * @param	{object}	event		event object
-		 */
-		_keyPress: function(event) {
-			if (EventKey.Enter(event)) {
-				event.preventDefault();
-				
-				this._saveData();
-			}
-		},
-		
-		/**
-		 * Saves the data of the currently edited media.
-		 */
-		_saveData: function() {
-			var content = UiDialog.getDialog('mediaEditor_' + this._media.mediaID).content;
-			
-			var categoryId = elBySel('select[name=categoryID]', content);
-			var altText = elBySel('input[name=altText]', content);
-			var caption = elBySel('textarea[name=caption]', content);
-			var captionEnableHtml = elBySel('input[name=captionEnableHtml]', content);
-			var title = elBySel('input[name=title]', content);
-			
-			var hasError = false;
-			var altTextError = (altText ? DomTraverse.childByClass(altText.parentNode.parentNode, 'innerError') : false);
-			var captionError = (caption ? DomTraverse.childByClass(caption.parentNode.parentNode, 'innerError') : false);
-			var titleError = DomTraverse.childByClass(title.parentNode.parentNode, 'innerError');
-			
-			// category
-			this._oldCategoryId = this._media.categoryID;
-			if (this._categoryIds.length) {
-				this._media.categoryID = ~~categoryId.value;
-				
-				// if the selected category id not valid (manipulated DOM), ignore
-				if (this._categoryIds.indexOf(this._media.categoryID) === -1) {
-					this._media.categoryID = 0;
-				}
-			}
-			
-			// language and multilingualism
-			if (this._availableLanguageCount > 1) {
-				this._media.isMultilingual = ~~elBySel('input[name=isMultilingual]', content).checked;
-				this._media.languageID = this._media.isMultilingual ? null : LanguageChooser.getLanguageId('mediaEditor_' + this._media.mediaID + '_languageID');
-			}
-			else {
-				this._media.languageID = LANGUAGE_ID;
-			}
-			
-			// altText, caption and title
-			this._media.altText = {};
-			this._media.caption = {};
-			this._media.title = {};
-			if (this._availableLanguageCount > 1 && this._media.isMultilingual) {
-				if (elById('altText_' + this._media.mediaID) && !LanguageInput.validate('altText_' + this._media.mediaID, true)) {
-					hasError = true;
-					if (!altTextError) {
-						var error = elCreate('small');
-						error.className = 'innerError';
-						error.textContent = Language.get('wcf.global.form.error.multilingual');
-						altText.parentNode.parentNode.appendChild(error);
-					}
-				}
-				if (elById('caption_' + this._media.mediaID) && !LanguageInput.validate('caption_' + this._media.mediaID, true)) {
-					hasError = true;
-					if (!captionError) {
-						var error = elCreate('small');
-						error.className = 'innerError';
-						error.textContent = Language.get('wcf.global.form.error.multilingual');
-						caption.parentNode.parentNode.appendChild(error);
-					}
-				}
-				if (!LanguageInput.validate('title_' + this._media.mediaID, true)) {
-					hasError = true;
-					if (!titleError) {
-						var error = elCreate('small');
-						error.className = 'innerError';
-						error.textContent = Language.get('wcf.global.form.error.multilingual');
-						title.parentNode.parentNode.appendChild(error);
-					}
-				}
-				
-				this._media.altText = (elById('altText_' + this._media.mediaID) ? LanguageInput.getValues('altText_' + this._media.mediaID).toObject() : '');
-				this._media.caption = (elById('caption_' + this._media.mediaID) ? LanguageInput.getValues('caption_' + this._media.mediaID).toObject() : '');
-				this._media.title = LanguageInput.getValues('title_' + this._media.mediaID).toObject();
-			}
-			else {
-				this._media.altText[this._media.languageID] = (altText ? altText.value : '');
-				this._media.caption[this._media.languageID] = (caption ? caption.value : '');
-				this._media.title[this._media.languageID] = title.value;
-			}
-			
-			// captionEnableHtml
-			if (captionEnableHtml) this._media.captionEnableHtml = ~~captionEnableHtml.checked;
-			else this._media.captionEnableHtml = 0;
-			
-			var aclValues = {
-				allowAll: ~~elById('mediaEditor_' + this._media.mediaID + '_aclAllowAll').checked,
-				group: [],
-				user: []
-			};
-			
-			var aclGroups = elBySelAll('input[name="mediaEditor_' + this._media.mediaID + '_aclValues[group][]"]', content);
-			for (var i = 0, length = aclGroups.length; i < length; i++) {
-				aclValues.group.push(~~aclGroups[i].value);
-			}
-			
-			var aclUsers = elBySelAll('input[name="mediaEditor_' + this._media.mediaID + '_aclValues[user][]"]', content);
-			for (var i = 0, length = aclUsers.length; i < length; i++) {
-				aclValues.user.push(~~aclUsers[i].value);
-			}
-			
-			if (!hasError) {
-				if (altTextError) elRemove(altTextError);
-				if (captionError) elRemove(captionError);
-				if (titleError) elRemove(titleError);
-				
-				Ajax.api(this, {
-					actionName: 'update',
-					objectIDs: [ this._media.mediaID ],
-					parameters: {
-						aclValues: aclValues,
-						altText: this._media.altText,
-						caption: this._media.caption,
-						data: {
-							captionEnableHtml: this._media.captionEnableHtml,
-							categoryID: this._media.categoryID,
-							isMultilingual: this._media.isMultilingual,
-							languageID: this._media.languageID
-						},
-						title: this._media.title
-					}
-				});
-			}
-		},
-		
-		/**
-		 * Updates language-related input fields depending on whether multilingualism
-		 * is enabled.
-		 */
-		_updateLanguageFields: function(event, element) {
-			if (event) element = event.currentTarget;
-			
-			var languageChooserContainer = elById('mediaEditor_' + this._media.mediaID + '_languageIDContainer').parentNode;
-			
-			if (element.checked) {
-				LanguageInput.enable('title_' + this._media.mediaID);
-				if (elById('caption_' + this._media.mediaID)) LanguageInput.enable('caption_' + this._media.mediaID);
-				if (elById('altText_' + this._media.mediaID)) LanguageInput.enable('altText_' + this._media.mediaID);
-				
-				elHide(languageChooserContainer);
-			}
-			else {
-				LanguageInput.disable('title_' + this._media.mediaID);
-				if (elById('caption_' + this._media.mediaID)) LanguageInput.disable('caption_' + this._media.mediaID);
-				if (elById('altText_' + this._media.mediaID)) LanguageInput.disable('altText_' + this._media.mediaID);
-				
-				elShow(languageChooserContainer);
-			}
-		},
-		
-		/**
-		 * Edits the media with the given data.
-		 * 
-		 * @param	{object|integer}	media		data of the edited media or media id for which the data will be loaded
-		 */
-		edit: function(media) {
-			if (typeof media !== 'object') {
-				media = {
-					mediaID: ~~media
-				};
-			}
-			
-			if (this._media !== null) {
-				throw new Error("Cannot edit media with id '" + media.mediaID + "' while editing media with id '" + this._media.mediaID + "'");
-			}
-			
-			this._media = media;
-			
-			if (!this._dialogs.has('mediaEditor_' + media.mediaID)) {
-				this._dialogs.set('mediaEditor_' + media.mediaID, {
-					_dialogSetup: function() {
-						return {
-							id: 'mediaEditor_' + media.mediaID,
-							options: {
-								backdropCloseOnClick: false,
-								onClose: this._close.bind(this),
-								title: Language.get('wcf.media.edit')
-							},
-							source: {
-								after: this._initEditor.bind(this),
-								data: {
-									actionName: 'getEditorDialog',
-									className: 'wcf\\data\\media\\MediaAction',
-									objectIDs: [media.mediaID]
-								}
-							}
-						};
-					}.bind(this)
-				});
-			}
-			
-			UiDialog.open(this._dialogs.get('mediaEditor_' + media.mediaID));
-		},
-		
-		/**
-		 * Updates the data of the currently edited media file.
-		 * 
-		 * @param       {object}        data
-		 * @since       5.3
-		 */
-		updateData: function(data) {
-			if (this._callbackObject._editorSuccess) {
-				this._callbackObject._editorSuccess(data, undefined, false);
-			}
-		}
-	};
-	
-	return MediaEditor;
->>>>>>> 086af835
 });