--- conflicted
+++ resolved
@@ -241,16 +241,6 @@
 	}
 }
 
-<<<<<<< HEAD
-.containerList {
-	> li {
-		padding: @wcfGapMedium @wcfGapLarge;
-		
-		.transition(background-color, .1s);
-		
-		&:nth-child(even) {
-			background-color: @wcfContainerAccentBackgroundColor;
-=======
 /* ### content ### */
 #main {
 	z-index: 110;
@@ -280,7 +270,6 @@
 	&.sidebarOrientationLeft {
 		.content {
 			margin-left: 300px;
->>>>>>> baa4743d
 		}
 		
 		.sidebar {
@@ -910,24 +899,6 @@
 	}
 }
 
-<<<<<<< HEAD
-.contentOptions {
-	font-size: @wcfSmallFontSize;
-	position: relative;
-	
-	nav {
-		bottom: -2px;
-		opacity: 0;
-		position: absolute;
-		right: -22px;
-		text-align: right;
-		
-		.transition(opacity, .1s);
-		
-		ul.smallButtons > li {
-			display: inline-block;
-			margin-left: -5px;
-=======
 .pageNavigation {
 	ul {
 		li {
@@ -937,7 +908,6 @@
 			min-width: 19px;
 			padding: 0;
 			text-align: center;
->>>>>>> baa4743d
 			
 			.borderRadius(3px);
 			
