dl {
	&:not(.plain) {
		display: block;
		
		&:not(:first-child) {
			margin-top: 20px;
		}
		
		> dt {
			color: $wcfInputLabel;
			
			display: block;
			
			&:not(:empty) {
				margin-bottom: 5px;
			}
		}
		
		> dd {
			display: block;
			
			&:not(:last-child) {
				margin-bottom: 20px;
			}
			
			> small:not(.innerError):not(.innerSuccess):not(.innerWarning) {
				color: $wcfContentDimmedText;
				display: block;
				margin-top: 3px;
			}
			
			> label {
				display: block;
				
				/* indentation for checkbox descriptions */
				+ small:not(.innerError):not(.innerSuccess):not(.innerWarning) {
					margin-left: 24px;
				}
			}
			
			> label:not(:first-child) {
				margin-top: 5px;
			}
			
			&.floated {
				display: flex;
				flex-wrap: wrap;
				
				> label {
					flex: 0 0 auto;
					margin: 0 10px 5px 0;
					
					&:last-child {
						margin-right: 0;
					}
					
					+ small:not(.innerError):not(.innerSuccess):not(.innerWarning) {
						margin-left: 0;
					}
				}
				
				small {
					flex: 1 1 100%;
				}
			}
		}
		
		&.wide > dt {
			display: none;
		}
	}
	
	&.floated > dd {
		display: flex;
		flex-wrap: wrap;
		
		> label {
			flex: 0 0 auto;
			margin: 0 10px 5px 0;
			
			&:last-child {
				margin-right: 0;
			}
			
			&:not(:first-child) {
				margin-top: 0;
			}
			
<<<<<<< HEAD
			+ small:not(.innerError) {
=======
			+ small:not(.innerError):not(.innerSuccess):not(.innerWarning) {
>>>>>>> 32f9c5d9
				margin-left: 0;
			}
		}
		
		small {
			flex: 1 1 100%;
		}
	}
	
	&.dataList {
		overflow: hidden;
		
		@include clearfix;
		
		> dt {
			clear: right;
			color: $wcfContentDimmedText;
			float: left;
			margin-right: 4px;
			text-align: left;
			
			&:after {
				content: ":";
			}
		}
		
		> dd {
			float: right;
			min-height: 20px;
			text-align: right;
			
			&:not(:last-child) {
				margin-bottom: 3px;
			}
		}
	}
	
	&.inlineDataList {
		> dt {
			display: inline-block;
			vertical-align: middle;
			
			&:after {
				content: ":";
				padding-left: 1px;
			}
		}
		
		> dd {
			display: inline-block;
			vertical-align: middle;
			
			&:not(:last-of-type):after {
				content: ",";
				padding-left: 1px;
			}
		}
	}
	
	&.statsDataList {
		align-items: center;
		display: flex;
		flex-direction: row-reverse;
		flex-wrap: wrap;
		
		> dt {
			color: $wcfContentDimmedText;
			flex: 0 0 60%;
			margin-left: 5px;
			overflow: hidden;
			text-align: left;
			white-space: nowrap;
			
			@include wcfFontSmall;
		}
		
		> dd {
			flex: 0 0 auto;
			width: calc(40% - 5px); /* IE work-around */
			
			overflow: hidden;
			text-align: right;
			text-overflow: ellipsis;
			white-space: nowrap;
		}
	}
}

/* remove `margin-top` for `<dl>` inside grid */
.row.rowColGap > dl {
	margin-top: 0;
}<|MERGE_RESOLUTION|>--- conflicted
+++ resolved
@@ -86,11 +86,7 @@
 				margin-top: 0;
 			}
 			
-<<<<<<< HEAD
-			+ small:not(.innerError) {
-=======
 			+ small:not(.innerError):not(.innerSuccess):not(.innerWarning) {
->>>>>>> 32f9c5d9
 				margin-left: 0;
 			}
 		}
