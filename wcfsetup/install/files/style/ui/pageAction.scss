.pageAction {
	bottom: 10px;
	display: flex;
	justify-content: flex-end;
	left: 10px;
	pointer-events: none;
	position: fixed;
	right: 10px;
	z-index: 400;

	.pageActionButtons {
		display: flex;
		flex: 0 auto;
		overflow: auto;
	}

	.pageActionButtons,
	.pageActionButtonToTop {
		pointer-events: all;
	}

	.pageActionButton {
		display: flex;
		flex: 0 0 auto;
		white-space: nowrap;

		&:not(:first-child) {
			margin-left: 5px;
		}

		&.remove {
			opacity: 0 !important;
			visibility: hidden !important;
		}
	}

	.pageActionButton,
	.pageActionButtonToTop {
		opacity: 0;
		transition: visibility 0.12s linear, opacity 0.12s linear;
		visibility: hidden;

		&[aria-hidden="false"] {
			opacity: 1;
			visibility: visible;
		}
	}

	.pageActionButtonToTop {
		align-self: flex-start;
		flex: 0 0 auto;
		margin-left: 5px;
		padding: 2px;
	}

	@include screen-sm-down {
		/* The iOS bottom touch zone is approximately 30px high. Any touches within will show the
		   menu instead of registering any touch on a button. */
<<<<<<< HEAD
		bottom: 44px;

		&.scrolledDown .pageActionButton,
		&.scrolledDown .pageActionButtonToTop {
			opacity: 0;
			visibility: hidden;
			transition-delay: 0.4s;
=======
		bottom: 30px;
		transition: bottom .12s linear;
		
		&:not(.pageActionHasContextButtons) {
			&.scrolledDown .pageActionButton,
			&.scrolledDown .pageActionButtonToTop {
				opacity: 0;
				visibility: hidden;
				transition-delay: .4s;
			}
>>>>>>> 3a959caa
		}
	}
}

.pageOverlayActive .pageAction {
	display: none;
}

@include screen-xs {
	.redactorActive .pageAction {
		bottom: 10px;

		&:not(.pageActionHasContextButtons) {
			display: none !important;
		}
	}
}<|MERGE_RESOLUTION|>--- conflicted
+++ resolved
@@ -56,15 +56,6 @@
 	@include screen-sm-down {
 		/* The iOS bottom touch zone is approximately 30px high. Any touches within will show the
 		   menu instead of registering any touch on a button. */
-<<<<<<< HEAD
-		bottom: 44px;
-
-		&.scrolledDown .pageActionButton,
-		&.scrolledDown .pageActionButtonToTop {
-			opacity: 0;
-			visibility: hidden;
-			transition-delay: 0.4s;
-=======
 		bottom: 30px;
 		transition: bottom .12s linear;
 		
@@ -75,7 +66,6 @@
 				visibility: hidden;
 				transition-delay: .4s;
 			}
->>>>>>> 3a959caa
 		}
 	}
 }
