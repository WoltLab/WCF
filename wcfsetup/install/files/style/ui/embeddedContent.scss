.embeddedContent {
	background-color: $wcfContentBackground;
	box-shadow: 0 0 3px rgba(0, 0, 0, 0.12), 0 1px 2px rgba(0, 0, 0, 0.24);
	border-radius: 3px;
	margin: 10px 0;
	max-width: 400px;
	overflow: hidden;
}

.embeddedContentImage {
	background-position: center;
	background-repeat: no-repeat;
	background-size: cover;
	margin: -10px -10px 10px -10px;
	min-height: 150px;
}

.embeddedContentLink {
	display: block;
	padding: 10px;
	position: relative;
}

.embeddedContentLinkShadow {
	bottom: 0;
	left: 0;
	position: absolute;
	right: 0;
	top: 0;
}

.embeddedContentCategory {
	color: $wcfContentDimmedText;
	text-transform: uppercase;

	@include wcfFontSmall;
}

.embeddedContentTitle {
	color: $wcfContentHeadlineText;
	display: -webkit-box;
	margin-bottom: 5px;
	overflow: hidden;
	-webkit-line-clamp: 2;
	-webkit-box-orient: vertical;

	@include wcfFontHeadline;
	@include wcfFontBold;
}

.embeddedContentDetails {
	margin-top: 5px;

	@include wcfFontSmall;
}

.embeddedContentDescription {
	color: $wcfContentDimmedText;
	display: -webkit-box;
	overflow: hidden;
<<<<<<< HEAD
	position: relative;
	-webkit-line-clamp: 4;
	-webkit-box-orient: vertical;
}
.embeddedContentDescription::after {
	/* Do not use `transparent` here, because of an ancient iOS rendering bug. */
	background-image: linear-gradient(to top, $wcfContentBackground, transparentize($wcfContentBackground, 1));
	bottom: 0;
	content: "";
	left: 0;
	position: absolute;
	right: 0;
	top: 100px;
=======
	-webkit-line-clamp: 4;
	-webkit-box-orient: vertical;
>>>>>>> ea13d05f
}

.embeddedContentMeta {
	align-items: center;
	border-top: 1px solid $wcfContentBorderInner;
	color: $wcfContentDimmedText;
	display: flex;
	padding: 10px;

	@include wcfFontSmall;
}

.embeddedContentMetaImage {
	flex: 0 auto;
	margin-right: 10px;
}

.embeddedContentMetaContent {
	flex: 1 auto;
}

.embeddedContentMetaAuthor {
	color: $wcfContentText;

	> a {
		color: inherit;

		&:hover {
			text-decoration: underline;
		}
	}
}<|MERGE_RESOLUTION|>--- conflicted
+++ resolved
@@ -58,24 +58,8 @@
 	color: $wcfContentDimmedText;
 	display: -webkit-box;
 	overflow: hidden;
-<<<<<<< HEAD
-	position: relative;
 	-webkit-line-clamp: 4;
 	-webkit-box-orient: vertical;
-}
-.embeddedContentDescription::after {
-	/* Do not use `transparent` here, because of an ancient iOS rendering bug. */
-	background-image: linear-gradient(to top, $wcfContentBackground, transparentize($wcfContentBackground, 1));
-	bottom: 0;
-	content: "";
-	left: 0;
-	position: absolute;
-	right: 0;
-	top: 100px;
-=======
-	-webkit-line-clamp: 4;
-	-webkit-box-orient: vertical;
->>>>>>> ea13d05f
 }
 
 .embeddedContentMeta {
