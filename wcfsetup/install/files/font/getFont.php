--- conflicted
+++ resolved
@@ -19,19 +19,11 @@
 	'woff2' => 'font/woff2' // the specs at http://dev.w3.org/webfonts/WOFF2/spec/ are not perfectly clear, but font/woff2 seems to be the most sane one and is currently used by Google Fonts
 ];
 
-<<<<<<< HEAD
-// get parameters
-$type = isset($_GET['type']) ? $_GET['type'] : '';
-$font = (!empty($_GET['font']) ? basename($_GET['font']) : 'fontawesome-webfont');
-
-if (!empty($type)) {
-=======
 if (!empty($_GET['type'])) {
 	// get parameters
 	$type = $_GET['type'];
 	$font = (!empty($_GET['font']) ? basename($_GET['font']) : 'fontawesome-webfont');
-	
->>>>>>> 944ea83d
+
 	if (isset($types[$type])) {
 		if (file_exists($font . '.' . $type)) {
 			$filename = $font . '.' . $type;
