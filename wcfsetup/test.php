--- conflicted
+++ resolved
@@ -91,10 +91,6 @@
 	<?php
 }
 
-<<<<<<< HEAD
-// check Hash extension
-else if (!extension_loaded('hash')) {
-=======
 // check GD extension
 else if (!extension_loaded('gd')) {
 	?>
@@ -103,9 +99,8 @@
 	<?php
 }
 
-// check safemode
-else if ((is_array($configArray) && !empty($configArray['safe_mode']['local_value']) && $configArray['safe_mode']['local_value'] != 'off') || (@ini_get('safe_mode') && ini_get('safe_mode') != 'off')) {
->>>>>>> 4e03f88c
+// check Hash extension
+else if (!extension_loaded('hash')) {
 	?>
 	<p>The 'Hash' PHP extension is missing. Hash is required for a stable work of this software.<br />
 	Die 'Hash' Erweiterung f&uuml;r PHP wurde nicht gefunden. Diese Erweiterung ist f&uuml;r den Betrieb der Software notwendig.</p>
